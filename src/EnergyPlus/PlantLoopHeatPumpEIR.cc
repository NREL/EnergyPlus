// EnergyPlus, Copyright (c) 1996-2024, The Board of Trustees of the University of Illinois,
// The Regents of the University of California, through Lawrence Berkeley National Laboratory
// (subject to receipt of any required approvals from the U.S. Dept. of Energy), Oak Ridge
// National Laboratory, managed by UT-Battelle, Alliance for Sustainable Energy, LLC, and other
// contributors. All rights reserved.
//
// NOTICE: This Software was developed under funding from the U.S. Department of Energy and the
// U.S. Government consequently retains certain rights. As such, the U.S. Government has been
// granted for itself and others acting on its behalf a paid-up, nonexclusive, irrevocable,
// worldwide license in the Software to reproduce, distribute copies to the public, prepare
// derivative works, and perform publicly and display publicly, and to permit others to do so.
//
// Redistribution and use in source and binary forms, with or without modification, are permitted
// provided that the following conditions are met:
//
// (1) Redistributions of source code must retain the above copyright notice, this list of
//     conditions and the following disclaimer.
//
// (2) Redistributions in binary form must reproduce the above copyright notice, this list of
//     conditions and the following disclaimer in the documentation and/or other materials
//     provided with the distribution.
//
// (3) Neither the name of the University of California, Lawrence Berkeley National Laboratory,
//     the University of Illinois, U.S. Dept. of Energy nor the names of its contributors may be
//     used to endorse or promote products derived from this software without specific prior
//     written permission.
//
// (4) Use of EnergyPlus(TM) Name. If Licensee (i) distributes the software in stand-alone form
//     without changes from the version obtained under this License, or (ii) Licensee makes a
//     reference solely to the software portion of its product, Licensee must refer to the
//     software as "EnergyPlus version X" software, where "X" is the version number Licensee
//     obtained under this License and may not use a different name for the software. Except as
//     specifically required in this Section (4), Licensee shall not use in a company name, a
//     product name, in advertising, publicity, or other promotional activities any name, trade
//     name, trademark, logo, or other designation of "EnergyPlus", "E+", "e+" or confusingly
//     similar designation, without the U.S. Department of Energy's prior written consent.
//
// THIS SOFTWARE IS PROVIDED BY THE COPYRIGHT HOLDERS AND CONTRIBUTORS "AS IS" AND ANY EXPRESS OR
// IMPLIED WARRANTIES, INCLUDING, BUT NOT LIMITED TO, THE IMPLIED WARRANTIES OF MERCHANTABILITY
// AND FITNESS FOR A PARTICULAR PURPOSE ARE DISCLAIMED. IN NO EVENT SHALL THE COPYRIGHT OWNER OR
// CONTRIBUTORS BE LIABLE FOR ANY DIRECT, INDIRECT, INCIDENTAL, SPECIAL, EXEMPLARY, OR
// CONSEQUENTIAL DAMAGES (INCLUDING, BUT NOT LIMITED TO, PROCUREMENT OF SUBSTITUTE GOODS OR
// SERVICES; LOSS OF USE, DATA, OR PROFITS; OR BUSINESS INTERRUPTION) HOWEVER CAUSED AND ON ANY
// THEORY OF LIABILITY, WHETHER IN CONTRACT, STRICT LIABILITY, OR TORT (INCLUDING NEGLIGENCE OR
// OTHERWISE) ARISING IN ANY WAY OUT OF THE USE OF THIS SOFTWARE, EVEN IF ADVISED OF THE
// POSSIBILITY OF SUCH DAMAGE.

// C++ headers
#include <algorithm>
#include <string>
#include <utility>
#include <vector>

// EnergyPlus headers
#include <EnergyPlus/Autosizing/Base.hh>
#include <EnergyPlus/BranchNodeConnections.hh>
#include <EnergyPlus/CurveManager.hh>
#include <EnergyPlus/Data/EnergyPlusData.hh>
#include <EnergyPlus/DataEnvironment.hh>
#include <EnergyPlus/DataHVACGlobals.hh>
#include <EnergyPlus/DataIPShortCuts.hh>
#include <EnergyPlus/DataLoopNode.hh>
#include <EnergyPlus/DataPrecisionGlobals.hh>
#include <EnergyPlus/DataSizing.hh>
#include <EnergyPlus/FluidProperties.hh>
#include <EnergyPlus/General.hh>
#include <EnergyPlus/InputProcessing/InputProcessor.hh>
#include <EnergyPlus/NodeInputManager.hh>
#include <EnergyPlus/OutAirNodeManager.hh>
#include <EnergyPlus/OutputProcessor.hh>
#include <EnergyPlus/OutputReportPredefined.hh>
#include <EnergyPlus/Plant/DataPlant.hh>
#include <EnergyPlus/PlantComponent.hh>
#include <EnergyPlus/PlantLoopHeatPumpEIR.hh>
#include <EnergyPlus/PlantUtilities.hh>
#include <EnergyPlus/Psychrometrics.hh>
#include <EnergyPlus/UtilityRoutines.hh>

namespace EnergyPlus::EIRPlantLoopHeatPumps {

constexpr Real64 Fahrenheit2Celsius(Real64 F)
{
    return (F - 32.0) * 5.0 / 9.0;
}

void EIRPlantLoopHeatPump::simulate(
    EnergyPlusData &state, const EnergyPlus::PlantLocation &calledFromLocation, bool const FirstHVACIteration, Real64 &CurLoad, bool const RunFlag)
{
    // Call initialize to set flow rates, run flag, and entering temperatures
    this->running = RunFlag;

<<<<<<< HEAD
    auto &dln = state.dataLoopNodes;
    auto const *loadSideInNode = dln->nodes(this->loadSideNodes.InNodeNum);
    auto const *loadSideOutNode = dln->nodes(this->loadSideNodes.OutNodeNum);
    auto const *sourceSideInNode = dln->nodes(this->sourceSideNodes.InNodeNum);
    
    this->loadSideInletTemp = loadSideInNode->Temp;
    this->sourceSideInletTemp = sourceSideInNode->Temp;
=======
    this->loadSideInletTemp = state.dataLoopNodes->Node(this->loadSideNodes.inlet).Temp;
    this->sourceSideInletTemp = state.dataLoopNodes->Node(this->sourceSideNodes.inlet).Temp;
    if (this->heatRecoveryAvailable) {
        this->heatRecoveryInletTemp = state.dataLoopNodes->Node(this->heatRecoveryNodes.inlet).Temp;
    }
>>>>>>> 3c8844fe

    if (this->waterSource) {
        this->setOperatingFlowRatesWSHP(state, FirstHVACIteration);
        if (calledFromLocation.loopNum == this->sourceSidePlantLoc.loopNum) { // condenser side
            Real64 sourceQdotArg = 0.0;                                       // pass negative if heat pump heating
            if (this->EIRHPType == DataPlant::PlantEquipmentType::HeatPumpEIRHeating) {
                sourceQdotArg = this->sourceSideHeatTransfer * DataPrecisionGlobals::constant_minusone;
            } else {
                sourceQdotArg = this->sourceSideHeatTransfer;
            }
            PlantUtilities::UpdateChillerComponentCondenserSide(state,
                                                                this->sourceSidePlantLoc.loopNum,
                                                                this->sourceSidePlantLoc.loopSideNum,
                                                                this->EIRHPType,
                                                                this->sourceSideNodes.InNodeNum,
                                                                this->sourceSideNodes.OutNodeNum,
                                                                this->sourceSideHeatTransfer,
                                                                this->sourceSideInletTemp,
                                                                this->sourceSideOutletTemp,
                                                                this->sourceSideMassFlowRate,
                                                                FirstHVACIteration);
            return;
        }
    } else if (this->airSource) {
        this->setHeatRecoveryOperatingStatusASHP(state, FirstHVACIteration);
        this->setOperatingFlowRatesASHP(state, FirstHVACIteration);

        if (calledFromLocation.loopNum == this->heatRecoveryPlantLoc.loopNum) {
            if (this->heatRecoveryAvailable) {
                PlantUtilities::UpdateChillerComponentCondenserSide(state,
                                                                    this->heatRecoveryPlantLoc.loopNum,
                                                                    this->heatRecoveryPlantLoc.loopSideNum,
                                                                    this->EIRHPType,
                                                                    this->heatRecoveryNodes.inlet,
                                                                    this->heatRecoveryNodes.outlet,
                                                                    this->heatRecoveryRate,
                                                                    this->heatRecoveryInletTemp,
                                                                    this->heatRecoveryOutletTemp,
                                                                    this->heatRecoveryMassFlowRate,
                                                                    FirstHVACIteration);
            }
        }
    }

    if (this->running) {
        if (this->sysControlType == ControlType::Setpoint) {
            Real64 leavingSetpoint = loadSideOutNode->TempSetPoint;
            Real64 CurSpecHeat = FluidProperties::GetSpecificHeatGlycol(state,
                                                                        state.dataPlnt->PlantLoop(this->loadSidePlantLoc.loopNum).FluidName,
                                                                        loadSideInletTemp,
                                                                        state.dataPlnt->PlantLoop(this->loadSidePlantLoc.loopNum).FluidIndex,
                                                                        "EIRPlantLoopHeatPump::simulate");
            Real64 controlLoad = this->loadSideMassFlowRate * CurSpecHeat * (leavingSetpoint - loadSideInletTemp);

            this->doPhysics(state, controlLoad);
        } else {
            this->doPhysics(state, CurLoad);
        }
    } else {
        this->resetReportingVariables();
    }

    // update report variables and nodes
    this->report(state);
}

Real64 EIRPlantLoopHeatPump::getLoadSideOutletSetPointTemp(EnergyPlusData &state) const
{
    auto &thisLoadPlantLoop = state.dataPlnt->PlantLoop(this->loadSidePlantLoc.loopNum);
    auto &thisLoadLoopSide = thisLoadPlantLoop.LoopSide(this->loadSidePlantLoc.loopSideNum);
    auto &thisLoadBranch = thisLoadLoopSide.Branch(this->loadSidePlantLoc.branchNum);
    auto &thisLoadComp = thisLoadBranch.Comp(this->loadSidePlantLoc.compNum);

    auto &dln = state.dataLoopNodes;
    auto const *loadSideOutNode = dln->nodes(this->loadSideNodes.OutNodeNum);
    auto const *loadTempSetPointNode = dln->nodes(thisLoadPlantLoop.TempSetPointNodeNum);
    if (thisLoadPlantLoop.LoopDemandCalcScheme == DataPlant::LoopDemandCalcScheme::SingleSetPoint) {
        if (thisLoadComp.CurOpSchemeType == DataPlant::OpScheme::CompSetPtBased) {
            // there will be a valid set-point on outlet
            return loadSideOutNode->TempSetPoint;
        } else { // use plant loop overall set-point
            return loadTempSetPointNode->TempSetPoint;
        }
    } else if (thisLoadPlantLoop.LoopDemandCalcScheme == DataPlant::LoopDemandCalcScheme::DualSetPointDeadBand) {
        if (thisLoadComp.CurOpSchemeType == DataPlant::OpScheme::CompSetPtBased) {
            // there will be a valid set-point on outlet
            if (this->EIRHPType == DataPlant::PlantEquipmentType::HeatPumpEIRCooling) {
                return loadSideOutNode->TempSetPointHi;
            } else {
                return loadSideOutNode->TempSetPointLo;
            }
        } else { // use plant loop overall set-point
            if (this->EIRHPType == DataPlant::PlantEquipmentType::HeatPumpEIRCooling) {
                return loadTempSetPointNode->TempSetPointHi;
            } else {
                return loadTempSetPointNode->TempSetPointLo;
            }
        }
    } else {
        // there's no other enums for loop demand calcs, so I don't have a reasonable unit test for these
        // lines, they simply should not be able to get here.  But a fatal is here anyway just in case,
        // and the lines are excluded from coverage.
        ShowFatalError(state, "Unsupported loop demand calculation scheme in EIR heat pump"); // LCOV_EXCL_LINE
        return -999; // not actually returned with Fatal Error call above  // LCOV_EXCL_LINE
    }
}

void EIRPlantLoopHeatPump::resetReportingVariables()
{
    this->loadSideHeatTransfer = 0.0;
    this->loadSideEnergy = 0.0;
    this->loadSideOutletTemp = this->loadSideInletTemp;
    this->powerUsage = 0.0;
    this->powerEnergy = 0.0;
    this->sourceSideHeatTransfer = 0.0;
    this->sourceSideOutletTemp = this->sourceSideInletTemp;
    this->sourceSideEnergy = 0.0;
    this->defrostEnergyRate = 0.0;
    this->defrostEnergy = 0.0;
    this->loadDueToDefrost = 0.0;
    this->fractionalDefrostTime = 0.0;
    this->partLoadRatio = 0.0;
    this->cyclingRatio = 0.0;
    this->defrostPowerMultiplier = 1.0;
    this->heatRecoveryRate = 0.0;
    this->heatRecoveryEnergy = 0.0;
    this->heatRecoveryMassFlowRate = 0.0;
    this->heatRecoveryOutletTemp = this->heatRecoveryInletTemp;
    this->heatRecoveryIsActive = false;
    this->heatRecoveryOperatingStatus = 0;
}

void EIRPlantLoopHeatPump::setOperatingFlowRatesWSHP(EnergyPlusData &state, bool FirstHVACIteration)
{

    auto &dln = state.dataLoopNodes;
    auto const *loadSideInNode = dln->nodes(this->loadSideNodes.InNodeNum);
    auto const *sourceSideInNode = dln->nodes(this->sourceSideNodes.InNodeNum);
        
    if (!this->running) {
        this->loadSideMassFlowRate = 0.0;
        this->sourceSideMassFlowRate = 0.0;

        PlantUtilities::SetComponentFlowRate(
            state, this->loadSideMassFlowRate, this->loadSideNodes.InNodeNum, this->loadSideNodes.OutNodeNum, this->loadSidePlantLoc);
        PlantUtilities::SetComponentFlowRate(
            state, this->sourceSideMassFlowRate, this->sourceSideNodes.InNodeNum, this->sourceSideNodes.OutNodeNum, this->sourceSidePlantLoc);
        PlantUtilities::PullCompInterconnectTrigger(state,
                                                    this->loadSidePlantLoc,
                                                    this->condMassFlowRateTriggerIndex,
                                                    this->sourceSidePlantLoc,
                                                    DataPlant::CriteriaType::MassFlowRate,
                                                    this->sourceSideMassFlowRate);
        // Set flows if the heat pump is running
    } else { // the heat pump must run
        // apply min/max operating limits based on source side entering fluid temperature
        if (this->minSourceTempLimit > this->sourceSideInletTemp || this->maxSourceTempLimit < this->sourceSideInletTemp) {
            this->loadSideMassFlowRate = (this->heatRecoveryHeatPump) ? loadSideInNode->MassFlowRate : 0.0;
            this->sourceSideMassFlowRate = (this->heatRecoveryHeatPump) ? sourceSideInNode->MassFlowRate : 0.0;
            this->running = false;
        } else {
            this->loadSideMassFlowRate = (this->heatRecoveryHeatPump) ? loadSideInNode->MassFlowRate : this->loadSideDesignMassFlowRate;
            this->sourceSideMassFlowRate = (this->heatRecoveryHeatPump) ? sourceSideInNode->MassFlowRate : this->sourceSideDesignMassFlowRate;

            if (!FirstHVACIteration && this->flowControl == DataPlant::FlowMode::VariableSpeedPump) {
                if ((this->loadVSBranchPump || this->loadVSLoopPump) && !this->heatRecoveryHeatPump) {
                    this->loadSideMassFlowRate *= std::max(this->partLoadRatio, this->minimumPLR);
                    if (this->loadVSBranchPump) {
                        this->loadSideMassFlowRate = std::max(this->loadSideMassFlowRate, this->loadVSPumpMinLimitMassFlow);
                    }
                }
                if ((this->sourceVSBranchPump || this->sourceVSLoopPump) && !this->heatRecoveryHeatPump) {
                    this->sourceSideMassFlowRate *= std::max(this->partLoadRatio, this->minimumPLR);
                    if (this->sourceVSBranchPump) {
                        this->sourceSideMassFlowRate = std::max(this->sourceSideMassFlowRate, this->sourceVSPumpMinLimitMassFlow);
                    }
                }
            }

            PlantUtilities::SetComponentFlowRate(
                state, this->loadSideMassFlowRate, this->loadSideNodes.InNodeNum, this->loadSideNodes.OutNodeNum, this->loadSidePlantLoc);
            PlantUtilities::SetComponentFlowRate(
                state, this->sourceSideMassFlowRate, this->sourceSideNodes.InNodeNum, this->sourceSideNodes.OutNodeNum, this->sourceSidePlantLoc);
        }

        // if there's no flow in one, try to turn the entire heat pump off
        if (this->loadSideMassFlowRate <= 0.0 || this->sourceSideMassFlowRate <= 0.0) {
            this->loadSideMassFlowRate = 0.0;
            this->sourceSideMassFlowRate = 0.0;
            this->running = false;
            PlantUtilities::SetComponentFlowRate(
                state, this->loadSideMassFlowRate, this->loadSideNodes.InNodeNum, this->loadSideNodes.OutNodeNum, this->loadSidePlantLoc);
            PlantUtilities::SetComponentFlowRate(
                state, this->sourceSideMassFlowRate, this->sourceSideNodes.InNodeNum, this->sourceSideNodes.OutNodeNum, this->sourceSidePlantLoc);
        }
        PlantUtilities::PullCompInterconnectTrigger(state,
                                                    this->loadSidePlantLoc,
                                                    this->condMassFlowRateTriggerIndex,
                                                    this->sourceSidePlantLoc,
                                                    DataPlant::CriteriaType::MassFlowRate,
                                                    this->sourceSideMassFlowRate);
    }
}

void EIRPlantLoopHeatPump::setOperatingFlowRatesASHP(EnergyPlusData &state, bool FirstHVACIteration)
{
    if (!this->running) {
        this->loadSideMassFlowRate = 0.0;
        this->sourceSideMassFlowRate = 0.0;
        PlantUtilities::SetComponentFlowRate(
<<<<<<< HEAD
            state, this->loadSideMassFlowRate, this->loadSideNodes.InNodeNum, this->loadSideNodes.OutNodeNum, this->loadSidePlantLoc);
=======
            state, this->loadSideMassFlowRate, this->loadSideNodes.inlet, this->loadSideNodes.outlet, this->loadSidePlantLoc);
        if (this->heatRecoveryAvailable) {
            // set the HR flow to zero if the heat pump is off
            this->heatRecoveryMassFlowRate = 0.0;
            PlantUtilities::SetComponentFlowRate(
                state, this->heatRecoveryMassFlowRate, this->heatRecoveryNodes.inlet, this->heatRecoveryNodes.outlet, this->heatRecoveryPlantLoc);
        }
>>>>>>> 3c8844fe
        // Set flows if the heat pump is running
    } else { // the heat pump must run
        // apply min/max operating limits based on source side entering fluid temperature
        if ((this->minSourceTempLimit > this->sourceSideInletTemp || this->maxSourceTempLimit < this->sourceSideInletTemp) &&
            !this->heatRecoveryIsActive) {
            this->loadSideMassFlowRate = 0.0;
            this->sourceSideMassFlowRate = 0.0;
            this->running = false;
            PlantUtilities::SetComponentFlowRate(
<<<<<<< HEAD
                state, this->loadSideMassFlowRate, this->loadSideNodes.InNodeNum, this->loadSideNodes.OutNodeNum, this->loadSidePlantLoc);
=======
                state, this->loadSideMassFlowRate, this->loadSideNodes.inlet, this->loadSideNodes.outlet, this->loadSidePlantLoc);
            if (this->heatRecoveryAvailable) {
                this->heatRecoveryMassFlowRate = 0.0;
                PlantUtilities::SetComponentFlowRate(
                    state, this->heatRecoveryMassFlowRate, this->heatRecoveryNodes.inlet, this->heatRecoveryNodes.outlet, this->heatRecoveryPlantLoc);
            }
>>>>>>> 3c8844fe
        } else {
            this->loadSideMassFlowRate = this->loadSideDesignMassFlowRate;
            this->sourceSideMassFlowRate = this->sourceSideDesignMassFlowRate;

            if (!FirstHVACIteration && this->flowControl == DataPlant::FlowMode::VariableSpeedPump) {
                if (this->loadVSBranchPump || this->loadVSLoopPump) {
                    this->loadSideMassFlowRate *= std::max(this->partLoadRatio, this->minimumPLR);
                    if (this->loadVSBranchPump) {
                        this->loadSideMassFlowRate = std::max(this->loadSideMassFlowRate, this->loadVSPumpMinLimitMassFlow);
                    }
                }
            }

            PlantUtilities::SetComponentFlowRate(
<<<<<<< HEAD
                state, this->loadSideMassFlowRate, this->loadSideNodes.InNodeNum, this->loadSideNodes.OutNodeNum, this->loadSidePlantLoc);
=======
                state, this->loadSideMassFlowRate, this->loadSideNodes.inlet, this->loadSideNodes.outlet, this->loadSidePlantLoc);

            if (this->heatRecoveryIsActive) {
                this->heatRecoveryMassFlowRate = this->heatRecoveryDesignMassFlowRate;
                PlantUtilities::SetComponentFlowRate(
                    state, this->heatRecoveryMassFlowRate, this->heatRecoveryNodes.inlet, this->heatRecoveryNodes.outlet, this->heatRecoveryPlantLoc);
            }
>>>>>>> 3c8844fe
        }

        // if there's no flow in one, try to turn the entire heat pump off
        if (this->loadSideMassFlowRate <= 0.0) {
            this->loadSideMassFlowRate = 0.0;
            this->sourceSideMassFlowRate = 0.0;
            this->running = false;
            PlantUtilities::SetComponentFlowRate(
<<<<<<< HEAD
                state, this->loadSideMassFlowRate, this->loadSideNodes.InNodeNum, this->loadSideNodes.OutNodeNum, this->loadSidePlantLoc);
=======
                state, this->loadSideMassFlowRate, this->loadSideNodes.inlet, this->loadSideNodes.outlet, this->loadSidePlantLoc);
            // if heat recovery is connected to plant loop
            if (this->heatRecoveryAvailable) {
                this->heatRecoveryMassFlowRate = 0.0;
                PlantUtilities::SetComponentFlowRate(
                    state, this->heatRecoveryMassFlowRate, this->heatRecoveryNodes.inlet, this->heatRecoveryNodes.outlet, this->heatRecoveryPlantLoc);
            }
        }
        if (this->heatRecoveryAvailable) {
            PlantUtilities::PullCompInterconnectTrigger(state,
                                                        this->loadSidePlantLoc,
                                                        this->condMassFlowRateTriggerIndex,
                                                        this->heatRecoveryPlantLoc,
                                                        DataPlant::CriteriaType::MassFlowRate,
                                                        this->heatRecoveryMassFlowRate);
>>>>>>> 3c8844fe
        }
    }
}

void EIRPlantLoopHeatPump::doPhysics(EnergyPlusData &state, Real64 currentLoad)
{
    // ideally the plant is going to ensure that we don't have a runflag=true when the load is invalid, but
    // I'm not sure we can count on that so we will do one check here to make sure we don't calculate things badly
    if ((this->EIRHPType == DataPlant::PlantEquipmentType::HeatPumpEIRCooling && currentLoad >= 0.0) ||
        (this->EIRHPType == DataPlant::PlantEquipmentType::HeatPumpEIRHeating && currentLoad <= 0.0)) {
        this->resetReportingVariables();
        return;
    }

    // dispatch to specific physics calculations based on the heat pump type
    if (this->waterSource) {
        this->doPhysicsWSHP(state, currentLoad);
    } else if (this->airSource) {
        this->doPhysicsASHP(state, currentLoad);
    }
}

void EIRPlantLoopHeatPump::doPhysicsWSHP(EnergyPlusData &state, Real64 currentLoad)
{

    // add free cooling at some point, compressor is off during free cooling, temp limits restrict free cooling range

    Real64 availableCapacity = this->referenceCapacity;
    Real64 partLoadRatio = 0.0;

    this->calcAvailableCapacity(state, currentLoad, availableCapacity, partLoadRatio);
    this->setPartLoadAndCyclingRatio(state, partLoadRatio);

    // evaluate the actual current operating load side heat transfer rate
    this->calcLoadSideHeatTransfer(state, availableCapacity);

    // no defrost calculation for WSHP
    // calculate power usage from EIR curves
    this->calcPowerUsage(state);

    // evaluate the source side heat transfer rate
    this->calcSourceSideHeatTransferWSHP(state);
}

void EIRPlantLoopHeatPump::doPhysicsASHP(EnergyPlusData &state, Real64 currentLoad)
{
    // add free cooling at some point, compressor is off during free cooling, temp limits restrict free cooling range

    Real64 availableCapacity = this->referenceCapacity;
    Real64 partLoadRatio = 0.0;

    this->calcAvailableCapacity(state, currentLoad, availableCapacity, partLoadRatio);
    this->setPartLoadAndCyclingRatio(state, partLoadRatio);

    // do defrost calculation if applicable
    this->doDefrost(state, availableCapacity);

    // evaluate the actual current operating load side heat transfer rate
    this->calcLoadSideHeatTransfer(state, availableCapacity);

    //  calculate power usage from EIR curves
    this->calcPowerUsage(state);

    if (this->heatRecoveryIsActive) {
        // evaluate the heat recovery side heat transfer rate
        this->calcHeatRecoveryHeatTransferASHP(state);
    } else {
        // evaluate the source side heat transfer rate
        this->calcSourceSideHeatTransferASHP(state);
    }
}

void EIRPlantLoopHeatPump::calcAvailableCapacity(EnergyPlusData &state, Real64 const currentLoad, Real64 &availableCapacity, Real64 &partLoadRatio)
{
    // get setpoint on the load side outlet
    Real64 loadSideOutletSetpointTemp = this->getLoadSideOutletSetPointTemp(state);
    Real64 originalLoadSideOutletSPTemp = loadSideOutletSetpointTemp;

    // add free cooling at some point, compressor is off during free cooling, temp limits restrict free cooling range

    Real64 capacityModifierFuncTemp = 1.0;
    bool waterTempExceeded = false;

    // evaluate capacity modifier curve and determine load side heat transfer
    // any adjustment to outlet water temp set point requires some form of iteration
    for (int loop = 0; loop < 2; ++loop) {

        if (this->heatRecoveryIsActive) {
            if (this->heatRecoveryCapFTempCurveIndex > 0) {
                capacityModifierFuncTemp =
                    Curve::CurveValue(state, this->heatRecoveryCapFTempCurveIndex, loadSideOutletSetpointTemp, this->heatRecoveryInletTemp);
            } else {
                capacityModifierFuncTemp =
                    Curve::CurveValue(state, this->capFuncTempCurveIndex, loadSideOutletSetpointTemp, this->heatRecoveryInletTemp);
            }
            availableCapacity = this->referenceCapacity * capacityModifierFuncTemp;
        } else {
            capacityModifierFuncTemp = Curve::CurveValue(state, this->capFuncTempCurveIndex, loadSideOutletSetpointTemp, this->sourceSideInletTemp);
            availableCapacity = this->referenceCapacity * capacityModifierFuncTemp;
            // apply air source HP dry air heating capacity correction
            availableCapacity *= heatingCapacityModifierASHP(state);
        }

        if (availableCapacity > 0) {
            partLoadRatio = std::clamp(std::abs(currentLoad) / availableCapacity, 0.0, 1.0);
        }

        if (this->minSupplyWaterTempCurveIndex > 0) {
            Real64 minWaterTemp = Curve::CurveValue(state, this->minSupplyWaterTempCurveIndex, state.dataEnvrn->OutDryBulbTemp);
            if (loadSideOutletSetpointTemp < minWaterTemp) {
                loadSideOutletSetpointTemp = originalLoadSideOutletSPTemp + (1.0 - partLoadRatio) * (minWaterTemp - originalLoadSideOutletSPTemp);
                waterTempExceeded = true;
            }
        }
        if (this->maxSupplyWaterTempCurveIndex > 0) {
            Real64 maxWaterTemp = Curve::CurveValue(state, this->maxSupplyWaterTempCurveIndex, state.dataEnvrn->OutDryBulbTemp);
            if (loadSideOutletSetpointTemp > maxWaterTemp) {
                loadSideOutletSetpointTemp = maxWaterTemp + (1.0 - partLoadRatio) * (originalLoadSideOutletSPTemp - maxWaterTemp);
                waterTempExceeded = true;
            }
        }
        if (this->heatRecoveryHeatPump) {
            // check to see if souce side outlet temp exceeds limit and reduce PLR if necessary
            auto &thisSourcePlantLoop = state.dataPlnt->PlantLoop(this->sourceSidePlantLoc.loopNum);
            Real64 const CpSrc = FluidProperties::GetSpecificHeatGlycol(
                state, thisSourcePlantLoop.FluidName, this->sourceSideInletTemp, thisSourcePlantLoop.FluidIndex, "EIRPlantLoopHeatPump::doPhysics()");
            Real64 const sourceMCp = this->sourceSideMassFlowRate * CpSrc;
            Real64 const tempSourceOutletTemp =
                this->calcSourceOutletTemp(this->sourceSideInletTemp, (availableCapacity * partLoadRatio) / sourceMCp);
            if (this->EIRHPType == DataPlant::PlantEquipmentType::HeatPumpEIRHeating && tempSourceOutletTemp < this->minSourceTempLimit) {
                partLoadRatio *= (this->sourceSideInletTemp - this->minSourceTempLimit) / (this->sourceSideInletTemp - tempSourceOutletTemp);
            } else if (tempSourceOutletTemp > this->maxSourceTempLimit) {
                partLoadRatio *= (this->maxSourceTempLimit - this->sourceSideInletTemp) / (tempSourceOutletTemp - this->sourceSideInletTemp);
            }
        }
        if (!waterTempExceeded) {
            break;
        }
    }

    // check the curve values, reset to zero if negative
    if (this->heatRecoveryIsActive && this->heatRecoveryCapFTempCurveIndex > 0) {
        this->heatRecoveryCapModFTCurveCheck(state, loadSideOutletSetpointTemp, capacityModifierFuncTemp);
    } else {
        this->capModFTCurveCheck(state, loadSideOutletSetpointTemp, capacityModifierFuncTemp);
    }
}

Real64 EIRPlantLoopHeatPump::heatingCapacityModifierASHP(EnergyPlusData &state) const
{
    Real64 constexpr RH90 = 90.0;
    Real64 constexpr RH60 = 60.0;
    Real64 constexpr rangeRH = 30.0;

    // apply heating mode dry outdoor (evaporator) coil correction factor for air-cooled equipment
    if (this->capacityDryAirCurveIndex > 0 && this->airSource && state.dataEnvrn->OutRelHum < RH90) { // above 90% RH yields full capacity
        Real64 dryCorrectionFactor = std::min(1.0, Curve::CurveValue(state, this->capacityDryAirCurveIndex, state.dataEnvrn->OutDryBulbTemp));
        if (state.dataEnvrn->OutRelHum <= RH60) {
            // dry heating capacity correction factor is a function of outdoor dry-bulb temperature
            return dryCorrectionFactor;
        } else {
            // interpolation of heating capacity between wet and dry is based on outdoor relative humidity over 60%-90% range
            Real64 semiDryFactor = dryCorrectionFactor + (1.0 - dryCorrectionFactor) * (1.0 - ((RH90 - state.dataEnvrn->OutRelHum) / rangeRH));
            return semiDryFactor;
        }
    } else {
        // no correction needed, use full capacity
        return 1.0;
    }
}

void EIRPlantLoopHeatPump::setPartLoadAndCyclingRatio([[maybe_unused]] EnergyPlusData &state, Real64 &partLoadRatio)
{
    // Initialize cycling ratio to 1.0
    Real64 cyclingRatio = 1.0;

    // Check if part load ratio is below the minimum threshold
    if (partLoadRatio < this->minimumPLR) {
        // Adjust cycling ratio and set part load ratio to minimum
        cyclingRatio = partLoadRatio / this->minimumPLR;
        partLoadRatio = this->minimumPLR;
    }

    // update class member variables
    this->partLoadRatio = partLoadRatio;
    this->cyclingRatio = cyclingRatio;
}

void EIRPlantLoopHeatPump::calcLoadSideHeatTransfer(EnergyPlusData &state, Real64 const availableCapacity)
{
    // evaluate the actual current operating load side heat transfer rate
    auto &thisLoadPlantLoop = state.dataPlnt->PlantLoop(this->loadSidePlantLoc.loopNum);
    auto &dln = state.dataLoopNodes;
    auto const *loadSideInNode = dln->nodes(this->loadSideNodes.InNodeNum);
    Real64 CpLoad = FluidProperties::GetSpecificHeatGlycol(state,
                                                           thisLoadPlantLoop.FluidName,
                                                           loadSideInNode->Temp,
                                                           thisLoadPlantLoop.FluidIndex,
                                                           "EIRPlantLoopHeatPump::calcLoadSideHeatTransfer()");

    Real64 const operatingPLR = this->partLoadRatio * this->cyclingRatio;
    this->loadSideHeatTransfer = availableCapacity * operatingPLR;

    // calculate load side outlet conditions
    Real64 const loadMCp = this->loadSideMassFlowRate * CpLoad;
    this->loadSideOutletTemp = this->calcLoadOutletTemp(this->loadSideInletTemp, this->loadSideHeatTransfer / loadMCp);

    // now what to do here if outlet water temp exceeds limit based on HW supply temp limit curves?
    // currentLoad will be met and there should? be some adjustment based on outlet water temp limit?
}

void EIRPlantLoopHeatPump::calcPowerUsage(EnergyPlusData &state)
{
    // calculate power usage from EIR curves
    Real64 eirModifierFuncTemp = 0.0;
    if (this->airSource && this->heatRecoveryIsActive) {
        if (this->heatRecoveryEIRFTempCurveIndex > 0) {
            eirModifierFuncTemp =
                Curve::CurveValue(state, this->heatRecoveryEIRFTempCurveIndex, this->loadSideOutletTemp, this->heatRecoveryInletTemp);
            // check cap func of temp curve value and reset to zero if negative
            this->heatRecoveryEIRModCurveCheck(state, eirModifierFuncTemp);
        } else {
            eirModifierFuncTemp = Curve::CurveValue(state, this->powerRatioFuncTempCurveIndex, this->loadSideOutletTemp, this->sourceSideInletTemp);
            // check cap func of temp curve value and reset to zero if negative
            this->eirModCurveCheck(state, eirModifierFuncTemp);
        }
    } else {
        eirModifierFuncTemp = Curve::CurveValue(state, this->powerRatioFuncTempCurveIndex, this->loadSideOutletTemp, this->sourceSideInletTemp);
        // check curves value and resets to zero if negative
        this->eirModCurveCheck(state, eirModifierFuncTemp);
    }
    Real64 eirModifierFuncPLR = Curve::CurveValue(state, this->powerRatioFuncPLRCurveIndex, this->partLoadRatio);
    // check EIR func of PLR curve value and resets to zero if negative
    this->eirModFPLRCurveCheck(state, eirModifierFuncPLR);

    // compute power usage
    this->powerUsage = (this->loadSideHeatTransfer / this->referenceCOP) * eirModifierFuncPLR * eirModifierFuncTemp * this->defrostPowerMultiplier *
                       this->cyclingRatio;
}

void EIRPlantLoopHeatPump::calcSourceSideHeatTransferWSHP(EnergyPlusData &state)
{

    // energy balance on heat pump
    this->sourceSideHeatTransfer = this->calcQsource(this->loadSideHeatTransfer, this->powerUsage);

    // calculate source side outlet conditions
    auto &thisSourcePlantLoop = state.dataPlnt->PlantLoop(this->sourceSidePlantLoc.loopNum);
    Real64 const CpSrc = FluidProperties::GetSpecificHeatGlycol(state,
                                                                thisSourcePlantLoop.FluidName,
                                                                this->sourceSideInletTemp,
                                                                thisSourcePlantLoop.FluidIndex,
                                                                "EIRPlantLoopHeatPump::calcSourceSideHeatTransferWSHP()");
    Real64 const sourceMCp = this->sourceSideMassFlowRate * CpSrc;
    this->sourceSideOutletTemp = this->calcSourceOutletTemp(this->sourceSideInletTemp, this->sourceSideHeatTransfer / sourceMCp);

    if (this->waterSource && abs(this->sourceSideOutletTemp - this->sourceSideInletTemp) > 100.0) { // whoaa out of range happenings on water loop
        //
        // TODO setup recurring error warning?
        // lets do something different than fatal the simulation
        if ((this->sourceSideMassFlowRate / this->sourceSideDesignMassFlowRate) < 0.01) { // current source side flow is 1% of design max
            // just send it all to skin losses and leave the fluid temperature alone
            this->sourceSideOutletTemp = this->sourceSideInletTemp;
        } else if (this->sourceSideOutletTemp > this->sourceSideInletTemp) {
            this->sourceSideOutletTemp = this->sourceSideInletTemp + 100.0; // cap it at 100C delta

        } else if (this->sourceSideOutletTemp < this->sourceSideInletTemp) {
            this->sourceSideOutletTemp = this->sourceSideInletTemp - 100.0; // cap it at 100C delta
        }
    }
}

void EIRPlantLoopHeatPump::calcSourceSideHeatTransferASHP(EnergyPlusData &state)
{
    // energy balance on heat pump
    this->sourceSideHeatTransfer = this->calcQsource(this->loadSideHeatTransfer, this->powerUsage);

    // calculate source side outlet conditions
    Real64 const CpSrc = Psychrometrics::PsyCpAirFnW(state.dataEnvrn->OutHumRat);
    Real64 const sourceMCp = this->sourceSideMassFlowRate * CpSrc;
    this->sourceSideOutletTemp = this->calcSourceOutletTemp(this->sourceSideInletTemp, this->sourceSideHeatTransfer / sourceMCp);
    if (this->heatRecoveryAvailable && !this->heatRecoveryIsActive) {
        // reset the HR report variables
        this->heatRecoveryRate = 0.0;
        this->heatRecoveryOutletTemp = this->heatRecoveryInletTemp;
    }
}

void EIRPlantLoopHeatPump::calcHeatRecoveryHeatTransferASHP(EnergyPlusData &state)
{
    // energy balance on heat pump
    this->heatRecoveryRate = this->calcQheatRecovery(this->loadSideHeatTransfer, this->powerUsage);
    Real64 heatRecoverRateTot = this->heatRecoveryRate;

    // calculate heat recovery side outlet conditions
    auto &thisHeatRecoveryPlantLoop = state.dataPlnt->PlantLoop(this->heatRecoveryPlantLoc.loopNum);
    Real64 const CpHR = FluidProperties::GetSpecificHeatGlycol(state,
                                                               thisHeatRecoveryPlantLoop.FluidName,
                                                               this->heatRecoveryInletTemp,
                                                               thisHeatRecoveryPlantLoop.FluidIndex,
                                                               "EIRPlantLoopHeatPump::calcHeatRecoveryHeatTransferASHP()");
    Real64 const hRecoveryMCp = this->heatRecoveryMassFlowRate * CpHR;
    if (this->heatRecoveryMassFlowRate > 0.0) {
        this->heatRecoveryOutletTemp = this->calcHROutletTemp(this->heatRecoveryInletTemp, this->heatRecoveryRate / hRecoveryMCp);
    } else {
        this->heatRecoveryOutletTemp = this->heatRecoveryInletTemp;
        this->heatRecoveryRate = 0.0;
    }
    // limit the HR HW outlet temperature to the maximum allowed (HW Recovery)
    if (this->heatRecoveryOutletTemp > this->maxHeatRecoveryTempLimit) {
        if (this->heatRecoveryInletTemp < this->maxHeatRecoveryTempLimit) {
            this->heatRecoveryOutletTemp = this->maxHeatRecoveryTempLimit;
            this->heatRecoveryRate = hRecoveryMCp * (this->heatRecoveryOutletTemp - this->heatRecoveryInletTemp);
        } else {
            this->heatRecoveryRate = 0.0;
            this->heatRecoveryOutletTemp = this->heatRecoveryInletTemp;
        }
    }
    // limit the HR CW outlet temp to the minimum allowed (CW Recovery)
    if (this->heatRecoveryOutletTemp < this->minHeatRecoveryTempLimit) {
        if (this->heatRecoveryInletTemp > this->minHeatRecoveryTempLimit) {
            this->heatRecoveryOutletTemp = this->minHeatRecoveryTempLimit;
            this->heatRecoveryRate = hRecoveryMCp * (this->heatRecoveryInletTemp - this->heatRecoveryOutletTemp);
        } else {
            this->heatRecoveryRate = 0.0;
            this->heatRecoveryOutletTemp = this->heatRecoveryInletTemp;
        }
    }
    // report the net heat balance as source side heat transfer
    Real64 heatReoveryRateUnused = std::max(0.0, (heatRecoverRateTot - this->heatRecoveryRate));
    if (heatReoveryRateUnused > 0.0) {
        this->sourceSideHeatTransfer = heatReoveryRateUnused;
        // calculate source side outlet conditions
        Real64 const CpSrc = Psychrometrics::PsyCpAirFnW(state.dataEnvrn->OutHumRat);
        Real64 const sourceMCp = this->sourceSideMassFlowRate * CpSrc;
        this->sourceSideOutletTemp = this->calcSourceOutletTemp(this->sourceSideInletTemp, this->sourceSideHeatTransfer / sourceMCp);
    } else {
        // reset the source side report variables
        this->sourceSideHeatTransfer = 0.0;
        this->sourceSideOutletTemp = this->sourceSideInletTemp;
    }
}

void EIRPlantLoopHeatPump::setHeatRecoveryOperatingStatusASHP(EnergyPlusData &state, bool FirstHVACIteration)
{
    if (!this->running) {
        if (this->heatRecoveryAvailable) {
            // set the HR operation off
            this->heatRecoveryIsActive = false;
            this->heatRecoveryOperatingStatus = 0;
        }
    } else { // the heat pump must be running
        if (this->heatRecoveryAvailable) {
            // apply min/max HR operating limits based on heat recovery entering fluid temperature
            if (this->minHeatRecoveryTempLimit > this->heatRecoveryInletTemp || this->maxHeatRecoveryTempLimit < this->heatRecoveryInletTemp) {
                // set the HR operation off
                this->heatRecoveryIsActive = false;
                this->heatRecoveryOperatingStatus = 0;
            } else {
                // set the HR operation on
                this->heatRecoveryIsActive = true;
                this->heatRecoveryOperatingStatus = 1;
            }
        }
    }
}

void EIRPlantLoopHeatPump::capModFTCurveCheck(EnergyPlusData &state, const Real64 loadSideOutletSetpointTemp, Real64 &capacityModifierFuncTemp)
{
    if (capacityModifierFuncTemp < 0.0) {
        if (this->capModFTErrorIndex == 0) {
            ShowSevereMessage(state, format("{} \"{}\":", DataPlant::PlantEquipTypeNames[static_cast<int>(this->EIRHPType)], this->name));
            ShowContinueError(state,
                              format(" Capacity Modifier curve (function of Temperatures) output is negative ({:.3T}).", capacityModifierFuncTemp));
            ShowContinueError(state,
                              format(" Negative value occurs using a water temperature of {:.2T}C and an outdoor air temperature of {:.2T}C.",
                                     loadSideOutletSetpointTemp,
                                     this->sourceSideInletTemp));
            ShowContinueErrorTimeStamp(state, " Resetting curve output to zero and continuing simulation.");
        }
        ShowRecurringWarningErrorAtEnd(state,
                                       format("{} \"{}\": Capacity Modifier curve (function of Temperatures) output is negative warning continues...",
                                              DataPlant::PlantEquipTypeNames[static_cast<int>(this->EIRHPType)],
                                              this->name),
                                       this->capModFTErrorIndex,
                                       capacityModifierFuncTemp,
                                       capacityModifierFuncTemp);
        capacityModifierFuncTemp = 0.0;
    }
}

void EIRPlantLoopHeatPump::heatRecoveryCapModFTCurveCheck(EnergyPlusData &state,
                                                          const Real64 loadSideOutletSetpointTemp,
                                                          Real64 &capacityModifierFuncTemp)
{
    if (capacityModifierFuncTemp < 0.0) {
        if (this->heatRecCapModFTErrorIndex == 0) {
            ShowSevereMessage(state, format("{} \"{}\":", DataPlant::PlantEquipTypeNames[static_cast<int>(this->EIRHPType)], this->name));
            ShowContinueError(state,
                              format(" Heat Recovery mode Capacity Modifier curve (function of Temperatures) output is negative ({:.3T}).",
                                     capacityModifierFuncTemp));
            ShowContinueError(
                state,
                format(
                    " Negative value occurs using a load side water temperature of {:.2T}C and heat recovery entering water temperature of {:.2T}C.",
                    loadSideOutletSetpointTemp,
                    this->heatRecoveryInletTemp));
            ShowContinueErrorTimeStamp(state, " Resetting curve output to zero and continuing simulation.");
        }
        ShowRecurringWarningErrorAtEnd(
            state,
            format("{} \"{}\": Heat Recovery mode Capacity Modifier curve (function of Temperatures) output is negative warning continues...",
                   DataPlant::PlantEquipTypeNames[static_cast<int>(this->EIRHPType)],
                   this->name),
            this->heatRecCapModFTErrorIndex,
            capacityModifierFuncTemp,
            capacityModifierFuncTemp);
        capacityModifierFuncTemp = 0.0;
    }
}

void EIRPlantLoopHeatPump::eirModCurveCheck(EnergyPlusData &state, Real64 &eirModifierFuncTemp)
{
    if (eirModifierFuncTemp < 0.0) {
        if (this->eirModFTErrorIndex == 0) {
            ShowSevereMessage(state, format("{} \"{}\":", DataPlant::PlantEquipTypeNames[static_cast<int>(this->EIRHPType)], this->name));
            ShowContinueError(state, format(" EIR Modifier curve (function of Temperatures) output is negative ({:.3T}).", eirModifierFuncTemp));
            ShowContinueError(state,
                              format(" Negative value occurs using a water temperature of {:.2T}C and an outdoor air temperature of {:.2T}C.",
                                     this->loadSideOutletTemp,
                                     this->sourceSideInletTemp));
            ShowContinueErrorTimeStamp(state, " Resetting curve output to zero and continuing simulation.");
        }
        ShowRecurringWarningErrorAtEnd(state,
                                       format("{} \"{}\": EIR Modifier curve (function of Temperatures) output is negative warning continues...",
                                              DataPlant::PlantEquipTypeNames[static_cast<int>(this->EIRHPType)],
                                              this->name),
                                       this->eirModFTErrorIndex,
                                       eirModifierFuncTemp,
                                       eirModifierFuncTemp);
        eirModifierFuncTemp = 0.0;
    }
}

void EIRPlantLoopHeatPump::heatRecoveryEIRModCurveCheck(EnergyPlusData &state, Real64 &eirModifierFuncTemp)
{
    if (eirModifierFuncTemp < 0.0) {
        if (this->heatRecEIRModFTErrorIndex == 0 && heatRecoveryEIRFTempCurveIndex > 0) {
            ShowSevereMessage(state, format("{} \"{}\":", DataPlant::PlantEquipTypeNames[static_cast<int>(this->EIRHPType)], this->name));
            ShowContinueError(
                state, format(" Heat Recovery mode EIR Modifier curve (function of Temperatures) output is negative ({:.3T}).", eirModifierFuncTemp));
            ShowContinueError(
                state,
                format(
                    " Negative value occurs using a load side water temperature of {:.2T}C and heat recovery entering water temperature of {:.2T}C.",
                    this->loadSideOutletTemp,
                    this->heatRecoveryInletTemp));
            ShowContinueErrorTimeStamp(state, " Resetting curve output to zero and continuing simulation.");
        }
        ShowRecurringWarningErrorAtEnd(
            state,
            format("{} \"{}\": Heat Recovery mode EIR Modifier curve (function of Temperatures) output is negative warning continues...",
                   DataPlant::PlantEquipTypeNames[static_cast<int>(this->EIRHPType)],
                   this->name),
            this->eirModFTErrorIndex,
            eirModifierFuncTemp,
            eirModifierFuncTemp);
        eirModifierFuncTemp = 0.0;
    }
}

void EIRPlantLoopHeatPump::eirModFPLRCurveCheck(EnergyPlusData &state, Real64 &eirModifierFuncPLR)
{
    if (eirModifierFuncPLR < 0.0) {
        if (this->eirModFPLRErrorIndex == 0) {
            ShowSevereMessage(state, format("{} \"{}\":", DataPlant::PlantEquipTypeNames[static_cast<int>(this->EIRHPType)], this->name));
            ShowContinueError(state, format(" EIR Modifier curve (function of PLR) output is negative ({:.3T}).", eirModifierFuncPLR));
            ShowContinueError(state, format(" Negative value occurs using a Part Load Ratio of {:.2T}", this->partLoadRatio));
            ShowContinueErrorTimeStamp(state, " Resetting curve output to zero and continuing simulation.");
        }
        ShowRecurringWarningErrorAtEnd(state,
                                       format("{} \"{}\": EIR Modifier curve (function of PLR) output is negative warning continues...",
                                              DataPlant::PlantEquipTypeNames[static_cast<int>(this->EIRHPType)],
                                              this->name),
                                       this->eirModFPLRErrorIndex,
                                       eirModifierFuncPLR,
                                       eirModifierFuncPLR);
        eirModifierFuncPLR = 0.0;
    }
}

void EIRPlantLoopHeatPump::doDefrost(EnergyPlusData &state, Real64 &availableCapacity)
{
    // Initializing defrost adjustment factors
    Real64 InputPowerMultiplier = 1.0;
    Real64 HeatingCapacityMultiplier = 1.0;

    // Check outdoor temperature to determine of defrost is active
    if (this->defrostAvailable && state.dataEnvrn->OutDryBulbTemp <= this->maxOutdoorTemperatureDefrost) {
        // Calculate defrost adjustment factors depending on defrost control type
        // Calculate delta w through outdoor coil by assuming a coil temp of 0.82*DBT-9.7(F) per DOE2.1E
        Real64 OutdoorCoilT = 0.82 * state.dataEnvrn->OutDryBulbTemp - 8.589;
        Real64 OutdoorCoildw =
            max(1.0e-6, (state.dataEnvrn->OutHumRat - Psychrometrics::PsyWFnTdpPb(state, OutdoorCoilT, state.dataEnvrn->OutBaroPress)));
        if (this->defrostStrategy == DefrostControl::Timed) {
            if (this->defrostTime > 0.0) {
                this->fractionalDefrostTime = this->defrostTime; // DefrostTime in hours
                HeatingCapacityMultiplier = 0.909 - 107.33 * OutdoorCoildw;
                InputPowerMultiplier = 0.90 - 36.45 * OutdoorCoildw;
                this->loadDueToDefrost =
                    (0.01 * this->fractionalDefrostTime) * (7.222 - state.dataEnvrn->OutDryBulbTemp) * (this->referenceCapacity / 1.01667);
                Real64 defrostEIRFT = 1.0 / this->referenceCOP;
                if (defrostEIRFTIndex > 0) {
                    defrostEIRFT = Curve::CurveValue(
                        state, this->defrostEIRFTIndex, max(15.555, state.dataEnvrn->OutWetBulbTemp), max(15.555, state.dataEnvrn->OutDryBulbTemp));
                }
                this->defrostEnergyRate = defrostEIRFT * (this->referenceCapacity / 1.01667) * this->fractionalDefrostTime;
            } else {
                this->loadDueToDefrost = 0.0;
                this->defrostEnergyRate = 0.0;
                this->fractionalDefrostTime = 0.0;
            }
        } else if (this->defrostStrategy == DefrostControl::OnDemand) {
            this->fractionalDefrostTime = 1.0 / (1.0 + 0.01446 / OutdoorCoildw);
            HeatingCapacityMultiplier = 0.875 * (1.0 - this->fractionalDefrostTime);
            InputPowerMultiplier = 0.954 * (1.0 - this->fractionalDefrostTime);
            this->loadDueToDefrost =
                (0.01 * this->fractionalDefrostTime) * (7.222 - state.dataEnvrn->OutDryBulbTemp) * (this->referenceCapacity / 1.01667);
            Real64 defrostEIRFT = 0.0;
            if (defrostEIRFTIndex > 0) {
                defrostEIRFT = Curve::CurveValue(
                    state, this->defrostEIRFTIndex, max(15.555, state.dataEnvrn->OutWetBulbTemp), max(15.555, state.dataEnvrn->OutDryBulbTemp));
            }
            this->defrostEnergyRate = defrostEIRFT * (this->referenceCapacity / 1.01667) * this->fractionalDefrostTime;
        } else if (this->defrostStrategy == DefrostControl::TimedEmpirical) {
            // cycles of defrost per hour
            Real64 thisHourDefrostCycles = Curve::CurveValue(state, this->defrostFreqCurveIndex, state.dataEnvrn->OutDryBulbTemp);
            // is directly proportional to the ratio of capacity used for that hour (PLR)
            Real64 const operatingPLR = this->partLoadRatio * this->cyclingRatio;
            thisHourDefrostCycles *= operatingPLR;
            // fraction of heat load per cycle of defrost
            Real64 thisHourDefrostHeatLoad = 0.0;
            if (this->defrostLoadCurveDims == 2) { // BiQuadratic
                thisHourDefrostHeatLoad =
                    Curve::CurveValue(state, this->defrostHeatLoadCurveIndex, state.dataEnvrn->OutWetBulbTemp, state.dataEnvrn->OutDryBulbTemp);
            } else {
                thisHourDefrostHeatLoad = Curve::CurveValue(state, this->defrostHeatLoadCurveIndex, state.dataEnvrn->OutDryBulbTemp);
            }
            // heat load is applied to full load (not rated) and is proportional to defrost cycles per hour
            this->loadDueToDefrost = availableCapacity * thisHourDefrostHeatLoad * thisHourDefrostCycles;
            // electric input fraction due to defrost
            Real64 defrostHeatEnergyFraction = 0.0;
            if (this->defrostEnergyCurveDims == 2) { // BiQuadratic
                defrostHeatEnergyFraction =
                    Curve::CurveValue(state, this->defrostHeatEnergyCurveIndex, state.dataEnvrn->OutWetBulbTemp, state.dataEnvrn->OutDryBulbTemp);
            } else {
                defrostHeatEnergyFraction = Curve::CurveValue(state, this->defrostHeatEnergyCurveIndex, state.dataEnvrn->OutDryBulbTemp);
            }
            // defrost energy rate is applied to rated power and is proportional to defrost cycles per hour
            this->defrostEnergyRate = (this->referenceCapacity / this->referenceCOP) * defrostHeatEnergyFraction * thisHourDefrostCycles;

            // question on how these multipliers are accounted for with capacity and power (e.g., 1+ or 1-)
            InputPowerMultiplier = 1.0 + thisHourDefrostHeatLoad;
            HeatingCapacityMultiplier = 1.0 + (thisHourDefrostHeatLoad * thisHourDefrostCycles);
            this->fractionalDefrostTime = thisHourDefrostCycles * this->fractionalDefrostTime;
        }
    } else {
        this->defrostEnergyRate = 0.0;
        this->loadDueToDefrost = 0.0;
        this->fractionalDefrostTime = 0.0;
    }
    availableCapacity *= HeatingCapacityMultiplier;
    // update class member variables
    this->defrostPowerMultiplier = InputPowerMultiplier;
}

void EIRPlantLoopHeatPump::onInitLoopEquip(EnergyPlusData &state, [[maybe_unused]] const PlantLocation &calledFromLocation)
{
    // This function does all one-time and begin-environment initialization
    std::string static const routineName = std::string("EIRPlantLoopHeatPump :") + __FUNCTION__;

    this->oneTimeInit(state);          // plant setup
    this->isPlantInletOrOutlet(state); // check location

    if (calledFromLocation.loopNum == this->loadSidePlantLoc.loopNum) {
        this->sizeLoadSide(state);
        if (this->waterSource) {
            this->sizeSrcSideWSHP(state);
        } else if (this->airSource) {
            this->sizeSrcSideASHP(state);
            this->sizeHeatRecoveryASHP(state);
        }
    }

    if (state.dataGlobal->BeginEnvrnFlag && this->envrnInit && state.dataPlnt->PlantFirstSizesOkayToFinalize) {

        Real64 rho = FluidProperties::GetDensityGlycol(state,
                                                       state.dataPlnt->PlantLoop(this->loadSidePlantLoc.loopNum).FluidName,
                                                       Constant::InitConvTemp,
                                                       state.dataPlnt->PlantLoop(this->loadSidePlantLoc.loopNum).FluidIndex,
                                                       routineName);
        this->loadSideDesignMassFlowRate = rho * this->loadSideDesignVolFlowRate;
        PlantUtilities::InitComponentNodes(state, 0.0, this->loadSideDesignMassFlowRate, this->loadSideNodes.InNodeNum, this->loadSideNodes.OutNodeNum);

        if (this->waterSource) {
            rho = FluidProperties::GetDensityGlycol(state,
                                                    state.dataPlnt->PlantLoop(this->sourceSidePlantLoc.loopNum).FluidName,
                                                    Constant::InitConvTemp,
                                                    state.dataPlnt->PlantLoop(this->sourceSidePlantLoc.loopNum).FluidIndex,
                                                    routineName);
            this->sourceSideDesignMassFlowRate = rho * this->sourceSideDesignVolFlowRate;
            PlantUtilities::InitComponentNodes(
                state, 0.0, this->sourceSideDesignMassFlowRate, this->sourceSideNodes.InNodeNum, this->sourceSideNodes.OutNodeNum);
        } else if (this->airSource) {
            rho = Psychrometrics::PsyRhoAirFnPbTdbW(state, state.dataEnvrn->StdBaroPress, state.dataEnvrn->OutDryBulbTemp, 0.0, routineName);
            this->sourceSideDesignMassFlowRate = rho * this->sourceSideDesignVolFlowRate;
            // heat recovery
            if (this->heatRecoveryAvailable) {
                rho = FluidProperties::GetDensityGlycol(state,
                                                        state.dataPlnt->PlantLoop(this->heatRecoveryPlantLoc.loopNum).FluidName,
                                                        Constant::InitConvTemp,
                                                        state.dataPlnt->PlantLoop(this->heatRecoveryPlantLoc.loopNum).FluidIndex,
                                                        routineName);
                this->heatRecoveryDesignMassFlowRate = rho * this->heatRecoveryDesignVolFlowRate;
                PlantUtilities::InitComponentNodes(
                    state, 0.0, this->heatRecoveryDesignMassFlowRate, this->heatRecoveryNodes.inlet, this->heatRecoveryNodes.outlet);
            }
        }

        if (this->flowControl == DataPlant::FlowMode::VariableSpeedPump) {
            this->loadVSPumpMinLimitMassFlow =
                PlantUtilities::MinFlowIfBranchHasVSPump(state, this->loadSidePlantLoc, this->loadVSBranchPump, this->loadVSLoopPump, true);
            if (this->waterSource) {
                this->sourceVSPumpMinLimitMassFlow = PlantUtilities::MinFlowIfBranchHasVSPump(
                    state, this->sourceSidePlantLoc, this->sourceVSBranchPump, this->sourceVSLoopPump, false);
            }
        }

        if (state.dataPlnt->PlantFinalSizesOkayToReport) {
            this->envrnInit = false;
        }
    }
    if (!state.dataGlobal->BeginEnvrnFlag) {
        this->envrnInit = true;
    }
}

void EIRPlantLoopHeatPump::getDesignCapacities(
    [[maybe_unused]] EnergyPlusData &state, const PlantLocation &calledFromLocation, Real64 &MaxLoad, Real64 &MinLoad, Real64 &OptLoad)
{
    if (calledFromLocation.loopNum == this->loadSidePlantLoc.loopNum) {
        MinLoad = 0.0;
        MaxLoad = this->referenceCapacity;
        OptLoad = this->referenceCapacity;
    } else {
        MinLoad = 0.0;
        MaxLoad = 0.0;
        OptLoad = 0.0;
    }
}

void EIRPlantLoopHeatPump::sizeLoadSide(EnergyPlusData &state)
{
    // Tries to size the load side flow rate and capacity, source side flow, and the rated power usage
    // There are two major sections to this function, one if plant sizing is available, and one if not
    // If plant sizing is available, then we can generate sizes for the equipment.  This is done for not-only
    //   autosized fields, but also hard-sized fields so that we can report out significant deviations between
    //   the two values.
    // If plant sizing is not available, it tries to use a companion heat pump coil to do sizing

    bool errorsFound = false;

    // these variables will be used throughout this function as a temporary value of that physical state
    Real64 tmpCapacity = this->referenceCapacity;
    Real64 tmpLoadVolFlow = this->loadSideDesignVolFlowRate;
    HeatSizingType heatingSizingMethod = this->heatSizingMethod;

    std::string_view const typeName = DataPlant::PlantEquipTypeNames[static_cast<int>(this->EIRHPType)];
    Real64 loadSideInitTemp =
        (this->EIRHPType == DataPlant::PlantEquipmentType::HeatPumpEIRHeating) ? Constant::HWInitConvTemp : Constant::CWInitConvTemp;
    // I guess I can assume the plant fluids are the same for HW and CW. So only the sizing type is an issue on which to use.

    Real64 rho = FluidProperties::GetDensityGlycol(state,
                                                   state.dataPlnt->PlantLoop(this->loadSidePlantLoc.loopNum).FluidName,
                                                   loadSideInitTemp,
                                                   state.dataPlnt->PlantLoop(this->loadSidePlantLoc.loopNum).FluidIndex,
                                                   "EIRPlantLoopHeatPump::sizeLoadSide()");
    Real64 Cp = FluidProperties::GetSpecificHeatGlycol(state,
                                                       state.dataPlnt->PlantLoop(this->loadSidePlantLoc.loopNum).FluidName,
                                                       loadSideInitTemp,
                                                       state.dataPlnt->PlantLoop(this->loadSidePlantLoc.loopNum).FluidIndex,
                                                       "EIRPlantLoopHeatPump::sizeLoadSide()");

    int pltLoadSizNum = state.dataPlnt->PlantLoop(this->loadSidePlantLoc.loopNum).PlantSizNum;
    if (pltLoadSizNum > 0) {
        // this first IF block is really just about calculating the local tmpCapacity and tmpLoadVolFlow values
        // these represent what the unit would size those to, whether it is doing auto-sizing or not
        if (state.dataSize->PlantSizData(pltLoadSizNum).DesVolFlowRate > HVAC::SmallWaterVolFlow) {
            tmpLoadVolFlow = state.dataSize->PlantSizData(pltLoadSizNum).DesVolFlowRate * this->sizingFactor;
            Real64 deltaT = state.dataSize->PlantSizData(pltLoadSizNum).DeltaT;
            if (this->companionHeatPumpCoil) {
                if (this->companionHeatPumpCoil->EIRHPType == DataPlant::PlantEquipmentType::HeatPumpEIRHeating) {
                    heatingSizingMethod = this->companionHeatPumpCoil->heatSizingMethod;
                }
                Real64 companionVolFlowRate = this->companionHeatPumpCoil->loadSideDesignVolFlowRate;
                int compLoopNum = this->companionHeatPumpCoil->loadSidePlantLoc.loopNum;
                if (compLoopNum > 0) {
                    companionVolFlowRate = state.dataSize->PlantSizData(compLoopNum).DesVolFlowRate * this->companionHeatPumpCoil->sizingFactor;
                }
                Real64 compRefCapacity = this->companionHeatPumpCoil->referenceCapacity;
                Real64 compRho = rho;
                Real64 compCp = Cp;
                Real64 compDeltaT = deltaT;
                if (compLoopNum > 0) {
                    compRho = FluidProperties::GetDensityGlycol(
                        state,
                        state.dataPlnt->PlantLoop(compLoopNum).FluidName,
                        this->EIRHPType == DataPlant::PlantEquipmentType::HeatPumpEIRCooling ? Constant::HWInitConvTemp : Constant::CWInitConvTemp,
                        state.dataPlnt->PlantLoop(compLoopNum).FluidIndex,
                        "EIRPlantLoopHeatPump::sizeLoadSide()");
                    compCp = FluidProperties::GetSpecificHeatGlycol(
                        state,
                        state.dataPlnt->PlantLoop(compLoopNum).FluidName,
                        this->EIRHPType == DataPlant::PlantEquipmentType::HeatPumpEIRCooling ? Constant::HWInitConvTemp : Constant::CWInitConvTemp,
                        state.dataPlnt->PlantLoop(compLoopNum).FluidIndex,
                        "EIRPlantLoopHeatPump::sizeLoadSide()");
                    compDeltaT = state.dataSize->PlantSizData(compLoopNum).DeltaT;
                }
                if (this->EIRHPType == DataPlant::PlantEquipmentType::HeatPumpEIRCooling) {
                    tmpCapacity = Cp * rho * deltaT * tmpLoadVolFlow;
                    if (heatingSizingMethod == HeatSizingType::Heating) {
                        tmpCapacity = (compCp * compRho * compDeltaT * companionVolFlowRate) / this->companionHeatPumpCoil->heatSizingRatio;
                    } else if (heatingSizingMethod == HeatSizingType::GreaterOfCoolingOrHeating) {
                        compRefCapacity = compCp * compRho * compDeltaT * companionVolFlowRate;
                        if (compRefCapacity > tmpCapacity) {
                            rho = compRho;
                            tmpLoadVolFlow = companionVolFlowRate;
                            tmpCapacity = compRefCapacity / this->companionHeatPumpCoil->heatSizingRatio;
                        }
                    }
                } else { // size heating side based on sizing method
                    if (heatingSizingMethod == HeatSizingType::Heating) {
                        tmpCapacity = Cp * rho * deltaT * tmpLoadVolFlow;
                    } else {
                        compRefCapacity = compCp * compRho * compDeltaT * companionVolFlowRate;
                        if (heatingSizingMethod == HeatSizingType::Cooling) {
                            tmpCapacity = compRefCapacity * this->heatSizingRatio;
                            rho = compRho;
                            tmpLoadVolFlow = companionVolFlowRate;
                        } else { // else GreaterOfHeatingOrCooling
                            tmpCapacity = Cp * rho * deltaT * tmpLoadVolFlow;
                            if (compRefCapacity > tmpCapacity) {
                                tmpCapacity = compRefCapacity * this->heatSizingRatio;
                                rho = compRho;
                                tmpLoadVolFlow = companionVolFlowRate;
                            }
                        }
                    }
                }
            } else {
                tmpCapacity = Cp * rho * deltaT * tmpLoadVolFlow * this->heatSizingRatio;
            }
        } else if (this->companionHeatPumpCoil && this->companionHeatPumpCoil->loadSideDesignVolFlowRate > 0.0) {
            tmpLoadVolFlow = this->companionHeatPumpCoil->loadSideDesignVolFlowRate;
            if (this->companionHeatPumpCoil->referenceCapacity == DataSizing::AutoSize) {
                // use reverse init temp, e.g., if this is cooling use HWInitConvTemp
                Real64 compLoadSideInitTemp =
                    (this->EIRHPType == DataPlant::PlantEquipmentType::HeatPumpEIRCooling) ? Constant::HWInitConvTemp : Constant::CWInitConvTemp;
                int compLoopNum = this->companionHeatPumpCoil->loadSidePlantLoc.loopNum;
                if (compLoopNum > 0) {
                    Real64 const compRho = FluidProperties::GetDensityGlycol(state,
                                                                             state.dataPlnt->PlantLoop(compLoopNum).FluidName,
                                                                             compLoadSideInitTemp,
                                                                             state.dataPlnt->PlantLoop(compLoopNum).FluidIndex,
                                                                             "EIRPlantLoopHeatPump::sizeLoadSide()");
                    Real64 const compCp = FluidProperties::GetSpecificHeatGlycol(state,
                                                                                 state.dataPlnt->PlantLoop(compLoopNum).FluidName,
                                                                                 Constant::CWInitConvTemp,
                                                                                 state.dataPlnt->PlantLoop(compLoopNum).FluidIndex,
                                                                                 "EIRPlantLoopHeatPump::sizeLoadSide()");
                    rho = compRho;
                    Cp = compCp;
                }
                tmpCapacity = Cp * rho * state.dataSize->PlantSizData(pltLoadSizNum).DeltaT * tmpLoadVolFlow * this->heatSizingRatio;
            } else {
                tmpCapacity = this->companionHeatPumpCoil->referenceCapacity;
            }
        } else {
            if (this->referenceCapacityWasAutoSized) tmpCapacity = 0.0;
            if (this->loadSideDesignVolFlowRateWasAutoSized) tmpLoadVolFlow = 0.0;
        }
        if (this->heatRecoveryHeatPump) {
            tmpLoadVolFlow = state.dataSize->PlantSizData(pltLoadSizNum).DesVolFlowRate;
        }
        if (this->loadSideDesignVolFlowRateWasAutoSized) this->loadSideDesignVolFlowRate = tmpLoadVolFlow;
        if (this->referenceCapacityWasAutoSized) {
            this->referenceCapacity = tmpCapacity;
        }
        // now we actually need to store and report out the values
        if (state.dataPlnt->PlantFirstSizesOkayToFinalize) {
            // handle the auto-sizable reference capacity
            if (this->referenceCapacityWasAutoSized) {
                // if auto-sized, we just need to store the sized value and then report out the capacity when plant is ready
                this->referenceCapacity = tmpCapacity;
                if (state.dataPlnt->PlantFinalSizesOkayToReport) {
                    BaseSizer::reportSizerOutput(state, typeName, this->name, "Design Size Nominal Capacity [W]", tmpCapacity);
                }
                if (state.dataPlnt->PlantFirstSizesOkayToReport) {
                    BaseSizer::reportSizerOutput(state, typeName, this->name, "Initial Design Size Nominal Capacity [W]", tmpCapacity);
                }
            } else {
                // this blocks means the capacity value was hard-sized
                if (this->referenceCapacity > 0.0 && tmpCapacity > 0.0) {
                    // then the capacity was hard-sized to a good value and the tmpCapacity was calculated to a good value too
                    Real64 hardSizedCapacity = this->referenceCapacity;
                    if (state.dataPlnt->PlantFinalSizesOkayToReport) {
                        if (state.dataGlobal->DoPlantSizing) {
                            BaseSizer::reportSizerOutput(state,
                                                         typeName,
                                                         this->name,
                                                         "Design Size Nominal Capacity [W]",
                                                         tmpCapacity,
                                                         "User-Specified Nominal Capacity [W]",
                                                         hardSizedCapacity);
                        } else {
                            BaseSizer::reportSizerOutput(state, typeName, this->name, "User-Specified Nominal Capacity [W]", hardSizedCapacity);
                        }
                        // we can warn here if there is a bit mismatch between hard- and auto-sized
                        if (state.dataGlobal->DisplayExtraWarnings) {
                            if ((std::abs(tmpCapacity - hardSizedCapacity) / hardSizedCapacity) > state.dataSize->AutoVsHardSizingThreshold) {
                                ShowWarningMessage(state,
                                                   format("EIRPlantLoopHeatPump::size(): Potential issue with equipment sizing for {}", this->name));
                                ShowContinueError(state, format("User-Specified Nominal Capacity of {:.2R} [W]", hardSizedCapacity));
                                ShowContinueError(state, format("differs from Design Size Nominal Capacity of {:.2R} [W]", tmpCapacity));
                                ShowContinueError(state, "This may, or may not, indicate mismatched component sizes.");
                                ShowContinueError(state, "Verify that the value entered is intended and is consistent with other components.");
                            }
                        }
                    }
                    // moving forward with more calculations, we need to update the 'tmp' capacity to the hard-sized value
                    tmpCapacity = hardSizedCapacity;
                }
            }
            // now handle the auto-sizable load side flow rate
            if (this->loadSideDesignVolFlowRateWasAutoSized) {
                this->loadSideDesignVolFlowRate = tmpLoadVolFlow;
                this->loadSideDesignMassFlowRate = rho * this->loadSideDesignVolFlowRate;
                if (state.dataPlnt->PlantFinalSizesOkayToReport) {
                    BaseSizer::reportSizerOutput(state, typeName, this->name, "Design Size Load Side Volume Flow Rate [m3/s]", tmpLoadVolFlow);
                }
                if (state.dataPlnt->PlantFirstSizesOkayToReport) {
                    BaseSizer::reportSizerOutput(
                        state, typeName, this->name, "Initial Design Size Load Side Volume Flow Rate [m3/s]", tmpLoadVolFlow);
                }
            } else {
                if (this->loadSideDesignVolFlowRate > 0.0 && tmpLoadVolFlow > 0.0) {
                    Real64 hardSizedLoadSideFlow = this->loadSideDesignVolFlowRate;
                    if (state.dataPlnt->PlantFinalSizesOkayToReport) {
                        if (state.dataGlobal->DoPlantSizing) {
                            BaseSizer::reportSizerOutput(state,
                                                         typeName,
                                                         this->name,
                                                         "Design Size Load Side Volume Flow Rate [m3/s]",
                                                         tmpLoadVolFlow,
                                                         "User-Specified Load Side Volume Flow Rate [m3/s]",
                                                         hardSizedLoadSideFlow);
                        } else {
                            BaseSizer::reportSizerOutput(
                                state, typeName, this->name, "User-Specified Load Side Volume Flow Rate [m3/s]", hardSizedLoadSideFlow);
                        }
                        if (state.dataGlobal->DisplayExtraWarnings) {
                            if ((std::abs(tmpLoadVolFlow - hardSizedLoadSideFlow) / hardSizedLoadSideFlow) >
                                state.dataSize->AutoVsHardSizingThreshold) {
                                ShowMessage(state, format("EIRPlantLoopHeatPump::size(): Potential issue with equipment sizing for {}", this->name));
                                ShowContinueError(state, format("User-Specified Load Side Volume Flow Rate of {:.2R} [m3/s]", hardSizedLoadSideFlow));
                                ShowContinueError(state,
                                                  format("differs from Design Size Load Side Volume Flow Rate of {:.2R} [m3/s]", tmpLoadVolFlow));
                                ShowContinueError(state, "This may, or may not, indicate mismatched component sizes.");
                                ShowContinueError(state, "Verify that the value entered is intended and is consistent with other components.");
                            }
                        }
                    }
                    tmpLoadVolFlow = hardSizedLoadSideFlow;
                }
            }
        }
    } else {
        // no plant sizing available...try to use the companion coil
        if (this->companionHeatPumpCoil) {
            if (this->companionHeatPumpCoil->loadSideDesignVolFlowRateWasAutoSized && this->companionHeatPumpCoil->loadSideDesignVolFlowRate > 0.0) {
                tmpLoadVolFlow = this->companionHeatPumpCoil->loadSideDesignVolFlowRate;
                if (state.dataPlnt->PlantFirstSizesOkayToFinalize) {
                    this->loadSideDesignVolFlowRate = tmpLoadVolFlow;
                    if (state.dataPlnt->PlantFinalSizesOkayToReport) {
                        BaseSizer::reportSizerOutput(state, typeName, this->name, "Design Size Load Side Volume Flow Rate [m3/s]", tmpLoadVolFlow);
                    }
                    if (state.dataPlnt->PlantFirstSizesOkayToReport) {
                        BaseSizer::reportSizerOutput(
                            state, typeName, this->name, "Initial Design Size Load Side Volume Flow Rate [m3/s]", tmpLoadVolFlow);
                    }
                }
            }
            if (this->companionHeatPumpCoil->referenceCapacityWasAutoSized && this->companionHeatPumpCoil->referenceCapacity > 0.0) {
                tmpCapacity = this->companionHeatPumpCoil->referenceCapacity;
                if (state.dataPlnt->PlantFirstSizesOkayToFinalize) {
                    this->referenceCapacity = tmpCapacity;
                    if (state.dataPlnt->PlantFinalSizesOkayToReport) {
                        BaseSizer::reportSizerOutput(state, typeName, this->name, "Design Size Nominal Capacity [W]", tmpCapacity);
                    }
                    if (state.dataPlnt->PlantFirstSizesOkayToReport) {
                        BaseSizer::reportSizerOutput(state, typeName, this->name, "Initial Design Size Nominal Capacity [W]", tmpCapacity);
                    }
                }
            }
        } else {
            // no companion coil, and no plant sizing, so can't do anything
            if ((this->loadSideDesignVolFlowRateWasAutoSized || this->referenceCapacityWasAutoSized) &&
                state.dataPlnt->PlantFirstSizesOkayToFinalize) {
                ShowSevereError(state, "EIRPlantLoopHeatPump::size(): Autosizing requires a loop Sizing:Plant object.");
                ShowContinueError(state, format("Occurs in HeatPump:PlantLoop:EquationFit:Cooling object = {}", this->name));
                errorsFound = true;
            }
        }
        if (!this->loadSideDesignVolFlowRateWasAutoSized && state.dataPlnt->PlantFinalSizesOkayToReport) {
            BaseSizer::reportSizerOutput(state, typeName, this->name, "User-Specified Load Side Flow Rate [m3/s]", this->loadSideDesignVolFlowRate);
        }
        if (!this->referenceCapacityWasAutoSized && state.dataPlnt->PlantFinalSizesOkayToReport) {
            BaseSizer::reportSizerOutput(state, typeName, this->name, "User-Specified Nominal Capacity [W]", this->referenceCapacity);
        }
    }
    if (errorsFound) {
        ShowFatalError(state, "Preceding sizing errors cause program termination");
    }
}

void EIRPlantLoopHeatPump::sizeSrcSideWSHP(EnergyPlusData &state)
{
    // size the source-side for the water-source HP
    bool errorsFound = false;

    // these variables will be used throughout this function as a temporary value of that physical state
    Real64 tmpCapacity = this->referenceCapacity;
    Real64 tmpLoadVolFlow = this->loadSideDesignVolFlowRate;
    Real64 tmpSourceVolFlow;

    std::string_view const typeName = DataPlant::PlantEquipTypeNames[static_cast<int>(this->EIRHPType)];
    Real64 sourceSideInitTemp =
        (this->EIRHPType == DataPlant::PlantEquipmentType::HeatPumpEIRCooling) ? Constant::CWInitConvTemp : Constant::HWInitConvTemp;

    Real64 const rhoSrc = FluidProperties::GetDensityGlycol(state,
                                                            state.dataPlnt->PlantLoop(this->loadSidePlantLoc.loopNum).FluidName,
                                                            sourceSideInitTemp,
                                                            state.dataPlnt->PlantLoop(this->loadSidePlantLoc.loopNum).FluidIndex,
                                                            "EIRPlantLoopHeatPump::sizeSrcSideWSHP()");
    Real64 const CpSrc = FluidProperties::GetSpecificHeatGlycol(state,
                                                                state.dataPlnt->PlantLoop(this->loadSidePlantLoc.loopNum).FluidName,
                                                                sourceSideInitTemp,
                                                                state.dataPlnt->PlantLoop(this->loadSidePlantLoc.loopNum).FluidIndex,
                                                                "EIRPlantLoopHeatPump::sizeSrcSideWSHP()");

    // To start we need to override the calculated load side flow
    // rate if it was actually hard-sized
    if (!this->loadSideDesignVolFlowRateWasAutoSized) tmpLoadVolFlow = this->loadSideDesignVolFlowRate;

    // calculate an auto-sized value for source design flow regardless of whether it was auto-sized or not
    int plantSourceSizingIndex = state.dataPlnt->PlantLoop(this->sourceSidePlantLoc.loopNum).PlantSizNum;
    if (plantSourceSizingIndex > 0) {
        // to get the source flow, we first must calculate the required heat impact on the source side
        // First the definition of COP: COP = Qload/Power, therefore Power = Qload/COP
        // Then the energy balance:     Qsrc = Qload + Power
        // Substituting for Power:      Qsrc = Qload + Qload/COP, therefore Qsrc = Qload (1 + 1/COP)
        Real64 designSourceSideHeatTransfer = 0.0;
        if (this->EIRHPType == DataPlant::PlantEquipmentType::HeatPumpEIRHeating) {
            designSourceSideHeatTransfer = tmpCapacity * (1 - 1 / this->referenceCOP);
        } else {
            designSourceSideHeatTransfer = tmpCapacity * (1 + 1 / this->referenceCOP);
        }
        // To get the design source flow rate, just apply the sensible heat rate equation:
        //                              Qsrc = rho_src * Vdot_src * Cp_src * DeltaT_src
        //                              Vdot_src = Q_src / (rho_src * Cp_src * DeltaT_src)
        tmpSourceVolFlow = designSourceSideHeatTransfer / (state.dataSize->PlantSizData(plantSourceSizingIndex).DeltaT * CpSrc * rhoSrc);
        if (this->waterSource && this->heatRecoveryHeatPump) {
            // If component is on plant outlet branch, use plant flow rate.
            tmpSourceVolFlow = state.dataSize->PlantSizData(plantSourceSizingIndex).DesVolFlowRate;
        }
    } else {
        // just assume it's the same as the load side if we don't have any sizing information
        tmpSourceVolFlow = tmpLoadVolFlow;
    }
    if (this->sourceSideDesignVolFlowRateWasAutoSized) {
        this->sourceSideDesignVolFlowRate = tmpSourceVolFlow;
        if (state.dataPlnt->PlantFinalSizesOkayToReport) {
            BaseSizer::reportSizerOutput(state, typeName, this->name, "Design Size Source Side Volume Flow Rate [m3/s]", tmpSourceVolFlow);
        }
        if (state.dataPlnt->PlantFirstSizesOkayToReport) {
            BaseSizer::reportSizerOutput(state, typeName, this->name, "Initial Design Size Source Side Volume Flow Rate [m3/s]", tmpSourceVolFlow);
        }
    } else {
        // source design flow was hard-sized
        if (this->sourceSideDesignVolFlowRate > 0.0 && tmpSourceVolFlow > 0.0) {
            Real64 const hardSizedSourceSideFlow = this->sourceSideDesignVolFlowRate;
            if (state.dataPlnt->PlantFinalSizesOkayToReport) {
                if (state.dataGlobal->DoPlantSizing) {
                    BaseSizer::reportSizerOutput(state,
                                                 typeName,
                                                 this->name,
                                                 "Design Size Source Side Volume Flow Rate [m3/s]",
                                                 tmpSourceVolFlow,
                                                 "User-Specified Source Side Volume Flow Rate [m3/s]",
                                                 hardSizedSourceSideFlow);
                } else {
                    BaseSizer::reportSizerOutput(
                        state, typeName, this->name, "User-Specified Source Side Volume Flow Rate [m3/s]", hardSizedSourceSideFlow);
                }
                if (state.dataGlobal->DisplayExtraWarnings) {
                    if ((std::abs(tmpSourceVolFlow - hardSizedSourceSideFlow) / hardSizedSourceSideFlow) >
                        state.dataSize->AutoVsHardSizingThreshold) {
                        ShowMessage(state, format("EIRPlantLoopHeatPump::size(): Potential issue with equipment sizing for {}", this->name));
                        ShowContinueError(state, format("User-Specified Source Side Volume Flow Rate of {:.2R} [m3/s]", hardSizedSourceSideFlow));
                        ShowContinueError(state, format("differs from Design Size Source Side Volume Flow Rate of {:.2R} [m3/s]", tmpSourceVolFlow));
                        ShowContinueError(state, "This may, or may not, indicate mismatched component sizes.");
                        ShowContinueError(state, "Verify that the value entered is intended and is consistent with other components.");
                    }
                }
            }
            tmpSourceVolFlow = hardSizedSourceSideFlow;
        }
    }
    if (this->companionHeatPumpCoil) {
        tmpSourceVolFlow *= this->companionHeatPumpCoil->heatSizingRatio;
    } else {
        tmpSourceVolFlow *= this->heatSizingRatio;
    }

    // skipping autosized power section

    // register the design volume flows with the plant, only doing half of source because the companion
    // is generally on the same loop
    if (!this->heatRecoveryHeatPump) {
        PlantUtilities::RegisterPlantCompDesignFlow(state, this->loadSideNodes.InNodeNum, tmpLoadVolFlow);
    }
    if (!this->heatRecoveryHeatPump) {
        PlantUtilities::RegisterPlantCompDesignFlow(state, this->sourceSideNodes.InNodeNum, tmpSourceVolFlow / 0.5);
    }

    if (state.dataPlnt->PlantFinalSizesOkayToReport) {
        // create predefined report
        OutputReportPredefined::PreDefTableEntry(state, state.dataOutRptPredefined->pdchMechType, this->name, typeName);
        OutputReportPredefined::PreDefTableEntry(state, state.dataOutRptPredefined->pdchMechNomEff, this->name, this->referenceCOP);
        OutputReportPredefined::PreDefTableEntry(state, state.dataOutRptPredefined->pdchMechNomCap, this->name, this->referenceCapacity);
    }

    if (errorsFound) {
        ShowFatalError(state, "Preceding sizing errors cause program termination");
    }
}

void EIRPlantLoopHeatPump::sizeSrcSideASHP(EnergyPlusData &state)
{
    // size the source-side for the air-source HP
    bool errorsFound = false;

    // these variables will be used throughout this function as a temporary value of that physical state
    Real64 tmpCapacity = this->referenceCapacity;
    Real64 tmpLoadVolFlow = this->loadSideDesignVolFlowRate;
    Real64 tmpSourceVolFlow = 0.0;

    // will leave like this for now
    // need to update these to better values later
    Real64 sourceSideInitTemp = 20;
    Real64 sourceSideHumRat = 0.0;
    if (this->EIRHPType == DataPlant::PlantEquipmentType::HeatPumpEIRHeating) {
        // same here; update later
        sourceSideInitTemp = 20;
    }

    Real64 const rhoSrc = Psychrometrics::PsyRhoAirFnPbTdbW(state, state.dataEnvrn->StdBaroPress, sourceSideInitTemp, sourceSideHumRat);
    Real64 const CpSrc = Psychrometrics::PsyCpAirFnW(sourceSideHumRat);

    // set the source-side flow rate
    if (this->sourceSideDesignVolFlowRateWasAutoSized) {
        // load-side capacity should already be set, so unless the flow rate is specified, we can set
        // an assumed reasonable flow rate since this doesn't affect downstream components
        Real64 DeltaT_src = 10;
        // to get the source flow, we first must calculate the required heat impact on the source side
        // First the definition of COP: COP = Qload/Power, therefore Power = Qload/COP
        // Then the energy balance:     Qsrc = Qload + Power
        // Substituting for Power:      Qsrc = Qload + Qload/COP, therefore Qsrc = Qload (1 + 1/COP)
        Real64 designSourceSideHeatTransfer = 0.0;
        if (this->EIRHPType == DataPlant::PlantEquipmentType::HeatPumpEIRHeating) {
            designSourceSideHeatTransfer = tmpCapacity * (1 - 1 / this->referenceCOP);
        } else {
            designSourceSideHeatTransfer = tmpCapacity * (1 + 1 / this->referenceCOP);
        }
        // To get the design source flow rate, just apply the sensible heat rate equation:
        //                              Qsrc = rho_src * Vdot_src * Cp_src * DeltaT_src
        //                              Vdot_src = Q_src / (rho_src * Cp_src * DeltaT_src)
        tmpSourceVolFlow = designSourceSideHeatTransfer / (rhoSrc * CpSrc * DeltaT_src);
    } else if (!this->sourceSideDesignVolFlowRateWasAutoSized && this->sourceSideDesignVolFlowRate > 0) {
        // given the value by the user
        // set it directly
        tmpSourceVolFlow = this->sourceSideDesignVolFlowRate;
    } else if (!this->sourceSideDesignVolFlowRateWasAutoSized && this->sourceSideDesignVolFlowRate == 0) { // LCOV_EXCL_LINE
        // user gave a flow rate of 0
        // protected by the input processor to be >0.0
        // fatal out just in case
        errorsFound = true; // LCOV_EXCL_LINE
        ShowSevereError(state,
                        format("Invalid condenser flow rate for EIR PLHP (name={}; entered value: {}",
                               this->name,
                               this->sourceSideDesignVolFlowRate)); // LCOV_EXCL_LINE
    } else {
        // can't imagine how it would ever get to this point
        // just assume it's the same as the load side if we don't have any sizing information
        tmpSourceVolFlow = tmpLoadVolFlow; // LCOV_EXCL_LINE
    }

    if (this->companionHeatPumpCoil) {
        tmpSourceVolFlow *= this->companionHeatPumpCoil->heatSizingRatio;
    } else {
        tmpSourceVolFlow *= this->heatSizingRatio;
    }
    this->sourceSideDesignVolFlowRate = tmpSourceVolFlow;
    this->sourceSideDesignMassFlowRate = rhoSrc * this->sourceSideDesignVolFlowRate;

    std::string_view const typeName = DataPlant::PlantEquipTypeNames[static_cast<int>(this->EIRHPType)];
    if (this->sourceSideDesignVolFlowRateWasAutoSized) {
        this->sourceSideDesignVolFlowRate = tmpSourceVolFlow;
        if (state.dataPlnt->PlantFinalSizesOkayToReport) {
            BaseSizer::reportSizerOutput(state, typeName, this->name, "Design Size Source Side Volume Flow Rate [m3/s]", tmpSourceVolFlow);
        }
        if (state.dataPlnt->PlantFirstSizesOkayToReport) {
            BaseSizer::reportSizerOutput(state, typeName, this->name, "Initial Design Size Source Side Volume Flow Rate [m3/s]", tmpSourceVolFlow);
        }
    } else {
        // source design flow was hard-sized
        if (this->sourceSideDesignVolFlowRate > 0.0) {
            if (state.dataPlnt->PlantFinalSizesOkayToReport) {
                if (state.dataGlobal->DoPlantSizing) {
                    BaseSizer::reportSizerOutput(state,
                                                 typeName,
                                                 this->name,
                                                 "Design Size Source Side Volume Flow Rate [m3/s]",
                                                 tmpSourceVolFlow,
                                                 "User-Specified Source Side Volume Flow Rate [m3/s]",
                                                 this->sourceSideDesignVolFlowRate);
                } else {
                    BaseSizer::reportSizerOutput(
                        state, typeName, this->name, "User-Specified Source Side Volume Flow Rate [m3/s]", this->sourceSideDesignVolFlowRate);
                }
            }
        }
    }

    if (errorsFound) {
        ShowFatalError(state, "Preceding sizing errors cause program termination"); // LCOV_EXCL_LINE
    }
}

void EIRPlantLoopHeatPump::sizeHeatRecoveryASHP(EnergyPlusData &state)
{
    // size heat recovery side volume flow rate for air-source HP
    if (!this->heatRecoveryAvailable) {
        return;
    }

    // these variables will be used throughout this function as a temporary value
    Real64 tmpCapacity = this->referenceCapacity;
    Real64 tmpLoadVolFlow = this->loadSideDesignVolFlowRate;
    Real64 tmpHeatRecoveryVolFlow = 0.0;
    // size the heat-recovery flow rate
    std::string_view const typeName = DataPlant::PlantEquipTypeNames[static_cast<int>(this->EIRHPType)];
    Real64 heatRecoveryInitTemp =
        (this->EIRHPType == DataPlant::PlantEquipmentType::HeatPumpEIRCooling) ? Constant::HWInitConvTemp : Constant::CWInitConvTemp;
    Real64 const rhoHR = FluidProperties::GetDensityGlycol(state,
                                                           state.dataPlnt->PlantLoop(this->heatRecoveryPlantLoc.loopNum).FluidName,
                                                           heatRecoveryInitTemp,
                                                           state.dataPlnt->PlantLoop(this->heatRecoveryPlantLoc.loopNum).FluidIndex,
                                                           "EIRPlantLoopHeatPump::sizeHeatRecoveryASHP()");
    Real64 const CpHR = FluidProperties::GetSpecificHeatGlycol(state,
                                                               state.dataPlnt->PlantLoop(this->heatRecoveryPlantLoc.loopNum).FluidName,
                                                               heatRecoveryInitTemp,
                                                               state.dataPlnt->PlantLoop(this->heatRecoveryPlantLoc.loopNum).FluidIndex,
                                                               "EIRPlantLoopHeatPump::sizeHeatRecoveryASHP()");

    // calculate an auto-sized value for heat recovery design flow regardless of whether it was auto-sized or not
    int plantHRSizingIndex = state.dataPlnt->PlantLoop(this->heatRecoveryPlantLoc.loopNum).PlantSizNum;
    if (plantHRSizingIndex > 0) {
        // Definition of COP:           COP = Qload/Power, therefore Power = Qload/COP
        // Energy balance:              Qhr = Qload + Power = Qload(1 + 1/COP), cooling mode (recovers hot water)
        //                              Qhr = Qload - Power = Qload(1 - 1/COP), heating mode (recovers chilled water)
        Real64 designHeatRecoveryHeatTransfer = 0.0;
        if (this->EIRHPType == DataPlant::PlantEquipmentType::HeatPumpEIRHeating) {
            designHeatRecoveryHeatTransfer = tmpCapacity * (1 - 1 / this->referenceCOP);
        } else {
            designHeatRecoveryHeatTransfer = tmpCapacity * (1 + 1 / this->referenceCOP);
        }
        // calculate the design heat recovery flow rate, by applying the sensible heat rate equation:
        tmpHeatRecoveryVolFlow = designHeatRecoveryHeatTransfer / (state.dataSize->PlantSizData(plantHRSizingIndex).DeltaT * CpHR * rhoHR);
        // not sure about this
        // if (this->airSource && this->heatRecoveryHeatPump) {
        //    // If component is on plant outlet branch, use plant flow rate
        //    tmpHeatRecoveryVolFlow = state.dataSize->PlantSizData(plantHRSizingIndex).DesVolFlowRate;
        //}
    } else {
        // set it to the load side if there is plant sizing information
        tmpHeatRecoveryVolFlow = tmpLoadVolFlow;
    }
    // check if the sizing ratio is based on the this->EIRHPType
    if (this->companionHeatPumpCoil) {
        tmpHeatRecoveryVolFlow *= this->companionHeatPumpCoil->heatSizingRatio;
    } else {
        tmpHeatRecoveryVolFlow *= this->heatSizingRatio;
    }
    this->heatRecoveryDesignMassFlowRate = rhoHR * this->heatRecoveryDesignVolFlowRate;

    if (this->heatRecoveryDesignVolFlowRateWasAutoSized) {
        this->heatRecoveryDesignVolFlowRate = tmpHeatRecoveryVolFlow;
        if (state.dataPlnt->PlantFinalSizesOkayToReport) {
            BaseSizer::reportSizerOutput(
                state, typeName, this->name, "Design Size Heat Recovery Side Volume Flow Rate [m3/s]", tmpHeatRecoveryVolFlow);
        }
        if (state.dataPlnt->PlantFirstSizesOkayToReport) {
            BaseSizer::reportSizerOutput(
                state, typeName, this->name, "Initial Design Size Heat Recovery Side Volume Flow Rate [m3/s]", tmpHeatRecoveryVolFlow);
        }
    } else {
        // heat recovery design volume flow rate was hard-sized
        if (this->heatRecoveryDesignVolFlowRate > 0.0 && tmpHeatRecoveryVolFlow > 0.0) {
            Real64 const hardSizedHeatRecoveryFlow = this->heatRecoveryDesignVolFlowRate;
            if (state.dataPlnt->PlantFinalSizesOkayToReport) {
                if (state.dataGlobal->DoPlantSizing) {
                    BaseSizer::reportSizerOutput(state,
                                                 typeName,
                                                 this->name,
                                                 "Design Size Heat Recovery Side Volume Flow Rate [m3/s]",
                                                 tmpHeatRecoveryVolFlow,
                                                 "User-Specified Heat Recovery Side Volume Flow Rate [m3/s]",
                                                 hardSizedHeatRecoveryFlow);
                } else {
                    BaseSizer::reportSizerOutput(
                        state, typeName, this->name, "User-Specified Heat Recovery Side Volume Flow Rate [m3/s]", hardSizedHeatRecoveryFlow);
                }
                if (state.dataGlobal->DisplayExtraWarnings) {
                    if ((std::abs(tmpHeatRecoveryVolFlow - hardSizedHeatRecoveryFlow) / hardSizedHeatRecoveryFlow) >
                        state.dataSize->AutoVsHardSizingThreshold) {
                        ShowMessage(state, format("EIRPlantLoopHeatPump::size(): Potential issue with equipment sizing for {}", this->name));
                        ShowContinueError(state,
                                          format("User-Specified Heat Recovery Side Volume Flow Rate of {:.2R} [m3/s]", hardSizedHeatRecoveryFlow));
                        ShowContinueError(
                            state, format("differs from Design Size Heat Recovery Side Volume Flow Rate of {:.2R} [m3/s]", tmpHeatRecoveryVolFlow));
                        ShowContinueError(state, "This may, or may not, indicate mismatched component sizes.");
                        ShowContinueError(state, "Verify that the value entered is intended and is consistent with other components.");
                    }
                }
            }
        }
    }
}

PlantComponent *EIRPlantLoopHeatPump::factory(EnergyPlusData &state, DataPlant::PlantEquipmentType hp_type, const std::string &hp_name)
{
    if (state.dataEIRPlantLoopHeatPump->getInputsPLHP) {
        EIRPlantLoopHeatPump::processInputForEIRPLHP(state);
        EIRPlantLoopHeatPump::pairUpCompanionCoils(state);
        state.dataEIRPlantLoopHeatPump->getInputsPLHP = false;
    }

    for (auto &plhp : state.dataEIRPlantLoopHeatPump->heatPumps) {
        if (plhp.name == Util::makeUPPER(hp_name) && plhp.EIRHPType == hp_type) {
            return &plhp;
        }
    }

    ShowFatalError(state, format("EIR Plant Loop Heat Pump factory: Error getting inputs for PLHP named: {}", hp_name));
    return nullptr; // LCOV_EXCL_LINE
}

void EIRPlantLoopHeatPump::pairUpCompanionCoils(EnergyPlusData &state)
{
    for (auto &thisHP : state.dataEIRPlantLoopHeatPump->heatPumps) {
        if (!thisHP.companionCoilName.empty()) {
            std::string const thisCoilName = Util::makeUPPER(thisHP.name);
            DataPlant::PlantEquipmentType thisCoilType = thisHP.EIRHPType;
            std::string const targetCompanionName = Util::makeUPPER(thisHP.companionCoilName);
            for (auto &potentialCompanionCoil : state.dataEIRPlantLoopHeatPump->heatPumps) {
                DataPlant::PlantEquipmentType potentialCompanionType = potentialCompanionCoil.EIRHPType;
                std::string potentialCompanionName = Util::makeUPPER(potentialCompanionCoil.name);
                if (potentialCompanionName == thisCoilName) {
                    // skip the current coil
                    continue;
                }
                if (potentialCompanionName == targetCompanionName) {
                    if (thisCoilType == potentialCompanionType) {
                        ShowSevereError(state, format("Invalid companion specification for EIR Plant Loop Heat Pump named \"{}\"", thisCoilName));
                        ShowContinueError(state, "For heating objects, the companion must be a cooling object, and vice-versa");
                        ShowFatalError(state, "Invalid companion object causes program termination");
                    }
                    thisHP.companionHeatPumpCoil = &potentialCompanionCoil;
                    break;
                }
            }
            if (!thisHP.companionHeatPumpCoil) {
                ShowSevereError(state, "Could not find matching companion heat pump coil.");
                ShowContinueError(state, format("Base coil: {}", thisCoilName));
                ShowContinueError(state, format("Looking for companion coil named: {}", targetCompanionName));
                ShowFatalError(state, "Simulation aborts due to previous severe error");
            }
        }
    }
}

void EIRPlantLoopHeatPump::processInputForEIRPLHP(EnergyPlusData &state)
{

    struct ClassType
    {
        DataPlant::PlantEquipmentType thisType;
        std::string nodesType;
        std::function<Real64(Real64, Real64)> calcLoadOutletTemp;
        std::function<Real64(Real64, Real64)> calcQsource;
        std::function<Real64(Real64, Real64)> calcSourceOutletTemp;
        std::function<Real64(Real64, Real64)> calcQheatRecovery;
        std::function<Real64(Real64, Real64)> calcHROutletTemp;

        ClassType(DataPlant::PlantEquipmentType _thisType,
                  std::string _nodesType,
                  std::function<Real64(Real64, Real64)> _tLoadOutFunc,
                  std::function<Real64(Real64, Real64)> _qSrcFunc,
                  std::function<Real64(Real64, Real64)> _tSrcOutFunc,
                  std::function<Real64(Real64, Real64)> _qHeatRecovery,
                  std::function<Real64(Real64, Real64)> _tHROutFunc)
            : thisType(_thisType), nodesType(std::move(_nodesType)), calcLoadOutletTemp(_tLoadOutFunc), calcQsource(_qSrcFunc),
              calcSourceOutletTemp(_tSrcOutFunc), calcQheatRecovery(_qHeatRecovery), calcHROutletTemp(_tHROutFunc)
        {
        }
    };
    std::array<ClassType, 2> classesToInput = {ClassType{DataPlant::PlantEquipmentType::HeatPumpEIRCooling,
                                                         "Chilled Water Nodes",
                                                         EIRPlantLoopHeatPumps::EIRPlantLoopHeatPump::subtract,
                                                         EIRPlantLoopHeatPumps::EIRPlantLoopHeatPump::add,
                                                         EIRPlantLoopHeatPumps::EIRPlantLoopHeatPump::add,
                                                         EIRPlantLoopHeatPumps::EIRPlantLoopHeatPump::add,
                                                         EIRPlantLoopHeatPumps::EIRPlantLoopHeatPump::add},
                                               ClassType{DataPlant::PlantEquipmentType::HeatPumpEIRHeating,
                                                         "Hot Water Nodes",
                                                         EIRPlantLoopHeatPumps::EIRPlantLoopHeatPump::add,
                                                         EIRPlantLoopHeatPumps::EIRPlantLoopHeatPump::subtract,
                                                         EIRPlantLoopHeatPumps::EIRPlantLoopHeatPump::subtract,
                                                         EIRPlantLoopHeatPumps::EIRPlantLoopHeatPump::subtract,
                                                         EIRPlantLoopHeatPumps::EIRPlantLoopHeatPump::subtract}};

    bool errorsFound = false;
    std::string &cCurrentModuleObject = state.dataIPShortCut->cCurrentModuleObject;
    for (auto const &classToInput : classesToInput) {
        cCurrentModuleObject = DataPlant::PlantEquipTypeNames[static_cast<int>(classToInput.thisType)];
        Node::ConnObjType objType = static_cast<Node::ConnObjType>(
            getEnumValue(Node::connObjTypeNamesUC, Util::makeUPPER(cCurrentModuleObject)));
        int numPLHP = state.dataInputProcessing->inputProcessor->getNumObjectsFound(state, cCurrentModuleObject);
        if (numPLHP > 0) {
            auto const instances = state.dataInputProcessing->inputProcessor->epJSON.find(cCurrentModuleObject);
            if (instances == state.dataInputProcessing->inputProcessor->epJSON.end()) continue;
            auto &instancesValue = instances.value();
            auto const &schemaProps = state.dataInputProcessing->inputProcessor->getObjectSchemaProps(state, cCurrentModuleObject);
            for (auto instance = instancesValue.begin(); instance != instancesValue.end(); ++instance) {
                auto const &fields = instance.value();
                std::string const &thisObjectName = instance.key();
                state.dataInputProcessing->inputProcessor->markObjectAsUsed(cCurrentModuleObject, thisObjectName);

                EIRPlantLoopHeatPump thisPLHP;
                thisPLHP.EIRHPType = classToInput.thisType;
                thisPLHP.name = Util::makeUPPER(thisObjectName);
                std::string loadSideInletNodeName = Util::makeUPPER(fields.at("load_side_inlet_node_name").get<std::string>());
                std::string loadSideOutletNodeName = Util::makeUPPER(fields.at("load_side_outlet_node_name").get<std::string>());
                std::string condenserType = Util::makeUPPER(fields.at("condenser_type").get<std::string>());
                std::string sourceSideInletNodeName = Util::makeUPPER(fields.at("source_side_inlet_node_name").get<std::string>());
                std::string sourceSideOutletNodeName = Util::makeUPPER(fields.at("source_side_outlet_node_name").get<std::string>());
                thisPLHP.companionCoilName =
                    Util::makeUPPER(state.dataInputProcessing->inputProcessor->getAlphaFieldValue(fields, schemaProps, "companion_heat_pump_name"));

                thisPLHP.loadSideDesignVolFlowRate =
                    state.dataInputProcessing->inputProcessor->getRealFieldValue(fields, schemaProps, "load_side_reference_flow_rate");
                if (thisPLHP.loadSideDesignVolFlowRate == DataSizing::AutoSize) {
                    thisPLHP.loadSideDesignVolFlowRateWasAutoSized = true;
                }

                thisPLHP.sourceSideDesignVolFlowRate =
                    state.dataInputProcessing->inputProcessor->getRealFieldValue(fields, schemaProps, "source_side_reference_flow_rate");
                if (thisPLHP.sourceSideDesignVolFlowRate == DataSizing::AutoSize) {
                    thisPLHP.sourceSideDesignVolFlowRateWasAutoSized = true;
                }

                thisPLHP.referenceCapacity = state.dataInputProcessing->inputProcessor->getRealFieldValue(fields, schemaProps, "reference_capacity");
                if (thisPLHP.referenceCapacity == DataSizing::AutoSize) {
                    thisPLHP.referenceCapacityWasAutoSized = true;
                }

                thisPLHP.referenceCOP =
                    state.dataInputProcessing->inputProcessor->getRealFieldValue(fields, schemaProps, "reference_coefficient_of_performance");

                thisPLHP.sizingFactor = state.dataInputProcessing->inputProcessor->getRealFieldValue(fields, schemaProps, "sizing_factor");

                std::string const capFtName = Util::makeUPPER(fields.at("capacity_modifier_function_of_temperature_curve_name").get<std::string>());
                thisPLHP.capFuncTempCurveIndex = Curve::GetCurveIndex(state, capFtName);
                if (thisPLHP.capFuncTempCurveIndex == 0) {
                    ShowSevereError(state, format("Invalid curve name for EIR PLHP (name={}; entered curve name: {}", thisPLHP.name, capFtName));
                    errorsFound = true;
                }

                std::string const eirFtName =
                    Util::makeUPPER(fields.at("electric_input_to_output_ratio_modifier_function_of_temperature_curve_name").get<std::string>());
                thisPLHP.powerRatioFuncTempCurveIndex = Curve::GetCurveIndex(state, eirFtName);
                if (thisPLHP.powerRatioFuncTempCurveIndex == 0) {
                    ShowSevereError(state, format("Invalid curve name for EIR PLHP (name={}; entered curve name: {}", thisPLHP.name, eirFtName));
                    errorsFound = true;
                }

                std::string const eirFplrName =
                    Util::makeUPPER(fields.at("electric_input_to_output_ratio_modifier_function_of_part_load_ratio_curve_name").get<std::string>());
                thisPLHP.powerRatioFuncPLRCurveIndex = Curve::GetCurveIndex(state, eirFplrName);
                if (thisPLHP.powerRatioFuncPLRCurveIndex == 0) {
                    ShowSevereError(state, format("Invalid curve name for EIR PLHP (name={}; entered curve name: {}", thisPLHP.name, eirFplrName));
                    errorsFound = true;
                }

                // inputs are past min-fields
                // fields common to both objects
                thisPLHP.minimumPLR = state.dataInputProcessing->inputProcessor->getRealFieldValue(fields, schemaProps, "minimum_part_load_ratio");
                thisPLHP.minSourceTempLimit =
                    state.dataInputProcessing->inputProcessor->getRealFieldValue(fields, schemaProps, "minimum_source_inlet_temperature");
                thisPLHP.maxSourceTempLimit =
                    state.dataInputProcessing->inputProcessor->getRealFieldValue(fields, schemaProps, "maximum_source_inlet_temperature");

                auto const minimumSupplyWaterTempCurveName = fields.find("minimum_supply_water_temperature_curve_name");
                if (minimumSupplyWaterTempCurveName != fields.end()) {
                    thisPLHP.minSupplyWaterTempCurveIndex =
                        Curve::GetCurveIndex(state, Util::makeUPPER(minimumSupplyWaterTempCurveName.value().get<std::string>()));
                }

                auto const maximumSupplyWaterTempCurveName = fields.find("maximum_supply_water_temperature_curve_name");
                if (maximumSupplyWaterTempCurveName != fields.end()) {
                    thisPLHP.maxSupplyWaterTempCurveIndex =
                        Curve::GetCurveIndex(state, Util::makeUPPER(maximumSupplyWaterTempCurveName.value().get<std::string>()));
                }

                std::string flowControlTypeName =
                    Util::makeUPPER(state.dataInputProcessing->inputProcessor->getAlphaFieldValue(fields, schemaProps, "flow_mode"));
                thisPLHP.flowControl = static_cast<DataPlant::FlowMode>(getEnumValue(DataPlant::FlowModeNamesUC, flowControlTypeName));

                // fields only in heating object
                if (thisPLHP.EIRHPType == DataPlant::PlantEquipmentType::HeatPumpEIRHeating) {
                    thisPLHP.heatSizingRatio =
                        state.dataInputProcessing->inputProcessor->getRealFieldValue(fields, schemaProps, "heating_to_cooling_capacity_sizing_ratio");
                    thisPLHP.maxOutdoorTemperatureDefrost = state.dataInputProcessing->inputProcessor->getRealFieldValue(
                        fields, schemaProps, "maximum_outdoor_dry_bulb_temperature_for_defrost_operation");
                }

                constexpr std::array<std::string_view, static_cast<int>(HeatSizingType::Num)> PLHPHeatSizTypeNamesUC = {
                    "HEATINGCAPACITY", "COOLINGCAPACITY", "GREATEROFHEATINGORCOOLING"};
                auto const heatSizingType = fields.find("heat_pump_sizing_method");
                if (heatSizingType != fields.end()) {
                    thisPLHP.heatSizingMethod =
                        static_cast<HeatSizingType>(getEnumValue(PLHPHeatSizTypeNamesUC, Util::makeUPPER(heatSizingType.value().get<std::string>())));
                } else {
                    // revert to legacy sizing method, if no companion coil and this coil type is heating, set to heating
                    if (thisPLHP.companionCoilName.empty() && thisPLHP.EIRHPType == DataPlant::PlantEquipmentType::HeatPumpEIRHeating) {
                        thisPLHP.heatSizingMethod = HeatSizingType::Heating;
                    } else {
                        thisPLHP.heatSizingMethod = HeatSizingType::Cooling;
                    }
                }

                constexpr std::array<std::string_view, static_cast<int>(ControlType::Num)> PLHPCtrlTypeNamesUC = {"SETPOINT", "LOAD"};
                auto const controlType = fields.find("control_type");
                if (controlType != fields.end()) {
                    thisPLHP.sysControlType =
                        static_cast<ControlType>(getEnumValue(PLHPCtrlTypeNamesUC, Util::makeUPPER(controlType.value().get<std::string>())));
                } else {
                    thisPLHP.sysControlType = ControlType::Load;
                }
                auto const capacityDryAirCurveName = fields.find("dry_outdoor_correction_factor_curve_name");
                if (capacityDryAirCurveName != fields.end()) {
                    thisPLHP.capacityDryAirCurveIndex =
                        Curve::GetCurveIndex(state, Util::makeUPPER(capacityDryAirCurveName.value().get<std::string>()));
                }

                constexpr std::array<std::string_view, static_cast<int>(DefrostControl::Num)> PLHPDefrostTypeNamesUC = {
                    "NONE", "TIMED", "ONDEMAND", "TIMEDEMPIRICAL"};
                auto const defrostControlStrategy = fields.find("heat_pump_defrost_control");
                if (defrostControlStrategy != fields.end()) {
                    thisPLHP.defrostStrategy = static_cast<DefrostControl>(
                        getEnumValue(PLHPDefrostTypeNamesUC, Util::makeUPPER(defrostControlStrategy.value().get<std::string>())));
                } else {
                    thisPLHP.defrostStrategy = DefrostControl::None;
                }

                if (thisPLHP.EIRHPType == DataPlant::PlantEquipmentType::HeatPumpEIRHeating &&
                    (thisPLHP.defrostStrategy == DefrostControl::Timed || thisPLHP.defrostStrategy == DefrostControl::TimedEmpirical)) {
                    auto const timePeriod = fields.find("heat_pump_defrost_time_period_fraction");
                    if (timePeriod != fields.end()) {
                        thisPLHP.defrostTime = timePeriod.value().get<Real64>();
                    } else {
                        Real64 defaultVal = 0.0;
                        if (!state.dataInputProcessing->inputProcessor->getDefaultValue(
                                state, cCurrentModuleObject, "heat_pump_defrost_time_period_fraction", defaultVal)) {
                            // excluding from coverage
                            ShowSevereError(state, // LCOV_EXCL_LINE
                                            format("EIR PLHP \"{}\": Heat Pump Defrost Time Period Fraction not entered and default value not found.",
                                                   thisPLHP.name)); // LCOV_EXCL_LINE
                            errorsFound = true;                     // LCOV_EXCL_LINE
                        } else {
                            thisPLHP.defrostTime = defaultVal;
                        }
                    }
                }

                if (thisPLHP.defrostStrategy == DefrostControl::TimedEmpirical) {
                    auto const timedEmpiricalDefFreqStratCurveName = fields.find("timed_empirical_defrost_frequency_curve_name");
                    if (timedEmpiricalDefFreqStratCurveName != fields.end()) {
                        thisPLHP.defrostFreqCurveIndex =
                            Curve::GetCurveIndex(state, Util::makeUPPER(timedEmpiricalDefFreqStratCurveName.value().get<std::string>()));
                    }
                    auto const timedEmpiricalDefHeatLoadPenaltyCurveName = fields.find("timed_empirical_defrost_heat_load_penalty_curve_name");
                    if (timedEmpiricalDefHeatLoadPenaltyCurveName != fields.end()) {
                        thisPLHP.defrostHeatLoadCurveIndex =
                            Curve::GetCurveIndex(state, Util::makeUPPER(timedEmpiricalDefHeatLoadPenaltyCurveName.value().get<std::string>()));
                        thisPLHP.defrostLoadCurveDims = state.dataCurveManager->PerfCurve(thisPLHP.defrostHeatLoadCurveIndex)->numDims;
                    }
                    auto const defrostHeatEnergyCurveIndexCurveName = fields.find("timed_empirical_defrost_heat_input_energy_fraction_curve_name");
                    if (defrostHeatEnergyCurveIndexCurveName != fields.end()) {
                        thisPLHP.defrostHeatEnergyCurveIndex =
                            Curve::GetCurveIndex(state, Util::makeUPPER(defrostHeatEnergyCurveIndexCurveName.value().get<std::string>()));
                        thisPLHP.defrostEnergyCurveDims = state.dataCurveManager->PerfCurve(thisPLHP.defrostHeatEnergyCurveIndex)->numDims;
                    }
                } else if (thisPLHP.EIRHPType == DataPlant::PlantEquipmentType::HeatPumpEIRHeating) { // used for Timed or OnDemand
                    auto const defEIRFTCurveName = fields.find("defrost_energy_input_ratio_function_of_temperature_curve_name");
                    if (defEIRFTCurveName != fields.end()) {
                        thisPLHP.defrostEIRFTIndex = Curve::GetCurveIndex(state, Util::makeUPPER(defEIRFTCurveName.value().get<std::string>()));
                    }
                }

                bool nodeErrorsFound = false;
                thisPLHP.loadSideNodes.InNodeNum = Node::GetSingleNode(state,
                                                                                   loadSideInletNodeName,
                                                                                   nodeErrorsFound,
                                                                                   objType,
                                                                                   thisPLHP.name,
                                                                                   Node::FluidType::Water,
                                                                                   Node::ConnType::Inlet,
                                                                                   Node::CompFluidStream::Primary,
                                                                                   Node::ObjectIsNotParent);
                thisPLHP.loadSideNodes.OutNodeNum = Node::GetSingleNode(state,
                                                                                    loadSideOutletNodeName,
                                                                                    nodeErrorsFound,
                                                                                    objType,
                                                                                    thisPLHP.name,
                                                                                    Node::FluidType::Water,
                                                                                    Node::ConnType::Outlet,
                                                                                    Node::CompFluidStream::Primary,
                                                                                    Node::ObjectIsNotParent);
                Node::FluidType condenserNodeType = Node::FluidType::Blank;
                Node::ConnType condenserNodeConnectionType_Inlet = Node::ConnType::Blank;
                Node::ConnType condenserNodeConnectionType_Outlet = Node::ConnType::Blank;
                if (condenserType == "WATERSOURCE") {
                    thisPLHP.waterSource = true;
                    condenserNodeType = Node::FluidType::Water;
                    condenserNodeConnectionType_Inlet = Node::ConnType::Inlet;
                    condenserNodeConnectionType_Outlet = Node::ConnType::Outlet;
                } else if (condenserType == "AIRSOURCE") {
                    thisPLHP.airSource = true;
                    condenserNodeType = Node::FluidType::Air;
                    condenserNodeConnectionType_Inlet = Node::ConnType::Inlet;
                    condenserNodeConnectionType_Outlet = Node::ConnType::Outlet;
                    if (sourceSideInletNodeName == sourceSideOutletNodeName) {
                        ShowSevereError(state, format("PlantLoopHeatPump {} has the same inlet and outlet node.", thisObjectName));
                        ShowContinueError(state, format("Node Name: {}", sourceSideInletNodeName));
                        errorsFound = true;
                    }
                } else {
                    // Again, this should be protected by the input processor
                    ShowErrorMessage(
                        state, format("Invalid heat pump condenser type (name={}; entered type: {}", thisPLHP.name, condenserType)); // LCOV_EXCL_LINE
                    errorsFound = true;                                                                                              // LCOV_EXCL_LINE
                }
                thisPLHP.sourceSideNodes.InNodeNum = Node::GetSingleNode(state,
                                                                                     sourceSideInletNodeName,
                                                                                     nodeErrorsFound,
                                                                                     objType,
                                                                                     thisPLHP.name,
                                                                                     condenserNodeType,
                                                                                     condenserNodeConnectionType_Inlet,
                                                                                     Node::CompFluidStream::Secondary,
                                                                                     Node::ObjectIsNotParent);
                thisPLHP.sourceSideNodes.OutNodeNum = Node::GetSingleNode(state,
                                                                                      sourceSideOutletNodeName,
                                                                                      nodeErrorsFound,
                                                                                      objType,
                                                                                      thisPLHP.name,
                                                                                      condenserNodeType,
                                                                                      condenserNodeConnectionType_Outlet,
<<<<<<< HEAD
                                                                                      Node::CompFluidStream::Secondary,
                                                                                      Node::ObjectIsNotParent);
=======
                                                                                      NodeInputManager::CompFluidStream::Secondary,
                                                                                      DataLoopNode::ObjectIsNotParent);

                // heat recovery inputs
                std::string heatRecoveryInletNodeName;
                std::string heatRecoveryOutletNodeName;
                auto const hrInletNodeName = fields.find("heat_recovery_inlet_node_name");
                auto const hrOutletNodeName = fields.find("heat_recovery_outlet_node_name");
                if (hrInletNodeName != fields.end() && hrOutletNodeName != fields.end()) {
                    heatRecoveryInletNodeName = Util::makeUPPER(fields.at("heat_recovery_inlet_node_name").get<std::string>());
                    heatRecoveryOutletNodeName = Util::makeUPPER(fields.at("heat_recovery_outlet_node_name").get<std::string>());
                    thisPLHP.heatRecoveryAvailable = true;
                } else {
                    thisPLHP.heatRecoveryAvailable = false;
                }

                if (thisPLHP.airSource && thisPLHP.heatRecoveryAvailable) {
                    thisPLHP.heatRecoveryNodes.inlet = NodeInputManager::GetOnlySingleNode(state,
                                                                                           heatRecoveryInletNodeName,
                                                                                           nodeErrorsFound,
                                                                                           objType,
                                                                                           thisPLHP.name,
                                                                                           DataLoopNode::NodeFluidType::Water,
                                                                                           DataLoopNode::ConnectionType::Inlet,
                                                                                           NodeInputManager::CompFluidStream::Tertiary,
                                                                                           DataLoopNode::ObjectIsNotParent);
                    thisPLHP.heatRecoveryNodes.outlet = NodeInputManager::GetOnlySingleNode(state,
                                                                                            heatRecoveryOutletNodeName,
                                                                                            nodeErrorsFound,
                                                                                            objType,
                                                                                            thisPLHP.name,
                                                                                            DataLoopNode::NodeFluidType::Water,
                                                                                            DataLoopNode::ConnectionType::Outlet,
                                                                                            NodeInputManager::CompFluidStream::Tertiary,
                                                                                            DataLoopNode::ObjectIsNotParent);

                    thisPLHP.heatRecoveryDesignVolFlowRate =
                        state.dataInputProcessing->inputProcessor->getRealFieldValue(fields, schemaProps, "heat_recovery_reference_flow_rate");
                    if (thisPLHP.heatRecoveryDesignVolFlowRate == DataSizing::AutoSize) {
                        thisPLHP.heatRecoveryDesignVolFlowRateWasAutoSized = true;
                    }

                    // fields only in cooling object
                    if (thisPLHP.heatRecoveryAvailable && thisPLHP.EIRHPType == DataPlant::PlantEquipmentType::HeatPumpEIRCooling) {
                        thisPLHP.maxHeatRecoveryTempLimit = state.dataInputProcessing->inputProcessor->getRealFieldValue(
                            fields, schemaProps, "maximum_heat_recovery_outlet_temperature");
                    }
                    // fields only in heating object
                    if (thisPLHP.heatRecoveryAvailable && thisPLHP.EIRHPType == DataPlant::PlantEquipmentType::HeatPumpEIRHeating) {
                        thisPLHP.minHeatRecoveryTempLimit = state.dataInputProcessing->inputProcessor->getRealFieldValue(
                            fields, schemaProps, "minimum_heat_recovery_outlet_temperature");
                    }
                }

>>>>>>> 3c8844fe
                if (nodeErrorsFound) errorsFound = true;
                BranchNodeConnections::TestCompSet(
                    state, cCurrentModuleObject, thisPLHP.name, loadSideInletNodeName, loadSideOutletNodeName, classToInput.nodesType);

                if (thisPLHP.waterSource) {
                    BranchNodeConnections::TestCompSet(
                        state, cCurrentModuleObject, thisPLHP.name, sourceSideInletNodeName, sourceSideOutletNodeName, "Condenser Water Nodes");
                }

                if (thisPLHP.airSource && thisPLHP.heatRecoveryAvailable) {
                    BranchNodeConnections::TestCompSet(state,
                                                       cCurrentModuleObject,
                                                       thisPLHP.name,
                                                       heatRecoveryInletNodeName,
                                                       heatRecoveryOutletNodeName,
                                                       "Heat Recovery Water Nodes");

                    auto const heatRecoveryCapFTempCurveName = fields.find("heat_recovery_capacity_modifier_function_of_temperature_curve_name");
                    if (heatRecoveryCapFTempCurveName != fields.end()) {
                        thisPLHP.heatRecoveryCapFTempCurveIndex =
                            Curve::GetCurveIndex(state, Util::makeUPPER(heatRecoveryCapFTempCurveName.value().get<std::string>()));
                    }
                    auto const heatRecoveryEIRFTempCurveName =
                        fields.find("heat_recovery_electric_input_to_output_ratio_modifier_function_of_temperature_curve_name");
                    if (heatRecoveryEIRFTempCurveName != fields.end()) {
                        thisPLHP.heatRecoveryEIRFTempCurveIndex =
                            Curve::GetCurveIndex(state, Util::makeUPPER(heatRecoveryEIRFTempCurveName.value().get<std::string>()));
                    }
                }

                if (thisPLHP.airSource && thisPLHP.EIRHPType == DataPlant::PlantEquipmentType::HeatPumpEIRHeating &&
                    thisPLHP.defrostStrategy != DefrostControl::None) {
                    thisPLHP.defrostAvailable = true;
                }
                // store the worker functions that generalized the heating/cooling sides
                thisPLHP.calcLoadOutletTemp = classToInput.calcLoadOutletTemp;
                thisPLHP.calcQsource = classToInput.calcQsource;
                thisPLHP.calcSourceOutletTemp = classToInput.calcSourceOutletTemp;
                // heat recovery
                thisPLHP.calcQheatRecovery = classToInput.calcQheatRecovery;
                thisPLHP.calcHROutletTemp = classToInput.calcHROutletTemp;

                if (!errorsFound) {
                    state.dataEIRPlantLoopHeatPump->heatPumps.push_back(thisPLHP);
                }
            }
        }
    }
    if (errorsFound) {
        // currently there are no straightforward unit tests possible to get here
        // all curves are required and inputs are validated by the input processor
        // obviously this will stay here but I don't feel like counting it against coverage
        ShowFatalError(state, "Previous EIR PLHP errors cause program termination"); // LCOV_EXCL_LINE
    }
}

void EIRPlantLoopHeatPump::checkConcurrentOperation(EnergyPlusData &state)
{
    // This will do a recurring warning for concurrent companion operation.
    // This function should be called at the end of the time-step to ensure any iteration-level operation
    //  is worked out and the results are final.
    // This function does not try to be intelligent about only reporting for one of the companions.  The only
    //  way I could think of was to have a vector, either static here or in the namespace, that would hold
    //  companion index values as I warn against their partner, so then I would have to add the values to the
    //  vector each pass, and check then each loop.  This seemed really bulky and inefficient, so I chose to
    //  leave a tight loop here of just reporting for each coil if it and the companion are running.
    for (auto &thisPLHP : state.dataEIRPlantLoopHeatPump->heatPumps) {
        if (!thisPLHP.companionHeatPumpCoil) {
            continue;
        }
        if (thisPLHP.running && thisPLHP.companionHeatPumpCoil->running && !thisPLHP.companionHeatPumpCoil->heatRecoveryAvailable) {
            ShowRecurringWarningErrorAtEnd(state,
                                           "Companion heat pump objects running concurrently, check operation.  Base object name: " + thisPLHP.name,
                                           thisPLHP.recurringConcurrentOperationWarningIndex);
        }
    }
}

void EIRPlantLoopHeatPump::isPlantInletOrOutlet(EnergyPlusData &state)
{
    // check to see if component is on a plant inlet or outlet branch to determine if flow should be registered
    // only components on plant parallel component branches should be registered
    // this check for the load side on a plant inlet branch and source side on a plant outlet branch
    // likely will need more checking here but this works for now with existing test file
    bool loadSideIsPlantInlet = false;
    bool sourceSideIsPlantOutlet = false;
    for (auto thisPlant : state.dataPlnt->PlantLoop) {
        for (auto thisLoopSide : thisPlant.LoopSide) {
            if (this->loadSideNodes.InNodeNum == thisLoopSide.InNodeNum) {
                loadSideIsPlantInlet = true;
                break;
            }
            if (this->sourceSideNodes.OutNodeNum == thisLoopSide.OutNodeNum) {
                sourceSideIsPlantOutlet = true;
                break;
            }
            if (loadSideIsPlantInlet && sourceSideIsPlantOutlet) {
                this->heatRecoveryHeatPump = true;
                break;
            }
        }
    }
}

void EIRPlantLoopHeatPump::oneTimeInit(EnergyPlusData &state)
{
    // This function does all the one-time initialization
    constexpr std::string_view routineName = "EIRPlantLoopHeatPump : oneTimeInit"; // + __FUNCTION__;

    if (this->oneTimeInitFlag) {
        bool errFlag = false;

        // setup output variables
        SetupOutputVariable(state,
                            "Heat Pump Part Load Ratio",
                            Constant::Units::None,
                            this->partLoadRatio,
                            OutputProcessor::TimeStepType::System,
                            OutputProcessor::StoreType::Average,
                            this->name);
        SetupOutputVariable(state,
                            "Heat Pump Cycling Ratio",
                            Constant::Units::None,
                            this->cyclingRatio,
                            OutputProcessor::TimeStepType::System,
                            OutputProcessor::StoreType::Average,
                            this->name);
        SetupOutputVariable(state,
                            "Heat Pump Load Side Heat Transfer Rate",
                            Constant::Units::W,
                            this->loadSideHeatTransfer,
                            OutputProcessor::TimeStepType::System,
                            OutputProcessor::StoreType::Average,
                            this->name);
        SetupOutputVariable(state,
                            "Heat Pump Load Side Heat Transfer Energy",
                            Constant::Units::J,
                            this->loadSideEnergy,
                            OutputProcessor::TimeStepType::System,
                            OutputProcessor::StoreType::Sum,
                            this->name,
                            Constant::eResource::EnergyTransfer,
                            OutputProcessor::Group::Plant);
        SetupOutputVariable(state,
                            "Heat Pump Source Side Heat Transfer Rate",
                            Constant::Units::W,
                            this->sourceSideHeatTransfer,
                            OutputProcessor::TimeStepType::System,
                            OutputProcessor::StoreType::Average,
                            this->name);
        SetupOutputVariable(state,
                            "Heat Pump Source Side Heat Transfer Energy",
                            Constant::Units::J,
                            this->sourceSideEnergy,
                            OutputProcessor::TimeStepType::System,
                            OutputProcessor::StoreType::Sum,
                            this->name);
        SetupOutputVariable(state,
                            "Heat Pump Load Side Inlet Temperature",
                            Constant::Units::C,
                            this->loadSideInletTemp,
                            OutputProcessor::TimeStepType::System,
                            OutputProcessor::StoreType::Average,
                            this->name);
        SetupOutputVariable(state,
                            "Heat Pump Load Side Outlet Temperature",
                            Constant::Units::C,
                            this->loadSideOutletTemp,
                            OutputProcessor::TimeStepType::System,
                            OutputProcessor::StoreType::Average,
                            this->name);
        SetupOutputVariable(state,
                            "Heat Pump Source Side Inlet Temperature",
                            Constant::Units::C,
                            this->sourceSideInletTemp,
                            OutputProcessor::TimeStepType::System,
                            OutputProcessor::StoreType::Average,
                            this->name);
        SetupOutputVariable(state,
                            "Heat Pump Source Side Outlet Temperature",
                            Constant::Units::C,
                            this->sourceSideOutletTemp,
                            OutputProcessor::TimeStepType::System,
                            OutputProcessor::StoreType::Average,
                            this->name);
        SetupOutputVariable(state,
                            "Heat Pump Electricity Rate",
                            Constant::Units::W,
                            this->powerUsage,
                            OutputProcessor::TimeStepType::System,
                            OutputProcessor::StoreType::Average,
                            this->name);
        if (this->EIRHPType == DataPlant::PlantEquipmentType::HeatPumpEIRCooling) { // energy from HeatPump:PlantLoop:EIR:Cooling object
            SetupOutputVariable(state,
                                "Heat Pump Electricity Energy",
                                Constant::Units::J,
                                this->powerEnergy,
                                OutputProcessor::TimeStepType::System,
                                OutputProcessor::StoreType::Sum,
                                this->name,
                                Constant::eResource::Electricity,
                                OutputProcessor::Group::Plant,
                                OutputProcessor::EndUseCat::Cooling,
                                "Heat Pump");
        } else if (this->EIRHPType == DataPlant::PlantEquipmentType::HeatPumpEIRHeating) { // energy from HeatPump:PlantLoop:EIR:Heating object
            SetupOutputVariable(state,
                                "Heat Pump Electricity Energy",
                                Constant::Units::J,
                                this->powerEnergy,
                                OutputProcessor::TimeStepType::System,
                                OutputProcessor::StoreType::Sum,
                                this->name,
                                Constant::eResource::Electricity,
                                OutputProcessor::Group::Plant,
                                OutputProcessor::EndUseCat::Heating,
                                "Heat Pump");
            if (this->defrostAvailable) {
                SetupOutputVariable(state,
                                    "Heat Pump Load Due To Defrost",
                                    Constant::Units::W,
                                    this->loadDueToDefrost,
                                    OutputProcessor::TimeStepType::System,
                                    OutputProcessor::StoreType::Average,
                                    this->name);
                SetupOutputVariable(state,
                                    "Heat Pump Fractioal Defrost Time",
                                    Constant::Units::W,
                                    this->fractionalDefrostTime,
                                    OutputProcessor::TimeStepType::System,
                                    OutputProcessor::StoreType::Average,
                                    this->name);
                SetupOutputVariable(state,
                                    "Heat Pump Defrost Electricity Rate",
                                    Constant::Units::W,
                                    this->defrostEnergyRate,
                                    OutputProcessor::TimeStepType::System,
                                    OutputProcessor::StoreType::Average,
                                    this->name);
                SetupOutputVariable(state,
                                    "Heat Pump Defrost Electricity Energy",
                                    Constant::Units::J,
                                    this->defrostEnergy,
                                    OutputProcessor::TimeStepType::System,
                                    OutputProcessor::StoreType::Sum,
                                    this->name,
                                    Constant::eResource::Electricity,
                                    OutputProcessor::Group::Plant,
                                    OutputProcessor::EndUseCat::Heating,
                                    "Heat Pump");
            }
        }
        SetupOutputVariable(state,
                            "Heat Pump Load Side Mass Flow Rate",
                            Constant::Units::kg_s,
                            this->loadSideMassFlowRate,
                            OutputProcessor::TimeStepType::System,
                            OutputProcessor::StoreType::Average,
                            this->name);
        SetupOutputVariable(state,
                            "Heat Pump Source Side Mass Flow Rate",
                            Constant::Units::kg_s,
                            this->sourceSideMassFlowRate,
                            OutputProcessor::TimeStepType::System,
                            OutputProcessor::StoreType::Average,
                            this->name);
        // report variable used for debugging, System Node Specific Heat can also report the node Cp
        // added spaces to SetupOutputVariable to avoid issue with variable parsing script
        // Setup Output Variable(state,
        //                   "Heat Pump Source Side Specific Heat",
        //                   Constant::Units::J_kgK,
        //                   this->sourceSideCp,
        //                   OutputProcessor::TimeStepType::System,
        //                   OutputProcessor::StoreType::Average,
        //                   this->name);

        if (this->heatRecoveryAvailable) {
            SetupOutputVariable(state,
                                "Heat Pump Heat Recovery Heat Transfer Rate",
                                Constant::Units::W,
                                this->heatRecoveryRate,
                                OutputProcessor::TimeStepType::System,
                                OutputProcessor::StoreType::Average,
                                this->name);
            SetupOutputVariable(state,
                                "Heat Pump Heat Recovery Heat Transfer Energy",
                                Constant::Units::J,
                                this->heatRecoveryEnergy,
                                OutputProcessor::TimeStepType::System,
                                OutputProcessor::StoreType::Sum,
                                this->name);

            SetupOutputVariable(state,
                                "Heat Pump Heat Recovery Inlet Temperature",
                                Constant::Units::C,
                                this->heatRecoveryInletTemp,
                                OutputProcessor::TimeStepType::System,
                                OutputProcessor::StoreType::Average,
                                this->name);
            SetupOutputVariable(state,
                                "Heat Pump Heat Recovery Outlet Temperature",
                                Constant::Units::C,
                                this->heatRecoveryOutletTemp,
                                OutputProcessor::TimeStepType::System,
                                OutputProcessor::StoreType::Average,
                                this->name);
            SetupOutputVariable(state,
                                "Heat Pump Heat Recovery Mass Flow Rate",
                                Constant::Units::kg_s,
                                this->heatRecoveryMassFlowRate,
                                OutputProcessor::TimeStepType::System,
                                OutputProcessor::StoreType::Average,
                                this->name);
            SetupOutputVariable(state,
                                "Heat Pump Heat Recovery Operation Status",
                                Constant::Units::None,
                                this->heatRecoveryOperatingStatus,
                                OutputProcessor::TimeStepType::System,
                                OutputProcessor::StoreType::Average,
                                this->name);
        }

        // find this component on the plant
        bool thisErrFlag = false;
        PlantUtilities::ScanPlantLoopsForObject(
            state, this->name, this->EIRHPType, this->loadSidePlantLoc, thisErrFlag, _, _, _, this->loadSideNodes.InNodeNum, _);

        if (thisErrFlag) {
            ShowSevereError(state,
                            format("{}: Plant topology problem for {} name = \"{}\"",
                                   routineName,
                                   DataPlant::PlantEquipTypeNames[static_cast<int>(this->EIRHPType)],
                                   this->name));
            ShowContinueError(state, "Could not locate component's load side connections on a plant loop");
            errFlag = true;
        } else if (this->loadSidePlantLoc.loopSideNum != DataPlant::LoopSideLocation::Supply) { // only check if !thisErrFlag
            ShowSevereError(state,
                            format("{}: Invalid connections for {} name = \"{}\"",
                                   routineName,
                                   DataPlant::PlantEquipTypeNames[static_cast<int>(this->EIRHPType)],
                                   this->name));
            ShowContinueError(state, "The load side connections are not on the Supply Side of a plant loop");
            errFlag = true;
        }

        thisErrFlag = false;
        if (this->waterSource) {
            PlantUtilities::ScanPlantLoopsForObject(
                state, this->name, this->EIRHPType, this->sourceSidePlantLoc, thisErrFlag, _, _, _, this->sourceSideNodes.InNodeNum, _);

            if (thisErrFlag) {
                ShowSevereError(state,
                                format("{}: Plant topology problem for {} name = \"{}\"",
                                       routineName,
                                       DataPlant::PlantEquipTypeNames[static_cast<int>(this->EIRHPType)],
                                       this->name));
                ShowContinueError(state, "Could not locate component's source side connections on a plant loop");
                errFlag = true;
            } else if (this->sourceSidePlantLoc.loopSideNum != DataPlant::LoopSideLocation::Demand) { // only check if !thisErrFlag
                ShowSevereError(state,
                                format("{}: Invalid connections for {} name = \"{}\"",
                                       routineName,
                                       DataPlant::PlantEquipTypeNames[static_cast<int>(this->EIRHPType)],
                                       this->name));
                ShowContinueError(state, "The source side connections are not on the Demand Side of a plant loop");
                errFlag = true;
            }

            // make sure it is not the same loop on both sides.
            if (this->loadSidePlantLoc.loopNum == this->sourceSidePlantLoc.loopNum) { // user is being too tricky, don't allow
                ShowSevereError(state,
                                format("{}: Invalid connections for {} name = \"{}\"",
                                       routineName,
                                       DataPlant::PlantEquipTypeNames[static_cast<int>(this->EIRHPType)],
                                       this->name));
                ShowContinueError(state, "The load and source sides need to be on different loops.");
                errFlag = true;
            } else {

                PlantUtilities::InterConnectTwoPlantLoopSides(state, this->loadSidePlantLoc, this->sourceSidePlantLoc, this->EIRHPType, true);
            }
        } else if (this->airSource) {
            // nothing to do here ? not any more
            if (this->heatRecoveryAvailable) {
                PlantUtilities::ScanPlantLoopsForObject(
                    state, this->name, this->EIRHPType, this->heatRecoveryPlantLoc, thisErrFlag, _, _, _, this->heatRecoveryNodes.inlet, _);

                if (thisErrFlag) {
                    ShowSevereError(state,
                                    format("{}: Plant topology problem for {} name = \"{}\"",
                                           routineName,
                                           DataPlant::PlantEquipTypeNames[static_cast<int>(this->EIRHPType)],
                                           this->name));
                    ShowContinueError(state, "Could not locate component's heat recovery side connections on a plant loop.");
                    errFlag = true;
                } else if (this->heatRecoveryPlantLoc.loopSideNum != DataPlant::LoopSideLocation::Demand) { // only check if !thisErrFlag
                    ShowSevereError(state,
                                    format("{}: Invalid connections for {} name = \"{}\"",
                                           routineName,
                                           DataPlant::PlantEquipTypeNames[static_cast<int>(this->EIRHPType)],
                                           this->name));
                    ShowContinueError(state, "The heat recovery side connections are not on the Demand Side of a plant loop.");
                    errFlag = true;
                }

                // make sure it is not the same loop on both sides.
                if (this->loadSidePlantLoc.loopNum == this->heatRecoveryPlantLoc.loopNum) { // user is being too tricky, don't allow
                    ShowSevereError(state,
                                    format("{}: Invalid connections for {} name = \"{}\"",
                                           routineName,
                                           DataPlant::PlantEquipTypeNames[static_cast<int>(this->EIRHPType)],
                                           this->name));
                    ShowContinueError(state, "The load and heat recovery sides need to be on different loops.");
                    errFlag = true;
                } else {

                    PlantUtilities::InterConnectTwoPlantLoopSides(state, this->loadSidePlantLoc, this->heatRecoveryPlantLoc, this->EIRHPType, true);
                }
            }
        }

        if (errFlag) {
            ShowFatalError(state, format("{}: Program terminated due to previous condition(s).", routineName));
        }
        this->oneTimeInitFlag = false;
    }
}

void EIRPlantLoopHeatPump::report(EnergyPlusData &state)
{
    Real64 const reportingInterval = state.dataHVACGlobal->TimeStepSysSec;
    auto &dln = state.dataLoopNodes;
    auto *loadSideOutNode = dln->nodes(this->loadSideNodes.OutNodeNum);
    auto *sourceSideOutNode = dln->nodes(this->sourceSideNodes.OutNodeNum);

    this->defrostEnergy = this->defrostEnergyRate * reportingInterval;
    this->loadSideEnergy = this->loadSideHeatTransfer * reportingInterval;
    this->powerEnergy = this->powerUsage * reportingInterval;
    this->sourceSideEnergy = this->sourceSideHeatTransfer * reportingInterval;
    this->heatRecoveryEnergy = this->heatRecoveryRate * reportingInterval;

    // update nodes
    PlantUtilities::SafeCopyPlantNode(state, this->loadSideNodes.InNodeNum, this->loadSideNodes.OutNodeNum);
    loadSideOutNode->Temp = this->loadSideOutletTemp;
    if (this->waterSource) {
        PlantUtilities::SafeCopyPlantNode(state, this->sourceSideNodes.InNodeNum, this->sourceSideNodes.OutNodeNum);
    }
<<<<<<< HEAD
    sourceSideOutNode->Temp = this->sourceSideOutletTemp;
=======
    state.dataLoopNodes->Node(this->sourceSideNodes.outlet).Temp = this->sourceSideOutletTemp;
    if (this->heatRecoveryAvailable) {
        PlantUtilities::SafeCopyPlantNode(state, this->heatRecoveryNodes.inlet, this->heatRecoveryNodes.outlet);
        state.dataLoopNodes->Node(this->heatRecoveryNodes.outlet).Temp = this->heatRecoveryOutletTemp;
    }
>>>>>>> 3c8844fe
}

// From here on, the Fuel Fired Heat Pump module EIRFuelFiredHeatPump
// Enum string definitions
static constexpr std::array<std::string_view, static_cast<int>(EIRFuelFiredHeatPump::OATempCurveVar::Num)> OATempCurveVarNamesUC = {"DRYBULB",
                                                                                                                                    "WETBULB"};
static constexpr std::array<std::string_view, static_cast<int>(EIRFuelFiredHeatPump::WaterTempCurveVar::Num)> WaterTempCurveVarNamesUC = {
    "ENTERINGCONDENSER", "LEAVINGCONDENSER", "ENTERINGEVAPORATOR", "LEAVINGEVAPORATOR"};
static constexpr std::array<std::string_view, static_cast<int>(EIRFuelFiredHeatPump::DefrostType::Num)> DefrostTypeNamesUC = {"TIMED", "ONDEMAND"};

void EIRFuelFiredHeatPump::doPhysics(EnergyPlusData &state, Real64 currentLoad)
{
    Real64 const reportingInterval = state.dataHVACGlobal->TimeStepSysSec;

    // ideally the plant is going to ensure that we don't have a runflag=true when the load is invalid, but
    // I'm not sure we can count on that so we will do one check here to make sure we don't calculate things badly
    if ((this->EIRHPType == DataPlant::PlantEquipmentType::HeatPumpFuelFiredCooling && currentLoad >= 0.0) ||
        (this->EIRHPType == DataPlant::PlantEquipmentType::HeatPumpFuelFiredHeating && currentLoad <= 0.0)) {
        this->resetReportingVariables();
        return;
    }

    // get setpoint on the load side outlet
    // Real64 loadSideOutletSetpointTemp = this->getLoadSideOutletSetPointTemp(state);

    // Use a logic similar to that for a boilder: If the specified load is 0.0 or the boiler should not run
    // then we leave this subroutine. Before leaving
    // if the component control is SERIESACTIVE we set the component flow to inlet flow so that flow resolver
    // will not shut down the branch
    auto &dln = state.dataLoopNodes;
    
    auto *inNode = dln->nodes(this->loadSideNodes.InNodeNum);
    auto *outNode = dln->nodes(this->loadSideNodes.OutNodeNum);
    
    auto &sim_component = DataPlant::CompData::getPlantComponent(state, this->loadSidePlantLoc);
    if ((this->EIRHPType == DataPlant::PlantEquipmentType::HeatPumpFuelFiredHeating && currentLoad <= 0.0)) {
        if (sim_component.FlowCtrl == DataBranchAirLoopPlant::ControlType::SeriesActive) this->loadSideMassFlowRate = inNode->MassFlowRate;
        this->resetReportingVariables();
        return;
    }

    DataPlant::PlantLoopData &thisLoadPlantLoop = state.dataPlnt->PlantLoop(this->loadSidePlantLoc.loopNum);
    Real64 CpLoad = FluidProperties::GetSpecificHeatGlycol(
        state, thisLoadPlantLoop.FluidName, inNode->Temp, thisLoadPlantLoop.FluidIndex, "PLFFHPEIR::simulate()");

    // Set the current load equal to the FFHP load
    Real64 FFHPloadSideLoad = currentLoad; // this->loadSidePlantLoad = MyLoad;

    if (this->EIRHPType == DataPlant::PlantEquipmentType::HeatPumpFuelFiredHeating) {

        // Initialize the delta temperature to zero
        Real64 FFHPDeltaTemp = 0.0; // C - FFHP inlet to outlet temperature difference, set in all necessary code paths so no initialization required

        if (thisLoadPlantLoop.LoopSide(this->loadSidePlantLoc.loopSideNum).FlowLock == DataPlant::FlowLock::Unlocked) {
            // Either set the flow to the Constant value or calculate the flow for the variable volume
            if (this->flowMode == DataPlant::FlowMode::Constant) {
                // Then find the flow rate and outlet temp
                this->loadSideMassFlowRate = this->loadSideDesignMassFlowRate;
                PlantUtilities::SetComponentFlowRate(
                    state, this->loadSideMassFlowRate, this->loadSideNodes.InNodeNum, this->loadSideNodes.OutNodeNum, this->loadSidePlantLoc);

                if ((this->loadSideMassFlowRate != 0.0) &&
                    ((this->EIRHPType == DataPlant::PlantEquipmentType::HeatPumpFuelFiredHeating && currentLoad > 0.0))) {
                    FFHPDeltaTemp = currentLoad / (this->loadSideMassFlowRate * CpLoad);
                } else {
                    FFHPDeltaTemp = 0.0;
                }
                this->loadSideOutletTemp = FFHPDeltaTemp + inNode->Temp;

            } else if (this->flowMode == DataPlant::FlowMode::LeavingSetpointModulated) {
                // Calculate the Delta Temp from the inlet temp to the FFHP outlet setpoint
                // Then find the flow rate and outlet temp

                if (thisLoadPlantLoop.LoopDemandCalcScheme == DataPlant::LoopDemandCalcScheme::SingleSetPoint) {
                    FFHPDeltaTemp = outNode->TempSetPoint - inNode->Temp;
                } else { // DataPlant::LoopDemandCalcScheme::DualSetPointDeadBand
                    FFHPDeltaTemp = outNode->TempSetPointLo - inNode->Temp;
                }

                this->loadSideOutletTemp = FFHPDeltaTemp + inNode->Temp;

                if ((FFHPDeltaTemp > 0.0) && ((this->EIRHPType == DataPlant::PlantEquipmentType::HeatPumpFuelFiredHeating && currentLoad > 0.0))) {
                    this->loadSideMassFlowRate = currentLoad / (CpLoad * FFHPDeltaTemp);
                    this->loadSideMassFlowRate = min(this->loadSideDesignMassFlowRate, this->loadSideMassFlowRate);
                } else {
                    this->loadSideMassFlowRate = 0.0;
                }
                PlantUtilities::SetComponentFlowRate(
                    state, this->loadSideMassFlowRate, this->loadSideNodes.InNodeNum, this->loadSideNodes.OutNodeNum, this->loadSidePlantLoc);

            }    // End of Constant/Variable Flow If Block
        } else { // If FlowLock is True
            // Set the boiler flow rate from inlet node and then check performance
            this->loadSideMassFlowRate = inNode->MassFlowRate;

            if ((this->loadSideMassFlowRate > 0.0) &&
                ((this->EIRHPType == DataPlant::PlantEquipmentType::HeatPumpFuelFiredHeating && currentLoad > 0.0))) { // this FFHP has a heat load
                // FFHPloadSideLoad = currentLoad;
                // if (FFHPloadSideLoad > this->referenceCapacity * this->maxPLR) FFHPloadSideLoad = this->referenceCapacity * this->maxPLR;
                // if (FFHPloadSideLoad < this->referenceCapacity * this->minPLR) FFHPloadSideLoad = this->referenceCapacity * this->minPLR;
                FFHPloadSideLoad = std::clamp(FFHPloadSideLoad, this->referenceCapacity * this->minPLR, this->referenceCapacity * this->maxPLR);
                this->loadSideOutletTemp = inNode->Temp + FFHPloadSideLoad / (this->loadSideMassFlowRate * CpLoad);
            } else {
                FFHPloadSideLoad = 0.0;
                this->loadSideOutletTemp = inNode->Temp;
            }
        }
    } else if (this->EIRHPType == DataPlant::PlantEquipmentType::HeatPumpFuelFiredCooling) {
        if (thisLoadPlantLoop.LoopSide(this->loadSidePlantLoc.loopSideNum).FlowLock == DataPlant::FlowLock::Unlocked) {
            // this->PossibleSubcooling =
            //    !(state.dataPlnt->PlantLoop(PlantLoopNum).LoopSide(LoopSideNum).Branch(BranchNum).Comp(CompNum).CurOpSchemeType ==
            //      DataPlant::OpScheme::CompSetPtBased);
            Real64 evapDeltaTemp = 0.0; // Evaporator temperature difference [C]

            // Either set the flow to the Constant value or calculate the flow for the variable volume case
            if (this->flowMode == DataPlant::FlowMode::Constant) {
                // Set the evaporator mass flow rate to design
                // Start by assuming max (design) flow
                this->loadSideMassFlowRate = this->loadSideDesignMassFlowRate;
                // Use PlantUtilities::SetComponentFlowRate to decide actual flow
                PlantUtilities::SetComponentFlowRate(
                    state, this->loadSideMassFlowRate, this->loadSideNodes.InNodeNum, this->loadSideNodes.OutNodeNum, this->loadSidePlantLoc);
                if (this->loadSideMassFlowRate != 0.0) {
                    evapDeltaTemp = std::abs(currentLoad) / (this->loadSideMassFlowRate * CpLoad); // MyLoad = net evaporator capacity, QEvaporator
                } else {
                    evapDeltaTemp = 0.0;
                }
                this->loadSideOutletTemp = inNode->Temp - evapDeltaTemp;
            } else if (this->flowMode == DataPlant::FlowMode::LeavingSetpointModulated) {
                switch (thisLoadPlantLoop.LoopDemandCalcScheme) {
                case DataPlant::LoopDemandCalcScheme::SingleSetPoint: {
                    // Calculate the Delta Temp from the inlet temp to the chiller outlet setpoint
                    evapDeltaTemp = inNode->Temp - outNode->TempSetPoint;
                } break;
                case DataPlant::LoopDemandCalcScheme::DualSetPointDeadBand: {
                    evapDeltaTemp = inNode->Temp - outNode->TempSetPointHi;
                } break;
                default: {
                    assert(false);
                } break;
                }

                if (evapDeltaTemp != 0) {
                    this->loadSideMassFlowRate = max(0.0, (std::abs(currentLoad) / (CpLoad * evapDeltaTemp)));
                    // Check to see if the Maximum is exceeded, if so set to maximum
                    this->loadSideMassFlowRate = min(this->loadSideDesignMassFlowRate, this->loadSideMassFlowRate);
                    // Use PlantUtilities::SetComponentFlowRate to decide actual flow
                    PlantUtilities::SetComponentFlowRate(
                        state, this->loadSideMassFlowRate, this->loadSideNodes.InNodeNum, this->loadSideNodes.OutNodeNum, this->loadSidePlantLoc);
                    // Should we recalculate this with the corrected setpoint?
                    switch (thisLoadPlantLoop.LoopDemandCalcScheme) {
                    case DataPlant::LoopDemandCalcScheme::SingleSetPoint: {
                        this->loadSideOutletTemp = outNode->TempSetPoint;
                    } break;
                    case DataPlant::LoopDemandCalcScheme::DualSetPointDeadBand: {
                        this->loadSideOutletTemp = outNode->TempSetPointHi;
                    } break;
                    default:
                        break;
                    }
                } else {
                    // Try to request zero flow
                    this->loadSideMassFlowRate = 0.0;
                    // Use PlantUtilities::SetComponentFlowRate to decide actual flow
                    PlantUtilities::SetComponentFlowRate(
                        state, this->loadSideMassFlowRate, this->loadSideNodes.InNodeNum, this->loadSideNodes.OutNodeNum, this->loadSidePlantLoc);
                    // No deltaT since component is not running
                    this->loadSideOutletTemp = inNode->Temp;
                    // this->QEvaporator = 0.0;
                    // PartLoadRat = 0.0;
                    // this->ChillerPartLoadRatio = 0.0;

                    // if (this->DeltaTErrCount < 1 && !state.dataGlobal->WarmupFlag) {
                    if (!state.dataGlobal->WarmupFlag) {
                        // ++this->DeltaTErrCount;
                        ShowWarningError(state, "FFHP evaporator DeltaTemp = 0 in mass flow calculation (Tevapin = Tevapout setpoint temp).");
                        ShowContinueErrorTimeStamp(state, "");
                        // } else if (!state.dataGlobal->WarmupFlag) {
                        // ++this->ChillerCapFTError;
                        ShowWarningError( // RecurringWarningErrorAtEnd(
                            state,
                            format("{} \"{}\": FFHP evaporator DeltaTemp = 0 in mass flow calculation warning continues...",
                                   DataPlant::PlantEquipTypeNames[static_cast<int>(this->EIRHPType)],
                                   this->name));
                        // this->DeltaTErrCountIndex,
                        // evapDeltaTemp,
                        // evapDeltaTemp);
                    }
                }
            }
        } else { // If FlowLock is True
            this->loadSideMassFlowRate = inNode->MassFlowRate;
            PlantUtilities::SetComponentFlowRate(
                state, this->loadSideMassFlowRate, this->loadSideNodes.InNodeNum, this->loadSideNodes.OutNodeNum, this->loadSidePlantLoc);
            //       Some other component set the flow to 0. No reason to continue with calculations.
            if (this->loadSideMassFlowRate == 0.0) {
                FFHPloadSideLoad = 0.0;
                // return;
            }
        } // This is the end of the FlowLock Block
    }

    // Determine which air variable to use for GAHP:
    // Source (air) side variable to use
    // auto &thisloadsideinletnode = dln->Node(this->loadSideNodes.InNodeNum);
    Real64 oaTempforCurve = inNode->Temp; // loadSideInNode->Temp;
    if (this->oaTempCurveInputVar == OATempCurveVar::WetBulb) {
        oaTempforCurve =
            Psychrometrics::PsyTwbFnTdbWPb(state, inNode->Temp, inNode->HumRat, inNode->Press, "PLFFHPEIR::doPhysics()");
    }

    // Load (water) side temperature variable
    Real64 waterTempforCurve = this->loadSideInletTemp;
    if (this->waterTempCurveInputVar == WaterTempCurveVar::LeavingCondenser || this->waterTempCurveInputVar == WaterTempCurveVar::LeavingEvaporator) {
        waterTempforCurve = this->loadSideOutletTemp;
    }

    // evaluate capacity modifier curve and determine load side heat transfer
    Real64 capacityModifierFuncTemp =
        // CurveManager::CurveValue(state, this->capFuncTempCurveIndex, loadSideOutletSetpointTemp, this->sourceSideInletTemp);
        // CurveManager::CurveValue(state, this->capFuncTempCurveIndex, loadSideOutletSetpointTemp, oaTempforCurve);
        Curve::CurveValue(state, this->capFuncTempCurveIndex, waterTempforCurve, oaTempforCurve);

    if (capacityModifierFuncTemp < 0.0) {
        if (this->capModFTErrorIndex == 0) {
            ShowSevereMessage(state, format("{} \"{}\":", DataPlant::PlantEquipTypeNames[static_cast<int>(this->EIRHPType)], this->name));
            ShowContinueError(state,
                              format(" Capacity Modifier curve (function of Temperatures) output is negative ({:.3T}).", capacityModifierFuncTemp));
            ShowContinueError(state,
                              format(" Negative value occurs using a water temperature of {:.2T}C and an outdoor air temperature of {:.2T}C.",
                                     waterTempforCurve,
                                     oaTempforCurve));
            ShowContinueErrorTimeStamp(state, " Resetting curve output to zero and continuing simulation.");
        }
        ShowRecurringWarningErrorAtEnd(state,
                                       format("{} \"{}\": Capacity Modifier curve (function of Temperatures) output is negative warning continues...",
                                              DataPlant::PlantEquipTypeNames[static_cast<int>(this->EIRHPType)],
                                              this->name),
                                       this->capModFTErrorIndex,
                                       capacityModifierFuncTemp,
                                       capacityModifierFuncTemp);
        capacityModifierFuncTemp = 0.0;
    }

    Real64 availableCapacity = this->referenceCapacity * capacityModifierFuncTemp;
    Real64 partLoadRatio = 0.0;
    if (availableCapacity > 0) {
        partLoadRatio = std::clamp(
            std::abs(FFHPloadSideLoad) / availableCapacity, 0.0, 1.0); // max(0.0, min(std::abs(FFHPloadSideLoad) / availableCapacity, 1.0));
    }

    // evaluate the actual current operating load side heat transfer rate

    // this->loadSideHeatTransfer = availableCapacity * partLoadRatio;
    this->loadSideHeatTransfer = availableCapacity * partLoadRatio; // (partLoadRatio >= this->minPLR ? partLoadRatio : 0.0);

    // calculate load side outlet conditions
    Real64 const loadMCp = this->loadSideMassFlowRate * CpLoad;
    this->loadSideOutletTemp = this->calcLoadOutletTemp(this->loadSideInletTemp, this->loadSideHeatTransfer / loadMCp);

    // calculate power usage from EIR curves
    Real64 eirModifierFuncTemp = Curve::CurveValue(state,
                                                   this->powerRatioFuncTempCurveIndex,
                                                   waterTempforCurve,
                                                   oaTempforCurve); // CurveManager::CurveValue(state, this->powerRatioFuncTempCurveIndex,
                                                                    // this->loadSideOutletTemp, this->sourceSideInletTemp);

    if (eirModifierFuncTemp < 0.0) {
        if (this->eirModFTErrorIndex == 0) {
            ShowSevereMessage(state, format("{} \"{}\":", DataPlant::PlantEquipTypeNames[static_cast<int>(this->EIRHPType)], this->name));
            ShowContinueError(state, format(" EIR Modifier curve (function of Temperatures) output is negative ({:.3T}).", eirModifierFuncTemp));
            ShowContinueError(state,
                              format(" Negative value occurs using a water temperature of {:.2T}C and an outdoor air temperature of {:.2T}C.",
                                     waterTempforCurve,
                                     oaTempforCurve));
            ShowContinueErrorTimeStamp(state, " Resetting curve output to zero and continuing simulation.");
        }
        ShowRecurringWarningErrorAtEnd(state,
                                       format("{} \"{}\": EIR Modifier curve (function of Temperatures) output is negative warning continues...",
                                              DataPlant::PlantEquipTypeNames[static_cast<int>(this->EIRHPType)],
                                              this->name),
                                       this->eirModFTErrorIndex,
                                       eirModifierFuncTemp,
                                       eirModifierFuncTemp);
        eirModifierFuncTemp = 0.0;
    }

    Real64 miniPLR_mod = this->minPLR;
    Real64 PLFf = max(miniPLR_mod, partLoadRatio);

    Real64 eirModifierFuncPLR = Curve::CurveValue(state, this->powerRatioFuncPLRCurveIndex, PLFf);
    // this->powerUsage = (this->loadSideHeatTransfer / this->referenceCOP) * eirModifierFuncPLR * eirModifierFuncTemp;
    // this->powerEnergy = this->powerUsage * reportingInterval;

    if (eirModifierFuncPLR < 0.0) {
        if (this->eirModFPLRErrorIndex == 0) {
            ShowSevereMessage(state, format("{} \"{}\":", DataPlant::PlantEquipTypeNames[static_cast<int>(this->EIRHPType)], this->name));
            ShowContinueError(state, format(" EIR Modifier curve (function of PLR) output is negative ({:.3T}).", eirModifierFuncPLR));
            ShowContinueError(state, format(" Negative value occurs using a Part Load Ratio of {:.2T}", PLFf));
            ShowContinueErrorTimeStamp(state, " Resetting curve output to zero and continuing simulation.");
        }
        ShowRecurringWarningErrorAtEnd(state,
                                       format("{} \"{}\": EIR Modifier curve (function of PLR) output is negative warning continues...",
                                              DataPlant::PlantEquipTypeNames[static_cast<int>(this->EIRHPType)],
                                              this->name),
                                       this->eirModFPLRErrorIndex,
                                       eirModifierFuncPLR,
                                       eirModifierFuncPLR);
        eirModifierFuncPLR = 0.0;
    }

    constexpr Real64 minDefrostT = Fahrenheit2Celsius(16.0); // (16.0 - 32.0) * 5.0 / 9.0; // 16F
    constexpr Real64 maxDefrostT = Fahrenheit2Celsius(38.0); // (38.0 - 32.0) * 5.0 / 9.0; // 38F

    Real64 oaTemp2 = std::clamp(oaTempforCurve, minDefrostT, maxDefrostT); // max(minDefrostT, min(maxDefrostT, oaTempforCurve));
    Real64 eirDefrost = 1.0;

    if ((state.dataEnvrn->OutDryBulbTemp <= this->defrostMaxOADBT) && this->defrostType == DefrostType::OnDemand) {
        if (this->defrostEIRCurveIndex > 0) {
            eirDefrost = Curve::CurveValue(state, this->defrostEIRCurveIndex, oaTemp2);
        }

        if (eirDefrost < 1.0) {
            if (this->eirDefrostFTErrorIndex == 0) {
                ShowSevereMessage(state, format("{} \"{}\":", DataPlant::PlantEquipTypeNames[static_cast<int>(this->EIRHPType)], this->name));
                ShowContinueError(state,
                                  format(" EIR defrost Modifier curve (function of Temperature) output is less than 1.0 ({:.3T}).", eirDefrost));
                ShowContinueError(state, format(" Negative value occurs using an outdoor air temperature of {:.2T}", oaTemp2));
                ShowContinueErrorTimeStamp(state, " Resetting curve output to 1.0 and continuing simulation.");
            }
            ShowRecurringWarningErrorAtEnd(state,
                                           format("{} \"{}\": EIR Modifier curve (function of PLR) output out of range warning continues...",
                                                  DataPlant::PlantEquipTypeNames[static_cast<int>(this->EIRHPType)],
                                                  this->name),
                                           this->eirDefrostFTErrorIndex,
                                           eirDefrost,
                                           eirDefrost);
            eirDefrost = 1.0;
        }
    }

    // Cycling Ratio
    constexpr Real64 CR_min = 0.0;
    constexpr Real64 CR_max = 1.0;
    Real64 CR = std::clamp(max(this->minPLR, partLoadRatio) / miniPLR_mod,
                           CR_min,
                           CR_max); // min(max(0.0, max(this->minPLR, partLoadRatio) / miniPLR_mod), 1.0); // partLoadRatio / this->minPLR;

    constexpr Real64 CRF_Slope = 0.4167;
    constexpr Real64 CRF_Intercept = 0.5833;
    Real64 CRF = CRF_Slope * CR + CRF_Intercept; // Use the the fixed eqn in the paper as the default curve (or maybe choose constant 1 as default)
    if (this->cycRatioCurveIndex > 0) {
        CRF = Curve::CurveValue(state, this->cycRatioCurveIndex, CR);
    }
    if (CRF <= Constant::rTinyValue) CRF = CRF_Intercept; // What could a proper default for too tiny CRF?

    // aux elec
    Real64 eirAuxElecFuncTemp = 0.0;
    if (this->auxElecEIRFoTempCurveIndex > 0) {
        eirAuxElecFuncTemp = Curve::CurveValue(state, this->auxElecEIRFoTempCurveIndex, waterTempforCurve, oaTempforCurve);
    }

    if (eirAuxElecFuncTemp < 0.0) {
        if (this->eirAuxElecFTErrorIndex == 0) {
            ShowSevereMessage(state, format("{} \"{}\":", DataPlant::PlantEquipTypeNames[static_cast<int>(this->EIRHPType)], this->name));
            ShowContinueError(state,
                              format(" Auxillary EIR Modifier curve (function of Temperatures) output is negative ({:.3T}).", eirAuxElecFuncTemp));
            ShowContinueError(state,
                              format(" Negative value occurs using a water temperature of {:.2T}C and an outdoor air temperature of {:.2T}C.",
                                     waterTempforCurve,
                                     oaTempforCurve));
            ShowContinueErrorTimeStamp(state, " Resetting curve output to zero and continuing simulation.");
        }
        ShowRecurringWarningErrorAtEnd(
            state,
            format("{} \"{}\": Auxillary EIR Modifier curve (function of Temperatures) output is negative warning continues...",
                   DataPlant::PlantEquipTypeNames[static_cast<int>(this->EIRHPType)],
                   this->name),
            this->eirAuxElecFTErrorIndex,
            eirAuxElecFuncTemp,
            eirAuxElecFuncTemp);
        eirAuxElecFuncTemp = 0.0;
    }

    Real64 eirAuxElecFuncPLR = 0.0;
    if (this->auxElecEIRFoPLRCurveIndex > 0) {
        eirAuxElecFuncPLR = Curve::CurveValue(state, this->auxElecEIRFoPLRCurveIndex, partLoadRatio);
    }

    if (eirAuxElecFuncPLR < 0.0) {
        if (this->eirAuxElecFPLRErrorIndex == 0) {
            ShowSevereMessage(state, format("{} \"{}\":", DataPlant::PlantEquipTypeNames[static_cast<int>(this->EIRHPType)], this->name));
            ShowContinueError(state,
                              format(" Auxillary EIR Modifier curve (function of Temperatures) output is negative ({:.3T}).", eirAuxElecFuncPLR));
            ShowContinueError(state, format(" Negative value occurs using a Part Load Ratio of {:.2T}.", partLoadRatio));
            ShowContinueErrorTimeStamp(state, " Resetting curve output to zero and continuing simulation.");
        }
        ShowRecurringWarningErrorAtEnd(state,
                                       format("{} \"{}\": Auxillary EIR Modifier curve (function of PLR) output is negative warning continues...",
                                              DataPlant::PlantEquipTypeNames[static_cast<int>(this->EIRHPType)],
                                              this->name),
                                       this->eirAuxElecFPLRErrorIndex,
                                       eirAuxElecFuncPLR,
                                       eirAuxElecFuncPLR);
        eirAuxElecFuncPLR = 0.0;
    }

    if (partLoadRatio < this->minPLR) {
        this->fuelRate = 0.0;
        this->powerUsage = 0.0;
    } else {
        this->fuelRate = this->loadSideHeatTransfer / (this->referenceCOP * CRF) * eirModifierFuncPLR * eirModifierFuncTemp * eirDefrost;

        this->powerUsage = this->nominalAuxElecPower * eirAuxElecFuncTemp * eirAuxElecFuncPLR;
        if (this->defrostType == DefrostType::Timed) {
            this->powerUsage += this->defrostResistiveHeaterCap * this->defrostOpTimeFrac * reportingInterval;
        }
    }
    this->powerUsage += this->standbyElecPower;

    // energy balance on heat pump
    // this->sourceSideHeatTransfer = this->calcQsource(this->loadSideHeatTransfer, this->powerUsage);
    this->sourceSideHeatTransfer = this->calcQsource(this->loadSideHeatTransfer, this->fuelRate + this->powerUsage - this->standbyElecPower);

    // calculate source side outlet conditions
    Real64 CpSrc = 0.0;
    if (this->waterSource) {
        auto &thisSourcePlantLoop = state.dataPlnt->PlantLoop(this->sourceSidePlantLoc.loopNum);
        CpSrc = FluidProperties::GetSpecificHeatGlycol(
            state, thisSourcePlantLoop.FluidName, this->sourceSideInletTemp, thisSourcePlantLoop.FluidIndex, "PLFFHPEIR::simulate()");
    } else if (this->airSource) {
        CpSrc = Psychrometrics::PsyCpAirFnW(state.dataEnvrn->OutHumRat);
    }
    // this->sourceSideCp = CpSrc; // debuging variable
    // Real64 const sourceMCp = this->sourceSideMassFlowRate * CpSrc;
    Real64 const sourceMCp = (this->sourceSideMassFlowRate < 1e-6 ? 1.0 : this->sourceSideMassFlowRate) * CpSrc;
    this->sourceSideOutletTemp = this->calcSourceOutletTemp(this->sourceSideInletTemp, this->sourceSideHeatTransfer / sourceMCp);
}

void EIRFuelFiredHeatPump::sizeSrcSideASHP(EnergyPlusData &state)
{
    // size the source-side for the air-source HP
    bool errorsFound = false;

    // these variables will be used throughout this function as a temporary value of that physical state
    Real64 tmpCapacity = this->referenceCapacity;
    Real64 tmpLoadVolFlow = this->loadSideDesignVolFlowRate;
    Real64 tmpSourceVolFlow = 0.0;

    // will leave like this for now
    // need to update these to better values later
    Real64 sourceSideInitTemp = 20.0;
    Real64 sourceSideHumRat = 0.0;
    if (this->EIRHPType == DataPlant::PlantEquipmentType::HeatPumpEIRHeating) {
        // same here; update later
        sourceSideInitTemp = 20.0;
    }

    Real64 const rhoSrc = Psychrometrics::PsyRhoAirFnPbTdbW(state, state.dataEnvrn->StdBaroPress, sourceSideInitTemp, sourceSideHumRat);
    Real64 const CpSrc = Psychrometrics::PsyCpAirFnW(sourceSideHumRat);

    // set the source-side flow rate
    if (this->sourceSideDesignVolFlowRateWasAutoSized) {
        // load-side capacity should already be set, so unless the flow rate is specified, we can set
        // an assumed reasonable flow rate since this doesn't affect downstream components
        Real64 DeltaT_src = 10.0;
        // to get the source flow, we first must calculate the required heat impact on the source side
        // First the definition of COP: COP = Qload/Power, therefore Power = Qload/COP
        // Then the energy balance:     Qsrc = Qload + Power
        // Substituting for Power:      Qsrc = Qload + Qload/COP, therefore Qsrc = Qload (1 + 1/COP)
        Real64 const designSourceSideHeatTransfer = tmpCapacity * (1.0 + 1.0 / this->referenceCOP);
        // To get the design source flow rate, just apply the sensible heat rate equation:
        //                              Qsrc = rho_src * Vdot_src * Cp_src * DeltaT_src
        //                              Vdot_src = Q_src / (rho_src * Cp_src * DeltaT_src)
        tmpSourceVolFlow = designSourceSideHeatTransfer / (rhoSrc * CpSrc * DeltaT_src);
    } else if (!this->sourceSideDesignVolFlowRateWasAutoSized && this->sourceSideDesignVolFlowRate > 0.0) {
        // given the value by the user
        // set it directly
        tmpSourceVolFlow = this->sourceSideDesignVolFlowRate;
    } else if (!this->sourceSideDesignVolFlowRateWasAutoSized && this->sourceSideDesignVolFlowRate == 0.0) { // LCOV_EXCL_LINE
        // user gave a flow rate of 0
        // protected by the input processor to be >0.0
        // fatal out just in case
        errorsFound = true; // LCOV_EXCL_LINE
        ShowSevereError(state,
                        format("Invalid condenser flow rate for EIR PLHP (name={}; entered value: {}",
                               this->name,
                               this->sourceSideDesignVolFlowRate)); // LCOV_EXCL_LINE
    } else {
        // can't imagine how it would ever get to this point
        // just assume it's the same as the load side if we don't have any sizing information
        tmpSourceVolFlow = tmpLoadVolFlow; // LCOV_EXCL_LINE
    }

    this->sourceSideDesignVolFlowRate = tmpSourceVolFlow;

    if (errorsFound) {
        ShowFatalError(state, "Preceding sizing errors cause program termination"); // LCOV_EXCL_LINE
    }
}

void EIRFuelFiredHeatPump::resetReportingVariables()
{
    this->loadSideHeatTransfer = 0.0;
    this->loadSideEnergy = 0.0;
    this->loadSideOutletTemp = this->loadSideInletTemp;
    this->fuelRate = 0.0;
    this->fuelEnergy = 0.0;
    this->powerUsage = 0.0;
    this->powerEnergy = 0.0;
    this->sourceSideHeatTransfer = 0.0;
    this->sourceSideOutletTemp = this->sourceSideInletTemp;
    this->sourceSideEnergy = 0.0;
}

PlantComponent *EIRFuelFiredHeatPump::factory(EnergyPlusData &state, DataPlant::PlantEquipmentType hp_type, const std::string &hp_name)
{
    if (state.dataEIRFuelFiredHeatPump->getInputsFFHP) {
        EIRFuelFiredHeatPump::processInputForEIRPLHP(state);
        EIRFuelFiredHeatPump::pairUpCompanionCoils(state);
        state.dataEIRFuelFiredHeatPump->getInputsFFHP = false;
    }

    for (auto &plhp : state.dataEIRFuelFiredHeatPump->heatPumps) {
        if (plhp.name == Util::makeUPPER(hp_name) && plhp.EIRHPType == hp_type) {
            return &plhp;
        }
    }

    ShowFatalError(state, format("EIR Fuel-Fired Heat Pump factory: Error getting inputs for PLFFHP named: {}.", hp_name));
    return nullptr; // LCOV_EXCL_LINE
}

void EIRFuelFiredHeatPump::pairUpCompanionCoils(EnergyPlusData &state)
{
    for (auto &thisHP : state.dataEIRFuelFiredHeatPump->heatPumps) {
        if (!thisHP.companionCoilName.empty()) {
            std::string thisCoilName = Util::makeUPPER(thisHP.name);
            DataPlant::PlantEquipmentType thisCoilType = thisHP.EIRHPType;
            std::string targetCompanionName = Util::makeUPPER(thisHP.companionCoilName);
            for (auto &potentialCompanionCoil : state.dataEIRFuelFiredHeatPump->heatPumps) {
                DataPlant::PlantEquipmentType potentialCompanionType = potentialCompanionCoil.EIRHPType;
                std::string potentialCompanionName = Util::makeUPPER(potentialCompanionCoil.name);
                if (potentialCompanionName == thisCoilName) {
                    // skip the current coil
                    continue;
                }
                if (potentialCompanionName == targetCompanionName) {
                    if (thisCoilType == potentialCompanionType) {
                        ShowSevereError(state,
                                        format("Invalid companion specification for EIR Plant Loop Fuel-Fired Heat Pump named \"{}\"", thisCoilName));
                        ShowContinueError(state, "For heating objects, the companion must be a cooling object, and vice-versa");
                        ShowFatalError(state, "Invalid companion object causes program termination");
                    }
                    thisHP.companionHeatPumpCoil = &potentialCompanionCoil;
                    break;
                }
            }
            if (!thisHP.companionHeatPumpCoil) {
                ShowSevereError(state, "Could not find matching companion heat pump coil.");
                ShowContinueError(state, format("Base coil: {}", thisCoilName));
                ShowContinueError(state, format("Looking for companion coil named: {}", targetCompanionName));
                ShowFatalError(state, "Simulation aborts due to previous severe error");
            }
        }
    }
}

void EIRFuelFiredHeatPump::processInputForEIRPLHP(EnergyPlusData &state)
{
    struct ClassType
    {
        DataPlant::PlantEquipmentType thisType;
        std::string nodesType;
        std::function<Real64(Real64, Real64)> calcLoadOutletTemp;
        std::function<Real64(Real64, Real64)> calcQsource;
        std::function<Real64(Real64, Real64)> calcSourceOutletTemp;

        ClassType(DataPlant::PlantEquipmentType _thisType,
                  std::string _nodesType,
                  std::function<Real64(Real64, Real64)> _tLoadOutFunc,
                  std::function<Real64(Real64, Real64)> _qSrcFunc,
                  std::function<Real64(Real64, Real64)> _tSrcOutFunc)
            : thisType(_thisType), nodesType(std::move(_nodesType)), calcLoadOutletTemp(_tLoadOutFunc), calcQsource(_qSrcFunc),
              calcSourceOutletTemp(_tSrcOutFunc)
        {
        }
    };
    std::array<ClassType, 2> classesToInput = {
        ClassType{DataPlant::PlantEquipmentType::HeatPumpFuelFiredCooling,
                  "Chilled Water Nodes",
                  EIRPlantLoopHeatPumps::EIRFuelFiredHeatPump::subtract,
                  EIRPlantLoopHeatPumps::EIRFuelFiredHeatPump::add,
                  EIRPlantLoopHeatPumps::EIRFuelFiredHeatPump::add},
        ClassType{DataPlant::PlantEquipmentType::HeatPumpFuelFiredHeating,
                  "Hot Water Nodes",
                  EIRPlantLoopHeatPumps::EIRFuelFiredHeatPump::add,
                  EIRPlantLoopHeatPumps::EIRFuelFiredHeatPump::subtract,
                  EIRPlantLoopHeatPumps::EIRFuelFiredHeatPump::subtract},
    };

    bool errorsFound = false;
    std::string &cCurrentModuleObject = state.dataIPShortCut->cCurrentModuleObject;
    for (auto &classToInput : classesToInput) {
        cCurrentModuleObject = DataPlant::PlantEquipTypeNames[static_cast<int>(classToInput.thisType)];

        Node::ConnObjType objType = static_cast<Node::ConnObjType>(getEnumValue(Node::connObjTypeNamesUC, Util::makeUPPER(cCurrentModuleObject)));

        auto const instances = state.dataInputProcessing->inputProcessor->epJSON.find(cCurrentModuleObject);
        if (instances == state.dataInputProcessing->inputProcessor->epJSON.end()) continue;
        auto &instancesValue = instances.value();
        for (auto instance = instancesValue.begin(); instance != instancesValue.end(); ++instance) {
            auto const &fields = instance.value();
            auto const &thisObjectName = instance.key();
            state.dataInputProcessing->inputProcessor->markObjectAsUsed(cCurrentModuleObject, thisObjectName);

            EIRFuelFiredHeatPump thisPLHP;

            thisPLHP.EIRHPType = classToInput.thisType;
            std::string companionCoilFieldTag = "companion_heating_heat_pump_name";
            std::string refCapFieldTag = "nominal_cooling_capacity";
            if (thisPLHP.EIRHPType == DataPlant::PlantEquipmentType::HeatPumpFuelFiredHeating) {
                companionCoilFieldTag = "companion_cooling_heat_pump_name";
                refCapFieldTag = "nominal_heating_capacity";
            }

            // A1-A3
            thisPLHP.name = Util::makeUPPER(thisObjectName);
            std::string loadSideInletNodeName = Util::makeUPPER(fields.at("water_inlet_node_name").get<std::string>());
            std::string loadSideOutletNodeName = Util::makeUPPER(fields.at("water_outlet_node_name").get<std::string>());
            // Implicit
            // std::string condenserType = "AIRSOURCE"; // Util::makeUPPER(fields.at("condenser_type").get<std::string>());
            thisPLHP.airSource = true;
            thisPLHP.waterSource = false;

            // A4
            std::string sourceSideInletNodeName = Util::makeUPPER(fields.at("air_source_node_name").get<std::string>());
            // Util::makeUPPER(fields.at("source_side_outlet_node_name").get<std::string>());
            std::string sourceSideOutletNodeName = format("{}_SOURCE_SIDE_OUTLET_NODE", thisPLHP.name);

            // A5
            auto compCoilFound = fields.find(companionCoilFieldTag);
            if (compCoilFound != fields.end()) { // optional field
                thisPLHP.companionCoilName = Util::makeUPPER(compCoilFound.value().get<std::string>());
            }

            // A6 Fuel Type
            std::string tempRsrStr = Util::makeUPPER(fields.at("fuel_type").get<std::string>());
            thisPLHP.fuelType = static_cast<Constant::eFuel>(getEnumValue(Constant::eFuelNamesUC, tempRsrStr));
            // Validate fuel type input
            static constexpr std::string_view RoutineName("processInputForEIRPLHP: ");
            if (thisPLHP.fuelType == Constant::eFuel::Invalid) {
                ShowSevereError(state, format("{}{}=\"{}\",", RoutineName, cCurrentModuleObject, thisPLHP.name));
                ShowContinueError(state, format("Invalid Fuel Type = {}", tempRsrStr));
                ShowContinueError(state, "Reset the Fuel Type to \"NaturalGas\".");
                thisPLHP.fuelType = Constant::eFuel::NaturalGas;
                errorsFound = true;
            }

            // A7 End use category
            thisPLHP.endUseSubcat = Util::makeUPPER(fields.at("end_use_subcategory").get<std::string>());
            if (thisPLHP.endUseSubcat == "") {
                thisPLHP.endUseSubcat = "Heat Pump Fuel Fired"; // or "General"?
            }

            // N1 Nominal heating capacity
            auto &tmpRefCapacity = fields.at(refCapFieldTag);

            if (tmpRefCapacity == "Autosize") {
                thisPLHP.referenceCapacity = DataSizing::AutoSize;
                thisPLHP.referenceCapacityWasAutoSized = true;
            } else {
                thisPLHP.referenceCapacity = tmpRefCapacity.get<Real64>();
            }

            // N2 Nominal heating capacity
            thisPLHP.referenceCOP = fields.at("nominal_cop").get<Real64>();
            if (thisPLHP.referenceCOP <= 0.0) thisPLHP.referenceCOP = 1.0;

            // N3 Design flow rate
            auto &tmpFlowRate = fields.at("design_flow_rate");
            if (tmpFlowRate == "Autosize") {
                thisPLHP.loadSideDesignVolFlowRate = DataSizing::AutoSize;
                thisPLHP.loadSideDesignVolFlowRateWasAutoSized = true;
            } else {
                thisPLHP.loadSideDesignVolFlowRate = tmpFlowRate.get<Real64>();
            }

            // GAHP: Add a default source side flow rate, not from input
            Real64 defDummyASDesVolFlowRate = 1.0;
            thisPLHP.sourceSideDesignVolFlowRate = defDummyASDesVolFlowRate;

            // N4 Design supply temperature
            auto &tmpDesSupTemp = fields.at("design_supply_temperature");
            if (tmpDesSupTemp == "Autosize") {
                // sizing
            } else {
                thisPLHP.desSupplyTemp = tmpDesSupTemp.get<Real64>();
            }

            // N5 Design temperature lift
            auto &tmpDesTempLift = fields.at("design_temperature_lift");
            if (tmpDesTempLift == "Autosize") {
                // sizing
            } else {
                thisPLHP.desTempLift = tmpDesTempLift.get<Real64>();
            }

            // N6 Sizing factor
            auto sizeFactorFound = fields.find("sizing_factor");
            if (sizeFactorFound != fields.end()) {
                thisPLHP.sizingFactor = sizeFactorFound.value().get<Real64>();
                if (thisPLHP.sizingFactor <= 0.0) thisPLHP.sizingFactor = 1.0;
            } else {
                Real64 defaultVal_sizeFactor = 1.0;
                if (!state.dataInputProcessing->inputProcessor->getDefaultValue(
                        state, cCurrentModuleObject, "sizing_factor", defaultVal_sizeFactor)) {
                    ShowSevereError(state, "EIR FFHP: Sizing factor not entered and could not get default value");
                    errorsFound = true;
                } else {
                    thisPLHP.sizingFactor = defaultVal_sizeFactor;
                }
            }

            // A8 flow mode
            thisPLHP.flowMode = static_cast<DataPlant::FlowMode>(
                getEnumValue(DataPlant::FlowModeNamesUC, Util::makeUPPER(fields.at("flow_mode").get<std::string>())));

            // A9 outdoor_air_temperature_curve_input_variable
            std::string oaTempCurveInputVar = Util::makeUPPER(fields.at("outdoor_air_temperature_curve_input_variable").get<std::string>());
            thisPLHP.oaTempCurveInputVar = static_cast<OATempCurveVar>(getEnumValue(OATempCurveVarNamesUC, oaTempCurveInputVar));

            // A10 water_temperature_curve_input_variable
            std::string waterTempCurveInputVar = Util::makeUPPER(fields.at("water_temperature_curve_input_variable").get<std::string>());
            thisPLHP.waterTempCurveInputVar = static_cast<WaterTempCurveVar>(getEnumValue(WaterTempCurveVarNamesUC, waterTempCurveInputVar));

            // A11 normalized_capacity_function_of_temperature_curve_name
            std::string const &capFtName = Util::makeUPPER(fields.at("normalized_capacity_function_of_temperature_curve_name").get<std::string>());

            thisPLHP.capFuncTempCurveIndex = Curve::GetCurveIndex(state, capFtName);
            if (thisPLHP.capFuncTempCurveIndex == 0) {
                ShowSevereError(state, format("Invalid curve name for EIR PLFFHP (name={}; entered curve name: {}", thisPLHP.name, capFtName));
                errorsFound = true;
            }

            // A12 fuel_energy_input_ratio_function_of_temperature_curve_name
            std::string const &eirFtName =
                Util::makeUPPER(fields.at("fuel_energy_input_ratio_function_of_temperature_curve_name").get<std::string>());
            thisPLHP.powerRatioFuncTempCurveIndex = Curve::GetCurveIndex(state, eirFtName);
            if (thisPLHP.capFuncTempCurveIndex == 0) {
                ShowSevereError(state, format("Invalid curve name for EIR PLFFHP (name={}; entered curve name: {}", thisPLHP.name, eirFtName));
                errorsFound = true;
            }
            // A13 fuel_energy_input_ratio_function_of_plr_curve_name
            std::string const &eirFplrName = Util::makeUPPER(fields.at("fuel_energy_input_ratio_function_of_plr_curve_name").get<std::string>());
            thisPLHP.powerRatioFuncPLRCurveIndex = Curve::GetCurveIndex(state, eirFplrName);
            if (thisPLHP.capFuncTempCurveIndex == 0) {
                ShowSevereError(state, format("Invalid curve name for EIR PLFFHP (name={}; entered curve name: {}", thisPLHP.name, eirFplrName));
                errorsFound = true;
            }

            // N7 min PLR
            auto minPLRFound = fields.find("minimum_part_load_ratio");
            if (minPLRFound != fields.end()) {
                thisPLHP.minPLR = minPLRFound.value().get<Real64>();
            } else {
                Real64 defaultVal = 0.1;
                if (!state.dataInputProcessing->inputProcessor->getDefaultValue(state, cCurrentModuleObject, "minimum_part_load_ratio", defaultVal)) {
                    ShowSevereError(state, "EIR PLFFHP: minimum PLR not entered and could not get default value.");
                    errorsFound = true;
                } else {
                    thisPLHP.minPLR = defaultVal;
                }
            }

            // N8 max PLR
            auto maxPLRFound = fields.find("maximum_part_load_ratio");
            if (maxPLRFound != fields.end()) {
                thisPLHP.maxPLR = maxPLRFound.value().get<Real64>();
            } else {
                Real64 defaultVal = 1.0;
                if (!state.dataInputProcessing->inputProcessor->getDefaultValue(state, cCurrentModuleObject, "maximum_part_load_ratio", defaultVal)) {
                    ShowSevereError(state, "EIR PLFFHP: maximum PLR not entered and could not get default value.");
                    errorsFound = true;
                } else {
                    thisPLHP.maxPLR = defaultVal;
                }
            }

            // A14 fuel_energy_input_ratio_defrost_adjustment_curve_name
            if (thisPLHP.EIRHPType == DataPlant::PlantEquipmentType::HeatPumpFuelFiredCooling) {
                thisPLHP.defrostEIRCurveIndex = 0;
            } else {
                auto eirDefrostCurveFound = fields.find("fuel_energy_input_ratio_defrost_adjustment_curve_name");
                if (eirDefrostCurveFound != fields.end()) {
                    std::string const eirDefrostCurveName = Util::makeUPPER(eirDefrostCurveFound.value().get<std::string>());
                    thisPLHP.defrostEIRCurveIndex = Curve::GetCurveIndex(state, eirDefrostCurveName);
                    if (thisPLHP.defrostEIRCurveIndex == 0) {
                        ShowSevereError(
                            state, format("Invalid curve name for EIR FFHP (name={}; entered curve name: {}", thisPLHP.name, eirDefrostCurveName));
                        errorsFound = true;
                    }
                } else {
                    thisPLHP.defrostEIRCurveIndex = 0;
                }
            }

            // A15 defrost_control_type
            if (thisPLHP.EIRHPType == DataPlant::PlantEquipmentType::HeatPumpFuelFiredCooling) {
                thisPLHP.defrostType = DefrostType::Invalid;
            } else {
                thisPLHP.defrostType =
                    static_cast<DefrostType>(getEnumValue(DefrostTypeNamesUC, Util::makeUPPER(fields.at("defrost_control_type").get<std::string>())));
                if (thisPLHP.defrostType == DefrostType::Invalid) {
                    thisPLHP.defrostType = DefrostType::OnDemand; // set to default
                    thisPLHP.defrostOpTimeFrac = 0.0;
                    ShowWarningError(state, format("Invalid Defrost Control Type for EIR PLFFHP ({} name={})", cCurrentModuleObject, thisPLHP.name));
                    ShowContinueError(state,
                                      format("The Input Variable is reset to: {}", DefrostTypeNamesUC[static_cast<int>(thisPLHP.defrostType)]));
                }
            }

            // N9 defrost_operation_time_fraction
            if (thisPLHP.EIRHPType == DataPlant::PlantEquipmentType::HeatPumpFuelFiredCooling) {
                thisPLHP.defrostOpTimeFrac = 0.0;
            } else {
                auto defrostOpTimeFracFound = fields.find("defrost_operation_time_fraction");
                if (defrostOpTimeFracFound != fields.end()) {
                    thisPLHP.defrostOpTimeFrac = defrostOpTimeFracFound.value().get<Real64>();
                } else {
                    Real64 defaultVal = 0.0;
                    if (!state.dataInputProcessing->inputProcessor->getDefaultValue(
                            state, cCurrentModuleObject, "defrost_operation_time_fraction", defaultVal)) {
                        ShowSevereError(state, "EIR PLFFHP: defrost time fraction not entered and could not get default value.");
                        errorsFound = true;
                    } else {
                        thisPLHP.defrostOpTimeFrac = defaultVal;
                    }
                }
            }

            // N10 Resistive Defrost Heater Capacity
            if (thisPLHP.EIRHPType == DataPlant::PlantEquipmentType::HeatPumpFuelFiredCooling) {
                thisPLHP.defrostResistiveHeaterCap = 0.0;
            } else {
                auto resDefrostHeaterCapFound = fields.find("resistive_defrost_heater_capacity");
                if (resDefrostHeaterCapFound != fields.end()) {
                    thisPLHP.defrostResistiveHeaterCap = resDefrostHeaterCapFound.value().get<Real64>();
                } else {
                    Real64 defaultVal = 0.0;
                    if (!state.dataInputProcessing->inputProcessor->getDefaultValue(
                            state, cCurrentModuleObject, "resistive_defrost_heater_capacity", defaultVal)) {
                        ShowSevereError(state, "EIR PLFFHP: Resistive Defrost Heater Capacity not entered and could not get default value.");
                        errorsFound = true;
                    } else {
                        thisPLHP.defrostResistiveHeaterCap = defaultVal;
                    }
                }
            }

            // N11 maximum_outdoor_dry_bulb_temperature_for_defrost_operation
            if (thisPLHP.EIRHPType == DataPlant::PlantEquipmentType::HeatPumpFuelFiredCooling) {
                thisPLHP.defrostMaxOADBT = -99.0;
            } else {
                auto maxOADBTFound = fields.find("maximum_outdoor_dry_bulb_temperature_for_defrost_operation");
                if (maxOADBTFound != fields.end()) {
                    thisPLHP.defrostMaxOADBT = maxOADBTFound.value().get<Real64>();
                } else {
                    Real64 defaultVal = 5.0;
                    if (!state.dataInputProcessing->inputProcessor->getDefaultValue(
                            state, cCurrentModuleObject, "maximum_outdoor_dry_bulb_temperature_for_defrost_operation", defaultVal)) {
                        ShowSevereError(state, "EIR PLFFHP: max defrost operation OA temperature not entered and could not get default value.");
                        errorsFound = true;
                    } else {
                        thisPLHP.defrostMaxOADBT = defaultVal;
                    }
                }
            }

            // A16 cycling_ratio_factor_curve_name
            auto crfCurveFound = fields.find("cycling_ratio_factor_curve_name");
            if (crfCurveFound != fields.end()) {
                std::string const cycRatioCurveName = Util::makeUPPER(crfCurveFound.value().get<std::string>());
                thisPLHP.cycRatioCurveIndex = Curve::GetCurveIndex(state, cycRatioCurveName);
                if (thisPLHP.cycRatioCurveIndex == 0) {
                    ShowSevereError(state,
                                    format("Invalid curve name for EIR PLFFHP (name={}; entered curve name: {})", thisPLHP.name, cycRatioCurveName));
                    errorsFound = true;
                }
            } else {
                thisPLHP.cycRatioCurveIndex = 0;
            }

            // N12 nominal_auxiliary_electric_power
            auto nomAuxElecPowerFound = fields.find("nominal_auxiliary_electric_power");
            if (nomAuxElecPowerFound != fields.end()) {
                thisPLHP.nominalAuxElecPower = nomAuxElecPowerFound.value().get<Real64>();
            } else {
                Real64 defaultVal = 0.0;
                if (!state.dataInputProcessing->inputProcessor->getDefaultValue(
                        state, cCurrentModuleObject, "nominal_auxiliary_electric_power", defaultVal)) {
                    ShowSevereError(state, "EIR PLFFHP: nominal auxiliary electric power not entered and could not get default value.");
                    errorsFound = true;
                } else {
                    thisPLHP.nominalAuxElecPower = defaultVal;
                }
            }

            // A17 auxiliary_electric_energy_input_ratio_function_of_temperature_curve_name
            auto auxElecEIRFTCurveFound = fields.find("auxiliary_electric_energy_input_ratio_function_of_temperature_curve_name");
            if (auxElecEIRFTCurveFound != fields.end()) {
                std::string const &auxEIRFTName = Util::makeUPPER(auxElecEIRFTCurveFound.value().get<std::string>());
                thisPLHP.auxElecEIRFoTempCurveIndex = Curve::GetCurveIndex(state, auxEIRFTName);
                if (thisPLHP.auxElecEIRFoTempCurveIndex == 0) {
                    ShowSevereError(state, format("Invalid curve name for EIR FFHP (name={}; entered curve name: {}", thisPLHP.name, auxEIRFTName));
                    errorsFound = true;
                }
            } else {
                thisPLHP.auxElecEIRFoTempCurveIndex = 0;
            }

            // A18 auxiliary_electric_energy_input_ratio_function_of_plr_curve_name
            auto auxElecEIRFPLRCurveFound = fields.find("auxiliary_electric_energy_input_ratio_function_of_plr_curve_name");
            if (auxElecEIRFPLRCurveFound != fields.end()) {
                std::string const &auxEIRFPLRName = Util::makeUPPER(auxElecEIRFPLRCurveFound.value().get<std::string>());
                thisPLHP.auxElecEIRFoPLRCurveIndex = Curve::GetCurveIndex(state, auxEIRFPLRName);
                if (thisPLHP.auxElecEIRFoPLRCurveIndex == 0) {
                    ShowSevereError(state, format("Invalid curve name for EIR FFHP (name={}; entered curve name: {}", thisPLHP.name, auxEIRFPLRName));
                    errorsFound = true;
                }
            } else {
                thisPLHP.auxElecEIRFoPLRCurveIndex = 0;
            }

            // N13 standby_electric_power
            auto stdElecPwrFound = fields.find("standby_electric_power");
            if (stdElecPwrFound != fields.end()) {
                thisPLHP.standbyElecPower = stdElecPwrFound.value().get<Real64>();
            } else {
                Real64 defaultVal = 0.0;
                if (!state.dataInputProcessing->inputProcessor->getDefaultValue(state, cCurrentModuleObject, "standby_electric_power", defaultVal)) {
                    ShowSevereError(state, "EIR FFHP: standby electric power not entered and could not get default value.");
                    errorsFound = true;
                } else {
                    thisPLHP.standbyElecPower = defaultVal;
                }
            }

            bool nodeErrorsFound = false;
            thisPLHP.loadSideNodes.InNodeNum = Node::GetSingleNode(state,
                                                                               loadSideInletNodeName,
                                                                               nodeErrorsFound,
                                                                               objType,
                                                                               thisPLHP.name,
                                                                               Node::FluidType::Water,
                                                                               Node::ConnType::Inlet,
                                                                               Node::CompFluidStream::Primary,
                                                                               Node::ObjectIsNotParent);
            thisPLHP.loadSideNodes.OutNodeNum = Node::GetSingleNode(state,
                                                                                loadSideOutletNodeName,
                                                                                nodeErrorsFound,
                                                                                objType,
                                                                                thisPLHP.name,
                                                                                Node::FluidType::Water,
                                                                                Node::ConnType::Outlet,
                                                                                Node::CompFluidStream::Primary,
                                                                                Node::ObjectIsNotParent);

            thisPLHP.airSource = true;    // this is always true, at least for now, for Fuel-Fired PlantLoop Heat Pump
            thisPLHP.waterSource = false; // this is always false, at least for now, for Fuel-Fired PlantLoop Heat Pump
            thisPLHP.sourceSideNodes.InNodeNum = Node::GetSingleNode(state,
                                                                                 sourceSideInletNodeName,
                                                                                 nodeErrorsFound,
                                                                                 objType,
                                                                                 thisPLHP.name,
                                                                                 Node::FluidType::Air,
                                                                                 Node::ConnType::OutsideAir,
                                                                                 Node::CompFluidStream::Secondary,
                                                                                 Node::ObjectIsNotParent);
            thisPLHP.sourceSideNodes.OutNodeNum = Node::GetSingleNode(state,
                                                                                  sourceSideOutletNodeName,
                                                                                  nodeErrorsFound,
                                                                                  objType,
                                                                                  thisPLHP.name,
                                                                                  Node::FluidType::Air,
                                                                                  Node::ConnType::OutsideAir,
                                                                                  Node::CompFluidStream::Secondary,
                                                                                  Node::ObjectIsNotParent);

            if (nodeErrorsFound) errorsFound = true;
            BranchNodeConnections::TestCompSet(
                state, cCurrentModuleObject, thisPLHP.name, loadSideInletNodeName, loadSideOutletNodeName, classToInput.nodesType);

            // store the worker functions that generalized the heating/cooling sides
            thisPLHP.calcLoadOutletTemp = classToInput.calcLoadOutletTemp;
            thisPLHP.calcQsource = classToInput.calcQsource;
            thisPLHP.calcSourceOutletTemp = classToInput.calcSourceOutletTemp;

            if (!errorsFound) {
                state.dataEIRFuelFiredHeatPump->heatPumps.push_back(thisPLHP);
            }
        }
    }
    if (errorsFound) {
        ShowFatalError(state, "Previous EIR PLFFHP errors cause program termination."); // LCOV_EXCL_LINE
    }
}

void EIRFuelFiredHeatPump::oneTimeInit(EnergyPlusData &state)
{
    // This function does all the one-time initialization
    constexpr std::string_view routineName = "EIRFuelFiredHeatPump : oneTimeInit"; // + __FUNCTION__;

    if (this->oneTimeInitFlag) {
        bool errFlag = false;

        // setup output variables
        SetupOutputVariable(state,
                            "Fuel-fired Absorption HeatPump Load Side Heat Transfer Rate",
                            Constant::Units::W,
                            this->loadSideHeatTransfer,
                            OutputProcessor::TimeStepType::System,
                            OutputProcessor::StoreType::Average,
                            this->name);
        SetupOutputVariable(state,
                            "Fuel-fired Absorption HeatPump Load Side Heat Transfer Energy",
                            Constant::Units::J,
                            this->loadSideEnergy,
                            OutputProcessor::TimeStepType::System,
                            OutputProcessor::StoreType::Sum,
                            this->name,
                            Constant::eResource::EnergyTransfer,
                            OutputProcessor::Group::Plant);
        // Setup Output Variable(state,
        //                    "Fuel-fired Absorption Heat Pump Source Side Heat Transfer Rate",
        //                    Constant::Units::W,
        //                    this->sourceSideHeatTransfer,
        //                    OutputProcessor::TimeStepType::System,
        //                    OutputProcessor::StoreType::Average,
        //                    this->name);
        // Setup Output Variable(state,
        //                    "Fuel-fired Absorption Heat Pump Source Side Heat Transfer Energy",
        //                    Constant::Units::J,
        //                    this->sourceSideEnergy,
        //                    OutputProcessor::TimeStepType::System,
        //                    OutputProcessor::StoreType::Sum,
        //                    this->name);
        SetupOutputVariable(state,
                            "Fuel-fired Absorption HeatPump Inlet Temperature", // "Heat Pump Load Side Inlet Temperature",
                            Constant::Units::C,
                            this->loadSideInletTemp,
                            OutputProcessor::TimeStepType::System,
                            OutputProcessor::StoreType::Average,
                            this->name);
        SetupOutputVariable(state,
                            "Fuel-fired Absorption HeatPump Outlet Temperature", // "Heat Pump Load Side Outlet Temperature",
                            Constant::Units::C,
                            this->loadSideOutletTemp,
                            OutputProcessor::TimeStepType::System,
                            OutputProcessor::StoreType::Average,
                            this->name);
        // Setup Output Variable(state,
        //                    "Fuel-fired Absorption Heat Pump Source Side Inlet Temperature",
        //                    Constant::Units::C,
        //                    this->sourceSideInletTemp,
        //                    OutputProcessor::TimeStepType::System,
        //                    OutputProcessor::StoreType::Average,
        //                    this->name);
        // Setup Output Variable(state,
        //                    "Heat Pump Source Side Outlet Temperature",
        //                    Constant::Units::C,
        //                    this->sourceSideOutletTemp,
        //                    OutputProcessor::TimeStepType::System,
        //                    OutputProcessor::StoreType::Average,
        //                    this->name);
        SetupOutputVariable(state,
                            "Fuel-fired Absorption HeatPump Fuel Rate",
                            Constant::Units::W,
                            this->fuelRate,
                            OutputProcessor::TimeStepType::System,
                            OutputProcessor::StoreType::Average,
                            this->name);
        SetupOutputVariable(state,
                            "Fuel-fired Absorption HeatPump Electricity Rate",
                            Constant::Units::W,
                            this->powerUsage,
                            OutputProcessor::TimeStepType::System,
                            OutputProcessor::StoreType::Average,
                            this->name);
        if (this->EIRHPType == DataPlant::PlantEquipmentType::HeatPumpFuelFiredCooling) { // energy from HeatPump:AirToWater:FuelFired:Cooling object
            SetupOutputVariable(state,
                                "Fuel-fired Absorption HeatPump Fuel Energy",
                                Constant::Units::J,
                                this->fuelEnergy,
                                OutputProcessor::TimeStepType::System,
                                OutputProcessor::StoreType::Sum,
                                this->name,
                                Constant::eFuel2eResource[(int)this->fuelType],
                                OutputProcessor::Group::Plant,
                                OutputProcessor::EndUseCat::Cooling,
                                this->endUseSubcat); //"Heat Pump",
            SetupOutputVariable(state,
                                "Fuel-fired Absorption HeatPump Electricity Energy",
                                Constant::Units::J,
                                this->powerEnergy,
                                OutputProcessor::TimeStepType::System,
                                OutputProcessor::StoreType::Sum,
                                this->name,
                                Constant::eResource::Electricity,
                                OutputProcessor::Group::Plant,
                                OutputProcessor::EndUseCat::Cooling,
                                this->endUseSubcat); // "Heat Pump",
        } else if (this->EIRHPType ==
                   DataPlant::PlantEquipmentType::HeatPumpFuelFiredHeating) { // energy from HeatPump:AirToWater:FuelFired:Heating object
            SetupOutputVariable(state,
                                "Fuel-fired Absorption HeatPump Fuel Energy",
                                Constant::Units::J,
                                this->fuelEnergy,
                                OutputProcessor::TimeStepType::System,
                                OutputProcessor::StoreType::Sum,
                                this->name,
                                Constant::eFuel2eResource[(int)this->fuelType],
                                OutputProcessor::Group::Plant,
                                OutputProcessor::EndUseCat::Heating,
                                this->endUseSubcat); // "Heat Pump",
            SetupOutputVariable(state,
                                "Fuel-fired Absorption HeatPump Electricity Energy",
                                Constant::Units::J,
                                this->powerEnergy,
                                OutputProcessor::TimeStepType::System,
                                OutputProcessor::StoreType::Sum,
                                this->name,
                                Constant::eResource::Electricity,
                                OutputProcessor::Group::Plant,
                                OutputProcessor::EndUseCat::Heating,
                                this->endUseSubcat); // "Heat Pump",
        }
        SetupOutputVariable(state,
                            "Fuel-fired Absorption HeatPump Mass Flow Rate",
                            Constant::Units::kg_s,
                            this->loadSideMassFlowRate,
                            OutputProcessor::TimeStepType::System,
                            OutputProcessor::StoreType::Average,
                            this->name);
        SetupOutputVariable(state,
                            "Fuel-fired Absorption HeatPump Volumetric Flow Rate",
                            Constant::Units::m3_s,
                            this->loadSideVolumeFlowRate,
                            OutputProcessor::TimeStepType::System,
                            OutputProcessor::StoreType::Average,
                            this->name);

        // find this component on the plant
        bool thisErrFlag = false;
        PlantUtilities::ScanPlantLoopsForObject(
            state, this->name, this->EIRHPType, this->loadSidePlantLoc, thisErrFlag, _, _, _, this->loadSideNodes.InNodeNum, _);

        if (thisErrFlag) {
            ShowSevereError(state,
                            format("{}: Plant topology problem for {} name = \"{}\"",
                                   routineName,
                                   DataPlant::PlantEquipTypeNames[static_cast<int>(this->EIRHPType)],
                                   this->name));
            ShowContinueError(state, "Could not locate component's load side connections on a plant loop");
            errFlag = true;
        } else if (this->loadSidePlantLoc.loopSideNum != DataPlant::LoopSideLocation::Supply) { // only check if !thisErrFlag
            ShowSevereError(state,
                            format("{}: Invalid connections for {} name = \"{}\"",
                                   routineName,
                                   DataPlant::PlantEquipTypeNames[static_cast<int>(this->EIRHPType)],
                                   this->name));
            ShowContinueError(state, "The load side connections are not on the Supply Side of a plant loop");
            errFlag = true;
        }

        thisErrFlag = false;
        if (this->waterSource) {
            PlantUtilities::ScanPlantLoopsForObject(
                state, this->name, this->EIRHPType, this->sourceSidePlantLoc, thisErrFlag, _, _, _, this->sourceSideNodes.InNodeNum, _);

            if (thisErrFlag) {
                ShowSevereError(state,
                                format("{}: Plant topology problem for {} name = \"{}\"",
                                       routineName,
                                       DataPlant::PlantEquipTypeNames[static_cast<int>(this->EIRHPType)],
                                       this->name));
                ShowContinueError(state, "Could not locate component's source side connections on a plant loop.");
                errFlag = true;
            } else if (this->sourceSidePlantLoc.loopSideNum != DataPlant::LoopSideLocation::Demand) { // only check if !thisErrFlag
                ShowSevereError(state,
                                format("{}: Invalid connections for {} name = \"{}\"",
                                       routineName,
                                       DataPlant::PlantEquipTypeNames[static_cast<int>(this->EIRHPType)],
                                       this->name));
                ShowContinueError(state, "The source side connections are not on the Demand Side of a plant loop.");
                errFlag = true;
            }

            // make sure it is not the same loop on both sides.
            if (this->loadSidePlantLoc.loopNum == this->sourceSidePlantLoc.loopNum) { // user is being too tricky, don't allow
                ShowSevereError(state,
                                format("{}: Invalid connections for {} name = \"{}\"",
                                       routineName,
                                       DataPlant::PlantEquipTypeNames[static_cast<int>(this->EIRHPType)],
                                       this->name));
                ShowContinueError(state, "The load and source sides need to be on different loops.");
                errFlag = true;
            } else {

                PlantUtilities::InterConnectTwoPlantLoopSides(state, this->loadSidePlantLoc, this->sourceSidePlantLoc, this->EIRHPType, true);
            }
        } else if (this->airSource) {
            // nothing to do here ?
        }

        if (errFlag) {
            ShowFatalError(state, format("{}: Program terminated due to previous condition(s).", routineName));
        }
        this->oneTimeInitFlag = false;
    }
}

void EIRFuelFiredHeatPump::report(EnergyPlusData &state)
{
    Real64 const reportingInterval = state.dataHVACGlobal->TimeStepSysSec;
    
    auto &dln = state.dataLoopNodes;
    auto *loadSideOutNode = dln->nodes(this->loadSideNodes.OutNodeNum);
    auto *sourceSideOutNode = dln->nodes(this->sourceSideNodes.OutNodeNum);

    this->fuelEnergy = this->fuelRate * reportingInterval;
    this->loadSideEnergy = this->loadSideHeatTransfer * reportingInterval;
    this->powerEnergy = this->powerUsage * reportingInterval;
    this->sourceSideEnergy = this->sourceSideHeatTransfer * reportingInterval;

    // update nodes
    PlantUtilities::SafeCopyPlantNode(state, this->loadSideNodes.InNodeNum, this->loadSideNodes.OutNodeNum);
    loadSideOutNode->Temp = this->loadSideOutletTemp;
    sourceSideOutNode->Temp = this->sourceSideOutletTemp;
}

} // namespace EnergyPlus::EIRPlantLoopHeatPumps<|MERGE_RESOLUTION|>--- conflicted
+++ resolved
@@ -89,7 +89,6 @@
     // Call initialize to set flow rates, run flag, and entering temperatures
     this->running = RunFlag;
 
-<<<<<<< HEAD
     auto &dln = state.dataLoopNodes;
     auto const *loadSideInNode = dln->nodes(this->loadSideNodes.InNodeNum);
     auto const *loadSideOutNode = dln->nodes(this->loadSideNodes.OutNodeNum);
@@ -97,13 +96,10 @@
     
     this->loadSideInletTemp = loadSideInNode->Temp;
     this->sourceSideInletTemp = sourceSideInNode->Temp;
-=======
-    this->loadSideInletTemp = state.dataLoopNodes->Node(this->loadSideNodes.inlet).Temp;
-    this->sourceSideInletTemp = state.dataLoopNodes->Node(this->sourceSideNodes.inlet).Temp;
+
     if (this->heatRecoveryAvailable) {
-        this->heatRecoveryInletTemp = state.dataLoopNodes->Node(this->heatRecoveryNodes.inlet).Temp;
-    }
->>>>>>> 3c8844fe
+        this->heatRecoveryInletTemp = dln->nodes(this->heatRecoveryNodes.InNodeNum)->Temp;
+    }
 
     if (this->waterSource) {
         this->setOperatingFlowRatesWSHP(state, FirstHVACIteration);
@@ -137,8 +133,8 @@
                                                                     this->heatRecoveryPlantLoc.loopNum,
                                                                     this->heatRecoveryPlantLoc.loopSideNum,
                                                                     this->EIRHPType,
-                                                                    this->heatRecoveryNodes.inlet,
-                                                                    this->heatRecoveryNodes.outlet,
+                                                                    this->heatRecoveryNodes.InNodeNum,
+                                                                    this->heatRecoveryNodes.OutNodeNum,
                                                                     this->heatRecoveryRate,
                                                                     this->heatRecoveryInletTemp,
                                                                     this->heatRecoveryOutletTemp,
@@ -314,17 +310,13 @@
         this->loadSideMassFlowRate = 0.0;
         this->sourceSideMassFlowRate = 0.0;
         PlantUtilities::SetComponentFlowRate(
-<<<<<<< HEAD
             state, this->loadSideMassFlowRate, this->loadSideNodes.InNodeNum, this->loadSideNodes.OutNodeNum, this->loadSidePlantLoc);
-=======
-            state, this->loadSideMassFlowRate, this->loadSideNodes.inlet, this->loadSideNodes.outlet, this->loadSidePlantLoc);
         if (this->heatRecoveryAvailable) {
             // set the HR flow to zero if the heat pump is off
             this->heatRecoveryMassFlowRate = 0.0;
             PlantUtilities::SetComponentFlowRate(
-                state, this->heatRecoveryMassFlowRate, this->heatRecoveryNodes.inlet, this->heatRecoveryNodes.outlet, this->heatRecoveryPlantLoc);
-        }
->>>>>>> 3c8844fe
+                state, this->heatRecoveryMassFlowRate, this->heatRecoveryNodes.InNodeNum, this->heatRecoveryNodes.OutNodeNum, this->heatRecoveryPlantLoc);
+        }
         // Set flows if the heat pump is running
     } else { // the heat pump must run
         // apply min/max operating limits based on source side entering fluid temperature
@@ -334,16 +326,12 @@
             this->sourceSideMassFlowRate = 0.0;
             this->running = false;
             PlantUtilities::SetComponentFlowRate(
-<<<<<<< HEAD
                 state, this->loadSideMassFlowRate, this->loadSideNodes.InNodeNum, this->loadSideNodes.OutNodeNum, this->loadSidePlantLoc);
-=======
-                state, this->loadSideMassFlowRate, this->loadSideNodes.inlet, this->loadSideNodes.outlet, this->loadSidePlantLoc);
             if (this->heatRecoveryAvailable) {
                 this->heatRecoveryMassFlowRate = 0.0;
                 PlantUtilities::SetComponentFlowRate(
-                    state, this->heatRecoveryMassFlowRate, this->heatRecoveryNodes.inlet, this->heatRecoveryNodes.outlet, this->heatRecoveryPlantLoc);
-            }
->>>>>>> 3c8844fe
+                    state, this->heatRecoveryMassFlowRate, this->heatRecoveryNodes.InNodeNum, this->heatRecoveryNodes.OutNodeNum, this->heatRecoveryPlantLoc);
+            }
         } else {
             this->loadSideMassFlowRate = this->loadSideDesignMassFlowRate;
             this->sourceSideMassFlowRate = this->sourceSideDesignMassFlowRate;
@@ -358,17 +346,12 @@
             }
 
             PlantUtilities::SetComponentFlowRate(
-<<<<<<< HEAD
                 state, this->loadSideMassFlowRate, this->loadSideNodes.InNodeNum, this->loadSideNodes.OutNodeNum, this->loadSidePlantLoc);
-=======
-                state, this->loadSideMassFlowRate, this->loadSideNodes.inlet, this->loadSideNodes.outlet, this->loadSidePlantLoc);
-
             if (this->heatRecoveryIsActive) {
                 this->heatRecoveryMassFlowRate = this->heatRecoveryDesignMassFlowRate;
                 PlantUtilities::SetComponentFlowRate(
-                    state, this->heatRecoveryMassFlowRate, this->heatRecoveryNodes.inlet, this->heatRecoveryNodes.outlet, this->heatRecoveryPlantLoc);
-            }
->>>>>>> 3c8844fe
+                    state, this->heatRecoveryMassFlowRate, this->heatRecoveryNodes.InNodeNum, this->heatRecoveryNodes.OutNodeNum, this->heatRecoveryPlantLoc);
+            }
         }
 
         // if there's no flow in one, try to turn the entire heat pump off
@@ -377,15 +360,12 @@
             this->sourceSideMassFlowRate = 0.0;
             this->running = false;
             PlantUtilities::SetComponentFlowRate(
-<<<<<<< HEAD
                 state, this->loadSideMassFlowRate, this->loadSideNodes.InNodeNum, this->loadSideNodes.OutNodeNum, this->loadSidePlantLoc);
-=======
-                state, this->loadSideMassFlowRate, this->loadSideNodes.inlet, this->loadSideNodes.outlet, this->loadSidePlantLoc);
             // if heat recovery is connected to plant loop
             if (this->heatRecoveryAvailable) {
                 this->heatRecoveryMassFlowRate = 0.0;
                 PlantUtilities::SetComponentFlowRate(
-                    state, this->heatRecoveryMassFlowRate, this->heatRecoveryNodes.inlet, this->heatRecoveryNodes.outlet, this->heatRecoveryPlantLoc);
+                    state, this->heatRecoveryMassFlowRate, this->heatRecoveryNodes.InNodeNum, this->heatRecoveryNodes.OutNodeNum, this->heatRecoveryPlantLoc);
             }
         }
         if (this->heatRecoveryAvailable) {
@@ -395,7 +375,6 @@
                                                         this->heatRecoveryPlantLoc,
                                                         DataPlant::CriteriaType::MassFlowRate,
                                                         this->heatRecoveryMassFlowRate);
->>>>>>> 3c8844fe
         }
     }
 }
@@ -739,7 +718,7 @@
     }
 }
 
-void EIRPlantLoopHeatPump::setHeatRecoveryOperatingStatusASHP(EnergyPlusData &state, bool FirstHVACIteration)
+void EIRPlantLoopHeatPump::setHeatRecoveryOperatingStatusASHP([[maybe_unused]] EnergyPlusData &state, [[maybe_unused]] bool FirstHVACIteration)
 {
     if (!this->running) {
         if (this->heatRecoveryAvailable) {
@@ -1021,7 +1000,7 @@
                                                         routineName);
                 this->heatRecoveryDesignMassFlowRate = rho * this->heatRecoveryDesignVolFlowRate;
                 PlantUtilities::InitComponentNodes(
-                    state, 0.0, this->heatRecoveryDesignMassFlowRate, this->heatRecoveryNodes.inlet, this->heatRecoveryNodes.outlet);
+                    state, 0.0, this->heatRecoveryDesignMassFlowRate, this->heatRecoveryNodes.InNodeNum, this->heatRecoveryNodes.OutNodeNum);
             }
         }
 
@@ -1996,12 +1975,8 @@
                                                                                       thisPLHP.name,
                                                                                       condenserNodeType,
                                                                                       condenserNodeConnectionType_Outlet,
-<<<<<<< HEAD
                                                                                       Node::CompFluidStream::Secondary,
                                                                                       Node::ObjectIsNotParent);
-=======
-                                                                                      NodeInputManager::CompFluidStream::Secondary,
-                                                                                      DataLoopNode::ObjectIsNotParent);
 
                 // heat recovery inputs
                 std::string heatRecoveryInletNodeName;
@@ -2017,24 +1992,24 @@
                 }
 
                 if (thisPLHP.airSource && thisPLHP.heatRecoveryAvailable) {
-                    thisPLHP.heatRecoveryNodes.inlet = NodeInputManager::GetOnlySingleNode(state,
+                    thisPLHP.heatRecoveryNodes.InNodeNum = Node::GetSingleNode(state,
                                                                                            heatRecoveryInletNodeName,
                                                                                            nodeErrorsFound,
                                                                                            objType,
                                                                                            thisPLHP.name,
-                                                                                           DataLoopNode::NodeFluidType::Water,
-                                                                                           DataLoopNode::ConnectionType::Inlet,
-                                                                                           NodeInputManager::CompFluidStream::Tertiary,
-                                                                                           DataLoopNode::ObjectIsNotParent);
-                    thisPLHP.heatRecoveryNodes.outlet = NodeInputManager::GetOnlySingleNode(state,
+                                                                                           Node::FluidType::Water,
+                                                                                           Node::ConnType::Inlet,
+                                                                                           Node::CompFluidStream::Tertiary,
+                                                                                           Node::ObjectIsNotParent);
+                    thisPLHP.heatRecoveryNodes.OutNodeNum = Node::GetSingleNode(state,
                                                                                             heatRecoveryOutletNodeName,
                                                                                             nodeErrorsFound,
                                                                                             objType,
                                                                                             thisPLHP.name,
-                                                                                            DataLoopNode::NodeFluidType::Water,
-                                                                                            DataLoopNode::ConnectionType::Outlet,
-                                                                                            NodeInputManager::CompFluidStream::Tertiary,
-                                                                                            DataLoopNode::ObjectIsNotParent);
+                                                                                            Node::FluidType::Water,
+                                                                                            Node::ConnType::Outlet,
+                                                                                            Node::CompFluidStream::Tertiary,
+                                                                                            Node::ObjectIsNotParent);
 
                     thisPLHP.heatRecoveryDesignVolFlowRate =
                         state.dataInputProcessing->inputProcessor->getRealFieldValue(fields, schemaProps, "heat_recovery_reference_flow_rate");
@@ -2054,7 +2029,6 @@
                     }
                 }
 
->>>>>>> 3c8844fe
                 if (nodeErrorsFound) errorsFound = true;
                 BranchNodeConnections::TestCompSet(
                     state, cCurrentModuleObject, thisPLHP.name, loadSideInletNodeName, loadSideOutletNodeName, classToInput.nodesType);
@@ -2439,7 +2413,7 @@
             // nothing to do here ? not any more
             if (this->heatRecoveryAvailable) {
                 PlantUtilities::ScanPlantLoopsForObject(
-                    state, this->name, this->EIRHPType, this->heatRecoveryPlantLoc, thisErrFlag, _, _, _, this->heatRecoveryNodes.inlet, _);
+                    state, this->name, this->EIRHPType, this->heatRecoveryPlantLoc, thisErrFlag, _, _, _, this->heatRecoveryNodes.InNodeNum, _);
 
                 if (thisErrFlag) {
                     ShowSevereError(state,
@@ -2501,15 +2475,12 @@
     if (this->waterSource) {
         PlantUtilities::SafeCopyPlantNode(state, this->sourceSideNodes.InNodeNum, this->sourceSideNodes.OutNodeNum);
     }
-<<<<<<< HEAD
+
     sourceSideOutNode->Temp = this->sourceSideOutletTemp;
-=======
-    state.dataLoopNodes->Node(this->sourceSideNodes.outlet).Temp = this->sourceSideOutletTemp;
     if (this->heatRecoveryAvailable) {
-        PlantUtilities::SafeCopyPlantNode(state, this->heatRecoveryNodes.inlet, this->heatRecoveryNodes.outlet);
-        state.dataLoopNodes->Node(this->heatRecoveryNodes.outlet).Temp = this->heatRecoveryOutletTemp;
-    }
->>>>>>> 3c8844fe
+        PlantUtilities::SafeCopyPlantNode(state, this->heatRecoveryNodes.InNodeNum, this->heatRecoveryNodes.OutNodeNum);
+        dln->nodes(this->heatRecoveryNodes.OutNodeNum)->Temp = this->heatRecoveryOutletTemp;
+    }
 }
 
 // From here on, the Fuel Fired Heat Pump module EIRFuelFiredHeatPump
