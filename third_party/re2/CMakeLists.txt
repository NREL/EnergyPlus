--- conflicted
+++ resolved
@@ -157,10 +157,5 @@
     re2/stringpiece.h
     )
 
-<<<<<<< HEAD
 #install(FILES ${RE2_HEADERS} DESTINATION include/re2)
-#install(TARGETS re2 ARCHIVE DESTINATION lib LIBRARY DESTINATION lib RUNTIME DESTINATION bin)
-=======
-# install(FILES ${RE2_HEADERS} DESTINATION include/re2)
-# install(TARGETS re2 ARCHIVE DESTINATION lib LIBRARY DESTINATION lib RUNTIME DESTINATION bin)
->>>>>>> 54236182
+#install(TARGETS re2 ARCHIVE DESTINATION lib LIBRARY DESTINATION lib RUNTIME DESTINATION bin)