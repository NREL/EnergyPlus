--- conflicted
+++ resolved
@@ -427,13 +427,8 @@
   REQUIRED)
 
 cpack_add_component(RegisterFileType
-<<<<<<< HEAD
   DISPLAY_NAME "Associate with EP-Launch and IDFEditor"
   DESCRIPTION "Associate *.idf, *.imf, and *.epg files with EP-Launch, *.ddy and *.expidf with IDFEditor.exe"
-=======
-  DISPLAY_NAME "Associate with EP-Launch"
-  DESCRIPTION "Associate *.idf, *.imf, and *.epg files with EP-Launch"
->>>>>>> 2fd07385
 )
 
 cpack_add_component(CopyAndRegisterSystemDLLs
