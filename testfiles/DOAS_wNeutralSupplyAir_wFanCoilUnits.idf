--- conflicted
+++ resolved
@@ -94,20 +94,11 @@
 
 !-   ===========  ALL OBJECTS IN CLASS: SHADOWCALCULATION ===========
 
-<<<<<<< HEAD
   ShadowCalculation,
-    AverageOverDaysInFrequency,  !- Calculation Method
-    20,                      !- Calculation Frequency
-    15000,                   !- Maximum Figures in Shadow Overlap Calculations
-    SutherlandHodgman,       !- Polygon Clipping Algorithm
-    SimpleSkyDiffuseModeling;!- Sky Diffuse Modeling Algorithm
-=======
-ShadowCalculation,
-    PolygonClipping,         !- Shading Calculation Method
-    Periodic,                !- Shading Calculation Update Frequency Method
-    20,                       !- Shading Calculation Update Frequency
-    15000;                   !- Maximum Figures in Shadow Overlap Calculations
->>>>>>> 4a3642b7
+      PolygonClipping,         !- Shading Calculation Method
+      Periodic,                !- Shading Calculation Update Frequency Method
+      20,                       !- Shading Calculation Update Frequency
+      15000;                   !- Maximum Figures in Shadow Overlap Calculations
 
 !-   ===========  ALL OBJECTS IN CLASS: HEATBALANCEALGORITHM ===========
 
@@ -4579,4 +4570,4 @@
 !-   ===========  ALL OBJECTS IN CLASS: OUTPUT:SQLITE ===========
 
   Output:SQLite,
-    SimpleAndTabular;        !- Option Type
+    SimpleAndTabular;        !- Option Type