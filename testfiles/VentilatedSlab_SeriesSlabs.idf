--- conflicted
+++ resolved
@@ -852,11 +852,7 @@
   ConstructionProperty:InternalHeatSource,
     Ceiling Source,          !- Name
     Ceiling with Radiant,    !- Construction Name
-<<<<<<< HEAD
-    2,                       !- Source Present After Layer Number
-=======
     2,                       !- Thermal Source Present After Layer Number
->>>>>>> 0eb3e9c1
     2,                       !- Temperature Calculation Requested After Layer Number
     1,                       !- Dimensions for the CTF Calculation
     0.1524,                  !- Tube Spacing {m}
@@ -865,11 +861,7 @@
   ConstructionProperty:InternalHeatSource,
     Reverse Ceiling Source,  !- Name
     reverseCeiling with Radiant,  !- Construction Name
-<<<<<<< HEAD
-    2,                       !- Source Present After Layer Number
-=======
     2,                       !- Thermal Source Present After Layer Number
->>>>>>> 0eb3e9c1
     2,                       !- Temperature Calculation Requested After Layer Number
     1,                       !- Dimensions for the CTF Calculation
     0.1524,                  !- Tube Spacing {m}
@@ -878,11 +870,7 @@
   ConstructionProperty:InternalHeatSource,
     Floor Source,            !- Name
     Floor with Radiant,      !- Construction Name
-<<<<<<< HEAD
-    2,                       !- Source Present After Layer Number
-=======
     2,                       !- Thermal Source Present After Layer Number
->>>>>>> 0eb3e9c1
     2,                       !- Temperature Calculation Requested After Layer Number
     1,                       !- Dimensions for the CTF Calculation
     0.1524,                  !- Tube Spacing {m}
