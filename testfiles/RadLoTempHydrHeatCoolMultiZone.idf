--- conflicted
+++ resolved
@@ -406,19 +406,11 @@
   ConstructionProperty:InternalHeatSource,
     Floor Source,            !- Name
     Slab Floor with Radiant, !- Construction Name
-<<<<<<< HEAD
-    3,                       !- Source Present After Layer Number
-    3,                       !- Temperature Calculation Requested After Layer Number
-    1,                       !- Dimensions for the CTF Calculation
-    0.1524,                  !- Tube Spacing {m}
-    0.0;                     !- Two-Dimensional Position of Interior Temperature Calculation Request
-=======
     3,                       !- Thermal Source Present After Layer Number
     3,                       !- Temperature Calculation Requested After Layer Number
     1,                       !- Dimensions for the CTF Calculation
     0.1524,                  !- Tube Spacing {m}
     0.0;                     !- Two-Dimensional Temperature Calculation Position {dimensionless}
->>>>>>> 0eb3e9c1
 
   Construction,
     Slab Floor with Radiant, !- Name
