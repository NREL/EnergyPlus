--- conflicted
+++ resolved
@@ -179,11 +179,7 @@
   ConstructionProperty:InternalHeatSource,
     PanelSource,             !- Name
     PVSpandrlPanel,          !- Construction Name
-<<<<<<< HEAD
-    1,                       !- Source Present After Layer Number
-=======
     1,                       !- Thermal Source Present After Layer Number
->>>>>>> 0eb3e9c1
     1,                       !- Temperature Calculation Requested After Layer Number
     1,                       !- Dimensions for the CTF Calculation
     0.0,                     !- Tube Spacing {m}
