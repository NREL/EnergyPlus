--- conflicted
+++ resolved
@@ -2,17 +2,18 @@
 
 cmake_minimum_required(VERSION 2.8)
 
-<<<<<<< HEAD
 set( CMAKE_VERSION_MAJOR 8 )
 set( CMAKE_VERSION_MINOR 2 )
 set( CMAKE_VERSION_PATCH 0 ) 
 
 option( BUILD_PACKAGE "Build package" OFF )
-=======
 option( BUILD_TESTING "Build testing targets" OFF )
 
-#FIND_PACKAGE( CXXFeatures ) 
-SET(CMAKE_CXX_FLAGS "${CMAKE_CXX_FLAGS} -std=c++11 ")
+# Not yet released by CMake, but is being developed
+# This will help us set the proper options for c++11 across various configurations
+# FIND_PACKAGE( CXXFeatures ) 
+
+set(CMAKE_CXX_FLAGS "${CMAKE_CXX_FLAGS} -std=c++11 ")
 
 set( CMAKE_LIBRARY_OUTPUT_DIRECTORY "${CMAKE_BINARY_DIR}/Products" )
 set( CMAKE_ARCHIVE_OUTPUT_DIRECTORY "${CMAKE_BINARY_DIR}/Products" )
@@ -20,33 +21,18 @@
 
 include(cmake/ProjectMacros.cmake)
 
-INCLUDE_DIRECTORIES( ${CMAKE_SOURCE_DIR}/src/ )
-INCLUDE_DIRECTORIES( ${CMAKE_SOURCE_DIR}/src/gtest/include/ SYSTEM )
->>>>>>> afe9fded
-
-# Not yet released by CMake, but is being developed
-# This will help us set the proper options for c++11 across various configurations
-# FIND_PACKAGE( CXXFeatures ) 
-
-<<<<<<< HEAD
-# Not robust to configurations
-set(CMAKE_CXX_FLAGS "${CMAKE_CXX_FLAGS} -std=c++11 ")
-
 include_directories( ${CMAKE_SOURCE_DIR}/src/ )
-
-add_subdirectory(src/EnergyPlus)
-add_subdirectory(src/ObjexxFCL)
+include_directories( ${CMAKE_SOURCE_DIR}/src/gtest/include/ SYSTEM )
 
 if( BUILD_PACKAGE )
   include(CPack.cmake)
 endif()
-=======
+
 if( BUILD_TESTING )
   enable_testing()
   include(CTest) 
 endif()
 
-ADD_SUBDIRECTORY(src/gtest)
-ADD_SUBDIRECTORY(src/ObjexxFCL)
-ADD_SUBDIRECTORY(src/EnergyPlus)
->>>>>>> afe9fded
+add_subdirectory(src/gtest)
+add_subdirectory(src/ObjexxFCL)
+add_subdirectory(src/EnergyPlus)
