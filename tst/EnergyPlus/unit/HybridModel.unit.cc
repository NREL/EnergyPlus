// EnergyPlus, Copyright (c) 1996-2021, The Board of Trustees of the University of Illinois,
// The Regents of the University of California, through Lawrence Berkeley National Laboratory
// (subject to receipt of any required approvals from the U.S. Dept. of Energy), Oak Ridge
// National Laboratory, managed by UT-Battelle, Alliance for Sustainable Energy, LLC, and other
// contributors. All rights reserved.
//
// NOTICE: This Software was developed under funding from the U.S. Department of Energy and the
// U.S. Government consequently retains certain rights. As such, the U.S. Government has been
// granted for itself and others acting on its behalf a paid-up, nonexclusive, irrevocable,
// worldwide license in the Software to reproduce, distribute copies to the public, prepare
// derivative works, and perform publicly and display publicly, and to permit others to do so.
//
// Redistribution and use in source and binary forms, with or without modification, are permitted
// provided that the following conditions are met:
//
// (1) Redistributions of source code must retain the above copyright notice, this list of
//     conditions and the following disclaimer.
//
// (2) Redistributions in binary form must reproduce the above copyright notice, this list of
//     conditions and the following disclaimer in the documentation and/or other materials
//     provided with the distribution.
//
// (3) Neither the name of the University of California, Lawrence Berkeley National Laboratory,
//     the University of Illinois, U.S. Dept. of Energy nor the names of its contributors may be
//     used to endorse or promote products derived from this software without specific prior
//     written permission.
//
// (4) Use of EnergyPlus(TM) Name. If Licensee (i) distributes the software in stand-alone form
//     without changes from the version obtained under this License, or (ii) Licensee makes a
//     reference solely to the software portion of its product, Licensee must refer to the
//     software as "EnergyPlus version X" software, where "X" is the version number Licensee
//     obtained under this License and may not use a different name for the software. Except as
//     specifically required in this Section (4), Licensee shall not use in a company name, a
//     product name, in advertising, publicity, or other promotional activities any name, trade
//     name, trademark, logo, or other designation of "EnergyPlus", "E+", "e+" or confusingly
//     similar designation, without the U.S. Department of Energy's prior written consent.
//
// THIS SOFTWARE IS PROVIDED BY THE COPYRIGHT HOLDERS AND CONTRIBUTORS "AS IS" AND ANY EXPRESS OR
// IMPLIED WARRANTIES, INCLUDING, BUT NOT LIMITED TO, THE IMPLIED WARRANTIES OF MERCHANTABILITY
// AND FITNESS FOR A PARTICULAR PURPOSE ARE DISCLAIMED. IN NO EVENT SHALL THE COPYRIGHT OWNER OR
// CONTRIBUTORS BE LIABLE FOR ANY DIRECT, INDIRECT, INCIDENTAL, SPECIAL, EXEMPLARY, OR
// CONSEQUENTIAL DAMAGES (INCLUDING, BUT NOT LIMITED TO, PROCUREMENT OF SUBSTITUTE GOODS OR
// SERVICES; LOSS OF USE, DATA, OR PROFITS; OR BUSINESS INTERRUPTION) HOWEVER CAUSED AND ON ANY
// THEORY OF LIABILITY, WHETHER IN CONTRACT, STRICT LIABILITY, OR TORT (INCLUDING NEGLIGENCE OR
// OTHERWISE) ARISING IN ANY WAY OUT OF THE USE OF THIS SOFTWARE, EVEN IF ADVISED OF THE
// POSSIBILITY OF SUCH DAMAGE.

// EnergyPlus::ZoneTempPredictorCorrector Unit Tests

// Google Test Headers
#include <gtest/gtest.h>

#include "Fixtures/EnergyPlusFixture.hh"

// EnergyPlus Headers
#include <EnergyPlus/AirflowNetworkBalanceManager.hh>
#include <EnergyPlus/Data/EnergyPlusData.hh>
#include <EnergyPlus/DataEnvironment.hh>
#include <EnergyPlus/DataHVACGlobals.hh>
#include <EnergyPlus/DataHeatBalFanSys.hh>
#include <EnergyPlus/DataHeatBalance.hh>
#include <EnergyPlus/DataLoopNode.hh>
#include <EnergyPlus/DataPrecisionGlobals.hh>
#include <EnergyPlus/DataRoomAirModel.hh>
#include <EnergyPlus/DataSizing.hh>
#include <EnergyPlus/DataSurfaces.hh>
#include <EnergyPlus/DataZoneControls.hh>
#include <EnergyPlus/DataZoneEnergyDemands.hh>
#include <EnergyPlus/DataZoneEquipment.hh>
#include <EnergyPlus/HeatBalanceManager.hh>
#include <EnergyPlus/HybridModel.hh>
#include <EnergyPlus/ScheduleManager.hh>
#include <EnergyPlus/ZoneContaminantPredictorCorrector.hh>
#include <EnergyPlus/ZonePlenum.hh>
#include <EnergyPlus/ZoneTempPredictorCorrector.hh>

using namespace EnergyPlus;
using namespace ObjexxFCL;
using namespace EnergyPlus::DataHeatBalance;
using namespace EnergyPlus::DataContaminantBalance;
using namespace EnergyPlus::DataHeatBalFanSys;
using namespace EnergyPlus::DataZoneControls;
using namespace EnergyPlus::DataZoneEquipment;
using namespace EnergyPlus::DataZoneEnergyDemands;
using namespace EnergyPlus::DataSizing;
using namespace EnergyPlus::HeatBalanceManager;
using namespace EnergyPlus::ZonePlenum;
using namespace EnergyPlus::ZoneTempPredictorCorrector;
using namespace EnergyPlus::ZoneContaminantPredictorCorrector;
using namespace EnergyPlus::DataLoopNode;
using namespace EnergyPlus::DataHVACGlobals;
using namespace EnergyPlus::DataSurfaces;
using namespace EnergyPlus::DataEnvironment;
using namespace EnergyPlus::Psychrometrics;
using namespace EnergyPlus::ScheduleManager;
using namespace EnergyPlus::DataRoomAirModel;
using namespace EnergyPlus::HybridModel;
using namespace EnergyPlus::DataPrecisionGlobals;

TEST_F(EnergyPlusFixture, HybridModel_CorrectZoneAirTempTest)
{

    // ZoneTempPredictorCorrector variable initialization
    state->dataHeatBal->Zone.allocate(1);
    HybridModelZone.allocate(1);
    state->dataRoomAirMod->AirModel.allocate(1);
    state->dataHeatBalFanSys->ZTM1.allocate(1);
    state->dataHeatBalFanSys->ZTM2.allocate(1);
    state->dataHeatBalFanSys->ZTM3.allocate(1);
    state->dataHeatBalFanSys->XMAT.allocate(1);
    state->dataHeatBalFanSys->XM2T.allocate(1);
    state->dataHeatBalFanSys->XM3T.allocate(1);
    state->dataRoomAirMod->ZTOC.allocate(1);
    state->dataRoomAirMod->ZTMX.allocate(1);
    state->dataRoomAirMod->ZTM1MX.allocate(1);
    state->dataHeatBalFanSys->WZoneTimeMinus1Temp.allocate(1);
    state->dataHeatBalFanSys->WZoneTimeMinus2Temp.allocate(1);
    state->dataHeatBalFanSys->WZoneTimeMinus3Temp.allocate(1);
    state->dataHeatBalFanSys->WZoneTimeMinus1.allocate(1);
    state->dataHeatBalFanSys->WZoneTimeMinus2.allocate(1);
    state->dataHeatBalFanSys->WZoneTimeMinus3.allocate(1);
    state->dataHeatBalFanSys->AIRRAT.allocate(1);
    state->dataHeatBalFanSys->ZoneAirHumRat.allocate(1);
    state->dataHeatBalFanSys->NonAirSystemResponse.allocate(1);
    state->dataHeatBalFanSys->NonAirSystemResponse(1) = 0.0;
    state->dataHeatBalFanSys->SysDepZoneLoadsLagged.allocate(1);
    state->dataHeatBalFanSys->SysDepZoneLoadsLagged(1) = 0.0;
    state->dataAirflowNetworkBalanceManager->exchangeData.allocate(1);
    Node.allocate(1);
<<<<<<< HEAD
    state->dataHeatBalFanSys->TempTstatAir.allocate(1);
    state->dataHeatBalFanSys->LoadCorrectionFactor.allocate(1);
    state->dataHeatBalFanSys->MAT.allocate(1);
    state->dataHeatBalFanSys->ZT.allocate(1);
    state->dataHeatBalFanSys->PreviousMeasuredZT1.allocate(1);
    state->dataHeatBalFanSys->PreviousMeasuredZT2.allocate(1);
    state->dataHeatBalFanSys->PreviousMeasuredZT3.allocate(1);
    state->dataHeatBalFanSys->PreviousMeasuredHumRat1.allocate(1);
    state->dataHeatBalFanSys->PreviousMeasuredHumRat2.allocate(1);
    state->dataHeatBalFanSys->PreviousMeasuredHumRat3.allocate(1);
    Schedule.allocate(6);

    // CalcZoneComponentLoadSums variable initialization
    state->dataHeatBalFanSys->MCPI.allocate(1);
    state->dataHeatBalFanSys->MCPI(1) = 0.0;
    state->dataHeatBalFanSys->MCPV.allocate(1);
    state->dataHeatBalFanSys->MCPM.allocate(1);
    state->dataHeatBalFanSys->MCPM(1) = 0.0;
    state->dataHeatBalFanSys->MCPE.allocate(1);
    state->dataHeatBalFanSys->MCPE(1) = 0.0;
    state->dataHeatBalFanSys->MCPC.allocate(1);
    state->dataHeatBalFanSys->MCPC(1) = 0.0;
    state->dataHeatBalFanSys->MDotCPOA.allocate(1);
    state->dataHeatBalFanSys->MDotCPOA(1) = 0.0;
    state->dataHeatBalFanSys->MDotOA.allocate(1);
    state->dataHeatBalFanSys->MDotOA(1) = 0.0;
    state->dataHeatBalFanSys->MCPTI.allocate(1);
    state->dataHeatBalFanSys->MCPTI(1) = 0.0;
    state->dataHeatBalFanSys->MCPTV.allocate(1);
    state->dataHeatBalFanSys->MCPTM.allocate(1);
    state->dataHeatBalFanSys->MCPTM(1) = 0.0;
    state->dataHeatBalFanSys->MCPTE.allocate(1);
    state->dataHeatBalFanSys->MCPTE(1) = 0.0;
    state->dataHeatBalFanSys->MCPTC.allocate(1);
    state->dataHeatBalFanSys->MCPTC(1) = 0.0;
    SurfaceWindow.allocate(1);
    Surface.allocate(2);
=======
    TempTstatAir.allocate(1);
    LoadCorrectionFactor.allocate(1);
    MAT.allocate(1);
    ZT.allocate(1);
    PreviousMeasuredZT1.allocate(1);
    PreviousMeasuredZT2.allocate(1);
    PreviousMeasuredZT3.allocate(1);
    PreviousMeasuredHumRat1.allocate(1);
    PreviousMeasuredHumRat2.allocate(1);
    PreviousMeasuredHumRat3.allocate(1);
    state->dataScheduleMgr->Schedule.allocate(6);

    // CalcZoneComponentLoadSums variable initialization
    MCPI.allocate(1);
    MCPI(1) = 0.0;
    MCPV.allocate(1);
    MCPM.allocate(1);
    MCPM(1) = 0.0;
    MCPE.allocate(1);
    MCPE(1) = 0.0;
    MCPC.allocate(1);
    MCPC(1) = 0.0;
    MDotCPOA.allocate(1);
    MDotCPOA(1) = 0.0;
    MDotOA.allocate(1);
    MDotOA(1) = 0.0;
    MCPTI.allocate(1);
    MCPTI(1) = 0.0;
    MCPTV.allocate(1);
    MCPTM.allocate(1);
    MCPTM(1) = 0.0;
    MCPTE.allocate(1);
    MCPTE(1) = 0.0;
    MCPTC.allocate(1);
    MCPTC(1) = 0.0;
    state->dataSurface->SurfaceWindow.allocate(1);
    state->dataSurface->Surface.allocate(2);
>>>>>>> acf6f6ab
    state->dataHeatBal->HConvIn.allocate(1);
    state->dataHeatBal->SNLoadHeatRate.allocate(1);
    state->dataHeatBal->SNLoadCoolRate.allocate(1);
    state->dataHeatBal->SNLoadHeatEnergy.allocate(1);
    state->dataHeatBal->SNLoadCoolEnergy.allocate(1);
    state->dataZoneTempPredictorCorrector->ZoneAirRelHum.allocate(1);
    state->dataRoomAirMod->IsZoneDV.dimension(1, false);
    state->dataRoomAirMod->IsZoneCV.dimension(1, false);
    state->dataRoomAirMod->IsZoneUI.dimension(1, false);
    state->dataRoomAirMod->ZoneDVMixedFlag.allocate(1);
    state->dataHeatBal->ZnAirRpt.allocate(1);
    state->dataZoneEquip->ZoneEquipConfig.allocate(1);
    state->dataZoneEquip->ZoneEquipConfig(1).ActualZoneNum = 1;
    state->dataHeatBal->ZoneIntGain.allocate(1);
    state->dataHeatBal->ZoneIntGain(1).NumberOfDevices = 0;
    state->dataSize->ZoneEqSizing.allocate(1);

    // CorrectZoneHumRat variable initialization
    state->dataHeatBalFanSys->ZoneLatentGain.allocate(1);
    state->dataHeatBalFanSys->ZoneLatentGain(1) = 0.0;
    state->dataHeatBalFanSys->ZoneLatentGainExceptPeople.allocate(1);
    state->dataHeatBalFanSys->ZoneLatentGainExceptPeople(1) = 0.0;
    state->dataHeatBalFanSys->SumLatentHTRadSys.allocate(1);
    state->dataHeatBalFanSys->SumLatentHTRadSys(1) = 0.0;
    state->dataHeatBalFanSys->SumHmARaW.allocate(1);
    state->dataHeatBalFanSys->SumHmARaW(1) = 0.0;
    state->dataHeatBalFanSys->SumConvHTRadSys.allocate(1);
    state->dataHeatBalFanSys->SumConvHTRadSys(1) = 0.0;
    state->dataHeatBalFanSys->SumConvPool.allocate(1);
    state->dataHeatBalFanSys->SumConvPool(1) = 0.0;
    state->dataHeatBalFanSys->SumHmARa.allocate(1);
    state->dataHeatBalFanSys->SumHmARa(1) = 0.0;
    state->dataHeatBalFanSys->MixingMassFlowXHumRat.allocate(1);
    state->dataHeatBalFanSys->MixingMassFlowXHumRat(1) = 0.0;
    state->dataHeatBalFanSys->MixingMassFlowZone.allocate(1);
    state->dataHeatBalFanSys->MixingMassFlowZone(1) = 0.0;
    state->dataHeatBalFanSys->ZoneW1.allocate(1);
    state->dataHeatBalFanSys->ZoneAirHumRatTemp.allocate(1);
    state->dataHeatBalFanSys->SumLatentPool.allocate(1);
    state->dataHeatBalFanSys->SumLatentPool(1) = 0.0;
    state->dataHeatBalFanSys->OAMFL.allocate(1);
    state->dataHeatBalFanSys->OAMFL(1) = 0.0;
    state->dataHeatBalFanSys->VAMFL.allocate(1);
    state->dataHeatBalFanSys->VAMFL(1) = 0.0;
    state->dataHeatBalFanSys->EAMFL.allocate(1);
    state->dataHeatBalFanSys->EAMFL(1) = 0.0;
    state->dataHeatBalFanSys->EAMFLxHumRat.allocate(1);
    state->dataHeatBalFanSys->EAMFLxHumRat(1) = 0.0;
    state->dataHeatBalFanSys->CTMFL.allocate(1);
    state->dataHeatBalFanSys->CTMFL(1) = 0.0;
    state->dataHeatBalFanSys->ZT.allocate(1);
    state->dataHeatBalFanSys->ZT(1) = 0.0;

    // CorrectZoneContaminants variable initialization
    state->dataContaminantBalance->AZ.allocate(1);
    state->dataContaminantBalance->BZ.allocate(1);
    state->dataContaminantBalance->CZ.allocate(1);
    state->dataContaminantBalance->AZGC.allocate(1);
    state->dataContaminantBalance->BZGC.allocate(1);
    state->dataContaminantBalance->CZGC.allocate(1);
    state->dataContaminantBalance->AZ(1) = 0.0;
    state->dataContaminantBalance->BZ(1) = 0.0;
    state->dataContaminantBalance->CZ(1) = 0.0;
    state->dataContaminantBalance->AZGC(1) = 0.0;
    state->dataContaminantBalance->BZGC(1) = 0.0;
    state->dataContaminantBalance->CZGC(1) = 0.0;
    state->dataContaminantBalance->ZoneAirDensityCO.allocate(1);
    state->dataContaminantBalance->ZoneAirDensityCO(1) = 0.0;
    state->dataContaminantBalance->ZoneGCGain.allocate(1);
    state->dataContaminantBalance->ZoneGCGain(1) = 0.0;

    // Parameter setup
    state->dataGlobal->NumOfZones = 1;
    state->dataSize->CurZoneEqNum = 1;
    state->dataZonePlenum->NumZoneReturnPlenums = 0;
    state->dataZonePlenum->NumZoneSupplyPlenums = 0;
    AirflowNetwork::SimulateAirflowNetwork = 0;
    state->dataHeatBal->Zone(1).IsControlled = true;
    state->dataHeatBal->Zone(1).ZoneEqNum = 1;
    state->dataHeatBal->Zone(1).Multiplier = 1;
    state->dataHeatBal->Zone(1).SystemZoneNodeNumber = 1;
    state->dataHeatBal->Zone(1).HTSurfaceFirst = 0; // No HT surface here.
    state->dataHeatBal->Zone(1).HTSurfaceLast = -1;
    state->dataHeatBal->Zone(1).Volume = 1061.88;
    state->dataGlobal->TimeStepZone = 10.0 / 60.0; // Zone timestep in hours
    TimeStepSys = 10.0 / 60.0;
    Real64 ZoneTempChange;

    // Hybrid modeling trigger
    FlagHybridModel_TM = true;
    state->dataGlobal->WarmupFlag = false;
    state->dataGlobal->DoingSizing = false;
    state->dataEnvrn->DayOfYear = 1;

    // Case 1: Hybrid model internal thermal mass (free-floating)

    HybridModelZone(1).InternalThermalMassCalc_T = true;
    HybridModelZone(1).InfiltrationCalc_T = false;
    HybridModelZone(1).InfiltrationCalc_H = false;
    HybridModelZone(1).InfiltrationCalc_C = false;
    HybridModelZone(1).PeopleCountCalc_T = false;
    HybridModelZone(1).PeopleCountCalc_H = false;
    HybridModelZone(1).PeopleCountCalc_C = false;
    HybridModelZone(1).HybridStartDayOfYear = 1;
    HybridModelZone(1).HybridEndDayOfYear = 2;
    state->dataHeatBalFanSys->MAT(1) = 0.0;
    state->dataHeatBalFanSys->PreviousMeasuredZT1(1) = 0.1;
    state->dataHeatBalFanSys->PreviousMeasuredZT2(1) = 0.2;
    state->dataHeatBalFanSys->PreviousMeasuredZT3(1) = 0.3;
    state->dataHeatBal->Zone(1).OutDryBulbTemp = -5.21;
    state->dataHeatBalFanSys->ZoneAirHumRat(1) = 0.002083;
    state->dataHeatBalFanSys->MCPV(1) = 1414.60;   // Assign TempDepCoef
    state->dataHeatBalFanSys->MCPTV(1) = -3335.10; // Assign TempIndCoef
    state->dataEnvrn->OutBaroPress = 99166.67;

    CorrectZoneAirTemp(*state, ZoneTempChange, false, true, 10 / 60);
    EXPECT_NEAR(15.13, state->dataHeatBal->Zone(1).ZoneVolCapMultpSensHM, 0.01);

    // Case 2: Hybrid model infiltration with measured temperature (free-floating)

    HybridModelZone(1).InternalThermalMassCalc_T = false;
    HybridModelZone(1).InfiltrationCalc_T = true;
    HybridModelZone(1).InfiltrationCalc_H = false;
    HybridModelZone(1).InfiltrationCalc_C = false;
    HybridModelZone(1).PeopleCountCalc_T = false;
    HybridModelZone(1).PeopleCountCalc_H = false;
    HybridModelZone(1).PeopleCountCalc_C = false;
    HybridModelZone(1).HybridStartDayOfYear = 1;
    HybridModelZone(1).HybridEndDayOfYear = 2;
    state->dataHeatBalFanSys->MAT(1) = 0.0;
    state->dataHeatBalFanSys->PreviousMeasuredZT1(1) = 0.02;
    state->dataHeatBalFanSys->PreviousMeasuredZT2(1) = 0.04;
    state->dataHeatBalFanSys->PreviousMeasuredZT3(1) = 0.06;
    state->dataHeatBal->Zone(1).ZoneVolCapMultpSens = 8.0;
    state->dataHeatBal->Zone(1).OutDryBulbTemp = -6.71;
    state->dataHeatBalFanSys->ZoneAirHumRat(1) = 0.002083;
    state->dataHeatBalFanSys->MCPV(1) = 539.49;  // Assign TempDepCoef
    state->dataHeatBalFanSys->MCPTV(1) = 270.10; // Assign TempIndCoef
    state->dataEnvrn->OutBaroPress = 99250;

    CorrectZoneAirTemp(*state, ZoneTempChange, false, true, 10 / 60);
    EXPECT_NEAR(0.2444, state->dataHeatBal->Zone(1).InfilOAAirChangeRateHM, 0.01);

    // Case 3: Hybrid model infiltration with measured humidity ratio (free-floating)

    HybridModelZone(1).InternalThermalMassCalc_T = false;
    HybridModelZone(1).InfiltrationCalc_T = false;
    HybridModelZone(1).InfiltrationCalc_H = true;
    HybridModelZone(1).InfiltrationCalc_C = false;
    HybridModelZone(1).PeopleCountCalc_T = false;
    HybridModelZone(1).PeopleCountCalc_H = false;
    HybridModelZone(1).PeopleCountCalc_C = false;
    HybridModelZone(1).HybridStartDayOfYear = 1;
    HybridModelZone(1).HybridEndDayOfYear = 2;
    state->dataHeatBal->Zone(1).Volume = 4000;
    state->dataHeatBal->Zone(1).OutDryBulbTemp = -10.62;
    state->dataHeatBal->Zone(1).ZoneVolCapMultpMoist = 1.0;
    state->dataHeatBalFanSys->ZoneAirHumRat(1) = 0.001120003;
    state->dataHeatBalFanSys->ZT(1) = -6.08;
    state->dataEnvrn->OutHumRat = 0.0011366887816818931;
    state->dataHeatBalFanSys->PreviousMeasuredHumRat1(1) = 0.0011186324286;
    state->dataHeatBalFanSys->PreviousMeasuredHumRat2(1) = 0.0011172070768;
    state->dataHeatBalFanSys->PreviousMeasuredHumRat3(1) = 0.0011155109625;
    HybridModelZone(1).ZoneMeasuredHumidityRatioSchedulePtr = 1;
<<<<<<< HEAD
    Schedule(HybridModelZone(1).ZoneMeasuredHumidityRatioSchedulePtr).CurrentValue = 0.001120003;
    state->dataHeatBalFanSys->MCPV(1) = 539.49;
    state->dataHeatBalFanSys->MCPTV(1) = 270.10;
=======
    state->dataScheduleMgr->Schedule(HybridModelZone(1).ZoneMeasuredHumidityRatioSchedulePtr).CurrentValue = 0.001120003;
    MCPV(1) = 539.49;
    MCPTV(1) = 270.10;
>>>>>>> acf6f6ab
    state->dataEnvrn->OutBaroPress = 99500;

    CorrectZoneHumRat(*state, 1);
    EXPECT_NEAR(0.5, state->dataHeatBal->Zone(1).InfilOAAirChangeRateHM, 0.01);

    // Case 4: Hybrid model people count with measured temperature (free-floating)

    HybridModelZone(1).InternalThermalMassCalc_T = false;
    HybridModelZone(1).InfiltrationCalc_T = false;
    HybridModelZone(1).InfiltrationCalc_H = false;
    HybridModelZone(1).InfiltrationCalc_C = false;
    HybridModelZone(1).PeopleCountCalc_T = true;
    HybridModelZone(1).PeopleCountCalc_H = false;
    HybridModelZone(1).PeopleCountCalc_C = false;
    HybridModelZone(1).HybridStartDayOfYear = 1;
    HybridModelZone(1).HybridEndDayOfYear = 2;

    state->dataHeatBalFanSys->MAT(1) = -2.89;
    state->dataHeatBalFanSys->PreviousMeasuredZT1(1) = -2.887415174;
    state->dataHeatBalFanSys->PreviousMeasuredZT2(1) = -2.897557416;
    state->dataHeatBalFanSys->PreviousMeasuredZT3(1) = -2.909294101;
    state->dataHeatBal->Zone(1).ZoneVolCapMultpSens = 1.0;
    state->dataHeatBal->Zone(1).OutDryBulbTemp = -6.71;
    state->dataHeatBalFanSys->ZoneAirHumRat(1) = 0.0024964;
    state->dataEnvrn->OutBaroPress = 98916.7;
    state->dataHeatBalFanSys->MCPV(1) = 5163.5;    // Assign TempDepCoef
    state->dataHeatBalFanSys->MCPTV(1) = -15956.8; // Assign TempIndCoef
    HybridModelZone(1).ZoneMeasuredTemperatureSchedulePtr = 1;
    state->dataScheduleMgr->Schedule(HybridModelZone(1).ZoneMeasuredTemperatureSchedulePtr).CurrentValue = -2.923892218;

    CorrectZoneAirTemp(*state, ZoneTempChange, false, true, 10 / 60);
    EXPECT_NEAR(0, state->dataHeatBal->Zone(1).NumOccHM, 0.1); // Need to initialize SumIntGain

    // Case 5: Hybrid model people count with measured humidity ratio (free-floating)

    HybridModelZone(1).InternalThermalMassCalc_T = false;
    HybridModelZone(1).InfiltrationCalc_T = false;
    HybridModelZone(1).InfiltrationCalc_H = false;
    HybridModelZone(1).InfiltrationCalc_C = false;
    HybridModelZone(1).PeopleCountCalc_T = false;
    HybridModelZone(1).PeopleCountCalc_H = true;
    HybridModelZone(1).PeopleCountCalc_C = false;
    HybridModelZone(1).HybridStartDayOfYear = 1;
    HybridModelZone(1).HybridEndDayOfYear = 2;
    state->dataHeatBal->Zone(1).Volume = 4000;
    state->dataHeatBal->Zone(1).OutDryBulbTemp = -10.62;
    state->dataHeatBal->Zone(1).ZoneVolCapMultpMoist = 1.0;
    state->dataHeatBalFanSys->ZoneAirHumRat(1) = 0.0024964;
    state->dataHeatBalFanSys->ZT(1) = -2.92;
    state->dataEnvrn->OutHumRat = 0.0025365002784602363;
    state->dataEnvrn->OutBaroPress = 98916.7;
    state->dataHeatBalFanSys->OAMFL(1) = 0.700812;
    state->dataHeatBalFanSys->ZoneLatentGain(1) = 211.2;
    state->dataHeatBalFanSys->ZoneLatentGainExceptPeople(1) = 0.0;
    state->dataHeatBalFanSys->PreviousMeasuredHumRat1(1) = 0.002496356;
    state->dataHeatBalFanSys->PreviousMeasuredHumRat2(1) = 0.002489048;
    state->dataHeatBalFanSys->PreviousMeasuredHumRat3(1) = 0.002480404;
    HybridModelZone(1).ZoneMeasuredHumidityRatioSchedulePtr = 1;
    state->dataScheduleMgr->Schedule(HybridModelZone(1).ZoneMeasuredHumidityRatioSchedulePtr).CurrentValue = 0.002506251487737;

    CorrectZoneHumRat(*state, 1);
    EXPECT_NEAR(4, state->dataHeatBal->Zone(1).NumOccHM, 0.1);

    // Case 6: Hybrid model infiltration with measured temperature (with HVAC)

    HybridModelZone(1).InternalThermalMassCalc_T = false;
    HybridModelZone(1).InfiltrationCalc_T = true;
    HybridModelZone(1).InfiltrationCalc_H = false;
    HybridModelZone(1).InfiltrationCalc_C = false;
    HybridModelZone(1).PeopleCountCalc_T = false;
    HybridModelZone(1).PeopleCountCalc_H = false;
    HybridModelZone(1).PeopleCountCalc_C = false;
    HybridModelZone(1).IncludeSystemSupplyParameters = true;
    HybridModelZone(1).HybridStartDayOfYear = 1;
    HybridModelZone(1).HybridEndDayOfYear = 2;
    state->dataHeatBalFanSys->MAT(1) = 15.56;
    state->dataHeatBalFanSys->PreviousMeasuredZT1(1) = 15.56;
    state->dataHeatBalFanSys->PreviousMeasuredZT2(1) = 15.56;
    state->dataHeatBalFanSys->PreviousMeasuredZT3(1) = 15.56;
    state->dataHeatBal->Zone(1).ZoneVolCapMultpSens = 1.0;
    state->dataHeatBal->Zone(1).OutDryBulbTemp = -10.62;
    state->dataHeatBalFanSys->ZoneAirHumRat(1) = 0.0077647;
    state->dataHeatBalFanSys->MCPV(1) = 4456;   // Assign TempDepCoef
    state->dataHeatBalFanSys->MCPTV(1) = 60650; // Assign TempIndCoef
    state->dataEnvrn->OutBaroPress = 99500;
    state->dataEnvrn->OutHumRat = 0.00113669;
    HybridModelZone(1).ZoneMeasuredTemperatureSchedulePtr = 1;
    HybridModelZone(1).ZoneSupplyAirTemperatureSchedulePtr = 2;
    HybridModelZone(1).ZoneSupplyAirMassFlowRateSchedulePtr = 3;
    state->dataScheduleMgr->Schedule(HybridModelZone(1).ZoneMeasuredTemperatureSchedulePtr).CurrentValue = 15.56;
    state->dataScheduleMgr->Schedule(HybridModelZone(1).ZoneSupplyAirTemperatureSchedulePtr).CurrentValue = 50;
    state->dataScheduleMgr->Schedule(HybridModelZone(1).ZoneSupplyAirMassFlowRateSchedulePtr).CurrentValue = 0.7974274;

    CorrectZoneAirTemp(*state, ZoneTempChange, false, true, 10 / 60);
    EXPECT_NEAR(0.49, state->dataHeatBal->Zone(1).InfilOAAirChangeRateHM, 0.01);

    // Case 7: Hybrid model infiltration with measured humidity ratio (with HVAC)

    HybridModelZone(1).InternalThermalMassCalc_T = false;
    HybridModelZone(1).InfiltrationCalc_T = false;
    HybridModelZone(1).InfiltrationCalc_H = true;
    HybridModelZone(1).InfiltrationCalc_C = false;
    HybridModelZone(1).PeopleCountCalc_T = false;
    HybridModelZone(1).PeopleCountCalc_H = false;
    HybridModelZone(1).PeopleCountCalc_C = false;
    HybridModelZone(1).IncludeSystemSupplyParameters = true;
    HybridModelZone(1).HybridStartDayOfYear = 1;
    HybridModelZone(1).HybridEndDayOfYear = 2;
    state->dataHeatBal->Zone(1).Volume = 4000;
    state->dataHeatBal->Zone(1).OutDryBulbTemp = -10.62;
    state->dataHeatBal->Zone(1).ZoneVolCapMultpMoist = 1.0;
    state->dataHeatBalFanSys->ZoneAirHumRat(1) = 0.001120003;
    state->dataHeatBalFanSys->ZT(1) = -6.08;
    state->dataEnvrn->OutHumRat = 0.0011366887816818931;
    state->dataHeatBalFanSys->PreviousMeasuredHumRat1(1) = 0.007855718;
    state->dataHeatBalFanSys->PreviousMeasuredHumRat2(1) = 0.007852847;
    state->dataHeatBalFanSys->PreviousMeasuredHumRat3(1) = 0.007850236;
    HybridModelZone(1).ZoneMeasuredHumidityRatioSchedulePtr = 1;
    HybridModelZone(1).ZoneSupplyAirHumidityRatioSchedulePtr = 2;
    HybridModelZone(1).ZoneSupplyAirMassFlowRateSchedulePtr = 3;
    state->dataScheduleMgr->Schedule(HybridModelZone(1).ZoneMeasuredHumidityRatioSchedulePtr).CurrentValue = 0.00792;
    state->dataScheduleMgr->Schedule(HybridModelZone(1).ZoneSupplyAirHumidityRatioSchedulePtr).CurrentValue = 0.015;
    state->dataScheduleMgr->Schedule(HybridModelZone(1).ZoneSupplyAirMassFlowRateSchedulePtr).CurrentValue = 0.8345;
    state->dataEnvrn->OutBaroPress = 99500;

    CorrectZoneHumRat(*state, 1);
    EXPECT_NEAR(0.5, state->dataHeatBal->Zone(1).InfilOAAirChangeRateHM, 0.01);

    // Case 8: Hybrid model people count with measured temperature (with HVAC)

    HybridModelZone(1).InternalThermalMassCalc_T = false;
    HybridModelZone(1).InfiltrationCalc_T = false;
    HybridModelZone(1).InfiltrationCalc_H = false;
    HybridModelZone(1).InfiltrationCalc_C = false;
    HybridModelZone(1).PeopleCountCalc_T = true;
    HybridModelZone(1).PeopleCountCalc_H = false;
    HybridModelZone(1).PeopleCountCalc_C = false;
    HybridModelZone(1).IncludeSystemSupplyParameters = true;
    HybridModelZone(1).HybridStartDayOfYear = 1;
    HybridModelZone(1).HybridEndDayOfYear = 2;
    state->dataHeatBalFanSys->MAT(1) = -2.89;
    state->dataHeatBalFanSys->PreviousMeasuredZT1(1) = 21.11;
    state->dataHeatBalFanSys->PreviousMeasuredZT2(1) = 21.11;
    state->dataHeatBalFanSys->PreviousMeasuredZT3(1) = 21.11;
    state->dataHeatBal->Zone(1).ZoneVolCapMultpSens = 1.0;
    state->dataHeatBal->Zone(1).OutDryBulbTemp = -6.71;
    state->dataHeatBalFanSys->ZoneAirHumRat(1) = 0.0024964;
    state->dataEnvrn->OutBaroPress = 98916.7;
    state->dataHeatBalFanSys->MCPV(1) = 6616;      // Assign TempDepCoef
    state->dataHeatBalFanSys->MCPTV(1) = 138483.2; // Assign TempIndCoef
    HybridModelZone(1).ZoneMeasuredTemperatureSchedulePtr = 1;
    HybridModelZone(1).ZoneSupplyAirTemperatureSchedulePtr = 2;
    HybridModelZone(1).ZoneSupplyAirMassFlowRateSchedulePtr = 3;
    HybridModelZone(1).ZonePeopleActivityLevelSchedulePtr = 4;
    HybridModelZone(1).ZonePeopleSensibleFractionSchedulePtr = 5;
    HybridModelZone(1).ZonePeopleRadiationFractionSchedulePtr = 6;
    state->dataScheduleMgr->Schedule(HybridModelZone(1).ZoneMeasuredTemperatureSchedulePtr).CurrentValue = 21.11;
    state->dataScheduleMgr->Schedule(HybridModelZone(1).ZoneSupplyAirTemperatureSchedulePtr).CurrentValue = 50;
    state->dataScheduleMgr->Schedule(HybridModelZone(1).ZoneSupplyAirMassFlowRateSchedulePtr).CurrentValue = 1.446145794;
    state->dataScheduleMgr->Schedule(HybridModelZone(1).ZonePeopleActivityLevelSchedulePtr).CurrentValue = 120;
    state->dataScheduleMgr->Schedule(HybridModelZone(1).ZonePeopleSensibleFractionSchedulePtr).CurrentValue = 0.6;
    state->dataScheduleMgr->Schedule(HybridModelZone(1).ZonePeopleRadiationFractionSchedulePtr).CurrentValue = 0.3;

    CorrectZoneAirTemp(*state, ZoneTempChange, false, true, 10 / 60);
    EXPECT_NEAR(0, state->dataHeatBal->Zone(1).NumOccHM, 0.1); // Need to initialize SumIntGain

    // Case 9: Hybrid model people count with measured humidity ratio (with HVAC)
    HybridModelZone(1).InternalThermalMassCalc_T = false;
    HybridModelZone(1).InfiltrationCalc_T = false;
    HybridModelZone(1).InfiltrationCalc_H = false;
    HybridModelZone(1).InfiltrationCalc_C = false;
    HybridModelZone(1).PeopleCountCalc_T = false;
    HybridModelZone(1).PeopleCountCalc_H = true;
    HybridModelZone(1).PeopleCountCalc_C = false;
    HybridModelZone(1).IncludeSystemSupplyParameters = true;
    HybridModelZone(1).HybridStartDayOfYear = 1;
    HybridModelZone(1).HybridEndDayOfYear = 2;
    state->dataHeatBal->Zone(1).Volume = 4000;
    state->dataHeatBal->Zone(1).OutDryBulbTemp = -10.62;
    state->dataHeatBal->Zone(1).ZoneVolCapMultpMoist = 1.0;
    state->dataHeatBalFanSys->ZoneAirHumRat(1) = 0.001120003;
    state->dataHeatBalFanSys->ZT(1) = -6.08;
    state->dataEnvrn->OutHumRat = 0.0011366887816818931;
    state->dataHeatBalFanSys->PreviousMeasuredHumRat1(1) = 0.011085257;
    state->dataHeatBalFanSys->PreviousMeasuredHumRat2(1) = 0.011084959;
    state->dataHeatBalFanSys->PreviousMeasuredHumRat3(1) = 0.011072322;
    HybridModelZone(1).ZoneMeasuredHumidityRatioSchedulePtr = 1;
    HybridModelZone(1).ZoneSupplyAirHumidityRatioSchedulePtr = 2;
    HybridModelZone(1).ZoneSupplyAirMassFlowRateSchedulePtr = 3;
    HybridModelZone(1).ZonePeopleActivityLevelSchedulePtr = 4;
    HybridModelZone(1).ZonePeopleSensibleFractionSchedulePtr = 5;
    HybridModelZone(1).ZonePeopleRadiationFractionSchedulePtr = 6;
    state->dataScheduleMgr->Schedule(HybridModelZone(1).ZoneMeasuredHumidityRatioSchedulePtr).CurrentValue = 0.01107774;
    state->dataScheduleMgr->Schedule(HybridModelZone(1).ZoneSupplyAirHumidityRatioSchedulePtr).CurrentValue = 0.015;
    state->dataScheduleMgr->Schedule(HybridModelZone(1).ZoneSupplyAirMassFlowRateSchedulePtr).CurrentValue = 1.485334886;
    state->dataScheduleMgr->Schedule(HybridModelZone(1).ZonePeopleActivityLevelSchedulePtr).CurrentValue = 120;
    state->dataScheduleMgr->Schedule(HybridModelZone(1).ZonePeopleSensibleFractionSchedulePtr).CurrentValue = 0.6;
    state->dataScheduleMgr->Schedule(HybridModelZone(1).ZonePeopleRadiationFractionSchedulePtr).CurrentValue = 0.3;
    state->dataEnvrn->OutBaroPress = 99500;

    CorrectZoneHumRat(*state, 1);
    EXPECT_NEAR(4, state->dataHeatBal->Zone(1).NumOccHM, 0.1);

    // Deallocate everything
    HybridModel::clear_state();
    state->dataHeatBal->Zone.deallocate();
    state->dataRoomAirMod->AirModel.deallocate();
    state->dataHeatBalFanSys->ZTM1.deallocate();
    state->dataHeatBalFanSys->ZTM2.deallocate();
    state->dataHeatBalFanSys->ZTM3.deallocate();
    state->dataHeatBalFanSys->XMAT.deallocate();
    state->dataHeatBalFanSys->XM2T.deallocate();
    state->dataHeatBalFanSys->XM3T.deallocate();
    state->dataRoomAirMod->ZTOC.deallocate();
    state->dataRoomAirMod->ZTMX.deallocate();
    state->dataRoomAirMod->ZTM1MX.deallocate();
    state->dataHeatBalFanSys->WZoneTimeMinus1Temp.deallocate();
    state->dataHeatBalFanSys->WZoneTimeMinus2Temp.deallocate();
    state->dataHeatBalFanSys->WZoneTimeMinus3Temp.deallocate();
    state->dataHeatBalFanSys->WZoneTimeMinus1.deallocate();
    state->dataHeatBalFanSys->WZoneTimeMinus2.deallocate();
    state->dataHeatBalFanSys->WZoneTimeMinus3.deallocate();
    state->dataHeatBalFanSys->PreviousMeasuredHumRat1.deallocate();
    state->dataHeatBalFanSys->PreviousMeasuredHumRat2.deallocate();
    state->dataHeatBalFanSys->PreviousMeasuredHumRat3.deallocate();
    state->dataHeatBalFanSys->AIRRAT.deallocate();
    state->dataHeatBalFanSys->ZoneAirHumRat.deallocate();
    state->dataHeatBalFanSys->NonAirSystemResponse.deallocate();
    state->dataHeatBalFanSys->SysDepZoneLoadsLagged.deallocate();
    state->dataAirflowNetworkBalanceManager->exchangeData.deallocate();
    Node.deallocate();
<<<<<<< HEAD
    state->dataHeatBalFanSys->TempTstatAir.deallocate();
    state->dataHeatBalFanSys->LoadCorrectionFactor.deallocate();
    state->dataHeatBalFanSys->MAT.deallocate();
    state->dataHeatBalFanSys->ZT.deallocate();
    state->dataHeatBalFanSys->PreviousMeasuredZT1.deallocate();
    state->dataHeatBalFanSys->PreviousMeasuredZT2.deallocate();
    state->dataHeatBalFanSys->PreviousMeasuredZT3.deallocate();
    state->dataHeatBalFanSys->MCPI.deallocate();
    state->dataHeatBalFanSys->MCPV.deallocate();
    state->dataHeatBalFanSys->MCPM.deallocate();
    state->dataHeatBalFanSys->MCPE.deallocate();
    state->dataHeatBalFanSys->MCPC.deallocate();
    state->dataHeatBalFanSys->MDotCPOA.deallocate();
    state->dataHeatBalFanSys->MDotOA.deallocate();
    state->dataHeatBalFanSys->MCPTI.deallocate();
    state->dataHeatBalFanSys->MCPTV.deallocate();
    state->dataHeatBalFanSys->MCPTM.deallocate();
    state->dataHeatBalFanSys->MCPTE.deallocate();
    state->dataHeatBalFanSys->MCPTC.deallocate();
    SurfaceWindow.deallocate();
    Surface.deallocate();
=======
    TempTstatAir.deallocate();
    LoadCorrectionFactor.deallocate();
    MAT.deallocate();
    ZT.deallocate();
    PreviousMeasuredZT1.deallocate();
    PreviousMeasuredZT2.deallocate();
    PreviousMeasuredZT3.deallocate();
    MCPI.deallocate();
    MCPV.deallocate();
    MCPM.deallocate();
    MCPE.deallocate();
    MCPC.deallocate();
    MDotCPOA.deallocate();
    MDotOA.deallocate();
    MCPTI.deallocate();
    MCPTV.deallocate();
    MCPTM.deallocate();
    MCPTE.deallocate();
    MCPTC.deallocate();
    state->dataSurface->SurfaceWindow.deallocate();
    state->dataSurface->Surface.deallocate();
>>>>>>> acf6f6ab
    state->dataHeatBal->HConvIn.deallocate();
    state->dataZoneTempPredictorCorrector->ZoneAirRelHum.deallocate();
    state->dataRoomAirMod->IsZoneDV.deallocate();
    state->dataRoomAirMod->IsZoneCV.deallocate();
    state->dataRoomAirMod->IsZoneUI.deallocate();
    state->dataRoomAirMod->ZoneDVMixedFlag.deallocate();
    state->dataHeatBal->ZnAirRpt.deallocate();
    state->dataZoneEquip->ZoneEquipConfig.deallocate();
    state->dataHeatBal->ZoneIntGain.deallocate();
<<<<<<< HEAD
    ZoneEqSizing.deallocate();
    state->dataHeatBalFanSys->ZoneLatentGain.deallocate();
    state->dataHeatBalFanSys->SumLatentHTRadSys.deallocate();
    state->dataHeatBalFanSys->SumHmARaW.deallocate();
    state->dataHeatBalFanSys->SumConvHTRadSys.deallocate();
    state->dataHeatBalFanSys->SumConvPool.deallocate();
    state->dataHeatBalFanSys->SumHmARa.deallocate();
    state->dataHeatBalFanSys->MixingMassFlowXHumRat.deallocate();
    state->dataHeatBalFanSys->MixingMassFlowZone.deallocate();
    state->dataHeatBalFanSys->ZoneW1.deallocate();
    state->dataHeatBalFanSys->ZoneAirHumRatTemp.deallocate();
    state->dataHeatBalFanSys->SumLatentPool.deallocate();
    state->dataHeatBalFanSys->OAMFL.deallocate();
    state->dataHeatBalFanSys->VAMFL.deallocate();
    state->dataHeatBalFanSys->EAMFL.deallocate();
    state->dataHeatBalFanSys->EAMFLxHumRat.deallocate();
    state->dataHeatBalFanSys->CTMFL.deallocate();
=======
    state->dataSize->ZoneEqSizing.deallocate();
    ZoneLatentGain.deallocate();
    SumLatentHTRadSys.deallocate();
    SumHmARaW.deallocate();
    SumConvHTRadSys.deallocate();
    SumConvPool.deallocate();
    SumHmARa.deallocate();
    MixingMassFlowXHumRat.deallocate();
    MixingMassFlowZone.deallocate();
    ZoneW1.deallocate();
    ZoneAirHumRatTemp.deallocate();
    SumLatentPool.deallocate();
    OAMFL.deallocate();
    VAMFL.deallocate();
    EAMFL.deallocate();
    EAMFLxHumRat.deallocate();
    CTMFL.deallocate();
>>>>>>> acf6f6ab
    state->dataContaminantBalance->ZoneAirDensityCO.deallocate();
    state->dataContaminantBalance->ZoneGCGain.deallocate();
    state->dataScheduleMgr->Schedule.deallocate();
}

TEST_F(EnergyPlusFixture, HybridModel_CorrectZoneContaminantsTest)
{

    // ZoneContaminantPredictorCorrector variable initialization
    state->dataHeatBal->Zone.allocate(1);
    HybridModelZone.allocate(1);
    state->dataRoomAirMod->AirModel.allocate(1);
    state->dataRoomAirMod->ZTOC.allocate(1);
    state->dataHeatBalFanSys->AIRRAT.allocate(1);
    state->dataHeatBalFanSys->ZoneAirHumRat.allocate(1);
    state->dataHeatBalFanSys->NonAirSystemResponse.allocate(1);
    state->dataHeatBalFanSys->NonAirSystemResponse(1) = 0.0;
    state->dataHeatBalFanSys->SysDepZoneLoadsLagged.allocate(1);
    state->dataHeatBalFanSys->SysDepZoneLoadsLagged(1) = 0.0;
    state->dataAirflowNetworkBalanceManager->exchangeData.allocate(1);
    Node.allocate(1);
    state->dataHeatBalFanSys->TempTstatAir.allocate(1);
    state->dataHeatBalFanSys->LoadCorrectionFactor.allocate(1);
    state->dataHeatBalFanSys->MAT.allocate(1);
    state->dataHeatBalFanSys->ZT.allocate(1);
    state->dataHeatBalFanSys->PreviousMeasuredZT1.allocate(1);
    state->dataHeatBalFanSys->PreviousMeasuredZT2.allocate(1);
    state->dataHeatBalFanSys->PreviousMeasuredZT3.allocate(1);
    state->dataContaminantBalance->CO2ZoneTimeMinus1Temp.allocate(1);
    state->dataContaminantBalance->CO2ZoneTimeMinus2Temp.allocate(1);
    state->dataContaminantBalance->CO2ZoneTimeMinus3Temp.allocate(1);
    state->dataContaminantBalance->CO2ZoneTimeMinus1.allocate(1);
    state->dataContaminantBalance->CO2ZoneTimeMinus2.allocate(1);
    state->dataContaminantBalance->CO2ZoneTimeMinus3.allocate(1);
    state->dataScheduleMgr->Schedule.allocate(7);

    // CalcZoneComponentLoadSums variable initialization
<<<<<<< HEAD
    state->dataHeatBalFanSys->MCPI.allocate(1);
    state->dataHeatBalFanSys->MCPI(1) = 0.0;
    state->dataHeatBalFanSys->MCPV.allocate(1);
    state->dataHeatBalFanSys->MCPM.allocate(1);
    state->dataHeatBalFanSys->MCPM(1) = 0.0;
    state->dataHeatBalFanSys->MCPE.allocate(1);
    state->dataHeatBalFanSys->MCPE(1) = 0.0;
    state->dataHeatBalFanSys->MCPC.allocate(1);
    state->dataHeatBalFanSys->MCPC(1) = 0.0;
    state->dataHeatBalFanSys->MDotCPOA.allocate(1);
    state->dataHeatBalFanSys->MDotCPOA(1) = 0.0;
    state->dataHeatBalFanSys->MDotOA.allocate(1);
    state->dataHeatBalFanSys->MDotOA(1) = 0.0;
    state->dataHeatBalFanSys->MCPTI.allocate(1);
    state->dataHeatBalFanSys->MCPTI(1) = 0.0;
    state->dataHeatBalFanSys->MCPTV.allocate(1);
    state->dataHeatBalFanSys->MCPTM.allocate(1);
    state->dataHeatBalFanSys->MCPTM(1) = 0.0;
    state->dataHeatBalFanSys->MCPTE.allocate(1);
    state->dataHeatBalFanSys->MCPTE(1) = 0.0;
    state->dataHeatBalFanSys->MCPTC.allocate(1);
    state->dataHeatBalFanSys->MCPTC(1) = 0.0;
    SurfaceWindow.allocate(1);
    Surface.allocate(2);
=======
    MCPI.allocate(1);
    MCPI(1) = 0.0;
    MCPV.allocate(1);
    MCPM.allocate(1);
    MCPM(1) = 0.0;
    MCPE.allocate(1);
    MCPE(1) = 0.0;
    MCPC.allocate(1);
    MCPC(1) = 0.0;
    MDotCPOA.allocate(1);
    MDotCPOA(1) = 0.0;
    MDotOA.allocate(1);
    MDotOA(1) = 0.0;
    MCPTI.allocate(1);
    MCPTI(1) = 0.0;
    MCPTV.allocate(1);
    MCPTM.allocate(1);
    MCPTM(1) = 0.0;
    MCPTE.allocate(1);
    MCPTE(1) = 0.0;
    MCPTC.allocate(1);
    MCPTC(1) = 0.0;
    state->dataSurface->SurfaceWindow.allocate(1);
    state->dataSurface->Surface.allocate(2);
>>>>>>> acf6f6ab
    state->dataHeatBal->HConvIn.allocate(1);
    state->dataZoneTempPredictorCorrector->ZoneAirRelHum.allocate(1);
    state->dataRoomAirMod->IsZoneDV.dimension(1, false);
    state->dataRoomAirMod->IsZoneCV.dimension(1, false);
    state->dataRoomAirMod->IsZoneUI.dimension(1, false);
    state->dataRoomAirMod->ZoneDVMixedFlag.allocate(1);
    state->dataHeatBal->ZnAirRpt.allocate(1);
    state->dataZoneEquip->ZoneEquipConfig.allocate(1);
    state->dataZoneEquip->ZoneEquipConfig(1).ActualZoneNum = 1;
    state->dataSize->ZoneEqSizing.allocate(1);

    // CorrectZoneContaminants variable initialization
    state->dataHeatBalFanSys->MixingMassFlowZone.allocate(1);
    state->dataHeatBalFanSys->MixingMassFlowZone(1) = 0.0;
    state->dataHeatBalFanSys->ZoneW1.allocate(1);
    state->dataHeatBalFanSys->ZoneAirHumRatTemp.allocate(1);
    state->dataHeatBalFanSys->OAMFL.allocate(1);
    state->dataHeatBalFanSys->OAMFL(1) = 0.0;
    state->dataHeatBalFanSys->VAMFL.allocate(1);
    state->dataHeatBalFanSys->VAMFL(1) = 0.0;
    state->dataHeatBalFanSys->EAMFL.allocate(1);
    state->dataHeatBalFanSys->EAMFL(1) = 0.0;
    state->dataHeatBalFanSys->EAMFLxHumRat.allocate(1);
    state->dataHeatBalFanSys->EAMFLxHumRat(1) = 0.0;
    state->dataHeatBalFanSys->CTMFL.allocate(1);
    state->dataHeatBalFanSys->CTMFL(1) = 0.0;
    state->dataHeatBalFanSys->ZT.allocate(1);
    state->dataHeatBalFanSys->ZT(1) = 0.0;
    state->dataContaminantBalance->AZ.allocate(1);
    state->dataContaminantBalance->BZ.allocate(1);
    state->dataContaminantBalance->CZ.allocate(1);
    state->dataContaminantBalance->AZGC.allocate(1);
    state->dataContaminantBalance->BZGC.allocate(1);
    state->dataContaminantBalance->CZGC.allocate(1);
    state->dataContaminantBalance->AZ(1) = 0.0;
    state->dataContaminantBalance->BZ(1) = 0.0;
    state->dataContaminantBalance->CZ(1) = 0.0;
    state->dataContaminantBalance->AZGC(1) = 0.0;
    state->dataContaminantBalance->BZGC(1) = 0.0;
    state->dataContaminantBalance->CZGC(1) = 0.0;
    state->dataContaminantBalance->ZoneAirCO2.allocate(1);
    state->dataContaminantBalance->ZoneAirCO2(1) = 0.0;
    state->dataContaminantBalance->ZoneAirCO2Temp.allocate(1);
    state->dataContaminantBalance->ZoneAirCO2Temp(1) = 0.0;
    state->dataContaminantBalance->ZoneAirDensityCO.allocate(1);
    state->dataContaminantBalance->ZoneAirDensityCO(1) = 0.0;
    state->dataContaminantBalance->ZoneCO2Gain.allocate(1);
    state->dataContaminantBalance->ZoneCO2Gain(1) = 0.0;
    state->dataContaminantBalance->ZoneCO2GainExceptPeople.allocate(1);
    state->dataContaminantBalance->ZoneCO2GainExceptPeople(1) = 0.0;
    state->dataContaminantBalance->ZoneGCGain.allocate(1);
    state->dataContaminantBalance->ZoneGCGain(1) = 0.0;
    state->dataContaminantBalance->MixingMassFlowCO2.allocate(1);
    state->dataContaminantBalance->MixingMassFlowCO2(1) = 0.0;

    // Parameter setup
    state->dataGlobal->NumOfZones = 1;
    state->dataSize->CurZoneEqNum = 1;
    state->dataZonePlenum->NumZoneReturnPlenums = 0;
    state->dataZonePlenum->NumZoneSupplyPlenums = 0;
    AirflowNetwork::SimulateAirflowNetwork = 0;
    state->dataHeatBal->Zone(1).IsControlled = true;
    state->dataHeatBal->Zone(1).ZoneEqNum = 1;
    state->dataHeatBal->Zone(1).Multiplier = 1;
    state->dataHeatBal->Zone(1).SystemZoneNodeNumber = 1;
    state->dataHeatBal->Zone(1).HTSurfaceFirst = 0;
    state->dataHeatBal->Zone(1).HTSurfaceLast = -1;
    state->dataHeatBal->Zone(1).Volume = 4000;
    state->dataGlobal->TimeStepZone = 10.0 / 60.0; // Zone timestep in hours
    TimeStepSys = 10.0 / 60.0;

    // Hybrid modeling trigger
    FlagHybridModel_TM = false;
    state->dataGlobal->WarmupFlag = false;
    state->dataGlobal->DoingSizing = false;
    state->dataEnvrn->DayOfYear = 1;

    // Case 1: Hybrid model infiltration with measured CO2 concentration (free-floating)

    state->dataContaminantBalance->Contaminant.CO2Simulation = true;
    HybridModelZone(1).InternalThermalMassCalc_T = false;
    HybridModelZone(1).InfiltrationCalc_T = false;
    HybridModelZone(1).InfiltrationCalc_H = false;
    HybridModelZone(1).InfiltrationCalc_C = true;
    HybridModelZone(1).PeopleCountCalc_T = false;
    HybridModelZone(1).PeopleCountCalc_H = false;
    HybridModelZone(1).PeopleCountCalc_C = false;
    HybridModelZone(1).HybridStartDayOfYear = 1;
    HybridModelZone(1).HybridEndDayOfYear = 2;
    state->dataHeatBal->Zone(1).ZoneVolCapMultpCO2 = 1.0;
    state->dataHeatBalFanSys->ZoneAirHumRat(1) = 0.001120003;
    state->dataContaminantBalance->OutdoorCO2 = 387.6064554;
    state->dataEnvrn->OutHumRat = 0.001147;
    state->dataEnvrn->OutBaroPress = 99500;
    state->dataContaminantBalance->CO2ZoneTimeMinus1(1) = 388.595225;
    state->dataContaminantBalance->CO2ZoneTimeMinus2(1) = 389.084601;
    state->dataContaminantBalance->CO2ZoneTimeMinus3(1) = 388.997009;
    HybridModelZone(1).ZoneMeasuredCO2ConcentrationSchedulePtr = 1;
    state->dataScheduleMgr->Schedule(HybridModelZone(1).ZoneMeasuredCO2ConcentrationSchedulePtr).CurrentValue = 388.238646;

    CorrectZoneContaminants(*state, false, true, 10 / 60);
    EXPECT_NEAR(0.5, state->dataHeatBal->Zone(1).InfilOAAirChangeRateHM, 0.01);

    // Case 2: Hybrid model people count with measured CO2 concentration (free-floating)

    state->dataContaminantBalance->Contaminant.CO2Simulation = true;
    HybridModelZone(1).InternalThermalMassCalc_T = false;
    HybridModelZone(1).InfiltrationCalc_T = false;
    HybridModelZone(1).InfiltrationCalc_H = false;
    HybridModelZone(1).InfiltrationCalc_C = false;
    HybridModelZone(1).PeopleCountCalc_T = false;
    HybridModelZone(1).PeopleCountCalc_H = false;
    HybridModelZone(1).PeopleCountCalc_C = true;
    HybridModelZone(1).HybridStartDayOfYear = 1;
    HybridModelZone(1).HybridEndDayOfYear = 2;
    state->dataHeatBal->Zone(1).Volume = 4000;
    state->dataHeatBal->Zone(1).ZoneVolCapMultpCO2 = 1.0;
    state->dataHeatBal->Zone(1).OutDryBulbTemp = -1.0394166434012677;
    state->dataHeatBalFanSys->ZT(1) = -2.92;
    state->dataHeatBalFanSys->ZoneAirHumRat(1) = 0.00112;
    state->dataContaminantBalance->OutdoorCO2 = 387.6064554;
    state->dataEnvrn->OutBaroPress = 98916.7;
    state->dataHeatBalFanSys->OAMFL(1) = 0.700812;
    state->dataContaminantBalance->ZoneCO2Gain(1) = 0.00001989;
    state->dataContaminantBalance->CO2ZoneTimeMinus1(1) = 387.9962885;
    state->dataContaminantBalance->CO2ZoneTimeMinus2(1) = 387.676037;
    state->dataContaminantBalance->CO2ZoneTimeMinus3(1) = 387.2385685;
    HybridModelZone(1).ZoneMeasuredCO2ConcentrationSchedulePtr = 1;
    state->dataScheduleMgr->Schedule(HybridModelZone(1).ZoneMeasuredCO2ConcentrationSchedulePtr).CurrentValue = 389.8511796;
    CorrectZoneContaminants(*state, false, true, 10 / 60);
    EXPECT_NEAR(4, state->dataHeatBal->Zone(1).NumOccHM, 0.1);

    // Case 3: Hybrid model infiltration with measured CO2 concentration (with HVAC)
    state->dataContaminantBalance->Contaminant.CO2Simulation = true;
    HybridModelZone(1).InternalThermalMassCalc_T = false;
    HybridModelZone(1).InfiltrationCalc_T = false;
    HybridModelZone(1).InfiltrationCalc_H = false;
    HybridModelZone(1).InfiltrationCalc_C = true;
    HybridModelZone(1).PeopleCountCalc_T = false;
    HybridModelZone(1).PeopleCountCalc_H = false;
    HybridModelZone(1).PeopleCountCalc_C = false;
    HybridModelZone(1).IncludeSystemSupplyParameters = true;
    HybridModelZone(1).HybridStartDayOfYear = 1;
    HybridModelZone(1).HybridEndDayOfYear = 2;
    state->dataHeatBal->Zone(1).ZoneVolCapMultpCO2 = 1.0;
    state->dataHeatBalFanSys->ZT(1) = 15.56;
    state->dataHeatBalFanSys->ZoneAirHumRat(1) = 0.00809;
    state->dataHeatBal->Zone(1).OutDryBulbTemp = -10.7;
    state->dataEnvrn->OutBaroPress = 99500;
    state->dataContaminantBalance->ZoneCO2Gain(1) = 0.0;
    state->dataContaminantBalance->CO2ZoneTimeMinus1(1) = 388.54049;
    state->dataContaminantBalance->CO2ZoneTimeMinus2(1) = 389.0198771;
    state->dataContaminantBalance->CO2ZoneTimeMinus3(1) = 388.9201464;
    HybridModelZone(1).ZoneMeasuredCO2ConcentrationSchedulePtr = 1;
    HybridModelZone(1).ZoneSupplyAirCO2ConcentrationSchedulePtr = 2;
    HybridModelZone(1).ZoneSupplyAirMassFlowRateSchedulePtr = 3;
    state->dataScheduleMgr->Schedule(HybridModelZone(1).ZoneMeasuredCO2ConcentrationSchedulePtr).CurrentValue = 388.2075472;
    state->dataScheduleMgr->Schedule(HybridModelZone(1).ZoneSupplyAirCO2ConcentrationSchedulePtr).CurrentValue = 388.54049;
    state->dataScheduleMgr->Schedule(HybridModelZone(1).ZoneSupplyAirMassFlowRateSchedulePtr).CurrentValue = 0.898375186;

    CorrectZoneContaminants(*state, false, true, 10 / 60);
    EXPECT_NEAR(0.5, state->dataHeatBal->Zone(1).InfilOAAirChangeRateHM, 0.01);

    // Case 4: Hybrid model people count with measured CO2 concentration (with HVAC)

    state->dataContaminantBalance->Contaminant.CO2Simulation = true;
    HybridModelZone(1).InternalThermalMassCalc_T = false;
    HybridModelZone(1).InfiltrationCalc_T = false;
    HybridModelZone(1).InfiltrationCalc_H = false;
    HybridModelZone(1).InfiltrationCalc_C = false;
    HybridModelZone(1).PeopleCountCalc_T = false;
    HybridModelZone(1).PeopleCountCalc_H = false;
    HybridModelZone(1).PeopleCountCalc_C = true;
    HybridModelZone(1).IncludeSystemSupplyParameters = true;
    HybridModelZone(1).HybridStartDayOfYear = 1;
    HybridModelZone(1).HybridEndDayOfYear = 2;
    state->dataHeatBal->Zone(1).ZoneVolCapMultpCO2 = 1.0;
    state->dataHeatBalFanSys->ZT(1) = 21.1;
    state->dataHeatBalFanSys->ZoneAirHumRat(1) = 0.01102;
    state->dataEnvrn->OutBaroPress = 98933.3;
    state->dataContaminantBalance->ZoneCO2Gain(1) = 0.00003333814;
    state->dataContaminantBalance->ZoneCO2GainExceptPeople(1) = 0.0;
    state->dataContaminantBalance->CO2ZoneTimeMinus1(1) = 387.2253194;
    state->dataContaminantBalance->CO2ZoneTimeMinus2(1) = 387.1898423;
    state->dataContaminantBalance->CO2ZoneTimeMinus3(1) = 387.4064128;
    HybridModelZone(1).ZoneMeasuredCO2ConcentrationSchedulePtr = 1;
    HybridModelZone(1).ZoneSupplyAirCO2ConcentrationSchedulePtr = 2;
    HybridModelZone(1).ZoneSupplyAirMassFlowRateSchedulePtr = 3;
    HybridModelZone(1).ZonePeopleActivityLevelSchedulePtr = 4;
    HybridModelZone(1).ZonePeopleSensibleFractionSchedulePtr = 5;
    HybridModelZone(1).ZonePeopleRadiationFractionSchedulePtr = 6;
    HybridModelZone(1).ZonePeopleCO2GenRateSchedulePtr = 7;
    state->dataScheduleMgr->Schedule(HybridModelZone(1).ZoneMeasuredCO2ConcentrationSchedulePtr).CurrentValue = 389.795807;
    state->dataScheduleMgr->Schedule(HybridModelZone(1).ZoneSupplyAirCO2ConcentrationSchedulePtr).CurrentValue = 387.2253194;
    state->dataScheduleMgr->Schedule(HybridModelZone(1).ZoneSupplyAirMassFlowRateSchedulePtr).CurrentValue = 1.427583795;
    state->dataScheduleMgr->Schedule(HybridModelZone(1).ZonePeopleActivityLevelSchedulePtr).CurrentValue = 120;
    state->dataScheduleMgr->Schedule(HybridModelZone(1).ZonePeopleSensibleFractionSchedulePtr).CurrentValue = 0.6;
    state->dataScheduleMgr->Schedule(HybridModelZone(1).ZonePeopleRadiationFractionSchedulePtr).CurrentValue = 0.3;
    state->dataScheduleMgr->Schedule(HybridModelZone(1).ZonePeopleCO2GenRateSchedulePtr).CurrentValue = 0.0000000382;

    CorrectZoneContaminants(*state, false, true, 10 / 60);
    EXPECT_NEAR(7.27, state->dataHeatBal->Zone(1).NumOccHM, 0.1);

    // Deallocate everything
    state->dataHeatBal->Zone.deallocate();
    HybridModelZone.deallocate();
    state->dataRoomAirMod->AirModel.deallocate();
    state->dataRoomAirMod->ZTOC.deallocate();
    state->dataContaminantBalance->CO2ZoneTimeMinus1Temp.deallocate();
    state->dataContaminantBalance->CO2ZoneTimeMinus2Temp.deallocate();
    state->dataContaminantBalance->CO2ZoneTimeMinus3Temp.deallocate();
    state->dataContaminantBalance->CO2ZoneTimeMinus1.deallocate();
    state->dataContaminantBalance->CO2ZoneTimeMinus2.deallocate();
    state->dataContaminantBalance->CO2ZoneTimeMinus3.deallocate();
    state->dataHeatBalFanSys->AIRRAT.deallocate();
    state->dataHeatBalFanSys->ZoneAirHumRat.deallocate();
    state->dataHeatBalFanSys->NonAirSystemResponse.deallocate();
    state->dataHeatBalFanSys->SysDepZoneLoadsLagged.deallocate();
    state->dataAirflowNetworkBalanceManager->exchangeData.deallocate();
    Node.deallocate();
<<<<<<< HEAD
    state->dataHeatBalFanSys->TempTstatAir.deallocate();
    state->dataHeatBalFanSys->LoadCorrectionFactor.deallocate();
    state->dataHeatBalFanSys->MAT.deallocate();
    state->dataHeatBalFanSys->ZT.deallocate();
    state->dataHeatBalFanSys->PreviousMeasuredZT1.deallocate();
    state->dataHeatBalFanSys->PreviousMeasuredZT2.deallocate();
    state->dataHeatBalFanSys->PreviousMeasuredZT3.deallocate();
    state->dataHeatBalFanSys->MCPI.deallocate();
    state->dataHeatBalFanSys->MCPV.deallocate();
    state->dataHeatBalFanSys->MCPM.deallocate();
    state->dataHeatBalFanSys->MCPE.deallocate();
    state->dataHeatBalFanSys->MCPC.deallocate();
    state->dataHeatBalFanSys->MDotCPOA.deallocate();
    state->dataHeatBalFanSys->MDotOA.deallocate();
    state->dataHeatBalFanSys->MCPTI.deallocate();
    state->dataHeatBalFanSys->MCPTV.deallocate();
    state->dataHeatBalFanSys->MCPTM.deallocate();
    state->dataHeatBalFanSys->MCPTE.deallocate();
    state->dataHeatBalFanSys->MCPTC.deallocate();
    SurfaceWindow.deallocate();
    Surface.deallocate();
=======
    TempTstatAir.deallocate();
    LoadCorrectionFactor.deallocate();
    MAT.deallocate();
    ZT.deallocate();
    PreviousMeasuredZT1.deallocate();
    PreviousMeasuredZT2.deallocate();
    PreviousMeasuredZT3.deallocate();
    MCPI.deallocate();
    MCPV.deallocate();
    MCPM.deallocate();
    MCPE.deallocate();
    MCPC.deallocate();
    MDotCPOA.deallocate();
    MDotOA.deallocate();
    MCPTI.deallocate();
    MCPTV.deallocate();
    MCPTM.deallocate();
    MCPTE.deallocate();
    MCPTC.deallocate();
    state->dataSurface->SurfaceWindow.deallocate();
    state->dataSurface->Surface.deallocate();
>>>>>>> acf6f6ab
    state->dataHeatBal->HConvIn.deallocate();
    state->dataZoneTempPredictorCorrector->ZoneAirRelHum.deallocate();
    state->dataRoomAirMod->IsZoneDV.deallocate();
    state->dataRoomAirMod->IsZoneCV.deallocate();
    state->dataRoomAirMod->IsZoneUI.deallocate();
    state->dataRoomAirMod->ZoneDVMixedFlag.deallocate();
    state->dataHeatBal->ZnAirRpt.deallocate();
    state->dataZoneEquip->ZoneEquipConfig.deallocate();
<<<<<<< HEAD
    ZoneEqSizing.deallocate();
    state->dataHeatBalFanSys->MixingMassFlowZone.deallocate();
    state->dataHeatBalFanSys->ZoneW1.deallocate();
    state->dataHeatBalFanSys->ZoneAirHumRatTemp.deallocate();
    state->dataHeatBalFanSys->OAMFL.deallocate();
    state->dataHeatBalFanSys->VAMFL.deallocate();
    state->dataHeatBalFanSys->EAMFL.deallocate();
    state->dataHeatBalFanSys->EAMFLxHumRat.deallocate();
    state->dataHeatBalFanSys->CTMFL.deallocate();
=======
    state->dataSize->ZoneEqSizing.deallocate();
    MixingMassFlowZone.deallocate();
    ZoneW1.deallocate();
    ZoneAirHumRatTemp.deallocate();
    OAMFL.deallocate();
    VAMFL.deallocate();
    EAMFL.deallocate();
    EAMFLxHumRat.deallocate();
    CTMFL.deallocate();
>>>>>>> acf6f6ab
    state->dataContaminantBalance->ZoneAirCO2.deallocate();
    state->dataContaminantBalance->ZoneAirCO2Temp.deallocate();
    state->dataContaminantBalance->ZoneAirDensityCO.deallocate();
    state->dataContaminantBalance->ZoneCO2Gain.deallocate();
    state->dataContaminantBalance->ZoneCO2GainExceptPeople.deallocate();
    state->dataContaminantBalance->ZoneGCGain.deallocate();
    state->dataContaminantBalance->MixingMassFlowCO2.deallocate();
    state->dataScheduleMgr->Schedule.deallocate();
}<|MERGE_RESOLUTION|>--- conflicted
+++ resolved
@@ -127,7 +127,6 @@
     state->dataHeatBalFanSys->SysDepZoneLoadsLagged(1) = 0.0;
     state->dataAirflowNetworkBalanceManager->exchangeData.allocate(1);
     Node.allocate(1);
-<<<<<<< HEAD
     state->dataHeatBalFanSys->TempTstatAir.allocate(1);
     state->dataHeatBalFanSys->LoadCorrectionFactor.allocate(1);
     state->dataHeatBalFanSys->MAT.allocate(1);
@@ -138,7 +137,7 @@
     state->dataHeatBalFanSys->PreviousMeasuredHumRat1.allocate(1);
     state->dataHeatBalFanSys->PreviousMeasuredHumRat2.allocate(1);
     state->dataHeatBalFanSys->PreviousMeasuredHumRat3.allocate(1);
-    Schedule.allocate(6);
+    state->dataScheduleMgr->Schedule.allocate(6);
 
     // CalcZoneComponentLoadSums variable initialization
     state->dataHeatBalFanSys->MCPI.allocate(1);
@@ -163,47 +162,8 @@
     state->dataHeatBalFanSys->MCPTE(1) = 0.0;
     state->dataHeatBalFanSys->MCPTC.allocate(1);
     state->dataHeatBalFanSys->MCPTC(1) = 0.0;
-    SurfaceWindow.allocate(1);
-    Surface.allocate(2);
-=======
-    TempTstatAir.allocate(1);
-    LoadCorrectionFactor.allocate(1);
-    MAT.allocate(1);
-    ZT.allocate(1);
-    PreviousMeasuredZT1.allocate(1);
-    PreviousMeasuredZT2.allocate(1);
-    PreviousMeasuredZT3.allocate(1);
-    PreviousMeasuredHumRat1.allocate(1);
-    PreviousMeasuredHumRat2.allocate(1);
-    PreviousMeasuredHumRat3.allocate(1);
-    state->dataScheduleMgr->Schedule.allocate(6);
-
-    // CalcZoneComponentLoadSums variable initialization
-    MCPI.allocate(1);
-    MCPI(1) = 0.0;
-    MCPV.allocate(1);
-    MCPM.allocate(1);
-    MCPM(1) = 0.0;
-    MCPE.allocate(1);
-    MCPE(1) = 0.0;
-    MCPC.allocate(1);
-    MCPC(1) = 0.0;
-    MDotCPOA.allocate(1);
-    MDotCPOA(1) = 0.0;
-    MDotOA.allocate(1);
-    MDotOA(1) = 0.0;
-    MCPTI.allocate(1);
-    MCPTI(1) = 0.0;
-    MCPTV.allocate(1);
-    MCPTM.allocate(1);
-    MCPTM(1) = 0.0;
-    MCPTE.allocate(1);
-    MCPTE(1) = 0.0;
-    MCPTC.allocate(1);
-    MCPTC(1) = 0.0;
     state->dataSurface->SurfaceWindow.allocate(1);
     state->dataSurface->Surface.allocate(2);
->>>>>>> acf6f6ab
     state->dataHeatBal->HConvIn.allocate(1);
     state->dataHeatBal->SNLoadHeatRate.allocate(1);
     state->dataHeatBal->SNLoadCoolRate.allocate(1);
@@ -368,15 +328,9 @@
     state->dataHeatBalFanSys->PreviousMeasuredHumRat2(1) = 0.0011172070768;
     state->dataHeatBalFanSys->PreviousMeasuredHumRat3(1) = 0.0011155109625;
     HybridModelZone(1).ZoneMeasuredHumidityRatioSchedulePtr = 1;
-<<<<<<< HEAD
-    Schedule(HybridModelZone(1).ZoneMeasuredHumidityRatioSchedulePtr).CurrentValue = 0.001120003;
+    state->dataScheduleMgr->Schedule(HybridModelZone(1).ZoneMeasuredHumidityRatioSchedulePtr).CurrentValue = 0.001120003;
     state->dataHeatBalFanSys->MCPV(1) = 539.49;
     state->dataHeatBalFanSys->MCPTV(1) = 270.10;
-=======
-    state->dataScheduleMgr->Schedule(HybridModelZone(1).ZoneMeasuredHumidityRatioSchedulePtr).CurrentValue = 0.001120003;
-    MCPV(1) = 539.49;
-    MCPTV(1) = 270.10;
->>>>>>> acf6f6ab
     state->dataEnvrn->OutBaroPress = 99500;
 
     CorrectZoneHumRat(*state, 1);
@@ -608,7 +562,6 @@
     state->dataHeatBalFanSys->SysDepZoneLoadsLagged.deallocate();
     state->dataAirflowNetworkBalanceManager->exchangeData.deallocate();
     Node.deallocate();
-<<<<<<< HEAD
     state->dataHeatBalFanSys->TempTstatAir.deallocate();
     state->dataHeatBalFanSys->LoadCorrectionFactor.deallocate();
     state->dataHeatBalFanSys->MAT.deallocate();
@@ -628,31 +581,8 @@
     state->dataHeatBalFanSys->MCPTM.deallocate();
     state->dataHeatBalFanSys->MCPTE.deallocate();
     state->dataHeatBalFanSys->MCPTC.deallocate();
-    SurfaceWindow.deallocate();
-    Surface.deallocate();
-=======
-    TempTstatAir.deallocate();
-    LoadCorrectionFactor.deallocate();
-    MAT.deallocate();
-    ZT.deallocate();
-    PreviousMeasuredZT1.deallocate();
-    PreviousMeasuredZT2.deallocate();
-    PreviousMeasuredZT3.deallocate();
-    MCPI.deallocate();
-    MCPV.deallocate();
-    MCPM.deallocate();
-    MCPE.deallocate();
-    MCPC.deallocate();
-    MDotCPOA.deallocate();
-    MDotOA.deallocate();
-    MCPTI.deallocate();
-    MCPTV.deallocate();
-    MCPTM.deallocate();
-    MCPTE.deallocate();
-    MCPTC.deallocate();
     state->dataSurface->SurfaceWindow.deallocate();
     state->dataSurface->Surface.deallocate();
->>>>>>> acf6f6ab
     state->dataHeatBal->HConvIn.deallocate();
     state->dataZoneTempPredictorCorrector->ZoneAirRelHum.deallocate();
     state->dataRoomAirMod->IsZoneDV.deallocate();
@@ -662,8 +592,7 @@
     state->dataHeatBal->ZnAirRpt.deallocate();
     state->dataZoneEquip->ZoneEquipConfig.deallocate();
     state->dataHeatBal->ZoneIntGain.deallocate();
-<<<<<<< HEAD
-    ZoneEqSizing.deallocate();
+    state->dataSize->ZoneEqSizing.deallocate();
     state->dataHeatBalFanSys->ZoneLatentGain.deallocate();
     state->dataHeatBalFanSys->SumLatentHTRadSys.deallocate();
     state->dataHeatBalFanSys->SumHmARaW.deallocate();
@@ -680,25 +609,6 @@
     state->dataHeatBalFanSys->EAMFL.deallocate();
     state->dataHeatBalFanSys->EAMFLxHumRat.deallocate();
     state->dataHeatBalFanSys->CTMFL.deallocate();
-=======
-    state->dataSize->ZoneEqSizing.deallocate();
-    ZoneLatentGain.deallocate();
-    SumLatentHTRadSys.deallocate();
-    SumHmARaW.deallocate();
-    SumConvHTRadSys.deallocate();
-    SumConvPool.deallocate();
-    SumHmARa.deallocate();
-    MixingMassFlowXHumRat.deallocate();
-    MixingMassFlowZone.deallocate();
-    ZoneW1.deallocate();
-    ZoneAirHumRatTemp.deallocate();
-    SumLatentPool.deallocate();
-    OAMFL.deallocate();
-    VAMFL.deallocate();
-    EAMFL.deallocate();
-    EAMFLxHumRat.deallocate();
-    CTMFL.deallocate();
->>>>>>> acf6f6ab
     state->dataContaminantBalance->ZoneAirDensityCO.deallocate();
     state->dataContaminantBalance->ZoneGCGain.deallocate();
     state->dataScheduleMgr->Schedule.deallocate();
@@ -736,7 +646,6 @@
     state->dataScheduleMgr->Schedule.allocate(7);
 
     // CalcZoneComponentLoadSums variable initialization
-<<<<<<< HEAD
     state->dataHeatBalFanSys->MCPI.allocate(1);
     state->dataHeatBalFanSys->MCPI(1) = 0.0;
     state->dataHeatBalFanSys->MCPV.allocate(1);
@@ -759,34 +668,8 @@
     state->dataHeatBalFanSys->MCPTE(1) = 0.0;
     state->dataHeatBalFanSys->MCPTC.allocate(1);
     state->dataHeatBalFanSys->MCPTC(1) = 0.0;
-    SurfaceWindow.allocate(1);
-    Surface.allocate(2);
-=======
-    MCPI.allocate(1);
-    MCPI(1) = 0.0;
-    MCPV.allocate(1);
-    MCPM.allocate(1);
-    MCPM(1) = 0.0;
-    MCPE.allocate(1);
-    MCPE(1) = 0.0;
-    MCPC.allocate(1);
-    MCPC(1) = 0.0;
-    MDotCPOA.allocate(1);
-    MDotCPOA(1) = 0.0;
-    MDotOA.allocate(1);
-    MDotOA(1) = 0.0;
-    MCPTI.allocate(1);
-    MCPTI(1) = 0.0;
-    MCPTV.allocate(1);
-    MCPTM.allocate(1);
-    MCPTM(1) = 0.0;
-    MCPTE.allocate(1);
-    MCPTE(1) = 0.0;
-    MCPTC.allocate(1);
-    MCPTC(1) = 0.0;
     state->dataSurface->SurfaceWindow.allocate(1);
     state->dataSurface->Surface.allocate(2);
->>>>>>> acf6f6ab
     state->dataHeatBal->HConvIn.allocate(1);
     state->dataZoneTempPredictorCorrector->ZoneAirRelHum.allocate(1);
     state->dataRoomAirMod->IsZoneDV.dimension(1, false);
@@ -1007,7 +890,6 @@
     state->dataHeatBalFanSys->SysDepZoneLoadsLagged.deallocate();
     state->dataAirflowNetworkBalanceManager->exchangeData.deallocate();
     Node.deallocate();
-<<<<<<< HEAD
     state->dataHeatBalFanSys->TempTstatAir.deallocate();
     state->dataHeatBalFanSys->LoadCorrectionFactor.deallocate();
     state->dataHeatBalFanSys->MAT.deallocate();
@@ -1027,31 +909,8 @@
     state->dataHeatBalFanSys->MCPTM.deallocate();
     state->dataHeatBalFanSys->MCPTE.deallocate();
     state->dataHeatBalFanSys->MCPTC.deallocate();
-    SurfaceWindow.deallocate();
-    Surface.deallocate();
-=======
-    TempTstatAir.deallocate();
-    LoadCorrectionFactor.deallocate();
-    MAT.deallocate();
-    ZT.deallocate();
-    PreviousMeasuredZT1.deallocate();
-    PreviousMeasuredZT2.deallocate();
-    PreviousMeasuredZT3.deallocate();
-    MCPI.deallocate();
-    MCPV.deallocate();
-    MCPM.deallocate();
-    MCPE.deallocate();
-    MCPC.deallocate();
-    MDotCPOA.deallocate();
-    MDotOA.deallocate();
-    MCPTI.deallocate();
-    MCPTV.deallocate();
-    MCPTM.deallocate();
-    MCPTE.deallocate();
-    MCPTC.deallocate();
     state->dataSurface->SurfaceWindow.deallocate();
     state->dataSurface->Surface.deallocate();
->>>>>>> acf6f6ab
     state->dataHeatBal->HConvIn.deallocate();
     state->dataZoneTempPredictorCorrector->ZoneAirRelHum.deallocate();
     state->dataRoomAirMod->IsZoneDV.deallocate();
@@ -1060,8 +919,7 @@
     state->dataRoomAirMod->ZoneDVMixedFlag.deallocate();
     state->dataHeatBal->ZnAirRpt.deallocate();
     state->dataZoneEquip->ZoneEquipConfig.deallocate();
-<<<<<<< HEAD
-    ZoneEqSizing.deallocate();
+    state->dataSize->ZoneEqSizing.deallocate();
     state->dataHeatBalFanSys->MixingMassFlowZone.deallocate();
     state->dataHeatBalFanSys->ZoneW1.deallocate();
     state->dataHeatBalFanSys->ZoneAirHumRatTemp.deallocate();
@@ -1070,17 +928,6 @@
     state->dataHeatBalFanSys->EAMFL.deallocate();
     state->dataHeatBalFanSys->EAMFLxHumRat.deallocate();
     state->dataHeatBalFanSys->CTMFL.deallocate();
-=======
-    state->dataSize->ZoneEqSizing.deallocate();
-    MixingMassFlowZone.deallocate();
-    ZoneW1.deallocate();
-    ZoneAirHumRatTemp.deallocate();
-    OAMFL.deallocate();
-    VAMFL.deallocate();
-    EAMFL.deallocate();
-    EAMFLxHumRat.deallocate();
-    CTMFL.deallocate();
->>>>>>> acf6f6ab
     state->dataContaminantBalance->ZoneAirCO2.deallocate();
     state->dataContaminantBalance->ZoneAirCO2Temp.deallocate();
     state->dataContaminantBalance->ZoneAirDensityCO.deallocate();
