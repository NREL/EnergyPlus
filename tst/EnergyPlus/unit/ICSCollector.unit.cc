// EnergyPlus, Copyright (c) 1996-2021, The Board of Trustees of the University of Illinois,
// The Regents of the University of California, through Lawrence Berkeley National Laboratory
// (subject to receipt of any required approvals from the U.S. Dept. of Energy), Oak Ridge
// National Laboratory, managed by UT-Battelle, Alliance for Sustainable Energy, LLC, and other
// contributors. All rights reserved.
//
// NOTICE: This Software was developed under funding from the U.S. Department of Energy and the
// U.S. Government consequently retains certain rights. As such, the U.S. Government has been
// granted for itself and others acting on its behalf a paid-up, nonexclusive, irrevocable,
// worldwide license in the Software to reproduce, distribute copies to the public, prepare
// derivative works, and perform publicly and display publicly, and to permit others to do so.
//
// Redistribution and use in source and binary forms, with or without modification, are permitted
// provided that the following conditions are met:
//
// (1) Redistributions of source code must retain the above copyright notice, this list of
//     conditions and the following disclaimer.
//
// (2) Redistributions in binary form must reproduce the above copyright notice, this list of
//     conditions and the following disclaimer in the documentation and/or other materials
//     provided with the distribution.
//
// (3) Neither the name of the University of California, Lawrence Berkeley National Laboratory,
//     the University of Illinois, U.S. Dept. of Energy nor the names of its contributors may be
//     used to endorse or promote products derived from this software without specific prior
//     written permission.
//
// (4) Use of EnergyPlus(TM) Name. If Licensee (i) distributes the software in stand-alone form
//     without changes from the version obtained under this License, or (ii) Licensee makes a
//     reference solely to the software portion of its product, Licensee must refer to the
//     software as "EnergyPlus version X" software, where "X" is the version number Licensee
//     obtained under this License and may not use a different name for the software. Except as
//     specifically required in this Section (4), Licensee shall not use in a company name, a
//     product name, in advertising, publicity, or other promotional activities any name, trade
//     name, trademark, logo, or other designation of "EnergyPlus", "E+", "e+" or confusingly
//     similar designation, without the U.S. Department of Energy's prior written consent.
//
// THIS SOFTWARE IS PROVIDED BY THE COPYRIGHT HOLDERS AND CONTRIBUTORS "AS IS" AND ANY EXPRESS OR
// IMPLIED WARRANTIES, INCLUDING, BUT NOT LIMITED TO, THE IMPLIED WARRANTIES OF MERCHANTABILITY
// AND FITNESS FOR A PARTICULAR PURPOSE ARE DISCLAIMED. IN NO EVENT SHALL THE COPYRIGHT OWNER OR
// CONTRIBUTORS BE LIABLE FOR ANY DIRECT, INDIRECT, INCIDENTAL, SPECIAL, EXEMPLARY, OR
// CONSEQUENTIAL DAMAGES (INCLUDING, BUT NOT LIMITED TO, PROCUREMENT OF SUBSTITUTE GOODS OR
// SERVICES; LOSS OF USE, DATA, OR PROFITS; OR BUSINESS INTERRUPTION) HOWEVER CAUSED AND ON ANY
// THEORY OF LIABILITY, WHETHER IN CONTRACT, STRICT LIABILITY, OR TORT (INCLUDING NEGLIGENCE OR
// OTHERWISE) ARISING IN ANY WAY OUT OF THE USE OF THIS SOFTWARE, EVEN IF ADVISED OF THE
// POSSIBILITY OF SUCH DAMAGE.

// EnergyPlus::ICS collector un-allocated collector data bug fix test

// Google Test Headers
#include <gtest/gtest.h>

// EnergyPlus Headers
#include "Fixtures/EnergyPlusFixture.hh"
#include <EnergyPlus/Construction.hh>
#include <EnergyPlus/Data/EnergyPlusData.hh>
#include <EnergyPlus/DataEnvironment.hh>
#include <EnergyPlus/DataHeatBalSurface.hh>
#include <EnergyPlus/DataHeatBalance.hh>
#include <EnergyPlus/DataSurfaces.hh>
#include <EnergyPlus/GeneralRoutines.hh>
#include <EnergyPlus/Material.hh>
#include <EnergyPlus/Psychrometrics.hh>

using namespace ObjexxFCL;
using namespace EnergyPlus;
using namespace EnergyPlus::ConvectionCoefficients;
using namespace EnergyPlus::DataSurfaces;
using namespace EnergyPlus::DataHeatBalance;
using namespace EnergyPlus::DataHeatBalSurface;
using namespace EnergyPlus::Psychrometrics;
using namespace EnergyPlus::DataEnvironment;

TEST_F(EnergyPlusFixture, ICSSolarCollectorTest_CalcPassiveExteriorBaffleGapTest)
{
    // ICS collector un-allocated collector data bug fix test.  This unit test
    // does not test ICS collector performance but it does test a bug fix for
    // issue #4723 (crash) occurred due to unallocated ICS collector data.
    // ! Collector.allocated()

    int const NumOfSurf(1);
    int SurfNum;
    int ZoneNum;
    int ConstrNum;
    int MatNum;

    InitializePsychRoutines(*state);

    state->dataGlobal->BeginEnvrnFlag = true;
    state->dataEnvrn->OutBaroPress = 101325.0;
    state->dataEnvrn->SkyTemp = 24.0;
    state->dataEnvrn->IsRain = false;
    MatNum = 1;
    ZoneNum = 1;
    SurfNum = 1;
    ConstrNum = 1;
    // allocate surface variable data
    state->dataSurface->Surface.allocate(NumOfSurf);
    state->dataSurface->SurfOutDryBulbTemp.allocate(NumOfSurf);
    state->dataSurface->SurfOutWetBulbTemp.allocate(NumOfSurf);
    state->dataSurface->SurfOutWindSpeed.allocate(NumOfSurf);
    state->dataSurface->SurfOutWindDir.allocate(NumOfSurf);
    state->dataSurface->Surface(SurfNum).Area = 10.0;
    state->dataSurface->SurfOutDryBulbTemp(SurfNum) = 20.0;
    state->dataSurface->SurfOutWetBulbTemp(SurfNum) = 15.0;
    state->dataSurface->SurfOutWindSpeed(SurfNum) = 3.0;
    state->dataSurface->Surface(SurfNum).Construction = ConstrNum;
    state->dataSurface->Surface(SurfNum).BaseSurf = SurfNum;
    state->dataSurface->Surface(SurfNum).Zone = ZoneNum;
    state->dataSurface->Surface(SurfNum).ExtWind = false;
    state->dataSurface->SurfIsICS.allocate(NumOfSurf);
    state->dataSurface->SurfICSPtr.allocate(NumOfSurf);
    state->dataSurface->SurfIsICS(SurfNum) = true;

    // allocate construction variable data
    state->dataConstruction->Construct.allocate(ConstrNum);
    state->dataConstruction->Construct(ConstrNum).LayerPoint.allocate(MatNum);
    state->dataConstruction->Construct(ConstrNum).LayerPoint(MatNum) = 1;
    state->dataMaterial->Material.allocate(MatNum);
    state->dataMaterial->Material(MatNum).AbsorpThermal = 0.8;
    // allocate exterior vented cavity variable data
    state->dataSurface->ExtVentedCavity.allocate(1);
    state->dataSurface->ExtVentedCavity(NumOfSurf).SurfPtrs.allocate(NumOfSurf);
    state->dataSurface->ExtVentedCavity(NumOfSurf).SurfPtrs(NumOfSurf) = 1;
    // allocate zone variable data
    state->dataHeatBal->Zone.allocate(ZoneNum);
    state->dataHeatBal->Zone(ZoneNum).OutsideConvectionAlgo = ASHRAESimple;
    // allocate surface temperature variable data
    state->dataHeatBalSurf->TH.allocate(NumOfSurf, 1, 2);
    state->dataHeatBalSurf->TH(SurfNum, 1, 1) = 22.0;
    // allocate solar incident radiation variable data
    state->dataHeatBal->SurfQRadSWOutIncident.allocate(1);
    state->dataHeatBal->SurfQRadSWOutIncident(1) = 0.0;
    // set user defined conv. coeff. calculation to false
    state->dataConvectionCoefficient->GetUserSuppliedConvectionCoeffs = false;
<<<<<<< HEAD
    state->dataSurface->SurfExtConvCoeff.allocate(NumOfSurf);
    state->dataSurface->SurfExtConvCoeff(SurfNum) = 0;
=======
    state->dataSurface->SurfExtConvCoeffIndex.allocate(NumOfSurf);
    state->dataSurface->SurfExtConvCoeffIndex(SurfNum) = 0;
>>>>>>> 053ec95c
    state->dataSurface->SurfHasSurroundingSurfProperties.allocate(NumOfSurf);
    state->dataSurface->SurfHasSurroundingSurfProperties(SurfNum) = false;
    state->dataSurface->SurfEMSOverrideExtConvCoef.allocate(NumOfSurf);
    state->dataSurface->SurfEMSOverrideExtConvCoef(1) = false;

    // SurfPtr( 1 ); // Array of indexes pointing to Surface structure in DataSurfaces
    Real64 const VentArea(0.1);  // Area available for venting the gap [m2]
    Real64 const Cv(0.1);        // Orifice coefficient for volume-based discharge, wind-driven [--]
    Real64 const Cd(0.5);        // Orifice coefficient for discharge,  buoyancy-driven [--]
    Real64 const HdeltaNPL(3.0); // Height difference from neutral pressure level [m]
    Real64 const SolAbs(0.75);   // solar absorptivity of baffle [--]
    Real64 const AbsExt(0.8);    // thermal absorptance/emittance of baffle material [--]
    Real64 const Tilt(0.283);    // Tilt of gap [Degrees]
    Real64 const AspRat(0.9);    // aspect ratio of gap  Height/gap [--]
    Real64 const GapThick(0.05); // Thickness of air space between baffle and underlying heat transfer surface
    int Roughness(1);            // Roughness index (1-6), see DataHeatBalance parameters
    Real64 QdotSource(0.0);      // Source/sink term, e.g. electricity exported from solar cell [W]
    Real64 TsBaffle(20.0);       // Temperature of baffle (both sides) use lagged value on input [C]
    Real64 TaGap(22.0);          // Temperature of air gap (assumed mixed) use lagged value on input [C]
    Real64 HcGapRpt;             // gap convection coefficient [W/m2C]
    Real64 HrGapRpt;             // gap radiation coefficient [W/m2C]
    Real64 IscRpt;               //
    Real64 MdotVentRpt;          // gap air mass flow rate [kg/s]
    Real64 VdotWindRpt;          // gap wind driven air volume flow rate [m3/s]
    Real64 VdotBouyRpt;          // gap buoyancy driven volume flow rate [m3/s]

    // call to test fix to resolve crash
    CalcPassiveExteriorBaffleGap(*state,
                                 state->dataSurface->ExtVentedCavity(1).SurfPtrs,
                                 VentArea,
                                 Cv,
                                 Cd,
                                 HdeltaNPL,
                                 SolAbs,
                                 AbsExt,
                                 Tilt,
                                 AspRat,
                                 GapThick,
                                 Roughness,
                                 QdotSource,
                                 TsBaffle,
                                 TaGap,
                                 HcGapRpt,
                                 HrGapRpt,
                                 IscRpt,
                                 MdotVentRpt,
                                 VdotWindRpt,
                                 VdotBouyRpt);

    EXPECT_NEAR(21.862, TsBaffle, 0.001);
    EXPECT_NEAR(1.692, HcGapRpt, 0.001);
    EXPECT_NEAR(3.694, HrGapRpt, 0.001);
    EXPECT_NEAR(0.036, MdotVentRpt, 0.001);

    // deallocated variables
    state->dataSurface->Surface.deallocate();
    state->dataConstruction->Construct(ConstrNum).LayerPoint.deallocate();
    state->dataConstruction->Construct.deallocate();
    state->dataMaterial->Material.deallocate();
    state->dataSurface->ExtVentedCavity(NumOfSurf).SurfPtrs.deallocate();
    state->dataSurface->ExtVentedCavity.deallocate();
    state->dataHeatBal->Zone.deallocate();
    state->dataHeatBalSurf->TH.deallocate();
    state->dataHeatBal->SurfQRadSWOutIncident.deallocate();
}<|MERGE_RESOLUTION|>--- conflicted
+++ resolved
@@ -133,13 +133,8 @@
     state->dataHeatBal->SurfQRadSWOutIncident(1) = 0.0;
     // set user defined conv. coeff. calculation to false
     state->dataConvectionCoefficient->GetUserSuppliedConvectionCoeffs = false;
-<<<<<<< HEAD
-    state->dataSurface->SurfExtConvCoeff.allocate(NumOfSurf);
-    state->dataSurface->SurfExtConvCoeff(SurfNum) = 0;
-=======
     state->dataSurface->SurfExtConvCoeffIndex.allocate(NumOfSurf);
     state->dataSurface->SurfExtConvCoeffIndex(SurfNum) = 0;
->>>>>>> 053ec95c
     state->dataSurface->SurfHasSurroundingSurfProperties.allocate(NumOfSurf);
     state->dataSurface->SurfHasSurroundingSurfProperties(SurfNum) = false;
     state->dataSurface->SurfEMSOverrideExtConvCoef.allocate(NumOfSurf);
