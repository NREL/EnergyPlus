// EnergyPlus, Copyright (c) 1996-2022, The Board of Trustees of the University of Illinois,
// The Regents of the University of California, through Lawrence Berkeley National Laboratory
// (subject to receipt of any required approvals from the U.S. Dept. of Energy), Oak Ridge
// National Laboratory, managed by UT-Battelle, Alliance for Sustainable Energy, LLC, and other
// contributors. All rights reserved.
//
// NOTICE: This Software was developed under funding from the U.S. Department of Energy and the
// U.S. Government consequently retains certain rights. As such, the U.S. Government has been
// granted for itself and others acting on its behalf a paid-up, nonexclusive, irrevocable,
// worldwide license in the Software to reproduce, distribute copies to the public, prepare
// derivative works, and perform publicly and display publicly, and to permit others to do so.
//
// Redistribution and use in source and binary forms, with or without modification, are permitted
// provided that the following conditions are met:
//
// (1) Redistributions of source code must retain the above copyright notice, this list of
//     conditions and the following disclaimer.
//
// (2) Redistributions in binary form must reproduce the above copyright notice, this list of
//     conditions and the following disclaimer in the documentation and/or other materials
//     provided with the distribution.
//
// (3) Neither the name of the University of California, Lawrence Berkeley National Laboratory,
//     the University of Illinois, U.S. Dept. of Energy nor the names of its contributors may be
//     used to endorse or promote products derived from this software without specific prior
//     written permission.
//
// (4) Use of EnergyPlus(TM) Name. If Licensee (i) distributes the software in stand-alone form
//     without changes from the version obtained under this License, or (ii) Licensee makes a
//     reference solely to the software portion of its product, Licensee must refer to the
//     software as "EnergyPlus version X" software, where "X" is the version number Licensee
//     obtained under this License and may not use a different name for the software. Except as
//     specifically required in this Section (4), Licensee shall not use in a company name, a
//     product name, in advertising, publicity, or other promotional activities any name, trade
//     name, trademark, logo, or other designation of "EnergyPlus", "E+", "e+" or confusingly
//     similar designation, without the U.S. Department of Energy's prior written consent.
//
// THIS SOFTWARE IS PROVIDED BY THE COPYRIGHT HOLDERS AND CONTRIBUTORS "AS IS" AND ANY EXPRESS OR
// IMPLIED WARRANTIES, INCLUDING, BUT NOT LIMITED TO, THE IMPLIED WARRANTIES OF MERCHANTABILITY
// AND FITNESS FOR A PARTICULAR PURPOSE ARE DISCLAIMED. IN NO EVENT SHALL THE COPYRIGHT OWNER OR
// CONTRIBUTORS BE LIABLE FOR ANY DIRECT, INDIRECT, INCIDENTAL, SPECIAL, EXEMPLARY, OR
// CONSEQUENTIAL DAMAGES (INCLUDING, BUT NOT LIMITED TO, PROCUREMENT OF SUBSTITUTE GOODS OR
// SERVICES; LOSS OF USE, DATA, OR PROFITS; OR BUSINESS INTERRUPTION) HOWEVER CAUSED AND ON ANY
// THEORY OF LIABILITY, WHETHER IN CONTRACT, STRICT LIABILITY, OR TORT (INCLUDING NEGLIGENCE OR
// OTHERWISE) ARISING IN ANY WAY OUT OF THE USE OF THIS SOFTWARE, EVEN IF ADVISED OF THE
// POSSIBILITY OF SUCH DAMAGE.

// EnergyPlus::ICS collector un-allocated collector data bug fix test

// Google Test Headers
#include <gtest/gtest.h>

// EnergyPlus Headers
#include "Fixtures/EnergyPlusFixture.hh"
#include <EnergyPlus/Construction.hh>
#include <EnergyPlus/Data/EnergyPlusData.hh>
#include <EnergyPlus/DataEnvironment.hh>
#include <EnergyPlus/DataHeatBalSurface.hh>
#include <EnergyPlus/DataHeatBalance.hh>
#include <EnergyPlus/DataSurfaces.hh>
#include <EnergyPlus/GeneralRoutines.hh>
#include <EnergyPlus/Material.hh>
#include <EnergyPlus/Psychrometrics.hh>

using namespace EnergyPlus;
using namespace EnergyPlus::ConvectionCoefficients;
using namespace EnergyPlus::DataSurfaces;
using namespace EnergyPlus::DataHeatBalance;
using namespace EnergyPlus::DataHeatBalSurface;
using namespace EnergyPlus::Psychrometrics;
using namespace EnergyPlus::DataEnvironment;

TEST_F(EnergyPlusFixture, ICSSolarCollectorTest_CalcPassiveExteriorBaffleGapTest)
{
    // ICS collector un-allocated collector data bug fix test.  This unit test
    // does not test ICS collector performance but it does test a bug fix for
    // issue #4723 (crash) occurred due to unallocated ICS collector data.
    // ! Collector.allocated()

    int constexpr NumOfSurf(1);
    int SurfNum;
    int ZoneNum;
    int ConstrNum;
    int MatNum;

    InitializePsychRoutines(*state);

    state->dataGlobal->BeginEnvrnFlag = true;
    state->dataEnvrn->OutBaroPress = 101325.0;
    state->dataEnvrn->SkyTemp = 24.0;
    state->dataEnvrn->IsRain = false;
    MatNum = 1;
    ZoneNum = 1;
    SurfNum = 1;
    ConstrNum = 1;
    // allocate surface variable data
    state->dataSurface->Surface.allocate(NumOfSurf);
    state->dataSurface->SurfOutDryBulbTemp.allocate(NumOfSurf);
    state->dataSurface->SurfOutWetBulbTemp.allocate(NumOfSurf);
    state->dataSurface->SurfOutWindSpeed.allocate(NumOfSurf);
    state->dataSurface->SurfOutWindDir.allocate(NumOfSurf);
    state->dataSurface->Surface(SurfNum).Area = 10.0;
    state->dataSurface->SurfOutDryBulbTemp(SurfNum) = 20.0;
    state->dataSurface->SurfOutWetBulbTemp(SurfNum) = 15.0;
    state->dataSurface->SurfOutWindSpeed(SurfNum) = 3.0;
    state->dataSurface->Surface(SurfNum).Construction = ConstrNum;
    state->dataSurface->Surface(SurfNum).BaseSurf = SurfNum;
    state->dataSurface->Surface(SurfNum).Zone = ZoneNum;
    state->dataSurface->Surface(SurfNum).ExtWind = false;
    state->dataSurface->SurfIsICS.allocate(NumOfSurf);
    state->dataSurface->SurfICSPtr.allocate(NumOfSurf);
    state->dataSurface->SurfIsICS(SurfNum) = true;

    // allocate construction variable data
    state->dataConstruction->Construct.allocate(ConstrNum);
    state->dataConstruction->Construct(ConstrNum).LayerPoint.allocate(MatNum);
    state->dataConstruction->Construct(ConstrNum).LayerPoint(MatNum) = 1;
    state->dataMaterial->Material.allocate(MatNum);
    state->dataMaterial->Material(MatNum).AbsorpThermal = 0.8;
    // allocate exterior vented cavity variable data
    state->dataSurface->ExtVentedCavity.allocate(1);
    state->dataSurface->ExtVentedCavity(NumOfSurf).SurfPtrs.allocate(NumOfSurf);
    state->dataSurface->ExtVentedCavity(NumOfSurf).SurfPtrs(NumOfSurf) = 1;
    // allocate zone variable data
    state->dataHeatBal->Zone.allocate(ZoneNum);
    state->dataHeatBal->Zone(ZoneNum).OutsideConvectionAlgo = ConvectionConstants::HcInt_ASHRAESimple;
    // allocate surface temperature variable data
    state->dataHeatBalSurf->SurfOutsideTempHist.allocate(1);
    state->dataHeatBalSurf->SurfOutsideTempHist(1).allocate(NumOfSurf);
    state->dataHeatBalSurf->SurfOutsideTempHist(1)(SurfNum) = 22.0;
    // allocate solar incident radiation variable data
    state->dataHeatBal->SurfQRadSWOutIncident.allocate(1);
    state->dataHeatBal->SurfQRadSWOutIncident(1) = 0.0;
    // set user defined conv. coeff. calculation to false
    state->dataConvectionCoefficient->GetUserSuppliedConvectionCoeffs = false;
    state->dataHeatBalSurf->SurfWinCoeffAdjRatio.dimension(NumOfSurf, 1.0);
    state->dataSurface->SurfExtConvCoeffIndex.allocate(NumOfSurf);
    state->dataSurface->SurfExtConvCoeffIndex(SurfNum) = 0;
    state->dataSurface->SurfEMSOverrideExtConvCoef.allocate(NumOfSurf);
    state->dataSurface->SurfEMSOverrideExtConvCoef(1) = false;
<<<<<<< HEAD
    state->dataSurface->IsSurfPropertyGndSurfacesDefined.allocate(NumOfSurf);
    state->dataSurface->IsSurfPropertyGndSurfacesDefined(SurfNum) = false;
    state->dataSurface->UseSurfPropertyGndSurfTemp.allocate(NumOfSurf);
    state->dataSurface->UseSurfPropertyGndSurfTemp(SurfNum) = false;
    state->dataSurface->UseSurfPropertyGndSurfRefl.allocate(NumOfSurf);
    state->dataSurface->UseSurfPropertyGndSurfRefl(SurfNum) = false;
=======
    auto &surface = state->dataSurface->Surface(SurfNum);
    surface.IsSurfPropertyGndSurfacesDefined = false;
    surface.UseSurfPropertyGndSurfTemp = false;
    surface.UseSurfPropertyGndSurfRefl = false;
    surface.SurfHasSurroundingSurfProperty = false;
>>>>>>> 1e71c296

    // SurfPtr( 1 ); // Array of indexes pointing to Surface structure in DataSurfaces
    Real64 constexpr VentArea(0.1);  // Area available for venting the gap [m2]
    Real64 constexpr Cv(0.1);        // Orifice coefficient for volume-based discharge, wind-driven [--]
    Real64 constexpr Cd(0.5);        // Orifice coefficient for discharge,  buoyancy-driven [--]
    Real64 constexpr HdeltaNPL(3.0); // Height difference from neutral pressure level [m]
    Real64 constexpr SolAbs(0.75);   // solar absorptivity of baffle [--]
    Real64 constexpr AbsExt(0.8);    // thermal absorptance/emittance of baffle material [--]
    Real64 constexpr Tilt(0.283);    // Tilt of gap [Degrees]
    Real64 constexpr AspRat(0.9);    // aspect ratio of gap  Height/gap [--]
    Real64 constexpr GapThick(0.05); // Thickness of air space between baffle and underlying heat transfer surface
    DataSurfaces::SurfaceRoughness Roughness(DataSurfaces::SurfaceRoughness::VeryRough); // Roughness index (1-6), see DataHeatBalance parameters
    Real64 QdotSource(0.0); // Source/sink term, e.g. electricity exported from solar cell [W]
    Real64 TsBaffle(20.0);  // Temperature of baffle (both sides) use lagged value on input [C]
    Real64 TaGap(22.0);     // Temperature of air gap (assumed mixed) use lagged value on input [C]
    Real64 HcGapRpt;        // gap convection coefficient [W/m2C]
    Real64 HrGapRpt;        // gap radiation coefficient [W/m2C]
    Real64 IscRpt;          //
    Real64 MdotVentRpt;     // gap air mass flow rate [kg/s]
    Real64 VdotWindRpt;     // gap wind driven air volume flow rate [m3/s]
    Real64 VdotBuoyRpt;     // gap buoyancy driven volume flow rate [m3/s]

    // call to test fix to resolve crash
    CalcPassiveExteriorBaffleGap(*state,
                                 state->dataSurface->ExtVentedCavity(1).SurfPtrs,
                                 VentArea,
                                 Cv,
                                 Cd,
                                 HdeltaNPL,
                                 SolAbs,
                                 AbsExt,
                                 Tilt,
                                 AspRat,
                                 GapThick,
                                 Roughness,
                                 QdotSource,
                                 TsBaffle,
                                 TaGap,
                                 HcGapRpt,
                                 HrGapRpt,
                                 IscRpt,
                                 MdotVentRpt,
                                 VdotWindRpt,
                                 VdotBuoyRpt);

    EXPECT_NEAR(21.862, TsBaffle, 0.001);
    EXPECT_NEAR(1.692, HcGapRpt, 0.001);
    EXPECT_NEAR(3.694, HrGapRpt, 0.001);
    EXPECT_NEAR(0.036, MdotVentRpt, 0.001);

    // deallocated variables
    state->dataSurface->Surface.deallocate();
    state->dataConstruction->Construct(ConstrNum).LayerPoint.deallocate();
    state->dataConstruction->Construct.deallocate();
    state->dataMaterial->Material.deallocate();
    state->dataSurface->ExtVentedCavity(NumOfSurf).SurfPtrs.deallocate();
    state->dataSurface->ExtVentedCavity.deallocate();
    state->dataHeatBal->Zone.deallocate();
    state->dataHeatBal->SurfQRadSWOutIncident.deallocate();
}<|MERGE_RESOLUTION|>--- conflicted
+++ resolved
@@ -138,20 +138,11 @@
     state->dataSurface->SurfExtConvCoeffIndex(SurfNum) = 0;
     state->dataSurface->SurfEMSOverrideExtConvCoef.allocate(NumOfSurf);
     state->dataSurface->SurfEMSOverrideExtConvCoef(1) = false;
-<<<<<<< HEAD
-    state->dataSurface->IsSurfPropertyGndSurfacesDefined.allocate(NumOfSurf);
-    state->dataSurface->IsSurfPropertyGndSurfacesDefined(SurfNum) = false;
-    state->dataSurface->UseSurfPropertyGndSurfTemp.allocate(NumOfSurf);
-    state->dataSurface->UseSurfPropertyGndSurfTemp(SurfNum) = false;
-    state->dataSurface->UseSurfPropertyGndSurfRefl.allocate(NumOfSurf);
-    state->dataSurface->UseSurfPropertyGndSurfRefl(SurfNum) = false;
-=======
     auto &surface = state->dataSurface->Surface(SurfNum);
     surface.IsSurfPropertyGndSurfacesDefined = false;
     surface.UseSurfPropertyGndSurfTemp = false;
     surface.UseSurfPropertyGndSurfRefl = false;
     surface.SurfHasSurroundingSurfProperty = false;
->>>>>>> 1e71c296
 
     // SurfPtr( 1 ); // Array of indexes pointing to Surface structure in DataSurfaces
     Real64 constexpr VentArea(0.1);  // Area available for venting the gap [m2]
