--- conflicted
+++ resolved
@@ -479,15 +479,9 @@
     int CoolHeatZoneNum(3);
     int DualZoneNum(4);
 
-<<<<<<< HEAD
-    NumOfTimeStepInHour = 1;                 // must initialize this to get schedules initialized
-    MinutesPerTimeStep = 60;                 // must initialize this to get schedules initialized
-    ProcessScheduleInput(state.outputFiles); // read schedules
-=======
     NumOfTimeStepInHour = 1; // must initialize this to get schedules initialized
     MinutesPerTimeStep = 60; // must initialize this to get schedules initialized
     ProcessScheduleInput(state.files);  // read schedules
->>>>>>> 908c5ced
 
     GetZoneAirSetPoints(state.dataZoneTempPredictorCorrector, state.files);
 
