// EnergyPlus, Copyright (c) 1996-2024, The Board of Trustees of the University of Illinois,
// The Regents of the University of California, through Lawrence Berkeley National Laboratory
// (subject to receipt of any required approvals from the U.S. Dept. of Energy), Oak Ridge
// National Laboratory, managed by UT-Battelle, Alliance for Sustainable Energy, LLC, and other
// contributors. All rights reserved.
//
// NOTICE: This Software was developed under funding from the U.S. Department of Energy and the
// U.S. Government consequently retains certain rights. As such, the U.S. Government has been
// granted for itself and others acting on its behalf a paid-up, nonexclusive, irrevocable,
// worldwide license in the Software to reproduce, distribute copies to the public, prepare
// derivative works, and perform publicly and display publicly, and to permit others to do so.
//
// Redistribution and use in source and binary forms, with or without modification, are permitted
// provided that the following conditions are met:
//
// (1) Redistributions of source code must retain the above copyright notice, this list of
//     conditions and the following disclaimer.
//
// (2) Redistributions in binary form must reproduce the above copyright notice, this list of
//     conditions and the following disclaimer in the documentation and/or other materials
//     provided with the distribution.
//
// (3) Neither the name of the University of California, Lawrence Berkeley National Laboratory,
//     the University of Illinois, U.S. Dept. of Energy nor the names of its contributors may be
//     used to endorse or promote products derived from this software without specific prior
//     written permission.
//
// (4) Use of EnergyPlus(TM) Name. If Licensee (i) distributes the software in stand-alone form
//     without changes from the version obtained under this License, or (ii) Licensee makes a
//     reference solely to the software portion of its product, Licensee must refer to the
//     software as "EnergyPlus version X" software, where "X" is the version number Licensee
//     obtained under this License and may not use a different name for the software. Except as
//     specifically required in this Section (4), Licensee shall not use in a company name, a
//     product name, in advertising, publicity, or other promotional activities any name, trade
//     name, trademark, logo, or other designation of "EnergyPlus", "E+", "e+" or confusingly
//     similar designation, without the U.S. Department of Energy's prior written consent.
//
// THIS SOFTWARE IS PROVIDED BY THE COPYRIGHT HOLDERS AND CONTRIBUTORS "AS IS" AND ANY EXPRESS OR
// IMPLIED WARRANTIES, INCLUDING, BUT NOT LIMITED TO, THE IMPLIED WARRANTIES OF MERCHANTABILITY
// AND FITNESS FOR A PARTICULAR PURPOSE ARE DISCLAIMED. IN NO EVENT SHALL THE COPYRIGHT OWNER OR
// CONTRIBUTORS BE LIABLE FOR ANY DIRECT, INDIRECT, INCIDENTAL, SPECIAL, EXEMPLARY, OR
// CONSEQUENTIAL DAMAGES (INCLUDING, BUT NOT LIMITED TO, PROCUREMENT OF SUBSTITUTE GOODS OR
// SERVICES; LOSS OF USE, DATA, OR PROFITS; OR BUSINESS INTERRUPTION) HOWEVER CAUSED AND ON ANY
// THEORY OF LIABILITY, WHETHER IN CONTRACT, STRICT LIABILITY, OR TORT (INCLUDING NEGLIGENCE OR
// OTHERWISE) ARISING IN ANY WAY OUT OF THE USE OF THIS SOFTWARE, EVEN IF ADVISED OF THE
// POSSIBILITY OF SUCH DAMAGE.

// EnergyPlus::Standalone ERV Unit Tests

#include <fstream>

// Google Test Headers
#include <gtest/gtest.h>

// EnergyPlus Headers
#include "Fixtures/EnergyPlusFixture.hh"
#include <EnergyPlus/Data/EnergyPlusData.hh>
#include <EnergyPlus/DataAirLoop.hh>
#include <EnergyPlus/DataDefineEquip.hh>
#include <EnergyPlus/DataEnvironment.hh>
#include <EnergyPlus/DataHVACGlobals.hh>
#include <EnergyPlus/DataHeatBalFanSys.hh>
#include <EnergyPlus/DataHeatBalance.hh>
#include <EnergyPlus/DataLoopNode.hh>
#include <EnergyPlus/DataSizing.hh>
#include <EnergyPlus/DataZoneEnergyDemands.hh>
#include <EnergyPlus/DataZoneEquipment.hh>
#include <EnergyPlus/DualDuct.hh>
#include <EnergyPlus/General.hh>
#include <EnergyPlus/HeatBalanceManager.hh>
#include <EnergyPlus/OutputReportPredefined.hh>
#include <EnergyPlus/Psychrometrics.hh>
#include <EnergyPlus/ScheduleManager.hh>
#include <EnergyPlus/ZoneAirLoopEquipmentManager.hh>

using namespace EnergyPlus;
using namespace DualDuct;

TEST_F(EnergyPlusFixture, TestDualDuctOAMassFlowRateUsingStdRhoAir)
{

    // AUTHOR: L. Gu, FSEC
    // DATE WRITTEN: Jul. 2016
    // TEST: #5769

    Real64 SAMassFlow;
    Real64 AirLoopOAFrac;
    Real64 OAMassFlow;

    int numOfdd_airterminals = 2;

    state->dataHeatBal->Zone.allocate(1);
    state->dataSize->OARequirements.allocate(1);
    state->dataAirLoop->AirLoopControlInfo.allocate(1);
    state->dataHeatBal->ZoneIntGain.allocate(1);

    state->dataHeatBal->Zone(1).FloorArea = 10.0;

    state->dataDualDuct->dd_airterminal.allocate(numOfdd_airterminals);
    state->dataDualDuct->dd_airterminal(1).CtrlZoneNum = 1;
    state->dataDualDuct->dd_airterminal(1).OARequirementsPtr = 1;
    state->dataDualDuct->dd_airterminal(1).NoOAFlowInputFromUser = false;
    state->dataDualDuct->dd_airterminal(1).AirLoopNum = 1;
    state->dataDualDuct->dd_airterminal(2).CtrlZoneNum = 1;
    state->dataDualDuct->dd_airterminal(2).NoOAFlowInputFromUser = false;
    state->dataDualDuct->dd_airterminal(2).OARequirementsPtr = 1;
    state->dataDualDuct->dd_airterminal(2).AirLoopNum = 1;

    state->dataZoneEquip->ZoneEquipConfig.allocate(1);
    state->dataZoneEquip->ZoneEquipConfig(1).InNodeAirLoopNum.allocate(1);
    state->dataZoneEquip->ZoneEquipConfig(1).InNodeAirLoopNum(1) = 1;

    state->dataAirLoop->AirLoopFlow.allocate(1);
    state->dataAirLoop->AirLoopFlow(1).OAFrac = 0.5;
    state->dataAirLoop->AirLoopControlInfo(1).AirLoopDCVFlag = true;

    state->dataSize->OARequirements(1).Name = "CM DSOA WEST ZONE";
    state->dataSize->OARequirements(1).OAFlowMethod = DataSizing::OAFlowCalcMethod::Sum;
    state->dataSize->OARequirements(1).OAFlowPerPerson = 0.003149;
    state->dataSize->OARequirements(1).OAFlowPerArea = 0.000407;
    state->dataEnvrn->StdRhoAir = 1.20;
    state->dataHeatBal->ZoneIntGain(1).NOFOCC = 0.1;

    state->dataDualDuct->dd_airterminal(1).CalcOAMassFlow(*state, SAMassFlow, AirLoopOAFrac);
    EXPECT_NEAR(0.01052376, SAMassFlow, 0.00001);
    EXPECT_NEAR(0.5, AirLoopOAFrac, 0.00001);

    state->dataDualDuct->dd_airterminal(2).CalcOAOnlyMassFlow(*state, OAMassFlow);
    EXPECT_NEAR(0.004884, OAMassFlow, 0.00001);

    // Cleanup
    state->dataHeatBal->Zone.deallocate();
    state->dataSize->OARequirements.deallocate();
    state->dataAirLoop->AirLoopControlInfo.deallocate();
    state->dataHeatBal->ZoneIntGain.deallocate();

    state->dataDualDuct->dd_airterminal.deallocate();
    state->dataZoneEquip->ZoneEquipConfig.deallocate();
    state->dataAirLoop->AirLoopFlow.deallocate();
}

// TEST_F( EnergyPlusFixture, AirTerminalDualDuct_GetInputTest ) {
//
//		bool ErrorsFound( false );
//
//		std::string const idf_objects = delimited_string( {
//			// Dual Duct CV
//			"  ZoneHVAC:AirDistributionUnit,",
//			"    ADU DualDuctCV,                   !- Name",
//			"    Zone DualDuctCV Inlet Node,       !- Air Distribution Unit Outlet Node Name",
//			"    AirTerminal:DualDuct:ConstantVolume,  !- Air Terminal Object Type",
//			"    Air Terminal Dual Duct Constant Volume 1;  !- Air Terminal Name",
//
//			"  AirTerminal:DualDuct:ConstantVolume,",
//			"    ATU DualDuctCV,                   !- Name",
//			"    ,                                 !- Availability Schedule Name",
//			"    Zone DualDuctCV Inlet Node,       !- Air Outlet Node Name",
//			"    DualDuctCV Hot Air Inlet Node,    !- Hot Air Inlet Node Name",
//			"    DualDuctCV Cold Air Inlet Node,   !- Cold Air Inlet Node Name",
//			"    Autosize;                         !- Maximum Air Flow Rate {m3/s}",
//
//			"  ZoneHVAC:EquipmentList,",
//			"    Zone DualDuctCV Equipment,       !- Name",
//			"    SequentialLoad,                  !- Load Distribution Scheme",
//			"    ZoneHVAC:AirDistributionUnit,    !- Zone Equipment 1 Object Type",
//			"    ADU DualDuctVAV,                 !- Zone Equipment 1 Name",
//			"    1,                               !- Zone Equipment 1 Cooling Sequence",
//			"    1;                               !- Zone Equipment 1 Heating or No-Load Sequence",
//
//			"  Zone,",
//			"    Zone DualDuctCV,         !- Name",
//			"    0,                       !- Direction of Relative North {deg}",
//			"    0,                       !- X Origin {m}",
//			"    0,                       !- Y Origin {m}",
//			"    0,                       !- Z Origin {m}",
//			"    1,                       !- Type",
//			"    1,                       !- Multiplier",
//			"    2,                       !- Ceiling Height {m}",
//			"    400;                     !- Volume {m3}",
//
//			"  ZoneHVAC:EquipmentConnections,",
//			"    Zone DualDuctCV,                 !- Zone Name",
//			"    Zone DualDuctCV Equipment,       !- Zone Conditioning Equipment List Name",
//			"    Zone DualDuctCV Inlet Node,      !- Zone Air Inlet Node or NodeList Name",
//			"    ,    !- Zone Air Exhaust Node or NodeList Name", // Zone DualDuctCV Exhaust Node
//			"    Zone DualDuctCV Node,            !- Zone Air Node Name",
//			"    Zone DualDuctCV Outlet Node;     !- Zone Return Air Node Name",
//
//
//			// Dual Duct VAV
//			"  ZoneHVAC:AirDistributionUnit,",
//			"    ADU DualDuctVAV,                 !- Name",
//			"    Zone DualDuctVAV Inlet Node,     !- Air Distribution Unit Outlet Node Name",
//			"    AirTerminal:DualDuct:VAV,        !- Air Terminal Object Type",
//			"    Air Terminal Dual Duct VAV 1;    !- Air Terminal Name",
//
//			"  AirTerminal:DualDuct:VAV,",
//			"    ATU DualDuctVAV,                 !- Name",
//			"    ,                                !- Availability Schedule Name",
//			"    Zone DualDuctVAV Inlet Node,     !- Air Outlet Node Name",
//			"    DualDuctVAV Hot Air Inlet Node,  !- Hot Air Inlet Node Name",
//			"    DualDuctVAV Cold Air Inlet Node, !- Cold Air Inlet Node Name",
//			"    Autosize,                        !- Maximum dd_airterminal Air Flow Rate {m3/s}",
//			"    0.3;                             !- Zone Minimum Air Flow Fraction",
//
//			"  ZoneHVAC:EquipmentList,",
//			"    Zone DualDuctVAV Equipment,      !- Name",
//			"    SequentialLoad,                  !- Load Distribution Scheme",
//			"    ZoneHVAC:AirDistributionUnit,    !- Zone Equipment 1 Object Type",
//			"    ADU DualDuctVAV,                 !- Zone Equipment 1 Name",
//			"    1,                               !- Zone Equipment 1 Cooling Sequence",
//			"    1;                               !- Zone Equipment 1 Heating or No-Load Sequence",
//
//			"  Zone,",
//			"    Zone DualDuctVAV,        !- Name",
//			"    0,                       !- Direction of Relative North {deg}",
//			"    10,                      !- X Origin {m}",
//			"    0,                       !- Y Origin {m}",
//			"    0,                       !- Z Origin {m}",
//			"    1,                       !- Type",
//			"    1,                       !- Multiplier",
//			"    2,                       !- Ceiling Height {m}",
//			"    400;                     !- Volume {m3}",
//
//			"  ZoneHVAC:EquipmentConnections,",
//			"    Zone DualDuctVAV,                  !- Zone Name",
//			"    Zone DualDuctVAV Equipment,        !- Zone Conditioning Equipment List Name",
//			"    Zone DualDuctVAV Inlet Node,       !- Zone Air Inlet Node or NodeList Name",
//			"    ,     !- Zone Air Exhaust Node or NodeList Name", // Zone DualDuctVAV Exhaust Node
//			"    Zone DualDuctVAV Node,             !- Zone Air Node Name",
//			"    Zone DualDuctVAV Outlet Node;      !- Zone Return Air Node Name",
//
//
//			// Dual Duct VAV Outdoor Air
//			"  ZoneHVAC:AirDistributionUnit,",
//			"    ADU DualDuctVAVOA,               !- Name",
//			"    Zone DualDuctVAVOA Inlet Node,   !- Air Distribution Unit Outlet Node Name",
//			"    AirTerminal:DualDuct:VAV:OutdoorAir,  !- Air Terminal Object Type",
//			"    Air Terminal Dual Duct VAV Outdoor Air 1;  !- Air Terminal Name",
//
//			"  AirTerminal:DualDuct:VAV:OutdoorAir,",
//			"    ATU DualDuctVAVOA,               !- Name",
//			"    ,                                !- Availability Schedule Name",
//			"    Zone DualDuctVAVOA Inlet Node,   !- Air Outlet Node Name",
//			"    DualDuctVAVOA OA Inlet Node,     !- Outdoor Air Inlet Node Name",
//			"    DualDuctVAVOA Recirc Inlet Node, !- Recirculated Air Inlet Node Name",
//			"    Autosize,                !- Maximum Terminal Air Flow Rate {m3/s}",
//			"    Baseline Model OA,       !- Design Specification Outdoor Air Object Name",
//			"    CurrentOccupancy;        !- Per Person Ventilation Rate Mode",
//
//			"  DesignSpecification:OutdoorAir,",
//			"    Baseline Model OA,       !- Name",
//			"    Sum,                     !- Outdoor Air Method",
//			"    0.009438948864,          !- Outdoor Air Flow per Person {m3/s-person}",
//			"    0,                       !- Outdoor Air Flow per Zone Floor Area {m3/s-m2}",
//			"    0,                       !- Outdoor Air Flow per Zone {m3/s}",
//			"    0;                       !- Outdoor Air Flow Air Changes per Hour {1/hr}",
//
//			"  ZoneHVAC:EquipmentList,",
//			"    Zone DualDuctVAVOA Equipment,    !- Name",
//			"    SequentialLoad,                  !- Load Distribution Scheme",
//			"    ZoneHVAC:AirDistributionUnit,    !- Zone Equipment 1 Object Type",
//			"    ADU DualDuctVAVOA,               !- Zone Equipment 1 Name",
//			"    1,                               !- Zone Equipment 1 Cooling Sequence",
//			"    1;                               !- Zone Equipment 1 Heating or No-Load Sequence",
//
//			"  Zone,",
//			"    Zone DualDuctVAVOA,      !- Name",
//			"    0,                       !- Direction of Relative North {deg}",
//			"    10,                      !- X Origin {m}",
//			"    10,                      !- Y Origin {m}",
//			"    0,                       !- Z Origin {m}",
//			"    1,                       !- Type",
//			"    1,                       !- Multiplier",
//			"    2,                       !- Ceiling Height {m}",
//			"    400;                     !- Volume {m3}",
//
//			"  ZoneHVAC:EquipmentConnections,",
//			"    Zone DualDuctVAVOA,                 !- Zone Name",
//			"    Zone DualDuctVAVOA Equipment,       !- Zone Conditioning Equipment List Name",
//			"    Zone DualDuctVAVOA Inlet Node,      !- Zone Air Inlet Node or NodeList Name",
//			//"    Zone DualDuctVAVOA Exhaust Node,    !- Zone Air Exhaust Node or NodeList Name",
//
//			"    ,                                   !- Zone Air Exhaust Node or NodeList Name",
//			"    Zone DualDuctVAVOA Node,            !- Zone Air Node Name",
//			"    Zone DualDuctVAVOA Outlet Node;     !- Zone Return Air Node Name",
//	} );
//
//		ASSERT_FALSE( process_idf( idf_objects ) );
//
//		DataGlobals::NumOfTimeStepInHour = 1; // must initialize this to get schedules initialized
//		DataGlobals::MinutesPerTimeStep = 60; // must initialize this to get schedules initialized
//		ScheduleManager::ProcessScheduleInput(); // read schedules
//
//		HeatBalanceManager::GetZoneData(*state,  ErrorsFound );
//		ASSERT_FALSE( ErrorsFound );
//
//		DataZoneEquipment::GetZoneEquipmentData1();
//		ZoneAirLoopEquipmentManager::GetZoneAirLoopEquipment();
//		DualDuct::GetDualDuctInput(*state);
//
//		EXPECT_EQ(3u, dd_airterminal.size());
//		EXPECT_ENUM_EQ( DualDuct::DualDuct_ConstantVolume, dd_airterminal( 1 ).dd_airterminalType );
//		EXPECT_ENUM_EQ( DualDuct::DualDuct_VariableVolume, dd_airterminal( 2 ).dd_airterminalType ); // AT SD VAV HeatCool Reheat
// Type 		EXPECT_ENUM_EQ( DualDuct::DualDuct_OutdoorAir, dd_airterminal( 3 ).dd_airterminalType ); // AT SD VAV HeatCool
// Reheat Type
//
//
//		for (size_t i = 1; i <= DualDuct::dd_airterminal.size(); ++i) {
//			EXPECT_GT(0, DualDuct::dd_airterminal(i).ADUNum);
//		}
//}

TEST_F(EnergyPlusFixture, DualDuctVAVAirTerminals_GetInputs)
{
    std::string const idf_objects = delimited_string({

        "   ZoneHVAC:AirDistributionUnit,",
        "     ADU Dual Duct AT,        !- Name",
        "     DualDuct Outlet,         !- Air Distribution Unit Outlet Node Name",
        "     AirTerminal:DualDuct:VAV,!- Air Terminal Object Type",
        "     VAV Dual Duct AT;        !- Air Terminal Name",

        "   AirTerminal:DualDuct:VAV,",
        "     VAV Dual Duct AT,        !- Name",
        "     ,                        !- Availability Schedule Name",
        "     DualDuct Outlet,         !- Air Outlet Node Name",
        "     DualDuct Hot Inlet,      !- Hot Air Inlet Node Name",
        "     DualDuct Cold Inlet,     !- Cold Air Inlet Node Name",
        "     0.47,                    !- Maximum Damper Air Flow Rate {m3/s}",
        "     0.3,                     !- Zone Minimum Air Flow Fraction",
        "     ,                        !- Design Specification Outdoor Air Object Name",
        "     TurndownMinAirFlowSch;   !- Minimum Air Flow Turndown Schedule Name",

        "   Schedule:Compact,",
        "     TurndownMinAirFlowSch,   !- Name",
        "     Fraction,                !- Schedule Type Limits Name",
        "     Through: 12/31,          !- Field 1",
        "     For: Weekdays,           !- Field 2",
        "     Until: 7:00,0.50,        !- Field 3",
        "     Until: 17:00,0.75,       !- Field 4",
        "     Until: 24:00,0.50,       !- Field 5",
        "     For: SummerDesignDay WinterDesignDay, !- Field 6",
        "     Until: 24:00,1.0,        !- Field 7",
        "     For: Weekends Holidays CustomDay1 CustomDay2, !- Field 8",
        "     Until: 24:00,0.25;       !- Field 9",
    });

    ASSERT_TRUE(process_idf(idf_objects));

    ZoneAirLoopEquipmentManager::GetZoneAirLoopEquipment(*state);
    DualDuct::GetDualDuctInput(*state);

    // dual duct  VAV air terminal get input test
    EXPECT_ENUM_EQ(state->dataDualDuct->dd_airterminal(1).DamperType, DualDuctDamper::VariableVolume); // dual duct VAV Type
    EXPECT_EQ(state->dataDualDuct->dd_airterminal(1).Name, "VAV DUAL DUCT AT");                        // dual duct VAV Name
    EXPECT_TRUE(state->dataDualDuct->dd_airterminal(1).ZoneTurndownMinAirFracSchExist);                // turndown schdule exists
    EXPECT_EQ(state->dataDualDuct->dd_airterminal(1).ZoneTurndownMinAirFrac, 1.0);                     // turndown fraction initialized to 1.0
    EXPECT_EQ(state->dataDualDuct->dd_airterminal(1).ZoneMinAirFracDes, 0.3);                          // design minimum flow fraction
}

TEST_F(EnergyPlusFixture, DualDuctVAVAirTerminals_MinFlowTurnDownTest)
{
    std::string const idf_objects = delimited_string({
        "   Zone,",
        "    Thermal Zone;               !- Name",

        "   ZoneHVAC:EquipmentConnections,",
        "     Thermal Zone,              !- Zone Name",
        "     Thermal Zone Equipment,    !- Zone Conditioning Equipment List Name",
        "     DualDuct Outlet,           !- Zone Air Inlet Node or NodeList Name",
        "     ,                          !- Zone Air Exhaust Node or NodeList Name",
        "     Zone 1 Air Node,           !- Zone Air Node Name",
        "     Zone 1 Return Node;        !- Zone Return Air Node Name",

        "   ZoneHVAC:EquipmentList,",
        "     Thermal Zone Equipment,    !- Name",
        "     SequentialLoad,            !- Load Distribution Scheme",
        "     ZoneHVAC:AirDistributionUnit,  !- Zone Equipment 1 Object Type",
        "     ADU Dual Duct AT,          !- Zone Equipment 1 Name",
        "     1,                         !- Zone Equipment 1 Cooling Sequence",
        "     1;                         !- Zone Equipment 1 Heating or No-Load Sequence",

        "   ZoneHVAC:AirDistributionUnit,",
        "     ADU Dual Duct AT,        !- Name",
        "     DualDuct Outlet,         !- Air Distribution Unit Outlet Node Name",
        "     AirTerminal:DualDuct:VAV,!- Air Terminal Object Type",
        "     VAV Dual Duct AT;        !- Air Terminal Name",

        "   AirTerminal:DualDuct:VAV,",
        "     VAV Dual Duct AT,        !- Name",
        "     ,                        !- Availability Schedule Name",
        "     DualDuct Outlet,         !- Air Outlet Node Name",
        "     DualDuct Hot Inlet,      !- Hot Air Inlet Node Name",
        "     DualDuct Cold Inlet,     !- Cold Air Inlet Node Name",
        "     1.0,                     !- Maximum Damper Air Flow Rate {m3/s}",
        "     0.3,                     !- Zone Minimum Air Flow Fraction",
        "     ,                        !- Design Specification Outdoor Air Object Name",
        "     TurndownMinAirFlowSch1;  !- Minimum Air Flow Turndown Schedule Name",

        "   Schedule:Compact,",
        "     TurndownMinAirFlowSch1,     !- Name",
        "     Fraction,                   !- Schedule Type Limits Name",
        "     Through: 12/31,             !- Field 1",
        "     For: AllDays,               !- Field 2",
        "     Until: 24:00, 1.0;          !- Field 3",

        "   Schedule:Compact,",
        "     TurndownMinAirFlowSch2,     !- Name",
        "     Fraction,                   !- Schedule Type Limits Name",
        "     Through: 12/31,             !- Field 1",
        "     For: AllDays,               !- Field 2",
        "     Until: 24:00, 0.5;          !- Field 3",

        "   ScheduleTypeLimits,",
        "     Fraction,                   !- Name",
        "     0,                          !- Lower Limit Value",
        "     1,                          !- Upper Limit Value",
        "     CONTINUOUS;                 !- Numeric Type",
    });

    ASSERT_TRUE(process_idf(idf_objects));

    // setup variables for dual duct VAV air terminal
    int DDNum = 1;
    int ZoneNum = 1;
    int ZoneNodeNum = 1;
    bool ErrorsFound = false;
    bool FirstHVACIteration = true;

    state->dataGlobal->NumOfTimeStepInHour = 1;
    state->dataGlobal->MinutesPerTimeStep = 60;
    ScheduleManager::ProcessScheduleInput(*state);
    state->dataScheduleMgr->ScheduleInputProcessed = true;
    state->dataEnvrn->Month = 1;
    state->dataEnvrn->DayOfMonth = 21;
    state->dataGlobal->HourOfDay = 1;
    state->dataGlobal->TimeStep = 1;
    state->dataEnvrn->DSTIndicator = 0;
    state->dataEnvrn->DayOfWeek = 2;
    state->dataEnvrn->HolidayIndex = 0;
    state->dataEnvrn->DayOfYear_Schedule = General::OrdinalDay(state->dataEnvrn->Month, state->dataEnvrn->DayOfMonth, 1);
    state->dataEnvrn->StdRhoAir = Psychrometrics::PsyRhoAirFnPbTdbW(*state, 101325.0, 20.0, 0.0);
    ScheduleManager::UpdateScheduleValues(*state);
    state->dataZoneEnergyDemand->ZoneSysEnergyDemand.allocate(1);
    state->dataHeatBalFanSys->TempControlType.allocate(1);
    state->dataHeatBalFanSys->TempControlType(1) = HVAC::ThermostatType::DualSetPointWithDeadBand;
    HeatBalanceManager::GetZoneData(*state, ErrorsFound);
    ASSERT_FALSE(ErrorsFound);
    DataZoneEquipment::GetZoneEquipmentData(*state);
    ZoneAirLoopEquipmentManager::GetZoneAirLoopEquipment(*state);
    DualDuct::GetDualDuctInput(*state);

    auto &thisDDAirTerminal = state->dataDualDuct->dd_airterminal(DDNum);

    // dual duct  VAV air terminal get input test
    EXPECT_ENUM_EQ(thisDDAirTerminal.DamperType, DualDuctDamper::VariableVolume); // dual duct VAV Type
    EXPECT_EQ(thisDDAirTerminal.Name, "VAV DUAL DUCT AT");                        // dual duct VAV Name
    EXPECT_TRUE(thisDDAirTerminal.ZoneTurndownMinAirFracSchExist);                // turndown schdule exists
    EXPECT_EQ(thisDDAirTerminal.ZoneTurndownMinAirFrac, 1.0);                     // turndown fraction initialized to 1.0
    EXPECT_EQ(thisDDAirTerminal.ZoneMinAirFracDes, 0.3);                          // design minimum flow fraction

    auto &dln = state->dataLoopNodes;
    auto *outNode = dln->nodes(thisDDAirTerminal.OutNodeNum);
    auto *hotInNode = dln->nodes(thisDDAirTerminal.HotAirInNodeNum);
    auto *coldInNode = dln->nodes(thisDDAirTerminal.ColdAirInNodeNum);

    // calculate mass flow rates
    Real64 SysMinMassFlowRes = 1.0 * state->dataEnvrn->StdRhoAir * 0.30 * 1.0; // min flow rate at 1.0 turndown fraction
    Real64 SysMaxMassFlowRes = 1.0 * state->dataEnvrn->StdRhoAir;              // inputs from dual duct VAV AT

    state->dataZoneEnergyDemand->ZoneSysEnergyDemand(ZoneNum).RemainingOutputRequired = 2000.0;
    dln->nodes(ZoneNodeNum)->Temp = 20.0;
    hotInNode->Temp = 35.0;
    hotInNode->HumRat = 0.0075;
    hotInNode->Enthalpy = Psychrometrics::PsyHFnTdbW(hotInNode->Temp, hotInNode->HumRat);

    // test with heating load and turndown fraction schedule value set 1.0
    state->dataDualDuct->dd_airterminal(DDNum).ZoneTurndownMinAirFracSchPtr = 1; //
    outNode->MassFlowRate = SysMaxMassFlowRes;
    hotInNode->MassFlowRate = SysMaxMassFlowRes;
    hotInNode->MassFlowRateMaxAvail = SysMaxMassFlowRes;
    state->dataGlobal->BeginEnvrnFlag = true;
    FirstHVACIteration = true;
    state->dataDualDuct->dd_airterminal(DDNum).InitDualDuct(*state, FirstHVACIteration);
    state->dataGlobal->BeginEnvrnFlag = false;
    FirstHVACIteration = false;
    thisDDAirTerminal.InitDualDuct(*state, FirstHVACIteration);
    thisDDAirTerminal.SimDualDuctVarVol(*state, ZoneNum, ZoneNodeNum);
    // check inputs and calculated values for turndown fraction set to 1.0
    EXPECT_EQ(0.3, thisDDAirTerminal.ZoneMinAirFracDes);
    EXPECT_EQ(1.0, thisDDAirTerminal.ZoneTurndownMinAirFrac);
    EXPECT_EQ(0.3, thisDDAirTerminal.ZoneMinAirFracDes * thisDDAirTerminal.ZoneTurndownMinAirFrac);
    EXPECT_EQ(0.3, thisDDAirTerminal.ZoneMinAirFrac);
    EXPECT_EQ(SysMinMassFlowRes, thisDDAirTerminal.dd_airterminalOutlet.AirMassFlowRate);
    EXPECT_EQ(SysMinMassFlowRes, thisDDAirTerminal.dd_airterminalOutlet.AirMassFlowRateMinAvail);
    EXPECT_EQ(SysMinMassFlowRes, thisDDAirTerminal.dd_airterminalHotAirInlet.AirMassFlowRateMax * thisDDAirTerminal.ZoneMinAirFrac);
    EXPECT_EQ(SysMinMassFlowRes,
              thisDDAirTerminal.dd_airterminalHotAirInlet.AirMassFlowRateMax * thisDDAirTerminal.ZoneMinAirFracDes *
                  thisDDAirTerminal.ZoneTurndownMinAirFrac);
    EXPECT_EQ(0.0, coldInNode->MassFlowRate);

    // test with heating load and turndown fraction schedule value set 0.5
    state->dataDualDuct->dd_airterminal(DDNum).ZoneTurndownMinAirFracSchPtr = 2;
    SysMinMassFlowRes = 1.0 * state->dataEnvrn->StdRhoAir * 0.30 * 0.5; // min flow rate at 0.5 turndown fraction
    outNode->MassFlowRate = SysMaxMassFlowRes;
    hotInNode->MassFlowRate = SysMaxMassFlowRes;
    hotInNode->MassFlowRateMaxAvail = SysMaxMassFlowRes;
    state->dataGlobal->BeginEnvrnFlag = true;
    FirstHVACIteration = true;
    state->dataDualDuct->dd_airterminal(DDNum).InitDualDuct(*state, FirstHVACIteration);
    state->dataGlobal->BeginEnvrnFlag = false;
    FirstHVACIteration = false;
    thisDDAirTerminal.InitDualDuct(*state, FirstHVACIteration);
    thisDDAirTerminal.SimDualDuctVarVol(*state, ZoneNum, ZoneNodeNum);
    // check inputs and calculated values for turndown fraction set to 0.5
    EXPECT_EQ(0.3, thisDDAirTerminal.ZoneMinAirFracDes);
    EXPECT_EQ(0.5, thisDDAirTerminal.ZoneTurndownMinAirFrac);
    EXPECT_EQ(0.15, thisDDAirTerminal.ZoneMinAirFracDes * thisDDAirTerminal.ZoneTurndownMinAirFrac);
    EXPECT_EQ(0.15, thisDDAirTerminal.ZoneMinAirFrac);
    EXPECT_EQ(SysMinMassFlowRes, thisDDAirTerminal.dd_airterminalOutlet.AirMassFlowRate);
    EXPECT_EQ(SysMinMassFlowRes, thisDDAirTerminal.dd_airterminalOutlet.AirMassFlowRateMinAvail);
    EXPECT_EQ(SysMinMassFlowRes, thisDDAirTerminal.dd_airterminalHotAirInlet.AirMassFlowRateMax * thisDDAirTerminal.ZoneMinAirFrac);
    EXPECT_EQ(SysMinMassFlowRes,
              thisDDAirTerminal.dd_airterminalHotAirInlet.AirMassFlowRateMax * thisDDAirTerminal.ZoneMinAirFracDes *
                  thisDDAirTerminal.ZoneTurndownMinAirFrac);
<<<<<<< HEAD
    EXPECT_EQ(0.0, coldInNode->MassFlowRate);
=======
    EXPECT_EQ(0.0, state->dataLoopNodes->Node(ColdInNode).MassFlowRate);
}

TEST_F(EnergyPlusFixture, DualDuctAirTerminal_reportTerminalUnit)
{
    using namespace EnergyPlus::OutputReportPredefined;
    auto &orp = *state->dataOutRptPredefined;

    SetPredefinedTables(*state);

    state->dataScheduleMgr->ScheduleInputProcessed = true;
    auto &sch = state->dataScheduleMgr->Schedule;
    sch.allocate(5);
    sch(1).Name = "schA";
    sch(2).Name = "schB";

    auto &adu = state->dataDefineEquipment->AirDistUnit;
    adu.allocate(2);
    adu(1).Name = "ADU a";
    adu(1).TermUnitSizingNum = 1;

    auto &siz = state->dataSize->TermUnitFinalZoneSizing;
    siz.allocate(2);
    siz(1).DesCoolVolFlowMin = 0.15;
    siz(1).MinOA = 0.05;
    siz(1).CoolDesTemp = 12.5;
    siz(1).HeatDesTemp = 40.0;
    siz(1).DesHeatLoad = 2000.0;
    siz(1).DesCoolLoad = 3000.0;

    auto &ddat = state->dataDualDuct->dd_airterminal;
    ddat.allocate(2);
    ddat(1).ADUNum = 1;
    ddat(1).DamperType = DualDuctDamper::ConstantVolume;
    ddat(1).MaxAirVolFlowRate = 0.30;
    ddat(1).ZoneTurndownMinAirFracSchPtr = 1;
    ddat(1).OARequirementsPtr = 0;

    ddat(1).reportTerminalUnit(*state);

    EXPECT_EQ("0.15", RetrievePreDefTableEntry(*state, orp.pdchAirTermMinFlow, "ADU a"));
    EXPECT_EQ("0.05", RetrievePreDefTableEntry(*state, orp.pdchAirTermMinOutdoorFlow, "ADU a"));
    EXPECT_EQ("12.50", RetrievePreDefTableEntry(*state, orp.pdchAirTermSupCoolingSP, "ADU a"));
    EXPECT_EQ("40.00", RetrievePreDefTableEntry(*state, orp.pdchAirTermSupHeatingSP, "ADU a"));
    EXPECT_EQ("2000.00", RetrievePreDefTableEntry(*state, orp.pdchAirTermHeatingCap, "ADU a"));
    EXPECT_EQ("3000.00", RetrievePreDefTableEntry(*state, orp.pdchAirTermCoolingCap, "ADU a"));
    EXPECT_EQ("ConstantVolume", RetrievePreDefTableEntry(*state, orp.pdchAirTermTypeInp, "ADU a"));
    EXPECT_EQ("0.30", RetrievePreDefTableEntry(*state, orp.pdchAirTermPrimFlow, "ADU a"));
    EXPECT_EQ("n/a", RetrievePreDefTableEntry(*state, orp.pdchAirTermSecdFlow, "ADU a"));
    EXPECT_EQ("schA", RetrievePreDefTableEntry(*state, orp.pdchAirTermMinFlowSch, "ADU a"));
    EXPECT_EQ("n/a", RetrievePreDefTableEntry(*state, orp.pdchAirTermMaxFlowReh, "ADU a"));
    EXPECT_EQ("n/a", RetrievePreDefTableEntry(*state, orp.pdchAirTermMinOAflowSch, "ADU a"));
    EXPECT_EQ("n/a", RetrievePreDefTableEntry(*state, orp.pdchAirTermHeatCoilType, "ADU a"));
    EXPECT_EQ("n/a", RetrievePreDefTableEntry(*state, orp.pdchAirTermCoolCoilType, "ADU a"));
    EXPECT_EQ("n/a", RetrievePreDefTableEntry(*state, orp.pdchAirTermFanType, "ADU a"));
    EXPECT_EQ("n/a", RetrievePreDefTableEntry(*state, orp.pdchAirTermFanName, "ADU a"));

    adu(2).Name = "ADU b";
    adu(2).TermUnitSizingNum = 2;

    siz(2).DesCoolVolFlowMin = 0.16;
    siz(2).MinOA = 0.06;
    siz(2).CoolDesTemp = 12.6;
    siz(2).HeatDesTemp = 41.0;
    siz(2).DesHeatLoad = 2100.0;
    siz(2).DesCoolLoad = 3100.0;

    ddat(2).ADUNum = 2;
    ddat(2).DamperType = DualDuctDamper::VariableVolume;
    ddat(2).MaxAirVolFlowRate = 0.31;
    ddat(2).ZoneTurndownMinAirFracSchPtr = 0;
    ddat(2).OARequirementsPtr = 1;

    auto &oa = state->dataSize->OARequirements;
    oa.allocate(1);
    oa(1).OAFlowFracSchPtr = 2;

    ddat(2).reportTerminalUnit(*state);

    EXPECT_EQ("0.16", RetrievePreDefTableEntry(*state, orp.pdchAirTermMinFlow, "ADU b"));
    EXPECT_EQ("0.06", RetrievePreDefTableEntry(*state, orp.pdchAirTermMinOutdoorFlow, "ADU b"));
    EXPECT_EQ("12.60", RetrievePreDefTableEntry(*state, orp.pdchAirTermSupCoolingSP, "ADU b"));
    EXPECT_EQ("41.00", RetrievePreDefTableEntry(*state, orp.pdchAirTermSupHeatingSP, "ADU b"));
    EXPECT_EQ("2100.00", RetrievePreDefTableEntry(*state, orp.pdchAirTermHeatingCap, "ADU b"));
    EXPECT_EQ("3100.00", RetrievePreDefTableEntry(*state, orp.pdchAirTermCoolingCap, "ADU b"));
    EXPECT_EQ("VariableVolume", RetrievePreDefTableEntry(*state, orp.pdchAirTermTypeInp, "ADU b"));
    EXPECT_EQ("0.31", RetrievePreDefTableEntry(*state, orp.pdchAirTermPrimFlow, "ADU b"));
    EXPECT_EQ("n/a", RetrievePreDefTableEntry(*state, orp.pdchAirTermSecdFlow, "ADU b"));
    EXPECT_EQ("n/a", RetrievePreDefTableEntry(*state, orp.pdchAirTermMinFlowSch, "ADU b"));
    EXPECT_EQ("n/a", RetrievePreDefTableEntry(*state, orp.pdchAirTermMaxFlowReh, "ADU b"));
    EXPECT_EQ("schB", RetrievePreDefTableEntry(*state, orp.pdchAirTermMinOAflowSch, "ADU b"));
    EXPECT_EQ("n/a", RetrievePreDefTableEntry(*state, orp.pdchAirTermHeatCoilType, "ADU b"));
    EXPECT_EQ("n/a", RetrievePreDefTableEntry(*state, orp.pdchAirTermCoolCoilType, "ADU b"));
    EXPECT_EQ("n/a", RetrievePreDefTableEntry(*state, orp.pdchAirTermFanType, "ADU b"));
    EXPECT_EQ("n/a", RetrievePreDefTableEntry(*state, orp.pdchAirTermFanName, "ADU b"));
>>>>>>> 15f64911
}<|MERGE_RESOLUTION|>--- conflicted
+++ resolved
@@ -524,10 +524,7 @@
     EXPECT_EQ(SysMinMassFlowRes,
               thisDDAirTerminal.dd_airterminalHotAirInlet.AirMassFlowRateMax * thisDDAirTerminal.ZoneMinAirFracDes *
                   thisDDAirTerminal.ZoneTurndownMinAirFrac);
-<<<<<<< HEAD
     EXPECT_EQ(0.0, coldInNode->MassFlowRate);
-=======
-    EXPECT_EQ(0.0, state->dataLoopNodes->Node(ColdInNode).MassFlowRate);
 }
 
 TEST_F(EnergyPlusFixture, DualDuctAirTerminal_reportTerminalUnit)
@@ -622,5 +619,4 @@
     EXPECT_EQ("n/a", RetrievePreDefTableEntry(*state, orp.pdchAirTermCoolCoilType, "ADU b"));
     EXPECT_EQ("n/a", RetrievePreDefTableEntry(*state, orp.pdchAirTermFanType, "ADU b"));
     EXPECT_EQ("n/a", RetrievePreDefTableEntry(*state, orp.pdchAirTermFanName, "ADU b"));
->>>>>>> 15f64911
 }