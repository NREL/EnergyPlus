// EnergyPlus, Copyright (c) 1996-2020, The Board of Trustees of the University of Illinois,
// The Regents of the University of California, through Lawrence Berkeley National Laboratory
// (subject to receipt of any required approvals from the U.S. Dept. of Energy), Oak Ridge
// National Laboratory, managed by UT-Battelle, Alliance for Sustainable Energy, LLC, and other
// contributors. All rights reserved.
//
// NOTICE: This Software was developed under funding from the U.S. Department of Energy and the
// U.S. Government consequently retains certain rights. As such, the U.S. Government has been
// granted for itself and others acting on its behalf a paid-up, nonexclusive, irrevocable,
// worldwide license in the Software to reproduce, distribute copies to the public, prepare
// derivative works, and perform publicly and display publicly, and to permit others to do so.
//
// Redistribution and use in source and binary forms, with or without modification, are permitted
// provided that the following conditions are met:
//
// (1) Redistributions of source code must retain the above copyright notice, this list of
//     conditions and the following disclaimer.
//
// (2) Redistributions in binary form must reproduce the above copyright notice, this list of
//     conditions and the following disclaimer in the documentation and/or other materials
//     provided with the distribution.
//
// (3) Neither the name of the University of California, Lawrence Berkeley National Laboratory,
//     the University of Illinois, U.S. Dept. of Energy nor the names of its contributors may be
//     used to endorse or promote products derived from this software without specific prior
//     written permission.
//
// (4) Use of EnergyPlus(TM) Name. If Licensee (i) distributes the software in stand-alone form
//     without changes from the version obtained under this License, or (ii) Licensee makes a
//     reference solely to the software portion of its product, Licensee must refer to the
//     software as "EnergyPlus version X" software, where "X" is the version number Licensee
//     obtained under this License and may not use a different name for the software. Except as
//     specifically required in this Section (4), Licensee shall not use in a company name, a
//     product name, in advertising, publicity, or other promotional activities any name, trade
//     name, trademark, logo, or other designation of "EnergyPlus", "E+", "e+" or confusingly
//     similar designation, without the U.S. Department of Energy's prior written consent.
//
// THIS SOFTWARE IS PROVIDED BY THE COPYRIGHT HOLDERS AND CONTRIBUTORS "AS IS" AND ANY EXPRESS OR
// IMPLIED WARRANTIES, INCLUDING, BUT NOT LIMITED TO, THE IMPLIED WARRANTIES OF MERCHANTABILITY
// AND FITNESS FOR A PARTICULAR PURPOSE ARE DISCLAIMED. IN NO EVENT SHALL THE COPYRIGHT OWNER OR
// CONTRIBUTORS BE LIABLE FOR ANY DIRECT, INDIRECT, INCIDENTAL, SPECIAL, EXEMPLARY, OR
// CONSEQUENTIAL DAMAGES (INCLUDING, BUT NOT LIMITED TO, PROCUREMENT OF SUBSTITUTE GOODS OR
// SERVICES; LOSS OF USE, DATA, OR PROFITS; OR BUSINESS INTERRUPTION) HOWEVER CAUSED AND ON ANY
// THEORY OF LIABILITY, WHETHER IN CONTRACT, STRICT LIABILITY, OR TORT (INCLUDING NEGLIGENCE OR
// OTHERWISE) ARISING IN ANY WAY OUT OF THE USE OF THIS SOFTWARE, EVEN IF ADVISED OF THE
// POSSIBILITY OF SUCH DAMAGE.

// Google Test Headers
#include <gtest/gtest.h>

// C++ Headers
#include <array>

// ObjexxFCL Headers
#include <ObjexxFCL/Array1D.hh>

// EnergyPlus Headers
#include "Fixtures/EnergyPlusFixture.hh"
#include <EnergyPlus/Construction.hh>
#include <EnergyPlus/Data/EnergyPlusData.hh>
#include <EnergyPlus/DataDaylighting.hh>
#include <EnergyPlus/DataEnvironment.hh>
#include <EnergyPlus/DataGlobals.hh>
#include <EnergyPlus/DataHeatBalance.hh>
#include <EnergyPlus/DataSurfaces.hh>
#include <EnergyPlus/DaylightingDevices.hh>
#include <EnergyPlus/DaylightingManager.hh>
#include <EnergyPlus/General.hh>
#include <EnergyPlus/HeatBalanceIntRadExchange.hh>
#include <EnergyPlus/HeatBalanceManager.hh>
#include <EnergyPlus/IOFiles.hh>
#include <EnergyPlus/InputProcessing/InputProcessor.hh>
#include <EnergyPlus/InternalHeatGains.hh>
#include <EnergyPlus/ScheduleManager.hh>
#include <EnergyPlus/SurfaceGeometry.hh>

using namespace EnergyPlus;
using namespace EnergyPlus::Construction;
using namespace EnergyPlus::DaylightingDevices;
using namespace EnergyPlus::DaylightingManager;
using namespace EnergyPlus::DataDaylighting;
using namespace EnergyPlus::DataSurfaces;
using namespace EnergyPlus::HeatBalanceManager;

TEST_F(EnergyPlusFixture, DaylightingManager_GetInputDaylightingControls_Test)
{
    using HeatBalanceManager::GetZoneData;

    std::string const idf_objects = delimited_string({
        "  Zone,                                                                                                           ",
        "    West Zone,               !- Name                                                                              ",
        "    0.0000000E+00,           !- Direction of Relative North {deg}                                                 ",
        "    0.0000000E+00,           !- X Origin {m}                                                                      ",
        "    0.0000000E+00,           !- Y Origin {m}                                                                      ",
        "    0.0000000E+00,           !- Z Origin {m}                                                                      ",
        "    1,                       !- Type                                                                              ",
        "    1,                       !- Multiplier                                                                        ",
        "    autocalculate,           !- Ceiling Height {m}                                                                ",
        "    autocalculate;           !- Volume {m3}                                                                       ",
        "                                                                                                                  ",
        "  Daylighting:Controls,                                                                                           ",
        "    West Zone_DaylCtrl,      !- Name                                                                              ",
        "    West Zone,               !- Zone Name                                                                         ",
        "    SplitFlux,               !- Daylighting Method                                                                ",
        "    ,                        !- Availability Schedule Name                                                        ",
        "    Continuous,              !- Lighting Control Type                                                             ",
        "    0.3,                     !- Minimum Input Power Fraction for Continuous or ContinuousOff Dimming Control      ",
        "    0.2,                     !- Minimum Light Output Fraction for Continuous or ContinuousOff Dimming Control     ",
        "    ,                        !- Number of Stepped Control Steps                                                   ",
        "    1.0,                     !- Probability Lighting will be Reset When Needed in Manual Stepped Control          ",
        "    West Zone_DaylRefPt1,    !- Glare Calculation Daylighting Reference Point Name                                ",
        "    180.0,                   !- Glare Calculation Azimuth Angle of View Direction Clockwise from Zone y-Axis {deg}",
        "    20.0,                    !- Maximum Allowable Discomfort Glare Index                                          ",
        "    ,                        !- DElight Gridding Resolution {m2}                                                  ",
        "    West Zone_DaylRefPt1,    !- Daylighting Reference Point 1 Name                                                ",
        "    1.0,                     !- Fraction of Zone Controlled by Reference Point 1                                  ",
        "    500.;                    !- Illuminance Setpoint at Reference Point 1 {lux}                                   ",
        "                                                                                                                  ",
        "  Daylighting:ReferencePoint,                                                                                     ",
        "    West Zone_DaylRefPt1,    !- Name                                                                              ",
        "    West Zone,               !- Zone Name                                                                         ",
        "    3.048,                   !- X-Coordinate of Reference Point {m}                                               ",
        "    3.048,                   !- Y-Coordinate of Reference Point {m}                                               ",
        "    0.9;                     !- Z-Coordinate of Reference Point {m}                                               ",

    });

    ASSERT_TRUE(process_idf(idf_objects));

    bool foundErrors = false;
    GetZoneData(foundErrors);
    ASSERT_FALSE(foundErrors);

    int numObjs = inputProcessor->getNumObjectsFound("Daylighting:Controls");
    GetInputDayliteRefPt(foundErrors);
    compare_err_stream("");
    EXPECT_FALSE(foundErrors);
    EXPECT_EQ(1, TotRefPoints);

    GetDaylightingControls(numObjs, foundErrors);
    compare_err_stream("");
    EXPECT_FALSE(foundErrors);
    EXPECT_EQ(1, numObjs);

    EXPECT_EQ("WEST ZONE_DAYLCTRL", ZoneDaylight(1).Name);
    EXPECT_EQ("WEST ZONE", ZoneDaylight(1).ZoneName);
    EXPECT_EQ(SplitFluxDaylighting, ZoneDaylight(1).DaylightMethod);
    EXPECT_EQ(Continuous, ZoneDaylight(1).LightControlType);

    EXPECT_EQ(0.3, ZoneDaylight(1).MinPowerFraction);
    EXPECT_EQ(0.2, ZoneDaylight(1).MinLightFraction);
    EXPECT_EQ(1, ZoneDaylight(1).LightControlSteps);
    EXPECT_EQ(1.0, ZoneDaylight(1).LightControlProbability);

    EXPECT_EQ(1, ZoneDaylight(1).glareRefPtNumber);
    EXPECT_EQ(180., ZoneDaylight(1).ViewAzimuthForGlare);
    EXPECT_EQ(20., ZoneDaylight(1).MaxGlareallowed);
    EXPECT_EQ(0, ZoneDaylight(1).DElightGriddingResolution);

    EXPECT_EQ(1, ZoneDaylight(1).TotalDaylRefPoints);

    EXPECT_EQ(1, ZoneDaylight(1).DaylRefPtNum(1));
    EXPECT_EQ(1., ZoneDaylight(1).FracZoneDaylit(1));
    EXPECT_EQ(500., ZoneDaylight(1).IllumSetPoint(1));
}

TEST_F(EnergyPlusFixture, DaylightingManager_GetInputDaylightingControls_3RefPt_Test)
{
    using HeatBalanceManager::GetZoneData;

    std::string const idf_objects = delimited_string({
        "  Zone,                                                                                                           ",
        "    West Zone,               !- Name                                                                              ",
        "    0.0000000E+00,           !- Direction of Relative North {deg}                                                 ",
        "    0.0000000E+00,           !- X Origin {m}                                                                      ",
        "    0.0000000E+00,           !- Y Origin {m}                                                                      ",
        "    0.0000000E+00,           !- Z Origin {m}                                                                      ",
        "    1,                       !- Type                                                                              ",
        "    1,                       !- Multiplier                                                                        ",
        "    autocalculate,           !- Ceiling Height {m}                                                                ",
        "    autocalculate;           !- Volume {m3}                                                                       ",
        "                                                                                                                  ",
        "  Daylighting:Controls,                                                                                           ",
        "    West Zone_DaylCtrl,      !- Name                                                                              ",
        "    West Zone,               !- Zone Name                                                                         ",
        "    SplitFlux,               !- Daylighting Method                                                                ",
        "    ,                        !- Availability Schedule Name                                                        ",
        "    Continuous,              !- Lighting Control Type                                                             ",
        "    0.3,                     !- Minimum Input Power Fraction for Continuous or ContinuousOff Dimming Control      ",
        "    0.2,                     !- Minimum Light Output Fraction for Continuous or ContinuousOff Dimming Control     ",
        "    ,                        !- Number of Stepped Control Steps                                                   ",
        "    1.0,                     !- Probability Lighting will be Reset When Needed in Manual Stepped Control          ",
        "    West Zone_DaylRefPt1,    !- Glare Calculation Daylighting Reference Point Name                                ",
        "    180.0,                   !- Glare Calculation Azimuth Angle of View Direction Clockwise from Zone y-Axis {deg}",
        "    20.0,                    !- Maximum Allowable Discomfort Glare Index                                          ",
        "    ,                        !- DElight Gridding Resolution {m2}                                                  ",
        "    West Zone_DaylRefPt1,    !- Daylighting Reference Point 1 Name                                                ",
        "    0.35,                     !- Fraction of Zone Controlled by Reference Point 1                                  ",
        "    400.,                    !- Illuminance Setpoint at Reference Point 1 {lux}                                   ",
        "    West Zone_DaylRefPt2,    !- Daylighting Reference Point 1 Name                                                ",
        "    0.4,                     !- Fraction of Zone Controlled by Reference Point 1                                  ",
        "    500.,                    !- Illuminance Setpoint at Reference Point 1 {lux}                                   ",
        "    West Zone_DaylRefPt3,    !- Daylighting Reference Point 1 Name                                                ",
        "    0.25,                     !- Fraction of Zone Controlled by Reference Point 1                                  ",
        "    450.;                    !- Illuminance Setpoint at Reference Point 1 {lux}                                   ",
        "                                                                                                                  ",
        "  Daylighting:ReferencePoint,                                                                                     ",
        "    West Zone_DaylRefPt1,    !- Name                                                                              ",
        "    West Zone,               !- Zone Name                                                                         ",
        "    3.048,                   !- X-Coordinate of Reference Point {m}                                               ",
        "    2.048,                   !- Y-Coordinate of Reference Point {m}                                               ",
        "    0.7;                     !- Z-Coordinate of Reference Point {m}                                               ",
        "                                                                                                                  ",
        "  Daylighting:ReferencePoint,                                                                                     ",
        "    West Zone_DaylRefPt2,    !- Name                                                                              ",
        "    West Zone,               !- Zone Name                                                                         ",
        "    3.048,                   !- X-Coordinate of Reference Point {m}                                               ",
        "    3.048,                   !- Y-Coordinate of Reference Point {m}                                               ",
        "    0.8;                     !- Z-Coordinate of Reference Point {m}                                               ",
        "                                                                                                                  ",
        "  Daylighting:ReferencePoint,                                                                                     ",
        "    West Zone_DaylRefPt3,    !- Name                                                                              ",
        "    West Zone,               !- Zone Name                                                                         ",
        "    3.048,                   !- X-Coordinate of Reference Point {m}                                               ",
        "    4.048,                   !- Y-Coordinate of Reference Point {m}                                               ",
        "    0.9;                     !- Z-Coordinate of Reference Point {m}                                               ",

    });

    ASSERT_TRUE(process_idf(idf_objects));

    bool foundErrors = false;
    GetZoneData(foundErrors);
    ASSERT_FALSE(foundErrors);

    int numObjs = inputProcessor->getNumObjectsFound("Daylighting:Controls");
    GetInputDayliteRefPt(foundErrors);
    compare_err_stream("");
    EXPECT_FALSE(foundErrors);
    EXPECT_EQ(3, TotRefPoints);

    GetDaylightingControls(numObjs, foundErrors);
    compare_err_stream("");
    EXPECT_FALSE(foundErrors);
    EXPECT_EQ(1, numObjs);

    EXPECT_EQ("WEST ZONE_DAYLCTRL", ZoneDaylight(1).Name);
    EXPECT_EQ("WEST ZONE", ZoneDaylight(1).ZoneName);
    EXPECT_EQ(SplitFluxDaylighting, ZoneDaylight(1).DaylightMethod);
    EXPECT_EQ(Continuous, ZoneDaylight(1).LightControlType);

    EXPECT_EQ(0.3, ZoneDaylight(1).MinPowerFraction);
    EXPECT_EQ(0.2, ZoneDaylight(1).MinLightFraction);
    EXPECT_EQ(1, ZoneDaylight(1).LightControlSteps);
    EXPECT_EQ(1.0, ZoneDaylight(1).LightControlProbability);

    EXPECT_EQ(1, ZoneDaylight(1).glareRefPtNumber);
    EXPECT_EQ(180., ZoneDaylight(1).ViewAzimuthForGlare);
    EXPECT_EQ(20., ZoneDaylight(1).MaxGlareallowed);
    EXPECT_EQ(0, ZoneDaylight(1).DElightGriddingResolution);

    EXPECT_EQ(3, ZoneDaylight(1).TotalDaylRefPoints);

    EXPECT_EQ(1, ZoneDaylight(1).DaylRefPtNum(1));
    EXPECT_EQ(0.35, ZoneDaylight(1).FracZoneDaylit(1));
    EXPECT_EQ(400., ZoneDaylight(1).IllumSetPoint(1));

    EXPECT_EQ(2, ZoneDaylight(1).DaylRefPtNum(2));
    EXPECT_EQ(0.4, ZoneDaylight(1).FracZoneDaylit(2));
    EXPECT_EQ(500., ZoneDaylight(1).IllumSetPoint(2));

    EXPECT_EQ(3, ZoneDaylight(1).DaylRefPtNum(3));
    EXPECT_EQ(0.25, ZoneDaylight(1).FracZoneDaylit(3));
    EXPECT_EQ(450., ZoneDaylight(1).IllumSetPoint(3));
}

TEST_F(EnergyPlusFixture, DaylightingManager_GetInputDayliteRefPt_Test)
{
    using HeatBalanceManager::GetZoneData;

    std::string const idf_objects = delimited_string({
        "  Zone,                                                                                                           ",
        "    West Zone,               !- Name                                                                              ",
        "    0.0000000E+00,           !- Direction of Relative North {deg}                                                 ",
        "    0.0000000E+00,           !- X Origin {m}                                                                      ",
        "    0.0000000E+00,           !- Y Origin {m}                                                                      ",
        "    0.0000000E+00,           !- Z Origin {m}                                                                      ",
        "    1,                       !- Type                                                                              ",
        "    1,                       !- Multiplier                                                                        ",
        "    autocalculate,           !- Ceiling Height {m}                                                                ",
        "    autocalculate;           !- Volume {m3}                                                                       ",
        "                                                                                                                  ",
        "  Daylighting:ReferencePoint,                                                                                     ",
        "    West Zone_DaylRefPt1,    !- Name                                                                              ",
        "    West Zone,               !- Zone Name                                                                         ",
        "    3.048,                   !- X-Coordinate of Reference Point {m}                                               ",
        "    2.048,                   !- Y-Coordinate of Reference Point {m}                                               ",
        "    0.7;                     !- Z-Coordinate of Reference Point {m}                                               ",
        "                                                                                                                  ",
        "  Daylighting:ReferencePoint,                                                                                     ",
        "    West Zone_DaylRefPt2,    !- Name                                                                              ",
        "    West Zone,               !- Zone Name                                                                         ",
        "    3.048,                   !- X-Coordinate of Reference Point {m}                                               ",
        "    3.048,                   !- Y-Coordinate of Reference Point {m}                                               ",
        "    0.8;                     !- Z-Coordinate of Reference Point {m}                                               ",
        "                                                                                                                  ",
        "  Daylighting:ReferencePoint,                                                                                     ",
        "    West Zone_DaylRefPt3,    !- Name                                                                              ",
        "    West Zone,               !- Zone Name                                                                         ",
        "    3.048,                   !- X-Coordinate of Reference Point {m}                                               ",
        "    4.048,                   !- Y-Coordinate of Reference Point {m}                                               ",
        "    0.9;                     !- Z-Coordinate of Reference Point {m}                                               ",

    });

    ASSERT_TRUE(process_idf(idf_objects));

    bool foundErrors = false;
    GetZoneData(foundErrors);
    ASSERT_FALSE(foundErrors);

    GetInputDayliteRefPt(foundErrors);
    compare_err_stream("");
    EXPECT_FALSE(foundErrors);
    EXPECT_EQ(3, TotRefPoints);

    EXPECT_EQ("WEST ZONE_DAYLREFPT1", DaylRefPt(1).Name);
    EXPECT_EQ(1, DaylRefPt(1).ZoneNum);
    EXPECT_EQ(3.048, DaylRefPt(1).x);
    EXPECT_EQ(2.048, DaylRefPt(1).y);
    EXPECT_EQ(0.7, DaylRefPt(1).z);

    EXPECT_EQ("WEST ZONE_DAYLREFPT2", DaylRefPt(2).Name);
    EXPECT_EQ(1, DaylRefPt(2).ZoneNum);
    EXPECT_EQ(3.048, DaylRefPt(2).x);
    EXPECT_EQ(3.048, DaylRefPt(2).y);
    EXPECT_EQ(0.8, DaylRefPt(2).z);

    EXPECT_EQ("WEST ZONE_DAYLREFPT3", DaylRefPt(3).Name);
    EXPECT_EQ(1, DaylRefPt(3).ZoneNum);
    EXPECT_EQ(3.048, DaylRefPt(3).x);
    EXPECT_EQ(4.048, DaylRefPt(3).y);
    EXPECT_EQ(0.9, DaylRefPt(3).z);
}

TEST_F(EnergyPlusFixture, DaylightingManager_GetInputOutputIlluminanceMap_Test)
{
    using HeatBalanceManager::GetZoneData;

    std::string const idf_objects = delimited_string({
        "  Zone,                                                                                                           ",
        "    West Zone,               !- Name                                                                              ",
        "    0.0000000E+00,           !- Direction of Relative North {deg}                                                 ",
        "    0.0000000E+00,           !- X Origin {m}                                                                      ",
        "    0.0000000E+00,           !- Y Origin {m}                                                                      ",
        "    0.0000000E+00,           !- Z Origin {m}                                                                      ",
        "    1,                       !- Type                                                                              ",
        "    1,                       !- Multiplier                                                                        ",
        "    autocalculate,           !- Ceiling Height {m}                                                                ",
        "    autocalculate;           !- Volume {m3}                                                                       ",
        "                                                                                                                  ",
        "  Output:IlluminanceMap,                                              ",
        "    Map1,                    !- Name                                  ",
        "    West Zone,               !- Zone Name                             ",
        "    0,                       !- Z height {m}                          ",
        "    0.1,                     !- X Minimum Coordinate {m}              ",
        "    6.0,                     !- X Maximum Coordinate {m}              ",
        "    10,                      !- Number of X Grid Points               ",
        "    0.2,                     !- Y Minimum Coordinate {m}              ",
        "    5.0,                     !- Y Maximum Coordinate {m}              ",
        "    11;                      !- Number of Y Grid Points               ",
        "                                                                      ",
        "  OutputControl:IlluminanceMap:Style,                                 ",
        "    Comma;                   !- Column Separator                      ",

    });

    ASSERT_TRUE(process_idf(idf_objects));

    bool foundErrors = false;
    GetZoneData(foundErrors);
    ASSERT_FALSE(foundErrors);

    GetInputIlluminanceMap(state.files, foundErrors);
    // compare_err_stream(""); // expecting errors because zone is not really defined

    EXPECT_EQ(1, TotIllumMaps);

    EXPECT_EQ("MAP1", IllumMap(1).Name);
    EXPECT_EQ(1, IllumMap(1).Zone);
    EXPECT_EQ(0, IllumMap(1).Z);
    EXPECT_EQ(0.1, IllumMap(1).Xmin);
    EXPECT_EQ(6.0, IllumMap(1).Xmax);
    EXPECT_EQ(10, IllumMap(1).Xnum);
    EXPECT_EQ(0.2, IllumMap(1).Ymin);
    EXPECT_EQ(5.0, IllumMap(1).Ymax);
    EXPECT_EQ(11, IllumMap(1).Ynum);

    // OutputControl:IlluminanceMap:Style
    EXPECT_EQ(',', MapColSep);
}

TEST_F(EnergyPlusFixture, DaylightingManager_doesDayLightingUseDElight_Test)
{
    EXPECT_FALSE(doesDayLightingUseDElight());

    ZoneDaylight.allocate(3);
    ZoneDaylight(1).DaylightMethod = SplitFluxDaylighting;
    ZoneDaylight(2).DaylightMethod = SplitFluxDaylighting;
    ZoneDaylight(3).DaylightMethod = SplitFluxDaylighting;

    EXPECT_FALSE(doesDayLightingUseDElight());

    ZoneDaylight(2).DaylightMethod = DElightDaylighting;

    EXPECT_TRUE(doesDayLightingUseDElight());
}

TEST_F(EnergyPlusFixture, DaylightingManager_GetDaylParamInGeoTrans_Test)
{
    std::string const idf_objects = delimited_string({
        "  Zone,                                                                                                           ",
        "    West Zone,               !- Name                                                                              ",
        "    0.0000000E+00,           !- Direction of Relative North {deg}                                                 ",
        "    0.0000000E+00,           !- X Origin {m}                                                                      ",
        "    0.0000000E+00,           !- Y Origin {m}                                                                      ",
        "    0.0000000E+00,           !- Z Origin {m}                                                                      ",
        "    1,                       !- Type                                                                              ",
        "    1,                       !- Multiplier                                                                        ",
        "    autocalculate,           !- Ceiling Height {m}                                                                ",
        "    autocalculate;           !- Volume {m3}                                                                       ",
        "                                                                                                                  ",
        "  Daylighting:Controls,                                                                                           ",
        "    West Zone_DaylCtrl,      !- Name                                                                              ",
        "    West Zone,               !- Zone Name                                                                         ",
        "    SplitFlux,               !- Daylighting Method                                                                ",
        "    ,                        !- Availability Schedule Name                                                        ",
        "    Continuous,              !- Lighting Control Type                                                             ",
        "    0.3,                     !- Minimum Input Power Fraction for Continuous or ContinuousOff Dimming Control      ",
        "    0.2,                     !- Minimum Light Output Fraction for Continuous or ContinuousOff Dimming Control     ",
        "    ,                        !- Number of Stepped Control Steps                                                   ",
        "    1.0,                     !- Probability Lighting will be Reset When Needed in Manual Stepped Control          ",
        "    West Zone_DaylRefPt1,    !- Glare Calculation Daylighting Reference Point Name                                ",
        "    180.0,                   !- Glare Calculation Azimuth Angle of View Direction Clockwise from Zone y-Axis {deg}",
        "    20.0,                    !- Maximum Allowable Discomfort Glare Index                                          ",
        "    ,                        !- DElight Gridding Resolution {m2}                                                  ",
        "    West Zone_DaylRefPt1,    !- Daylighting Reference Point 1 Name                                                ",
        "    1.0,                     !- Fraction of Zone Controlled by Reference Point 1                                  ",
        "    500.;                    !- Illuminance Setpoint at Reference Point 1 {lux}                                   ",
        "                                                                                                                  ",
        "  Daylighting:ReferencePoint,                                                                                     ",
        "    West Zone_DaylRefPt1,    !- Name                                                                              ",
        "    West Zone,               !- Zone Name                                                                         ",
        "    2.048,                   !- X-Coordinate of Reference Point {m}                                               ",
        "    3.048,                   !- Y-Coordinate of Reference Point {m}                                               ",
        "    0.9;                     !- Z-Coordinate of Reference Point {m}                                               ",
        "                                                                                                                  ",
        "  Lights,                                                                                                         ",
        "    West Zone Lights 1,      !- Name                                                                              ",
        "    West Zone,               !- Zone or ZoneList Name                                                             ",
        "    Office Lighting,         !- Schedule Name                                                                     ",
        "    LightingLevel,           !- Design Level Calculation Method                                                   ",
        "    1464.375,                !- Lighting Level {W}                                                                ",
        "    ,                        !- Watts per Zone Floor Area {W/m2}                                                  ",
        "    ,                        !- Watts per Person {W/person}                                                       ",
        "    0.0000000E+00,           !- Return Air Fraction                                                               ",
        "    0.2000000,               !- Fraction Radiant                                                                  ",
        "    0.2000000,               !- Fraction Visible                                                                  ",
        "    1.0,                     !- Fraction Replaceable                                                              ",
        "    GeneralLights;           !- End-Use Subcategory                                                               ",
        "                                                                                                                  ",
        "  BuildingSurface:Detailed,                                                                                       ",
        "    Zn001:Wall001,           !- Name                                                                              ",
        "    Wall,                    !- Surface Type                                                                      ",
        "    WALL80,                  !- Construction Name                                                                 ",
        "    West Zone,               !- Zone Name                                                                         ",
        "    Outdoors,                !- Outside Boundary Condition                                                        ",
        "    ,                        !- Outside Boundary Condition Object                                                 ",
        "    SunExposed,              !- Sun Exposure                                                                      ",
        "    WindExposed,             !- Wind Exposure                                                                     ",
        "    0.5000000,               !- View Factor to Ground                                                             ",
        "    4,                       !- Number of Vertices                                                                ",
        "    0.0000000E+00,0.0000000E+00,3.048000,  !- X,Y,Z ==> Vertex 1 {m}                                              ",
        "    0.0000000E+00,0.0000000E+00,0.0000000E+00,  !- X,Y,Z ==> Vertex 2 {m}                                         ",
        "    6.096000,0.0000000E+00,0.0000000E+00,  !- X,Y,Z ==> Vertex 3 {m}                                              ",
        "    6.096000,0.0000000E+00,3.048000;  !- X,Y,Z ==> Vertex 4 {m}                                                   ",
        "                                                                                                                  ",
        "  BuildingSurface:Detailed,                                                                                       ",
        "    Zn001:Wall002,           !- Name                                                                              ",
        "    Wall,                    !- Surface Type                                                                      ",
        "    WALL80,                  !- Construction Name                                                                 ",
        "    West Zone,               !- Zone Name                                                                         ",
        "    Outdoors,                !- Outside Boundary Condition                                                        ",
        "    ,                        !- Outside Boundary Condition Object                                                 ",
        "    SunExposed,              !- Sun Exposure                                                                      ",
        "    WindExposed,             !- Wind Exposure                                                                     ",
        "    0.5000000,               !- View Factor to Ground                                                             ",
        "    4,                       !- Number of Vertices                                                                ",
        "    0.0000000E+00,6.096000,3.048000,  !- X,Y,Z ==> Vertex 1 {m}                                                   ",
        "    0.0000000E+00,6.096000,0.0000000E+00,  !- X,Y,Z ==> Vertex 2 {m}                                              ",
        "    0.0000000E+00,0.0000000E+00,0.0000000E+00,  !- X,Y,Z ==> Vertex 3 {m}                                         ",
        "    0.0000000E+00,0.0000000E+00,3.048000;  !- X,Y,Z ==> Vertex 4 {m}                                              ",
        "                                                                                                                  ",
        "                                                                                                                  ",
        "  BuildingSurface:Detailed,                                                                                       ",
        "    Zn001:Wall003,           !- Name                                                                              ",
        "    Wall,                    !- Surface Type                                                                      ",
        "    WALL80,                  !- Construction Name                                                                 ",
        "    West Zone,               !- Zone Name                                                                         ",
        "    Outdoors,                !- Outside Boundary Condition                                                        ",
        "    ,                        !- Outside Boundary Condition Object                                                 ",
        "    SunExposed,              !- Sun Exposure                                                                      ",
        "    WindExposed,             !- Wind Exposure                                                                     ",
        "    0.5000000,               !- View Factor to Ground                                                             ",
        "    4,                       !- Number of Vertices                                                                ",
        "    6.096000,6.096000,3.048000,  !- X,Y,Z ==> Vertex 1 {m}                                                        ",
        "    6.096000,6.096000,0.0000000E+00,  !- X,Y,Z ==> Vertex 2 {m}                                                   ",
        "    0.0000000E+00,6.096000,0.0000000E+00,  !- X,Y,Z ==> Vertex 3 {m}                                              ",
        "    0.0000000E+00,6.096000,3.048000;  !- X,Y,Z ==> Vertex 4 {m}                                                   ",
        "                                                                                                                  ",
        "  BuildingSurface:Detailed,                                                                                       ",
        "    Zn001:Wall004,           !- Name                                                                              ",
        "    Wall,                    !- Surface Type                                                                      ",
        "    WALL80,                  !- Construction Name                                                                 ",
        "    West Zone,               !- Zone Name                                                                         ",
        "    Outdoors,                !- Outside Boundary Condition                                                        ",
        "    ,                        !- Outside Boundary Condition Object                                                 ",
        "    SunExposed,              !- Sun Exposure                                                                      ",
        "    WindExposed,             !- Wind Exposure                                                                     ",
        "    0.5000000,               !- View Factor to Ground                                                             ",
        "    4,                       !- Number of Vertices                                                                ",
        "    6.096000,0.0000000E+00,3.048000,  !- X,Y,Z ==> Vertex 1 {m}                                                   ",
        "    6.096000,0.0000000E+00,0.0000000E+00,  !- X,Y,Z ==> Vertex 2 {m}                                              ",
        "    6.096000,6.096000,0.0000000E+00,  !- X,Y,Z ==> Vertex 3 {m}                                                   ",
        "    6.096000,6.096000,3.048000;  !- X,Y,Z ==> Vertex 4 {m}                                                        ",
        "                                                                                                                  ",
        "  BuildingSurface:Detailed,                                                                                       ",
        "    Zn001:Flr001,            !- Name                                                                              ",
        "    Floor,                   !- Surface Type                                                                      ",
        "    WALL80,                  !- Construction Name                                                                 ",
        "    West Zone,               !- Zone Name                                                                         ",
        "    Outdoors,                !- Outside Boundary Condition                                                        ",
        "    ,                        !- Outside Boundary Condition Object                                                 ",
        "    NoSun,                   !- Sun Exposure                                                                      ",
        "    NoWind,                  !- Wind Exposure                                                                     ",
        "    1.000000,                !- View Factor to Ground                                                             ",
        "    4,                       !- Number of Vertices                                                                ",
        "    0.0000000E+00,0.0000000E+00,0.0000000E+00,  !- X,Y,Z ==> Vertex 1 {m}                                         ",
        "    0.0000000E+00,6.096000,0.0000000E+00,  !- X,Y,Z ==> Vertex 2 {m}                                              ",
        "    6.096000,6.096000,0.0000000E+00,  !- X,Y,Z ==> Vertex 3 {m}                                                   ",
        "    6.096000,0.0000000E+00,0.0000000E+00;  !- X,Y,Z ==> Vertex 4 {m}                                              ",
        "                                                                                                                  ",
        "  BuildingSurface:Detailed,                                                                                       ",
        "    Zn001:Roof001,           !- Name                                                                              ",
        "    Roof,                    !- Surface Type                                                                      ",
        "    WALL80,                  !- Construction Name                                                                 ",
        "    West Zone,               !- Zone Name                                                                         ",
        "    Outdoors,                !- Outside Boundary Condition                                                        ",
        "    ,                        !- Outside Boundary Condition Object                                                 ",
        "    SunExposed,              !- Sun Exposure                                                                      ",
        "    WindExposed,             !- Wind Exposure                                                                     ",
        "    0.0000000E+00,           !- View Factor to Ground                                                             ",
        "    4,                       !- Number of Vertices                                                                ",
        "    0.0000000E+00,6.096000,3.048000,  !- X,Y,Z ==> Vertex 1 {m}                                                   ",
        "    0.0000000E+00,0.0000000E+00,3.048000,  !- X,Y,Z ==> Vertex 2 {m}                                              ",
        "    6.096000,0.0000000E+00,3.048000,  !- X,Y,Z ==> Vertex 3 {m}                                                   ",
        "    6.096000,6.096000,3.048000;  !- X,Y,Z ==> Vertex 4 {m}                                                        ",
        "                                                                                                                  ",
        "  FenestrationSurface:Detailed,                                                                                   ",
        "    Zn001:Wall001:Win001,    !- Name                                                                              ",
        "    Window,                  !- Surface Type                                                                      ",
        "    WIN-CON-SINGLEPANE,      !- Construction Name                                                                 ",
        "    Zn001:Wall001,           !- Building Surface Name                                                             ",
        "    ,                        !- Outside Boundary Condition Object                                                 ",
        "    0.5000000,               !- View Factor to Ground                                                             ",
        "    ,                        !- Frame and Divider Name                                                            ",
        "    1.0,                     !- Multiplier                                                                        ",
        "    4,                       !- Number of Vertices                                                                ",
        "    0.548000,0.0000000E+00,2.5000,  !- X,Y,Z ==> Vertex 1 {m}                                                     ",
        "    0.548000,0.0000000E+00,0.5000,  !- X,Y,Z ==> Vertex 2 {m}                                                     ",
        "    5.548000,0.0000000E+00,0.5000,  !- X,Y,Z ==> Vertex 3 {m}                                                     ",
        "    5.548000,0.0000000E+00,2.5000;  !- X,Y,Z ==> Vertex 4 {m}                                                     ",
        "                                                                                                                  ",
        "  Zone,                                                                                                           ",
        "    East Zone,               !- Name                                                                              ",
        "    0.0000000E+00,           !- Direction of Relative North {deg}                                                 ",
        "    0.0000000E+00,           !- X Origin {m}                                                                      ",
        "    0.0000000E+00,           !- Y Origin {m}                                                                      ",
        "    0.0000000E+00,           !- Z Origin {m}                                                                      ",
        "    1,                       !- Type                                                                              ",
        "    1,                       !- Multiplier                                                                        ",
        "    autocalculate,           !- Ceiling Height {m}                                                                ",
        "    autocalculate;           !- Volume {m3}                                                                       ",
        "                                                                                                                  ",
        "  Daylighting:Controls,                                                                                           ",
        "    East Zone_DaylCtrl,      !- Name                                                                              ",
        "    East Zone,               !- Zone Name                                                                         ",
        "    SplitFlux,               !- Daylighting Method                                                                ",
        "    ,                        !- Availability Schedule Name                                                        ",
        "    Continuous,              !- Lighting Control Type                                                             ",
        "    0.3,                     !- Minimum Input Power Fraction for Continuous or ContinuousOff Dimming Control      ",
        "    0.2,                     !- Minimum Light Output Fraction for Continuous or ContinuousOff Dimming Control     ",
        "    ,                        !- Number of Stepped Control Steps                                                   ",
        "    1.0,                     !- Probability Lighting will be Reset When Needed in Manual Stepped Control          ",
        "    East Zone_DaylRefPt1,    !- Glare Calculation Daylighting Reference Point Name                                ",
        "    180.0,                   !- Glare Calculation Azimuth Angle of View Direction Clockwise from Zone y-Axis {deg}",
        "    20.0,                    !- Maximum Allowable Discomfort Glare Index                                          ",
        "    ,                        !- DElight Gridding Resolution {m2}                                                  ",
        "    East Zone_DaylRefPt1,    !- Daylighting Reference Point 1 Name                                                ",
        "    0.5,                     !- Fraction of Zone Controlled by Reference Point 1                                  ",
        "    500.,                    !- Illuminance Setpoint at Reference Point 1 {lux}                                   ",
        "    East Zone_DaylRefPt2,    !- Daylighting Reference Point 1 Name                                                ",
        "    0.5,                     !- Fraction of Zone Controlled by Reference Point 1                                  ",
        "    500.;                    !- Illuminance Setpoint at Reference Point 1 {lux}                                   ",
        "                                                                                                                  ",
        "  Daylighting:ReferencePoint,                                                                                     ",
        "    East Zone_DaylRefPt1,    !- Name                                                                              ",
        "    East Zone,               !- Zone Name                                                                         ",
        "    2.048,                   !- X-Coordinate of Reference Point {m}                                               ",
        "    3.048,                   !- Y-Coordinate of Reference Point {m}                                               ",
        "    0.9;                     !- Z-Coordinate of Reference Point {m}                                               ",
        "                                                                                                                  ",
        "  Daylighting:ReferencePoint,                                                                                     ",
        "    East Zone_DaylRefPt2,    !- Name                                                                              ",
        "    East Zone,               !- Zone Name                                                                         ",
        "    2.048,                   !- X-Coordinate of Reference Point {m}                                               ",
        "    3.048,                   !- Y-Coordinate of Reference Point {m}                                               ",
        "    0.9;                     !- Z-Coordinate of Reference Point {m}                                               ",
        "                                                                                                                  ",
        "  Lights,                                                                                                         ",
        "    East Zone Lights 1,      !- Name                                                                              ",
        "    East Zone,               !- Zone or ZoneList Name                                                             ",
        "    Office Lighting,         !- Schedule Name                                                                     ",
        "    LightingLevel,           !- Design Level Calculation Method                                                   ",
        "    1464.375,                !- Lighting Level {W}                                                                ",
        "    ,                        !- Watts per Zone Floor Area {W/m2}                                                  ",
        "    ,                        !- Watts per Person {W/person}                                                       ",
        "    0.0000000E+00,           !- Return Air Fraction                                                               ",
        "    0.2000000,               !- Fraction Radiant                                                                  ",
        "    0.2000000,               !- Fraction Visible                                                                  ",
        "    1.0,                     !- Fraction Replaceable                                                              ",
        "    GeneralLights;           !- End-Use Subcategory                                                               ",
        "                                                                                                                  ",
        "  BuildingSurface:Detailed,                                                                                       ",
        "    Zn002:Wall001,           !- Name                                                                              ",
        "    Wall,                    !- Surface Type                                                                      ",
        "    WALL80,                  !- Construction Name                                                                 ",
        "    East Zone,               !- Zone Name                                                                         ",
        "    Outdoors,                !- Outside Boundary Condition                                                        ",
        "    ,                        !- Outside Boundary Condition Object                                                 ",
        "    SunExposed,              !- Sun Exposure                                                                      ",
        "    WindExposed,             !- Wind Exposure                                                                     ",
        "    0.5000000,               !- View Factor to Ground                                                             ",
        "    4,                       !- Number of Vertices                                                                ",
        "    0.0000000E+00,0.0000000E+00,3.048000,  !- X,Y,Z ==> Vertex 1 {m}                                              ",
        "    0.0000000E+00,0.0000000E+00,0.0000000E+00,  !- X,Y,Z ==> Vertex 2 {m}                                         ",
        "    6.096000,0.0000000E+00,0.0000000E+00,  !- X,Y,Z ==> Vertex 3 {m}                                              ",
        "    6.096000,0.0000000E+00,3.048000;  !- X,Y,Z ==> Vertex 4 {m}                                                   ",
        "                                                                                                                  ",
        "  BuildingSurface:Detailed,                                                                                       ",
        "    Zn002:Wall002,           !- Name                                                                              ",
        "    Wall,                    !- Surface Type                                                                      ",
        "    WALL80,                  !- Construction Name                                                                 ",
        "    East Zone,               !- Zone Name                                                                         ",
        "    Outdoors,                !- Outside Boundary Condition                                                        ",
        "    ,                        !- Outside Boundary Condition Object                                                 ",
        "    SunExposed,              !- Sun Exposure                                                                      ",
        "    WindExposed,             !- Wind Exposure                                                                     ",
        "    0.5000000,               !- View Factor to Ground                                                             ",
        "    4,                       !- Number of Vertices                                                                ",
        "    0.0000000E+00,6.096000,3.048000,  !- X,Y,Z ==> Vertex 1 {m}                                                   ",
        "    0.0000000E+00,6.096000,0.0000000E+00,  !- X,Y,Z ==> Vertex 2 {m}                                              ",
        "    0.0000000E+00,0.0000000E+00,0.0000000E+00,  !- X,Y,Z ==> Vertex 3 {m}                                         ",
        "    0.0000000E+00,0.0000000E+00,3.048000;  !- X,Y,Z ==> Vertex 4 {m}                                              ",
        "                                                                                                                  ",
        "                                                                                                                  ",
        "  BuildingSurface:Detailed,                                                                                       ",
        "    Zn002:Wall003,           !- Name                                                                              ",
        "    Wall,                    !- Surface Type                                                                      ",
        "    WALL80,                  !- Construction Name                                                                 ",
        "    East Zone,               !- Zone Name                                                                         ",
        "    Outdoors,                !- Outside Boundary Condition                                                        ",
        "    ,                        !- Outside Boundary Condition Object                                                 ",
        "    SunExposed,              !- Sun Exposure                                                                      ",
        "    WindExposed,             !- Wind Exposure                                                                     ",
        "    0.5000000,               !- View Factor to Ground                                                             ",
        "    4,                       !- Number of Vertices                                                                ",
        "    6.096000,6.096000,3.048000,  !- X,Y,Z ==> Vertex 1 {m}                                                        ",
        "    6.096000,6.096000,0.0000000E+00,  !- X,Y,Z ==> Vertex 2 {m}                                                   ",
        "    0.0000000E+00,6.096000,0.0000000E+00,  !- X,Y,Z ==> Vertex 3 {m}                                              ",
        "    0.0000000E+00,6.096000,3.048000;  !- X,Y,Z ==> Vertex 4 {m}                                                   ",
        "                                                                                                                  ",
        "  BuildingSurface:Detailed,                                                                                       ",
        "    Zn002:Wall004,           !- Name                                                                              ",
        "    Wall,                    !- Surface Type                                                                      ",
        "    WALL80,                  !- Construction Name                                                                 ",
        "    East Zone,               !- Zone Name                                                                         ",
        "    Outdoors,                !- Outside Boundary Condition                                                        ",
        "    ,                        !- Outside Boundary Condition Object                                                 ",
        "    SunExposed,              !- Sun Exposure                                                                      ",
        "    WindExposed,             !- Wind Exposure                                                                     ",
        "    0.5000000,               !- View Factor to Ground                                                             ",
        "    4,                       !- Number of Vertices                                                                ",
        "    6.096000,0.0000000E+00,3.048000,  !- X,Y,Z ==> Vertex 1 {m}                                                   ",
        "    6.096000,0.0000000E+00,0.0000000E+00,  !- X,Y,Z ==> Vertex 2 {m}                                              ",
        "    6.096000,6.096000,0.0000000E+00,  !- X,Y,Z ==> Vertex 3 {m}                                                   ",
        "    6.096000,6.096000,3.048000;  !- X,Y,Z ==> Vertex 4 {m}                                                        ",
        "                                                                                                                  ",
        "  BuildingSurface:Detailed,                                                                                       ",
        "    Zn002:Flr001,            !- Name                                                                              ",
        "    Floor,                   !- Surface Type                                                                      ",
        "    WALL80,                  !- Construction Name                                                                 ",
        "    East Zone,               !- Zone Name                                                                         ",
        "    Outdoors,                !- Outside Boundary Condition                                                        ",
        "    ,                        !- Outside Boundary Condition Object                                                 ",
        "    NoSun,                   !- Sun Exposure                                                                      ",
        "    NoWind,                  !- Wind Exposure                                                                     ",
        "    1.000000,                !- View Factor to Ground                                                             ",
        "    4,                       !- Number of Vertices                                                                ",
        "    0.0000000E+00,0.0000000E+00,0.0000000E+00,  !- X,Y,Z ==> Vertex 1 {m}                                         ",
        "    0.0000000E+00,6.096000,0.0000000E+00,  !- X,Y,Z ==> Vertex 2 {m}                                              ",
        "    6.096000,6.096000,0.0000000E+00,  !- X,Y,Z ==> Vertex 3 {m}                                                   ",
        "    6.096000,0.0000000E+00,0.0000000E+00;  !- X,Y,Z ==> Vertex 4 {m}                                              ",
        "                                                                                                                  ",
        "  BuildingSurface:Detailed,                                                                                       ",
        "    Zn002:Roof001,           !- Name                                                                              ",
        "    Roof,                    !- Surface Type                                                                      ",
        "    WALL80,                  !- Construction Name                                                                 ",
        "    East Zone,               !- Zone Name                                                                         ",
        "    Outdoors,                !- Outside Boundary Condition                                                        ",
        "    ,                        !- Outside Boundary Condition Object                                                 ",
        "    SunExposed,              !- Sun Exposure                                                                      ",
        "    WindExposed,             !- Wind Exposure                                                                     ",
        "    0.0000000E+00,           !- View Factor to Ground                                                             ",
        "    4,                       !- Number of Vertices                                                                ",
        "    0.0000000E+00,6.096000,3.048000,  !- X,Y,Z ==> Vertex 1 {m}                                                   ",
        "    0.0000000E+00,0.0000000E+00,3.048000,  !- X,Y,Z ==> Vertex 2 {m}                                              ",
        "    6.096000,0.0000000E+00,3.048000,  !- X,Y,Z ==> Vertex 3 {m}                                                   ",
        "    6.096000,6.096000,3.048000;  !- X,Y,Z ==> Vertex 4 {m}                                                        ",
        "                                                                                                                  ",
        "  FenestrationSurface:Detailed,                                                                                   ",
        "    Zn002:Wall001:Win001,    !- Name                                                                              ",
        "    Window,                  !- Surface Type                                                                      ",
        "    WIN-CON-SINGLEPANE,      !- Construction Name                                                                 ",
        "    Zn002:Wall001,           !- Building Surface Name                                                             ",
        "    ,                        !- Outside Boundary Condition Object                                                 ",
        "    0.5000000,               !- View Factor to Ground                                                             ",
        "    ,                        !- Frame and Divider Name                                                            ",
        "    1.0,                     !- Multiplier                                                                        ",
        "    4,                       !- Number of Vertices                                                                ",
        "    0.548000,0.0000000E+00,2.5000,  !- X,Y,Z ==> Vertex 1 {m}                                                     ",
        "    0.548000,0.0000000E+00,0.5000,  !- X,Y,Z ==> Vertex 2 {m}                                                     ",
        "    5.548000,0.0000000E+00,0.5000,  !- X,Y,Z ==> Vertex 3 {m}                                                     ",
        "    5.548000,0.0000000E+00,2.5000;  !- X,Y,Z ==> Vertex 4 {m}                                                     ",
        "                                                                                                                  ",
        "  Construction,                                                                                                   ",
        "    WALL80,               !- Name                                                                                 ",
        "    C4 - 4 IN COMMON BRICK;  !- Layer 1                                                                           ",
        "                                                                                                                  ",
        "  Material,                                                                                                       ",
        "    C4 - 4 IN COMMON BRICK,  !- Name                                                                              ",
        "    Rough,                   !- Roughness                                                                         ",
        "    0.1014984,               !- Thickness {m}                                                                     ",
        "    0.7264224,               !- Conductivity {W/m-K}                                                              ",
        "    1922.216,                !- Density {kg/m3}                                                                   ",
        "    836.8000,                !- Specific Heat {J/kg-K}                                                            ",
        "    0.9000000,               !- Thermal Absorptance                                                               ",
        "    0.7600000,               !- Solar Absorptance                                                                 ",
        "    0.7600000;               !- Visible Absorptance                                                               ",
        "                                                                                                                  ",
        "  Schedule:Compact,                                                                                               ",
        "    Office Lighting,         !- Name                                                                              ",
        "    ANY NUMBER,              !- Schedule Type Limits Name                                                         ",
        "    Through: 12/31,          !- Field 1                                                                           ",
        "    For: Alldays,            !- Field 2                                                                           ",
        "    Until: 24:00,1.00;       !- Field 7                                                                           ",
        "                                                                                                                  ",
        "  Construction,                                                                                                   ",
        "    WIN-CON-SINGLEPANE,      !- Name                                                                              ",
        "    SINGLEPANE;              !- Outside Layer                                                                     ",
        "                                                                                                                  ",
        "  WindowMaterial:Glazing,                                                                                         ",
        "    SINGLEPANE,              !- Name                                                                              ",
        "    SpectralAverage,         !- Optical Data Type                                                                 ",
        "    ,                        !- Window Glass Spectral Data Set Name                                               ",
        "    0.003,                   !- Thickness {m}                                                                     ",
        "    0.90,                    !- Solar Transmittance at Normal Incidence                                           ",
        "    0.031,                   !- Front Side Solar Reflectance at Normal Incidence                                  ",
        "    0.031,                   !- Back Side Solar Reflectance at Normal Incidence                                   ",
        "    0.90,                    !- Visible Transmittance at Normal Incidence                                         ",
        "    0.05,                    !- Front Side Visible Reflectance at Normal Incidence                                ",
        "    0.05,                    !- Back Side Visible Reflectance at Normal Incidence                                 ",
        "    0.0,                     !- Infrared Transmittance at Normal Incidence                                        ",
        "    0.84,                    !- Front Side Infrared Hemispherical Emissivity                                      ",
        "    0.84,                    !- Back Side Infrared Hemispherical Emissivity                                       ",
        "    0.9;                     !- Conductivity {W/m-K}                                                              ",
        "SurfaceConvectionAlgorithm:Inside,TARP;",
        "SurfaceConvectionAlgorithm:Outside,DOE-2;",
        "HeatBalanceAlgorithm,ConductionTransferFunction;",
        "ZoneAirHeatBalanceAlgorithm,",
        "    AnalyticalSolution;      !- Algorithm",
        "ScheduleTypeLimits,",
        "    Any Number;              !- Name",

    });

    ASSERT_TRUE(process_idf(idf_objects));

    bool foundErrors = false;

    HeatBalanceManager::GetProjectControlData(state, foundErrors); // read project control data
    EXPECT_FALSE(foundErrors);                              // expect no errors

<<<<<<< HEAD
    HeatBalanceManager::GetMaterialData(*state.dataWindowEquivalentLayer, state.files, foundErrors); // read material data
=======
    HeatBalanceManager::GetMaterialData(state, state.dataWindowEquivalentLayer, state.files, foundErrors); // read material data
>>>>>>> 42d84720
    EXPECT_FALSE(foundErrors);                        // expect no errors

    HeatBalanceManager::GetConstructData(state.files, foundErrors); // read construction data
    compare_err_stream("");
    EXPECT_FALSE(foundErrors); // expect no errors

    HeatBalanceManager::GetZoneData(foundErrors); // read zone data
    EXPECT_FALSE(foundErrors);                    // expect no errors

    SurfaceGeometry::CosZoneRelNorth.allocate(2);
    SurfaceGeometry::SinZoneRelNorth.allocate(2);

    SurfaceGeometry::CosZoneRelNorth(1) = std::cos(-DataHeatBalance::Zone(1).RelNorth * DataGlobals::DegToRadians);
    SurfaceGeometry::SinZoneRelNorth(1) = std::sin(-DataHeatBalance::Zone(1).RelNorth * DataGlobals::DegToRadians);
    SurfaceGeometry::CosZoneRelNorth(2) = std::cos(-DataHeatBalance::Zone(2).RelNorth * DataGlobals::DegToRadians);
    SurfaceGeometry::SinZoneRelNorth(2) = std::sin(-DataHeatBalance::Zone(2).RelNorth * DataGlobals::DegToRadians);
    SurfaceGeometry::CosBldgRelNorth = 1.0;
    SurfaceGeometry::SinBldgRelNorth = 0.0;

    SurfaceGeometry::GetSurfaceData(state, state.files, foundErrors); // setup zone geometry and get zone data
    EXPECT_FALSE(foundErrors);                    // expect no errors

    SurfaceGeometry::SetupZoneGeometry(state, foundErrors); // this calls GetSurfaceData()
    EXPECT_FALSE(foundErrors);                       // expect no errors
    HeatBalanceIntRadExchange::InitSolarViewFactors(state.files);

    DataGlobals::NumOfTimeStepInHour = 1; // must initialize this to get schedules initialized
    DataGlobals::MinutesPerTimeStep = 60; // must initialize this to get schedules initialized
    ScheduleManager::ProcessScheduleInput(state.files);
    ScheduleManager::ScheduleInputProcessed = true;
    DataGlobals::TimeStep = 1;
    DataGlobals::HourOfDay = 1;
    DataGlobals::PreviousHour = 1;
    DataEnvironment::Month = 1;
    DataEnvironment::DayOfMonth = 21;
    DataGlobals::HourOfDay = 1;
    DataEnvironment::DSTIndicator = 0;
    DataEnvironment::DayOfWeek = 2;
    DataEnvironment::HolidayIndex = 0;
    DataEnvironment::DayOfYear_Schedule = General::OrdinalDay(DataEnvironment::Month, DataEnvironment::DayOfMonth, 1);
    ScheduleManager::UpdateScheduleValues();
    InternalHeatGains::GetInternalHeatGainsInput(state);
    InternalHeatGains::GetInternalHeatGainsInputFlag = false;

    GetDaylightingParametersInput(state.files);
    compare_err_stream("");
    EXPECT_EQ(3, TotRefPoints);

    EXPECT_NEAR(2.048, ZoneDaylight(1).DaylRefPtAbsCoord(1, 1), 0.001);
    EXPECT_NEAR(3.048, ZoneDaylight(1).DaylRefPtAbsCoord(2, 1), 0.001);
    EXPECT_NEAR(0.9, ZoneDaylight(1).DaylRefPtAbsCoord(3, 1), 0.001);

    DataHeatBalance::Zone(1).RelNorth = 45.;

    GeometryTransformForDaylighting();

    EXPECT_NEAR(3.603, ZoneDaylight(1).DaylRefPtAbsCoord(1, 1), 0.001);
    EXPECT_NEAR(0.707, ZoneDaylight(1).DaylRefPtAbsCoord(2, 1), 0.001);
    EXPECT_NEAR(0.9, ZoneDaylight(1).DaylRefPtAbsCoord(3, 1), 0.001);

    DataHeatBalance::Zone(1).RelNorth = 90.;

    GeometryTransformForDaylighting();

    EXPECT_NEAR(3.048, ZoneDaylight(1).DaylRefPtAbsCoord(1, 1), 0.001);
    EXPECT_NEAR(-2.048, ZoneDaylight(1).DaylRefPtAbsCoord(2, 1), 0.001);
    EXPECT_NEAR(0.9, ZoneDaylight(1).DaylRefPtAbsCoord(3, 1), 0.001);

    DataGlobals::BeginSimFlag = true;
    DataGlobals::WeightNow = 1.0;
    DataGlobals::WeightPreviousHour = 0.0;
    CalcDayltgCoefficients(state.files);
    int zoneNum = 1;
    // test that tmp arrays are allocated to correct dimension
    // zone 1 has only 1 daylighting reference point
    DayltgInteriorIllum(zoneNum);
    zoneNum += 1;
    // zone 2 has 2 daylighting reference points and will crash if not dimensioned appropriately.
    DayltgInteriorIllum(zoneNum);
}

TEST_F(EnergyPlusFixture, DaylightingManager_ProfileAngle_Test)
{

    Surface.allocate(1);
    Surface(1).Tilt = 90.0;
    Surface(1).Azimuth = 180.0;
    int horiz = 1;
    int vert = 2;
    Real64 ProfAng;
    Vector3<Real64> CosDirSun; // Solar direction cosines

    CosDirSun(1) = 0.882397;
    CosDirSun(2) = 0.470492;
    CosDirSun(3) = 0.003513;

    ProfileAngle(1, CosDirSun, horiz, ProfAng);
    EXPECT_NEAR(0.00747, ProfAng, 0.00001);

    ProfileAngle(1, CosDirSun, vert, ProfAng);
    EXPECT_NEAR(2.06065, ProfAng, 0.00001);

    CosDirSun(1) = 0.92318;
    CosDirSun(2) = 0.36483;
    CosDirSun(3) = 0.12094;

    ProfileAngle(1, CosDirSun, horiz, ProfAng);
    EXPECT_NEAR(0.32010, ProfAng, 0.00001);

    ProfileAngle(1, CosDirSun, vert, ProfAng);
    EXPECT_NEAR(1.94715, ProfAng, 0.00001);
}

TEST_F(EnergyPlusFixture, AssociateWindowShadingControlWithDaylighting_Test)
{
    DataGlobals::NumOfZones = 4;
    ZoneDaylight.allocate(DataGlobals::NumOfZones);
    ZoneDaylight(1).Name = "ZD1";
    ZoneDaylight(2).Name = "ZD2";
    ZoneDaylight(3).Name = "ZD3";
    ZoneDaylight(4).Name = "ZD4";

    TotWinShadingControl = 3;
    WindowShadingControl.allocate(TotWinShadingControl);

    WindowShadingControl(1).Name = "WSC1";
    WindowShadingControl(1).DaylightingControlName = "ZD3";

    WindowShadingControl(2).Name = "WSC2";
    WindowShadingControl(2).DaylightingControlName = "ZD1";

    WindowShadingControl(3).Name = "WSC3";
    WindowShadingControl(3).DaylightingControlName = "ZD-NONE";

    AssociateWindowShadingControlWithDaylighting();

    EXPECT_EQ(WindowShadingControl(1).DaylightControlIndex, 3);
    EXPECT_EQ(WindowShadingControl(2).DaylightControlIndex, 1);
    EXPECT_EQ(WindowShadingControl(3).DaylightControlIndex, 0);
}

TEST_F(EnergyPlusFixture, CreateShadeDeploymentOrder_test)
{
    TotWinShadingControl = 3;
    WindowShadingControl.allocate(TotWinShadingControl);
    int zn = 1;

    WindowShadingControl(1).Name = "WSC1";
    WindowShadingControl(1).ZoneIndex = zn;
    WindowShadingControl(1).SequenceNumber = 2;
    WindowShadingControl(1).MultiSurfaceCtrlIsGroup = true;
    WindowShadingControl(1).FenestrationCount = 3;
    WindowShadingControl(1).FenestrationIndex.allocate(WindowShadingControl(1).FenestrationCount);
    WindowShadingControl(1).FenestrationIndex(1) = 1;
    WindowShadingControl(1).FenestrationIndex(2) = 2;
    WindowShadingControl(1).FenestrationIndex(3) = 3;

    WindowShadingControl(2).Name = "WSC2";
    WindowShadingControl(2).ZoneIndex = zn;
    WindowShadingControl(2).SequenceNumber = 3;
    WindowShadingControl(2).MultiSurfaceCtrlIsGroup = false;
    WindowShadingControl(2).FenestrationCount = 4;
    WindowShadingControl(2).FenestrationIndex.allocate(WindowShadingControl(2).FenestrationCount);
    WindowShadingControl(2).FenestrationIndex(1) = 4;
    WindowShadingControl(2).FenestrationIndex(2) = 5;
    WindowShadingControl(2).FenestrationIndex(3) = 6;
    WindowShadingControl(2).FenestrationIndex(4) = 7;

    WindowShadingControl(3).Name = "WSC3";
    WindowShadingControl(3).ZoneIndex = zn;
    WindowShadingControl(3).SequenceNumber = 1;
    WindowShadingControl(3).MultiSurfaceCtrlIsGroup = true;
    WindowShadingControl(3).FenestrationCount = 2;
    WindowShadingControl(3).FenestrationIndex.allocate(WindowShadingControl(3).FenestrationCount);
    WindowShadingControl(3).FenestrationIndex(1) = 8;
    WindowShadingControl(3).FenestrationIndex(2) = 9;

    DataGlobals::NumOfZones = zn;
    ZoneDaylight.allocate(DataGlobals::NumOfZones);

    CreateShadeDeploymentOrder(zn);

    EXPECT_EQ(ZoneDaylight(zn).ShadeDeployOrderExtWins.size(), 6ul);

    std::vector<int> compare1;
    compare1.push_back(8);
    compare1.push_back(9);
    EXPECT_EQ(ZoneDaylight(zn).ShadeDeployOrderExtWins[0], compare1);

    std::vector<int> compare2;
    compare2.push_back(1);
    compare2.push_back(2);
    compare2.push_back(3);
    EXPECT_EQ(ZoneDaylight(zn).ShadeDeployOrderExtWins[1], compare2);

    std::vector<int> compare3;
    compare3.push_back(4);
    EXPECT_EQ(ZoneDaylight(zn).ShadeDeployOrderExtWins[2], compare3);

    std::vector<int> compare4;
    compare4.push_back(5);
    EXPECT_EQ(ZoneDaylight(zn).ShadeDeployOrderExtWins[3], compare4);

    std::vector<int> compare5;
    compare5.push_back(6);
    EXPECT_EQ(ZoneDaylight(zn).ShadeDeployOrderExtWins[4], compare5);

    std::vector<int> compare6;
    compare6.push_back(7);
    EXPECT_EQ(ZoneDaylight(zn).ShadeDeployOrderExtWins[5], compare6);
}

TEST_F(EnergyPlusFixture, MapShadeDeploymentOrderToLoopNumber_Test)
{
    TotWinShadingControl = 3;
    WindowShadingControl.allocate(TotWinShadingControl);
    int zn = 1;

    WindowShadingControl(1).Name = "WSC1";
    WindowShadingControl(1).ZoneIndex = zn;
    WindowShadingControl(1).SequenceNumber = 2;
    WindowShadingControl(1).MultiSurfaceCtrlIsGroup = true;
    WindowShadingControl(1).FenestrationCount = 3;
    WindowShadingControl(1).FenestrationIndex.allocate(WindowShadingControl(1).FenestrationCount);
    WindowShadingControl(1).FenestrationIndex(1) = 1;
    WindowShadingControl(1).FenestrationIndex(2) = 2;
    WindowShadingControl(1).FenestrationIndex(3) = 3;

    WindowShadingControl(2).Name = "WSC2";
    WindowShadingControl(2).ZoneIndex = zn;
    WindowShadingControl(2).SequenceNumber = 3;
    WindowShadingControl(2).MultiSurfaceCtrlIsGroup = false;
    WindowShadingControl(2).FenestrationCount = 4;
    WindowShadingControl(2).FenestrationIndex.allocate(WindowShadingControl(2).FenestrationCount);
    WindowShadingControl(2).FenestrationIndex(1) = 4;
    WindowShadingControl(2).FenestrationIndex(2) = 5;
    WindowShadingControl(2).FenestrationIndex(3) = 6;
    WindowShadingControl(2).FenestrationIndex(4) = 7;

    WindowShadingControl(3).Name = "WSC3";
    WindowShadingControl(3).ZoneIndex = zn;
    WindowShadingControl(3).SequenceNumber = 1;
    WindowShadingControl(3).MultiSurfaceCtrlIsGroup = true;
    WindowShadingControl(3).FenestrationCount = 2;
    WindowShadingControl(3).FenestrationIndex.allocate(WindowShadingControl(3).FenestrationCount);
    WindowShadingControl(3).FenestrationIndex(1) = 8;
    WindowShadingControl(3).FenestrationIndex(2) = 9;

    DataGlobals::NumOfZones = zn;
    ZoneDaylight.allocate(DataGlobals::NumOfZones);

    CreateShadeDeploymentOrder(zn);

    EXPECT_EQ(ZoneDaylight(zn).ShadeDeployOrderExtWins.size(), 6ul);

    ZoneDaylight(zn).TotalDaylRefPoints = 1;
    ZoneDaylight(zn).NumOfDayltgExtWins = 9;
    ZoneDaylight(zn).MapShdOrdToLoopNum.allocate(ZoneDaylight(zn).NumOfDayltgExtWins);
    ZoneDaylight(zn).DayltgExtWinSurfNums.allocate(ZoneDaylight(zn).NumOfDayltgExtWins);
    ZoneDaylight(zn).DayltgExtWinSurfNums(1) = 1;
    ZoneDaylight(zn).DayltgExtWinSurfNums(2) = 2;
    ZoneDaylight(zn).DayltgExtWinSurfNums(3) = 3;
    ZoneDaylight(zn).DayltgExtWinSurfNums(4) = 4;
    ZoneDaylight(zn).DayltgExtWinSurfNums(5) = 5;
    ZoneDaylight(zn).DayltgExtWinSurfNums(6) = 6;
    ZoneDaylight(zn).DayltgExtWinSurfNums(7) = 7;
    ZoneDaylight(zn).DayltgExtWinSurfNums(8) = 8;
    ZoneDaylight(zn).DayltgExtWinSurfNums(9) = 9;

    MapShadeDeploymentOrderToLoopNumber(zn);

    EXPECT_EQ(ZoneDaylight(zn).MapShdOrdToLoopNum(1), 8);
    EXPECT_EQ(ZoneDaylight(zn).MapShdOrdToLoopNum(2), 9);
    EXPECT_EQ(ZoneDaylight(zn).MapShdOrdToLoopNum(3), 1);
    EXPECT_EQ(ZoneDaylight(zn).MapShdOrdToLoopNum(4), 2);
    EXPECT_EQ(ZoneDaylight(zn).MapShdOrdToLoopNum(5), 3);
    EXPECT_EQ(ZoneDaylight(zn).MapShdOrdToLoopNum(6), 4);
    EXPECT_EQ(ZoneDaylight(zn).MapShdOrdToLoopNum(7), 5);
    EXPECT_EQ(ZoneDaylight(zn).MapShdOrdToLoopNum(8), 6);
    EXPECT_EQ(ZoneDaylight(zn).MapShdOrdToLoopNum(9), 7);
}
TEST_F(EnergyPlusFixture, DaylightingManager_DayltgInteriorIllum_Test)
{
    std::string const idf_objects = delimited_string({
        "  Zone,                                                                                                           ",
        "    East Zone,               !- Name                                                                              ",
        "    0.0000000E+00,           !- Direction of Relative North {deg}                                                 ",
        "    0.0000000E+00,           !- X Origin {m}                                                                      ",
        "    0.0000000E+00,           !- Y Origin {m}                                                                      ",
        "    0.0000000E+00,           !- Z Origin {m}                                                                      ",
        "    1,                       !- Type                                                                              ",
        "    1,                       !- Multiplier                                                                        ",
        "    autocalculate,           !- Ceiling Height {m}                                                                ",
        "    autocalculate;           !- Volume {m3}                                                                       ",
        "                                                                                                                  ",
        "  BuildingSurface:Detailed,                                                                                       ",
        "    Zn001:Wall001,           !- Name                                                                              ",
        "    Wall,                    !- Surface Type                                                                      ",
        "    WALL80,                  !- Construction Name                                                                 ",
        "    East Zone,               !- Zone Name                                                                         ",
        "    Outdoors,                !- Outside Boundary Condition                                                        ",
        "    ,                        !- Outside Boundary Condition Object                                                 ",
        "    SunExposed,              !- Sun Exposure                                                                      ",
        "    WindExposed,             !- Wind Exposure                                                                     ",
        "    0.5000000,               !- View Factor to Ground                                                             ",
        "    4,                       !- Number of Vertices                                                                ",
        "    0.0000000E+00,0.0000000E+00,3.048000,  !- X,Y,Z ==> Vertex 1 {m}                                              ",
        "    0.0000000E+00,0.0000000E+00,0.0000000E+00,  !- X,Y,Z ==> Vertex 2 {m}                                         ",
        "    6.096000,0.0000000E+00,0.0000000E+00,  !- X,Y,Z ==> Vertex 3 {m}                                              ",
        "    6.096000,0.0000000E+00,3.048000;  !- X,Y,Z ==> Vertex 4 {m}                                                   ",
        "                                                                                                                  ",
        "  BuildingSurface:Detailed,                                                                                       ",
        "    Zn001:Wall002,           !- Name                                                                              ",
        "    Wall,                    !- Surface Type                                                                      ",
        "    WALL80,                  !- Construction Name                                                                 ",
        "    East Zone,               !- Zone Name                                                                         ",
        "    Outdoors,                !- Outside Boundary Condition                                                        ",
        "    ,                        !- Outside Boundary Condition Object                                                 ",
        "    SunExposed,              !- Sun Exposure                                                                      ",
        "    WindExposed,             !- Wind Exposure                                                                     ",
        "    0.5000000,               !- View Factor to Ground                                                             ",
        "    4,                       !- Number of Vertices                                                                ",
        "    0.0000000E+00,6.096000,3.048000,  !- X,Y,Z ==> Vertex 1 {m}                                                   ",
        "    0.0000000E+00,6.096000,0.0000000E+00,  !- X,Y,Z ==> Vertex 2 {m}                                              ",
        "    0.0000000E+00,0.0000000E+00,0.0000000E+00,  !- X,Y,Z ==> Vertex 3 {m}                                         ",
        "    0.0000000E+00,0.0000000E+00,3.048000;  !- X,Y,Z ==> Vertex 4 {m}                                              ",
        "                                                                                                                  ",
        "                                                                                                                  ",
        "  BuildingSurface:Detailed,                                                                                       ",
        "    Zn001:Wall003,           !- Name                                                                              ",
        "    Wall,                    !- Surface Type                                                                      ",
        "    WALL80,                  !- Construction Name                                                                 ",
        "    East Zone,               !- Zone Name                                                                         ",
        "    Outdoors,                !- Outside Boundary Condition                                                        ",
        "    ,                        !- Outside Boundary Condition Object                                                 ",
        "    SunExposed,              !- Sun Exposure                                                                      ",
        "    WindExposed,             !- Wind Exposure                                                                     ",
        "    0.5000000,               !- View Factor to Ground                                                             ",
        "    4,                       !- Number of Vertices                                                                ",
        "    6.096000,6.096000,3.048000,  !- X,Y,Z ==> Vertex 1 {m}                                                        ",
        "    6.096000,6.096000,0.0000000E+00,  !- X,Y,Z ==> Vertex 2 {m}                                                   ",
        "    0.0000000E+00,6.096000,0.0000000E+00,  !- X,Y,Z ==> Vertex 3 {m}                                              ",
        "    0.0000000E+00,6.096000,3.048000;  !- X,Y,Z ==> Vertex 4 {m}                                                   ",
        "                                                                                                                  ",
        "  BuildingSurface:Detailed,                                                                                       ",
        "    Zn001:Wall004,           !- Name                                                                              ",
        "    Wall,                    !- Surface Type                                                                      ",
        "    WALL80,                  !- Construction Name                                                                 ",
        "    East Zone,               !- Zone Name                                                                         ",
        "    Outdoors,                !- Outside Boundary Condition                                                        ",
        "    ,                        !- Outside Boundary Condition Object                                                 ",
        "    SunExposed,              !- Sun Exposure                                                                      ",
        "    WindExposed,             !- Wind Exposure                                                                     ",
        "    0.5000000,               !- View Factor to Ground                                                             ",
        "    4,                       !- Number of Vertices                                                                ",
        "    6.096000,0.0000000E+00,3.048000,  !- X,Y,Z ==> Vertex 1 {m}                                                   ",
        "    6.096000,0.0000000E+00,0.0000000E+00,  !- X,Y,Z ==> Vertex 2 {m}                                              ",
        "    6.096000,6.096000,0.0000000E+00,  !- X,Y,Z ==> Vertex 3 {m}                                                   ",
        "    6.096000,6.096000,3.048000;  !- X,Y,Z ==> Vertex 4 {m}                                                        ",
        "                                                                                                                  ",
        "  BuildingSurface:Detailed,                                                                                       ",
        "    Zn001:Flr001,            !- Name                                                                              ",
        "    Floor,                   !- Surface Type                                                                      ",
        "    WALL80,                  !- Construction Name                                                                 ",
        "    East Zone,               !- Zone Name                                                                         ",
        "    Outdoors,                !- Outside Boundary Condition                                                        ",
        "    ,                        !- Outside Boundary Condition Object                                                 ",
        "    NoSun,                   !- Sun Exposure                                                                      ",
        "    NoWind,                  !- Wind Exposure                                                                     ",
        "    1.000000,                !- View Factor to Ground                                                             ",
        "    4,                       !- Number of Vertices                                                                ",
        "    0.0000000E+00,0.0000000E+00,0.0000000E+00,  !- X,Y,Z ==> Vertex 1 {m}                                         ",
        "    0.0000000E+00,6.096000,0.0000000E+00,  !- X,Y,Z ==> Vertex 2 {m}                                              ",
        "    6.096000,6.096000,0.0000000E+00,  !- X,Y,Z ==> Vertex 3 {m}                                                   ",
        "    6.096000,0.0000000E+00,0.0000000E+00;  !- X,Y,Z ==> Vertex 4 {m}                                              ",
        "                                                                                                                  ",
        "  BuildingSurface:Detailed,                                                                                       ",
        "    Zn001:Roof001,           !- Name                                                                              ",
        "    Roof,                    !- Surface Type                                                                      ",
        "    WALL80,                  !- Construction Name                                                                 ",
        "    East Zone,               !- Zone Name                                                                         ",
        "    Outdoors,                !- Outside Boundary Condition                                                        ",
        "    ,                        !- Outside Boundary Condition Object                                                 ",
        "    SunExposed,              !- Sun Exposure                                                                      ",
        "    WindExposed,             !- Wind Exposure                                                                     ",
        "    0.0000000E+00,           !- View Factor to Ground                                                             ",
        "    4,                       !- Number of Vertices                                                                ",
        "    0.0000000E+00,6.096000,3.048000,  !- X,Y,Z ==> Vertex 1 {m}                                                   ",
        "    0.0000000E+00,0.0000000E+00,3.048000,  !- X,Y,Z ==> Vertex 2 {m}                                              ",
        "    6.096000,0.0000000E+00,3.048000,  !- X,Y,Z ==> Vertex 3 {m}                                                   ",
        "    6.096000,6.096000,3.048000;  !- X,Y,Z ==> Vertex 4 {m}                                                        ",
        "                                                                                                                  ",
        "  FenestrationSurface:Detailed,                                                                                   ",
        "    Zn001:Wall001:Win001,    !- Name                                                                              ",
        "    Window,                  !- Surface Type                                                                      ",
        "    WIN-CON-SINGLEPANE,      !- Construction Name                                                                 ",
        "    Zn001:Wall001,           !- Building Surface Name                                                             ",
        "    ,                        !- Outside Boundary Condition Object                                                 ",
        "    0.5000000,               !- View Factor to Ground                                                             ",
        "    ,                        !- Frame and Divider Name                                                            ",
        "    1.0,                     !- Multiplier                                                                        ",
        "    4,                       !- Number of Vertices                                                                ",
        "    0.548000,0.0000000E+00,2.5000,  !- X,Y,Z ==> Vertex 1 {m}                                                     ",
        "    0.548000,0.0000000E+00,0.5000,  !- X,Y,Z ==> Vertex 2 {m}                                                     ",
        "    5.548000,0.0000000E+00,0.5000,  !- X,Y,Z ==> Vertex 3 {m}                                                     ",
        "    5.548000,0.0000000E+00,2.5000;  !- X,Y,Z ==> Vertex 4 {m}                                                     ",
        "                                                                                                                  ",
        "  Construction,                                                                                                   ",
        "    WALL80,               !- Name                                                                                 ",
        "    C4 - 4 IN COMMON BRICK;  !- Layer 1                                                                           ",
        "                                                                                                                  ",
        "  Material,                                                                                                       ",
        "    C4 - 4 IN COMMON BRICK,  !- Name                                                                              ",
        "    Rough,                   !- Roughness                                                                         ",
        "    0.1014984,               !- Thickness {m}                                                                     ",
        "    0.7264224,               !- Conductivity {W/m-K}                                                              ",
        "    1922.216,                !- Density {kg/m3}                                                                   ",
        "    836.8000,                !- Specific Heat {J/kg-K}                                                            ",
        "    0.9000000,               !- Thermal Absorptance                                                               ",
        "    0.7600000,               !- Solar Absorptance                                                                 ",
        "    0.7600000;               !- Visible Absorptance                                                               ",
        "                                                                                                                  ",
        "  Construction,                                                                                                   ",
        "    WIN-CON-SINGLEPANE,      !- Name                                                                              ",
        "    SINGLEPANE;              !- Outside Layer                                                                     ",
        "                                                                                                                  ",
        "  WindowMaterial:Glazing,                                                                                         ",
        "    SINGLEPANE,              !- Name                                                                              ",
        "    SpectralAverage,         !- Optical Data Type                                                                 ",
        "    ,                        !- Window Glass Spectral Data Set Name                                               ",
        "    0.003,                   !- Thickness {m}                                                                     ",
        "    0.90,                    !- Solar Transmittance at Normal Incidence                                           ",
        "    0.031,                   !- Front Side Solar Reflectance at Normal Incidence                                  ",
        "    0.031,                   !- Back Side Solar Reflectance at Normal Incidence                                   ",
        "    0.90,                    !- Visible Transmittance at Normal Incidence                                         ",
        "    0.05,                    !- Front Side Visible Reflectance at Normal Incidence                                ",
        "    0.05,                    !- Back Side Visible Reflectance at Normal Incidence                                 ",
        "    0.0,                     !- Infrared Transmittance at Normal Incidence                                        ",
        "    0.84,                    !- Front Side Infrared Hemispherical Emissivity                                      ",
        "    0.84,                    !- Back Side Infrared Hemispherical Emissivity                                       ",
        "    0.9;                     !- Conductivity {W/m-K}                                                              ",
        "  Daylighting:Controls,                                                                                           ",
        "    East Zone_DaylCtrl,      !- Name                                                                              ",
        "    East Zone,               !- Zone Name                                                                         ",
        "    SplitFlux,               !- Daylighting Method                                                                ",
        "    ,                        !- Availability Schedule Name                                                        ",
        "    Continuous,              !- Lighting Control Type                                                             ",
        "    0.3,                     !- Minimum Input Power Fraction for Continuous or ContinuousOff Dimming Control      ",
        "    0.2,                     !- Minimum Light Output Fraction for Continuous or ContinuousOff Dimming Control     ",
        "    ,                        !- Number of Stepped Control Steps                                                   ",
        "    1.0,                     !- Probability Lighting will be Reset When Needed in Manual Stepped Control          ",
        "    East Zone_DaylRefPt1,    !- Glare Calculation Daylighting Reference Point Name                                ",
        "    180.0,                   !- Glare Calculation Azimuth Angle of View Direction Clockwise from Zone y-Axis {deg}",
        "    20.0,                    !- Maximum Allowable Discomfort Glare Index                                          ",
        "    ,                        !- DElight Gridding Resolution {m2}                                                  ",
        "    East Zone_DaylRefPt1,    !- Daylighting Reference Point 1 Name                                                ",
        "    0.5,                     !- Fraction of Zone Controlled by Reference Point 1                                  ",
        "    500.,                    !- Illuminance Setpoint at Reference Point 1 {lux}                                   ",
        "    East Zone_DaylRefPt2,    !- Daylighting Reference Point 1 Name                                                ",
        "    0.5,                     !- Fraction of Zone Controlled by Reference Point 1                                  ",
        "    500.;                    !- Illuminance Setpoint at Reference Point 1 {lux}                                   ",
        "                                                                                                                  ",
        "  Daylighting:ReferencePoint,                                                                                     ",
        "    East Zone_DaylRefPt1,    !- Name                                                                              ",
        "    East Zone,               !- Zone Name                                                                         ",
        "    2.048,                   !- X-Coordinate of Reference Point {m}                                               ",
        "    3.048,                   !- Y-Coordinate of Reference Point {m}                                               ",
        "    0.9;                     !- Z-Coordinate of Reference Point {m}                                               ",
        "                                                                                                                  ",
        "  Daylighting:ReferencePoint,                                                                                     ",
        "    East Zone_DaylRefPt2,    !- Name                                                                              ",
        "    East Zone,               !- Zone Name                                                                         ",
        "    2.048,                   !- X-Coordinate of Reference Point {m}                                               ",
        "    3.048,                   !- Y-Coordinate of Reference Point {m}                                               ",
        "    0.9;                     !- Z-Coordinate of Reference Point {m}                                               ",

        "  Lights,                                                                                                         ",
        "    East Zone Lights 1,      !- Name                                                                              ",
        "    East Zone,               !- Zone or ZoneList Name                                                             ",
        "    Office Lighting,         !- Schedule Name                                                                     ",
        "    LightingLevel,           !- Design Level Calculation Method                                                   ",
        "    1464.375,                !- Lighting Level {W}                                                                ",
        "    ,                        !- Watts per Zone Floor Area {W/m2}                                                  ",
        "    ,                        !- Watts per Person {W/person}                                                       ",
        "    0.0000000E+00,           !- Return Air Fraction                                                               ",
        "    0.2000000,               !- Fraction Radiant                                                                  ",
        "    0.2000000,               !- Fraction Visible                                                                  ",
        "    1.0,                     !- Fraction Replaceable                                                              ",
        "    GeneralLights;           !- End-Use Subcategory                                                               ",
        "  Schedule:Constant, Office Lighting, AnyNumber, 1.0;",
        "ScheduleTypeLimits,",
        "    AnyNumber;              !- Name",

    });

    ASSERT_TRUE(process_idf(idf_objects));
    DataGlobals::NumOfTimeStepInHour = 1;
    ScheduleManager::ProcessScheduleInput(state.files);
    ScheduleManager::ScheduleInputProcessed = true;
    DataGlobals::TimeStep = 1;
    DataGlobals::HourOfDay = 10;
    DataGlobals::PreviousHour = 10;
    DataEnvironment::Month = 1;
    DataEnvironment::DayOfMonth = 21;
    DataEnvironment::DSTIndicator = 0;
    DataEnvironment::DayOfWeek = 2;
    DataEnvironment::HolidayIndex = 0;

    bool foundErrors = false;
    HeatBalanceManager::GetProjectControlData(state, foundErrors); // read project control data
    EXPECT_FALSE(foundErrors);                              // expect no errors

<<<<<<< HEAD
    HeatBalanceManager::GetMaterialData(*state.dataWindowEquivalentLayer, state.files, foundErrors); // read material data
=======
    HeatBalanceManager::GetMaterialData(state, state.dataWindowEquivalentLayer, state.files, foundErrors); // read material data
>>>>>>> 42d84720
    EXPECT_FALSE(foundErrors);                        // expect no errors

    HeatBalanceManager::GetConstructData(state.files, foundErrors); // read construction data
    compare_err_stream("");
    EXPECT_FALSE(foundErrors); // expect no errors

    HeatBalanceManager::GetZoneData(foundErrors); // read zone data
    EXPECT_FALSE(foundErrors);                    // expect no errors

    SurfaceGeometry::SetupZoneGeometry(state, foundErrors); // this calls GetSurfaceData()
    EXPECT_FALSE(foundErrors);                       // expect no errors
    HeatBalanceIntRadExchange::InitSolarViewFactors(state.files);

    int ZoneNum = UtilityRoutines::FindItemInList("EAST ZONE", DataHeatBalance::Zone);
    InternalHeatGains::GetInternalHeatGainsInput(state);
    InternalHeatGains::GetInternalHeatGainsInputFlag = false;
    DaylightingManager::GetInputDayliteRefPt(foundErrors);
    DaylightingManager::GetDaylightingParametersInput(state.files);
    DaylightingManager::GILSK = 100.0;
    DataGlobals::WeightNow = 1.0;
    DataEnvironment::HISUNF = 100.0;
    DataEnvironment::HISKF = 100.0;
    DataEnvironment::SkyClearness = 6.0;

    // Set all daylighting factors to zero
    ZoneDaylight(ZoneNum).DaylIllFacSky = 0.0;
    ZoneDaylight(ZoneNum).DaylIllFacSun = 0.0;
    ZoneDaylight(ZoneNum).DaylIllFacSunDisk = 0.0;
    ZoneDaylight(ZoneNum).DaylBackFacSky = 0.0;
    ZoneDaylight(ZoneNum).DaylBackFacSun = 0.0;
    ZoneDaylight(ZoneNum).DaylBackFacSunDisk = 0.0;
    ZoneDaylight(ZoneNum).DaylSourceFacSky = 0.0;
    ZoneDaylight(ZoneNum).DaylSourceFacSun = 0.0;
    ZoneDaylight(ZoneNum).DaylSourceFacSunDisk = 0.0;
    DaylightingManager::DayltgInteriorIllum(ZoneNum);
    EXPECT_NEAR(DaylightingManager::DaylIllum(1), 0.0, 0.001);

    int ISky = 1;
    int DayltgExtWin = 1;
    int Shaded = 2;
    int Unshaded = 1;
    int IWin = UtilityRoutines::FindItemInList("ZN001:WALL001:WIN001", DataSurfaces::Surface);
    EXPECT_GT(IWin, 0);

    // Set un-shaded surface illuminance factor to 1.0 for RefPt1, 0.1 for RefPt2
    // Set shaded surface illuminance factor to 0.5 for RefPt1, 0.05 for RefPt2
    int RefPt = 1;
    ZoneDaylight(ZoneNum).DaylIllFacSky(DataGlobals::HourOfDay, Unshaded, ISky, RefPt, DayltgExtWin) = 1.0;
    ZoneDaylight(ZoneNum).DaylIllFacSky(DataGlobals::HourOfDay, Shaded, ISky, RefPt, DayltgExtWin) = 0.5;
    RefPt = 2;
    ZoneDaylight(ZoneNum).DaylIllFacSky(DataGlobals::HourOfDay, Unshaded, ISky, RefPt, DayltgExtWin) = 0.1;
    ZoneDaylight(ZoneNum).DaylIllFacSky(DataGlobals::HourOfDay, Shaded, ISky, RefPt, DayltgExtWin) = 0.05;

    // Window5 model - expect 100 for unshaded and 50 for shaded (10 and 5 for RefPt2)
    SurfaceWindow(IWin).WindowModelType = Window5DetailedModel;
    SurfaceWindow(IWin).ShadingFlag = DataSurfaces::NoShade;
    DaylightingManager::DayltgInteriorIllum(ZoneNum);
    EXPECT_NEAR(DaylightingManager::DaylIllum(1), 100.0, 0.001);
    EXPECT_NEAR(DaylightingManager::DaylIllum(2), 10.0, 0.001);

    SurfaceWindow(IWin).ShadingFlag = DataSurfaces::ExtBlindOn;
    DaylightingManager::DayltgInteriorIllum(ZoneNum);
    EXPECT_NEAR(DaylightingManager::DaylIllum(1), 50.0, 0.001);
    EXPECT_NEAR(DaylightingManager::DaylIllum(2), 5.0, 0.001);

    // BSDF model - expect 100 for unshaded and 100 for shaded (10 for RefPt2
    // BSDF does shading differently, it's integrated in the base state
    SurfaceWindow(IWin).WindowModelType = WindowBSDFModel;
    SurfaceWindow(IWin).ShadingFlag = DataSurfaces::NoShade;
    DaylightingManager::DayltgInteriorIllum(ZoneNum);
    EXPECT_NEAR(DaylightingManager::DaylIllum(1), 100.0, 0.001);
    EXPECT_NEAR(DaylightingManager::DaylIllum(2), 10.0, 0.001);

    SurfaceWindow(IWin).ShadingFlag = DataSurfaces::ExtBlindOn;
    DaylightingManager::DayltgInteriorIllum(ZoneNum);
    EXPECT_NEAR(DaylightingManager::DaylIllum(1), 100.0, 0.001);
    EXPECT_NEAR(DaylightingManager::DaylIllum(2), 10.0, 0.001);
}


// Test for #7809: Daylighting:Controls has 10 ref points with fraction that do sum exactly to 1,
// yet with double rounding errors it throws a severe about sum of fraction > 1.0
TEST_F(EnergyPlusFixture, DaylightingManager_GetInputDaylightingControls_RoundingError)
{

    std::string const idf_objects = delimited_string({
        "Zone,",
        "  West Zone,               !- Name",
        "  0.0000000E+00,           !- Direction of Relative North {deg}",
        "  0.0000000E+00,           !- X Origin {m}",
        "  0.0000000E+00,           !- Y Origin {m}",
        "  0.0000000E+00,           !- Z Origin {m}",
        "  1,                       !- Type",
        "  1,                       !- Multiplier",
        "  autocalculate,           !- Ceiling Height {m}",
        "  autocalculate;           !- Volume {m3}",

        "Daylighting:Controls,",
        "  West Zone_DaylCtrl,      !- Name",
        "  West Zone,               !- Zone Name",
        "  SplitFlux,               !- Daylighting Method",
        "  ,                        !- Availability Schedule Name",
        "  Continuous,              !- Lighting Control Type",
        "  0.3,                     !- Minimum Input Power Fraction for Continuous or ContinuousOff Dimming Control",
        "  0.2,                     !- Minimum Light Output Fraction for Continuous or ContinuousOff Dimming Control",
        "  ,                        !- Number of Stepped Control Steps",
        "  1.0,                     !- Probability Lighting will be Reset When Needed in Manual Stepped Control",
        "  West Zone_DaylRefPt1,    !- Glare Calculation Daylighting Reference Point Name",
        "  180.0,                   !- Glare Calculation Azimuth Angle of View Direction Clockwise from Zone y-Axis {deg}",
        "  20.0,                    !- Maximum Allowable Discomfort Glare Index",
        "  ,                        !- DElight Gridding Resolution {m2}",
        "  West Zone_DaylRefPt1,    !- Daylighting Reference Point 1 Name",
        "  0.1053,                  !- Fraction of Zone Controlled by Reference Point 1",
        "  200.0,                   !- Illuminance Setpoint at Reference Point 1",
        "  West Zone_DaylRefPt2,    !- Daylighting Reference Point 2 Name",
        "  0.0936,                  !- Fraction of Zone Controlled by Reference Point 2",
        "  200.0,                   !- Illuminance Setpoint at Reference Point 2",
        "  West Zone_DaylRefPt3,    !- Daylighting Reference Point 3 Name",
        "  0.1213,                  !- Fraction of Zone Controlled by Reference Point 3",
        "  200.0,                   !- Illuminance Setpoint at Reference Point 3",
        "  West Zone_DaylRefPt4,    !- Daylighting Reference Point 4 Name",
        "  0.1018,                  !- Fraction of Zone Controlled by Reference Point 4",
        "  200.0,                   !- Illuminance Setpoint at Reference Point 4",
        "  West Zone_DaylRefPt5,    !- Daylighting Reference Point 5 Name",
        "  0.0893,                  !- Fraction of Zone Controlled by Reference Point 5",
        "  200.0,                   !- Illuminance Setpoint at Reference Point 5",
        "  West Zone_DaylRefPt6,    !- Daylighting Reference Point 6 Name",
        "  0.0842,                  !- Fraction of Zone Controlled by Reference Point 6",
        "  200.0,                   !- Illuminance Setpoint at Reference Point 6",
        "  West Zone_DaylRefPt7,    !- Daylighting Reference Point 7 Name",
        "  0.0882,                  !- Fraction of Zone Controlled by Reference Point 7",
        "  200.0,                   !- Illuminance Setpoint at Reference Point 7",
        "  West Zone_DaylRefPt8,    !- Daylighting Reference Point 8 Name",
        "  0.1026,                  !- Fraction of Zone Controlled by Reference Point 8",
        "  200.0,                   !- Illuminance Setpoint at Reference Point 8",
        "  West Zone_DaylRefPt9,    !- Daylighting Reference Point 9 Name",
        "  0.1134,                  !- Fraction of Zone Controlled by Reference Point 9",
        "  200.0,                   !- Illuminance Setpoint at Reference Point 9",
        "  West Zone_DaylRefPt10,    !- Daylighting Reference Point 10 Name",
        "  0.1003,                  !- Fraction of Zone Controlled by Reference Point 10",
        "  200.0;                   !- Illuminance Setpoint at Reference Point 10",

        "Daylighting:ReferencePoint,",
        "  West Zone_DaylRefPt1,    !- Name",
        "  West Zone,               !- Zone Name",
        "  0.5,                     !- X-Coordinate of Reference Point {m}",
        "  0.5,                     !- Y-Coordinate of Reference Point {m}",
        "  0.8;                     !- Z-Coordinate of Reference Point {m}",

        "Daylighting:ReferencePoint,",
        "  West Zone_DaylRefPt2,    !- Name",
        "  West Zone,               !- Zone Name",
        "  0.5,                     !- X-Coordinate of Reference Point {m}",
        "  1.5,                     !- Y-Coordinate of Reference Point {m}",
        "  0.8;                     !- Z-Coordinate of Reference Point {m}",

        "Daylighting:ReferencePoint,",
        "  West Zone_DaylRefPt3,    !- Name",
        "  West Zone,               !- Zone Name",
        "  0.5,                     !- X-Coordinate of Reference Point {m}",
        "  2.5,                     !- Y-Coordinate of Reference Point {m}",
        "  0.8;                     !- Z-Coordinate of Reference Point {m}",

        "Daylighting:ReferencePoint,",
        "  West Zone_DaylRefPt4,    !- Name",
        "  West Zone,               !- Zone Name",
        "  1.5,                     !- X-Coordinate of Reference Point {m}",
        "  0.5,                     !- Y-Coordinate of Reference Point {m}",
        "  0.8;                     !- Z-Coordinate of Reference Point {m}",

        "Daylighting:ReferencePoint,",
        "  West Zone_DaylRefPt5,    !- Name",
        "  West Zone,               !- Zone Name",
        "  1.5,                     !- X-Coordinate of Reference Point {m}",
        "  1.5,                     !- Y-Coordinate of Reference Point {m}",
        "  0.8;                     !- Z-Coordinate of Reference Point {m}",

        "Daylighting:ReferencePoint,",
        "  West Zone_DaylRefPt6,    !- Name",
        "  West Zone,               !- Zone Name",
        "  1.5,                     !- X-Coordinate of Reference Point {m}",
        "  2.5,                     !- Y-Coordinate of Reference Point {m}",
        "  0.8;                     !- Z-Coordinate of Reference Point {m}",

        "Daylighting:ReferencePoint,",
        "  West Zone_DaylRefPt7,    !- Name",
        "  West Zone,               !- Zone Name",
        "  2.5,                     !- X-Coordinate of Reference Point {m}",
        "  0.5,                     !- Y-Coordinate of Reference Point {m}",
        "  0.8;                     !- Z-Coordinate of Reference Point {m}",

        "Daylighting:ReferencePoint,",
        "  West Zone_DaylRefPt8,    !- Name",
        "  West Zone,               !- Zone Name",
        "  2.5,                     !- X-Coordinate of Reference Point {m}",
        "  1.5,                     !- Y-Coordinate of Reference Point {m}",
        "  0.8;                     !- Z-Coordinate of Reference Point {m}",

        "Daylighting:ReferencePoint,",
        "  West Zone_DaylRefPt9,    !- Name",
        "  West Zone,               !- Zone Name",
        "  2.5,                     !- X-Coordinate of Reference Point {m}",
        "  2.5,                     !- Y-Coordinate of Reference Point {m}",
        "  0.8;                     !- Z-Coordinate of Reference Point {m}",

        "Daylighting:ReferencePoint,",
        "  West Zone_DaylRefPt10,   !- Name",
        "  West Zone,               !- Zone Name",
        "  3.0,                     !- X-Coordinate of Reference Point {m}",
        "  2.5,                     !- Y-Coordinate of Reference Point {m}",
        "  0.8;                     !- Z-Coordinate of Reference Point {m}",

    });

    ASSERT_TRUE(process_idf(idf_objects));

    bool foundErrors = false;
    HeatBalanceManager::GetZoneData(foundErrors);
    ASSERT_FALSE(foundErrors);

    int numObjs = inputProcessor->getNumObjectsFound("Daylighting:Controls");
    EXPECT_EQ(1, numObjs);

    DaylightingManager::GetInputDayliteRefPt(foundErrors);
    compare_err_stream("");
    EXPECT_FALSE(foundErrors);
    EXPECT_EQ(10, DataDaylighting::TotRefPoints);

    DaylightingManager::GetDaylightingControls(numObjs, foundErrors);
    // Used to throw
    //    ** Severe  ** GetDaylightingControls: Fraction of Zone controlled by the Daylighting reference points is > 1.0.
    //    **   ~~~   ** ..discovered in \"Daylighting:Controls\" for Zone=\"WEST ZONE\", trying to control 1.00 of the zone.\n
    compare_err_stream("");
    EXPECT_FALSE(foundErrors);

    EXPECT_EQ("WEST ZONE_DAYLCTRL", DataDaylighting::ZoneDaylight(1).Name);
    EXPECT_EQ("WEST ZONE", DataDaylighting::ZoneDaylight(1).ZoneName);
    EXPECT_EQ(DataDaylighting::SplitFluxDaylighting, DataDaylighting::ZoneDaylight(1).DaylightMethod);
    EXPECT_EQ(DataDaylighting::Continuous, DataDaylighting::ZoneDaylight(1).LightControlType);

    EXPECT_EQ(0.3, DataDaylighting::ZoneDaylight(1).MinPowerFraction);
    EXPECT_EQ(0.2, DataDaylighting::ZoneDaylight(1).MinLightFraction);
    EXPECT_EQ(1, DataDaylighting::ZoneDaylight(1).LightControlSteps);
    EXPECT_EQ(1.0, DataDaylighting::ZoneDaylight(1).LightControlProbability);

    EXPECT_EQ(1, DataDaylighting::ZoneDaylight(1).glareRefPtNumber);
    EXPECT_EQ(180., DataDaylighting::ZoneDaylight(1).ViewAzimuthForGlare);
    EXPECT_EQ(20., DataDaylighting::ZoneDaylight(1).MaxGlareallowed);
    EXPECT_EQ(0, DataDaylighting::ZoneDaylight(1).DElightGriddingResolution);

    EXPECT_EQ(10, DataDaylighting::ZoneDaylight(1).TotalDaylRefPoints);

    std::vector<Real64> fractions({0.1053, 0.0936, 0.1213, 0.1018, 0.0893, 0.0842, 0.0882, 0.1026, 0.1134, 0.1003});
    Real64 sum(0.0);
    int i = 1;
    for (auto frac: fractions) {
        sum += frac;
        EXPECT_EQ(i, DataDaylighting::ZoneDaylight(1).DaylRefPtNum(i));
        EXPECT_EQ("WEST ZONE_DAYLREFPT" + std::to_string(i),
                  DataDaylighting::DaylRefPt(DataDaylighting::ZoneDaylight(1).DaylRefPtNum(i)).Name);
        EXPECT_EQ(frac, DataDaylighting::ZoneDaylight(1).FracZoneDaylit(i));
        EXPECT_EQ(200., DataDaylighting::ZoneDaylight(1).IllumSetPoint(i));
        ++i;
    }

    // It does sum up to 1.0
    EXPECT_DOUBLE_EQ(1.0, sum);
    EXPECT_FALSE(std::abs(sum - 1.0) > std::numeric_limits<double>::epsilon());
    // Yet, if you are being very litteral, then it's slightly more
    EXPECT_TRUE(sum > 1.0);
    EXPECT_FALSE(sum < 1.0);

}

TEST_F(EnergyPlusFixture, DaylightingManager_GetInputDaylightingControls_NotAroundOne)
{

    std::string const idf_objects = delimited_string({
        "Zone,",
        "  West Zone,               !- Name",
        "  0.0000000E+00,           !- Direction of Relative North {deg}",
        "  0.0000000E+00,           !- X Origin {m}",
        "  0.0000000E+00,           !- Y Origin {m}",
        "  0.0000000E+00,           !- Z Origin {m}",
        "  1,                       !- Type",
        "  1,                       !- Multiplier",
        "  autocalculate,           !- Ceiling Height {m}",
        "  autocalculate;           !- Volume {m3}",

        "Daylighting:Controls,",
        "  West Zone_DaylCtrl,      !- Name",
        "  West Zone,               !- Zone Name",
        "  SplitFlux,               !- Daylighting Method",
        "  ,                        !- Availability Schedule Name",
        "  Continuous,              !- Lighting Control Type",
        "  0.3,                     !- Minimum Input Power Fraction for Continuous or ContinuousOff Dimming Control",
        "  0.2,                     !- Minimum Light Output Fraction for Continuous or ContinuousOff Dimming Control",
        "  ,                        !- Number of Stepped Control Steps",
        "  1.0,                     !- Probability Lighting will be Reset When Needed in Manual Stepped Control",
        "  West Zone_DaylRefPt1,    !- Glare Calculation Daylighting Reference Point Name",
        "  180.0,                   !- Glare Calculation Azimuth Angle of View Direction Clockwise from Zone y-Axis {deg}",
        "  20.0,                    !- Maximum Allowable Discomfort Glare Index",
        "  ,                        !- DElight Gridding Resolution {m2}",
        "  West Zone_DaylRefPt1,    !- Daylighting Reference Point 1 Name",
        "  0.5011,                  !- Fraction of Zone Controlled by Reference Point 1",
        "  200.0,                   !- Illuminance Setpoint at Reference Point 1",
        "  West Zone_DaylRefPt1,    !- Daylighting Reference Point 2 Name",
        "  0.5,                     !- Fraction of Zone Controlled by Reference Point 2",
        "  200.0;                   !- Illuminance Setpoint at Reference Point 2",

        "Daylighting:ReferencePoint,",
        "  West Zone_DaylRefPt1,    !- Name",
        "  West Zone,               !- Zone Name",
        "  0.5,                     !- X-Coordinate of Reference Point {m}",
        "  0.5,                     !- Y-Coordinate of Reference Point {m}",
        "  0.8;                     !- Z-Coordinate of Reference Point {m}",

        "Daylighting:ReferencePoint,",
        "  West Zone_DaylRefPt2,    !- Name",
        "  West Zone,               !- Zone Name",
        "  1.5,                     !- X-Coordinate of Reference Point {m}",
        "  0.5,                     !- Y-Coordinate of Reference Point {m}",
        "  0.8;                     !- Z-Coordinate of Reference Point {m}",

    });

    ASSERT_TRUE(process_idf(idf_objects));

    bool foundErrors = false;
    HeatBalanceManager::GetZoneData(foundErrors);
    ASSERT_FALSE(foundErrors);

    int numObjs = inputProcessor->getNumObjectsFound("Daylighting:Controls");
    EXPECT_EQ(1, numObjs);

    DaylightingManager::GetInputDayliteRefPt(foundErrors);
    compare_err_stream("");
    EXPECT_FALSE(foundErrors);
    EXPECT_EQ(2, DataDaylighting::TotRefPoints);

    DaylightingManager::GetDaylightingControls(numObjs, foundErrors);

    std::string const error_string = delimited_string({
      "   ** Severe  ** GetDaylightingControls: Fraction of Zone controlled by the Daylighting reference points is > 1.0.",
      "   **   ~~~   ** ..discovered in \"Daylighting:Controls\" for Zone=\"WEST ZONE\", trying to control 1.001 of the zone.",
    });
    EXPECT_TRUE(compare_err_stream(error_string, true));
    EXPECT_TRUE(foundErrors);
}

TEST_F(EnergyPlusFixture, DaylightingManager_OutputFormats)
{
    // Test for #6976 - Support more than 2 reference points for EIO / DFS output

    std::string const idf_objects = delimited_string({
        "  Zone,                                                                                                           ",
        "    West Zone,               !- Name                                                                              ",
        "    0.0000000E+00,           !- Direction of Relative North {deg}                                                 ",
        "    0.0000000E+00,           !- X Origin {m}                                                                      ",
        "    0.0000000E+00,           !- Y Origin {m}                                                                      ",
        "    0.0000000E+00,           !- Z Origin {m}                                                                      ",
        "    1,                       !- Type                                                                              ",
        "    1,                       !- Multiplier                                                                        ",
        "    autocalculate,           !- Ceiling Height {m}                                                                ",
        "    autocalculate;           !- Volume {m3}                                                                       ",
        "                                                                                                                  ",
        "  Daylighting:Controls,                                                                                           ",
        "    West Zone_DaylCtrl,      !- Name                                                                              ",
        "    West Zone,               !- Zone Name                                                                         ",
        "    SplitFlux,               !- Daylighting Method                                                                ",
        "    ,                        !- Availability Schedule Name                                                        ",
        "    Continuous,              !- Lighting Control Type                                                             ",
        "    0.3,                     !- Minimum Input Power Fraction for Continuous or ContinuousOff Dimming Control      ",
        "    0.2,                     !- Minimum Light Output Fraction for Continuous or ContinuousOff Dimming Control     ",
        "    ,                        !- Number of Stepped Control Steps                                                   ",
        "    1.0,                     !- Probability Lighting will be Reset When Needed in Manual Stepped Control          ",
        "    West Zone_DaylRefPt1,    !- Glare Calculation Daylighting Reference Point Name                                ",
        "    180.0,                   !- Glare Calculation Azimuth Angle of View Direction Clockwise from Zone y-Axis {deg}",
        "    20.0,                    !- Maximum Allowable Discomfort Glare Index                                          ",
        "    ,                        !- DElight Gridding Resolution {m2}                                                  ",
        "    West Zone_DaylRefPt1,    !- Daylighting Reference Point 1 Name                                                ",
        "    1.0,                     !- Fraction of Zone Controlled by Reference Point 1                                  ",
        "    500.;                    !- Illuminance Setpoint at Reference Point 1 {lux}                                   ",
        "                                                                                                                  ",
        "  Daylighting:ReferencePoint,                                                                                     ",
        "    West Zone_DaylRefPt1,    !- Name                                                                              ",
        "    West Zone,               !- Zone Name                                                                         ",
        "    2.048,                   !- X-Coordinate of Reference Point {m}                                               ",
        "    3.048,                   !- Y-Coordinate of Reference Point {m}                                               ",
        "    0.9;                     !- Z-Coordinate of Reference Point {m}                                               ",
        "                                                                                                                  ",
        "  Lights,                                                                                                         ",
        "    West Zone Lights 1,      !- Name                                                                              ",
        "    West Zone,               !- Zone or ZoneList Name                                                             ",
        "    Office Lighting,         !- Schedule Name                                                                     ",
        "    LightingLevel,           !- Design Level Calculation Method                                                   ",
        "    1464.375,                !- Lighting Level {W}                                                                ",
        "    ,                        !- Watts per Zone Floor Area {W/m2}                                                  ",
        "    ,                        !- Watts per Person {W/person}                                                       ",
        "    0.0000000E+00,           !- Return Air Fraction                                                               ",
        "    0.2000000,               !- Fraction Radiant                                                                  ",
        "    0.2000000,               !- Fraction Visible                                                                  ",
        "    1.0,                     !- Fraction Replaceable                                                              ",
        "    GeneralLights;           !- End-Use Subcategory                                                               ",
        "                                                                                                                  ",
        "  BuildingSurface:Detailed,                                                                                       ",
        "    Zn001:Wall001,           !- Name                                                                              ",
        "    Wall,                    !- Surface Type                                                                      ",
        "    WALL80,                  !- Construction Name                                                                 ",
        "    West Zone,               !- Zone Name                                                                         ",
        "    Outdoors,                !- Outside Boundary Condition                                                        ",
        "    ,                        !- Outside Boundary Condition Object                                                 ",
        "    SunExposed,              !- Sun Exposure                                                                      ",
        "    WindExposed,             !- Wind Exposure                                                                     ",
        "    0.5000000,               !- View Factor to Ground                                                             ",
        "    4,                       !- Number of Vertices                                                                ",
        "    0.0000000E+00,0.0000000E+00,3.048000,  !- X,Y,Z ==> Vertex 1 {m}                                              ",
        "    0.0000000E+00,0.0000000E+00,0.0000000E+00,  !- X,Y,Z ==> Vertex 2 {m}                                         ",
        "    6.096000,0.0000000E+00,0.0000000E+00,  !- X,Y,Z ==> Vertex 3 {m}                                              ",
        "    6.096000,0.0000000E+00,3.048000;  !- X,Y,Z ==> Vertex 4 {m}                                                   ",
        "                                                                                                                  ",
        "  BuildingSurface:Detailed,                                                                                       ",
        "    Zn001:Wall002,           !- Name                                                                              ",
        "    Wall,                    !- Surface Type                                                                      ",
        "    WALL80,                  !- Construction Name                                                                 ",
        "    West Zone,               !- Zone Name                                                                         ",
        "    Outdoors,                !- Outside Boundary Condition                                                        ",
        "    ,                        !- Outside Boundary Condition Object                                                 ",
        "    SunExposed,              !- Sun Exposure                                                                      ",
        "    WindExposed,             !- Wind Exposure                                                                     ",
        "    0.5000000,               !- View Factor to Ground                                                             ",
        "    4,                       !- Number of Vertices                                                                ",
        "    0.0000000E+00,6.096000,3.048000,  !- X,Y,Z ==> Vertex 1 {m}                                                   ",
        "    0.0000000E+00,6.096000,0.0000000E+00,  !- X,Y,Z ==> Vertex 2 {m}                                              ",
        "    0.0000000E+00,0.0000000E+00,0.0000000E+00,  !- X,Y,Z ==> Vertex 3 {m}                                         ",
        "    0.0000000E+00,0.0000000E+00,3.048000;  !- X,Y,Z ==> Vertex 4 {m}                                              ",
        "                                                                                                                  ",
        "                                                                                                                  ",
        "  BuildingSurface:Detailed,                                                                                       ",
        "    Zn001:Wall003,           !- Name                                                                              ",
        "    Wall,                    !- Surface Type                                                                      ",
        "    WALL80,                  !- Construction Name                                                                 ",
        "    West Zone,               !- Zone Name                                                                         ",
        "    Outdoors,                !- Outside Boundary Condition                                                        ",
        "    ,                        !- Outside Boundary Condition Object                                                 ",
        "    SunExposed,              !- Sun Exposure                                                                      ",
        "    WindExposed,             !- Wind Exposure                                                                     ",
        "    0.5000000,               !- View Factor to Ground                                                             ",
        "    4,                       !- Number of Vertices                                                                ",
        "    6.096000,6.096000,3.048000,  !- X,Y,Z ==> Vertex 1 {m}                                                        ",
        "    6.096000,6.096000,0.0000000E+00,  !- X,Y,Z ==> Vertex 2 {m}                                                   ",
        "    0.0000000E+00,6.096000,0.0000000E+00,  !- X,Y,Z ==> Vertex 3 {m}                                              ",
        "    0.0000000E+00,6.096000,3.048000;  !- X,Y,Z ==> Vertex 4 {m}                                                   ",
        "                                                                                                                  ",
        "  BuildingSurface:Detailed,                                                                                       ",
        "    Zn001:Wall004,           !- Name                                                                              ",
        "    Wall,                    !- Surface Type                                                                      ",
        "    WALL80,                  !- Construction Name                                                                 ",
        "    West Zone,               !- Zone Name                                                                         ",
        "    Outdoors,                !- Outside Boundary Condition                                                        ",
        "    ,                        !- Outside Boundary Condition Object                                                 ",
        "    SunExposed,              !- Sun Exposure                                                                      ",
        "    WindExposed,             !- Wind Exposure                                                                     ",
        "    0.5000000,               !- View Factor to Ground                                                             ",
        "    4,                       !- Number of Vertices                                                                ",
        "    6.096000,0.0000000E+00,3.048000,  !- X,Y,Z ==> Vertex 1 {m}                                                   ",
        "    6.096000,0.0000000E+00,0.0000000E+00,  !- X,Y,Z ==> Vertex 2 {m}                                              ",
        "    6.096000,6.096000,0.0000000E+00,  !- X,Y,Z ==> Vertex 3 {m}                                                   ",
        "    6.096000,6.096000,3.048000;  !- X,Y,Z ==> Vertex 4 {m}                                                        ",
        "                                                                                                                  ",
        "  BuildingSurface:Detailed,                                                                                       ",
        "    Zn001:Flr001,            !- Name                                                                              ",
        "    Floor,                   !- Surface Type                                                                      ",
        "    WALL80,                  !- Construction Name                                                                 ",
        "    West Zone,               !- Zone Name                                                                         ",
        "    Outdoors,                !- Outside Boundary Condition                                                        ",
        "    ,                        !- Outside Boundary Condition Object                                                 ",
        "    NoSun,                   !- Sun Exposure                                                                      ",
        "    NoWind,                  !- Wind Exposure                                                                     ",
        "    1.000000,                !- View Factor to Ground                                                             ",
        "    4,                       !- Number of Vertices                                                                ",
        "    0.0000000E+00,0.0000000E+00,0.0000000E+00,  !- X,Y,Z ==> Vertex 1 {m}                                         ",
        "    0.0000000E+00,6.096000,0.0000000E+00,  !- X,Y,Z ==> Vertex 2 {m}                                              ",
        "    6.096000,6.096000,0.0000000E+00,  !- X,Y,Z ==> Vertex 3 {m}                                                   ",
        "    6.096000,0.0000000E+00,0.0000000E+00;  !- X,Y,Z ==> Vertex 4 {m}                                              ",
        "                                                                                                                  ",
        "  BuildingSurface:Detailed,                                                                                       ",
        "    Zn001:Roof001,           !- Name                                                                              ",
        "    Roof,                    !- Surface Type                                                                      ",
        "    WALL80,                  !- Construction Name                                                                 ",
        "    West Zone,               !- Zone Name                                                                         ",
        "    Outdoors,                !- Outside Boundary Condition                                                        ",
        "    ,                        !- Outside Boundary Condition Object                                                 ",
        "    SunExposed,              !- Sun Exposure                                                                      ",
        "    WindExposed,             !- Wind Exposure                                                                     ",
        "    0.0000000E+00,           !- View Factor to Ground                                                             ",
        "    4,                       !- Number of Vertices                                                                ",
        "    0.0000000E+00,6.096000,3.048000,  !- X,Y,Z ==> Vertex 1 {m}                                                   ",
        "    0.0000000E+00,0.0000000E+00,3.048000,  !- X,Y,Z ==> Vertex 2 {m}                                              ",
        "    6.096000,0.0000000E+00,3.048000,  !- X,Y,Z ==> Vertex 3 {m}                                                   ",
        "    6.096000,6.096000,3.048000;  !- X,Y,Z ==> Vertex 4 {m}                                                        ",
        "                                                                                                                  ",
        "  FenestrationSurface:Detailed,                                                                                   ",
        "    Zn001:Wall001:Win001,    !- Name                                                                              ",
        "    Window,                  !- Surface Type                                                                      ",
        "    WIN-CON-SINGLEPANE,      !- Construction Name                                                                 ",
        "    Zn001:Wall001,           !- Building Surface Name                                                             ",
        "    ,                        !- Outside Boundary Condition Object                                                 ",
        "    0.5000000,               !- View Factor to Ground                                                             ",
        "    ,                        !- Frame and Divider Name                                                            ",
        "    1.0,                     !- Multiplier                                                                        ",
        "    4,                       !- Number of Vertices                                                                ",
        "    0.548000,0.0000000E+00,2.5000,  !- X,Y,Z ==> Vertex 1 {m}                                                     ",
        "    0.548000,0.0000000E+00,0.5000,  !- X,Y,Z ==> Vertex 2 {m}                                                     ",
        "    5.548000,0.0000000E+00,0.5000,  !- X,Y,Z ==> Vertex 3 {m}                                                     ",
        "    5.548000,0.0000000E+00,2.5000;  !- X,Y,Z ==> Vertex 4 {m}                                                     ",
        "                                                                                                                  ",
        "  Zone,                                                                                                           ",
        "    East Zone,               !- Name                                                                              ",
        "    0.0000000E+00,           !- Direction of Relative North {deg}                                                 ",
        "    0.0000000E+00,           !- X Origin {m}                                                                      ",
        "    0.0000000E+00,           !- Y Origin {m}                                                                      ",
        "    0.0000000E+00,           !- Z Origin {m}                                                                      ",
        "    1,                       !- Type                                                                              ",
        "    1,                       !- Multiplier                                                                        ",
        "    autocalculate,           !- Ceiling Height {m}                                                                ",
        "    autocalculate;           !- Volume {m3}                                                                       ",
        "                                                                                                                  ",
        "  Daylighting:Controls,                                                                                           ",
        "    East Zone_DaylCtrl,      !- Name                                                                              ",
        "    East Zone,               !- Zone Name                                                                         ",
        "    SplitFlux,               !- Daylighting Method                                                                ",
        "    ,                        !- Availability Schedule Name                                                        ",
        "    Continuous,              !- Lighting Control Type                                                             ",
        "    0.3,                     !- Minimum Input Power Fraction for Continuous or ContinuousOff Dimming Control      ",
        "    0.2,                     !- Minimum Light Output Fraction for Continuous or ContinuousOff Dimming Control     ",
        "    ,                        !- Number of Stepped Control Steps                                                   ",
        "    1.0,                     !- Probability Lighting will be Reset When Needed in Manual Stepped Control          ",
        "    East Zone_DaylRefPt1,    !- Glare Calculation Daylighting Reference Point Name                                ",
        "    180.0,                   !- Glare Calculation Azimuth Angle of View Direction Clockwise from Zone y-Axis {deg}",
        "    20.0,                    !- Maximum Allowable Discomfort Glare Index                                          ",
        "    ,                        !- DElight Gridding Resolution {m2}                                                  ",
        "    East Zone_DaylRefPt1,    !- Daylighting Reference Point 1 Name                                                ",
        "    0.6,                     !- Fraction of Zone Controlled by Reference Point 1                                  ",
        "    500.,                    !- Illuminance Setpoint at Reference Point 1 {lux}                                   ",
        "    East Zone_DaylRefPt2,    !- Daylighting Reference Point 2 Name                                                ",
        "    0.3,                     !- Fraction of Zone Controlled by Reference Point 2                                  ",
        "    400.,                    !- Illuminance Setpoint at Reference Point 2 {lux}                                   ",
        "    East Zone_DaylRefPt3,    !- Daylighting Reference Point 3 Name                                                ",
        "    0.1,                     !- Fraction of Zone Controlled by Reference Point 3                                  ",
        "    300.;                    !- Illuminance Setpoint at Reference Point 3 {lux}                                   ",
        "                                                                                                                  ",
        "  Daylighting:ReferencePoint,                                                                                     ",
        "    East Zone_DaylRefPt1,    !- Name                                                                              ",
        "    East Zone,               !- Zone Name                                                                         ",
        "    2.048,                   !- X-Coordinate of Reference Point {m}                                               ",
        "    3.048,                   !- Y-Coordinate of Reference Point {m}                                               ",
        "    0.9;                     !- Z-Coordinate of Reference Point {m}                                               ",
        "                                                                                                                  ",
        "  Daylighting:ReferencePoint,                                                                                     ",
        "    East Zone_DaylRefPt2,    !- Name                                                                              ",
        "    East Zone,               !- Zone Name                                                                         ",
        "    2.048,                   !- X-Coordinate of Reference Point {m}                                               ",
        "    1.048,                   !- Y-Coordinate of Reference Point {m}                                               ",
        "    0.9;                     !- Z-Coordinate of Reference Point {m}                                               ",
        "                                                                                                                  ",
        "  Daylighting:ReferencePoint,                                                                                     ",
        "    East Zone_DaylRefPt3,    !- Name                                                                              ",
        "    East Zone,               !- Zone Name                                                                         ",
        "    1.048,                   !- X-Coordinate of Reference Point {m}                                               ",
        "    2.048,                   !- Y-Coordinate of Reference Point {m}                                               ",
        "    0.9;                     !- Z-Coordinate of Reference Point {m}                                               ",
        "                                                                                                                  ",
        "  Lights,                                                                                                         ",
        "    East Zone Lights 1,      !- Name                                                                              ",
        "    East Zone,               !- Zone or ZoneList Name                                                             ",
        "    Office Lighting,         !- Schedule Name                                                                     ",
        "    LightingLevel,           !- Design Level Calculation Method                                                   ",
        "    1464.375,                !- Lighting Level {W}                                                                ",
        "    ,                        !- Watts per Zone Floor Area {W/m2}                                                  ",
        "    ,                        !- Watts per Person {W/person}                                                       ",
        "    0.0000000E+00,           !- Return Air Fraction                                                               ",
        "    0.2000000,               !- Fraction Radiant                                                                  ",
        "    0.2000000,               !- Fraction Visible                                                                  ",
        "    1.0,                     !- Fraction Replaceable                                                              ",
        "    GeneralLights;           !- End-Use Subcategory                                                               ",
        "                                                                                                                  ",
        "  BuildingSurface:Detailed,                                                                                       ",
        "    Zn002:Wall001,           !- Name                                                                              ",
        "    Wall,                    !- Surface Type                                                                      ",
        "    WALL80,                  !- Construction Name                                                                 ",
        "    East Zone,               !- Zone Name                                                                         ",
        "    Outdoors,                !- Outside Boundary Condition                                                        ",
        "    ,                        !- Outside Boundary Condition Object                                                 ",
        "    SunExposed,              !- Sun Exposure                                                                      ",
        "    WindExposed,             !- Wind Exposure                                                                     ",
        "    0.5000000,               !- View Factor to Ground                                                             ",
        "    4,                       !- Number of Vertices                                                                ",
        "    0.0000000E+00,0.0000000E+00,3.048000,  !- X,Y,Z ==> Vertex 1 {m}                                              ",
        "    0.0000000E+00,0.0000000E+00,0.0000000E+00,  !- X,Y,Z ==> Vertex 2 {m}                                         ",
        "    6.096000,0.0000000E+00,0.0000000E+00,  !- X,Y,Z ==> Vertex 3 {m}                                              ",
        "    6.096000,0.0000000E+00,3.048000;  !- X,Y,Z ==> Vertex 4 {m}                                                   ",
        "                                                                                                                  ",
        "  BuildingSurface:Detailed,                                                                                       ",
        "    Zn002:Wall002,           !- Name                                                                              ",
        "    Wall,                    !- Surface Type                                                                      ",
        "    WALL80,                  !- Construction Name                                                                 ",
        "    East Zone,               !- Zone Name                                                                         ",
        "    Outdoors,                !- Outside Boundary Condition                                                        ",
        "    ,                        !- Outside Boundary Condition Object                                                 ",
        "    SunExposed,              !- Sun Exposure                                                                      ",
        "    WindExposed,             !- Wind Exposure                                                                     ",
        "    0.5000000,               !- View Factor to Ground                                                             ",
        "    4,                       !- Number of Vertices                                                                ",
        "    0.0000000E+00,6.096000,3.048000,  !- X,Y,Z ==> Vertex 1 {m}                                                   ",
        "    0.0000000E+00,6.096000,0.0000000E+00,  !- X,Y,Z ==> Vertex 2 {m}                                              ",
        "    0.0000000E+00,0.0000000E+00,0.0000000E+00,  !- X,Y,Z ==> Vertex 3 {m}                                         ",
        "    0.0000000E+00,0.0000000E+00,3.048000;  !- X,Y,Z ==> Vertex 4 {m}                                              ",
        "                                                                                                                  ",
        "                                                                                                                  ",
        "  BuildingSurface:Detailed,                                                                                       ",
        "    Zn002:Wall003,           !- Name                                                                              ",
        "    Wall,                    !- Surface Type                                                                      ",
        "    WALL80,                  !- Construction Name                                                                 ",
        "    East Zone,               !- Zone Name                                                                         ",
        "    Outdoors,                !- Outside Boundary Condition                                                        ",
        "    ,                        !- Outside Boundary Condition Object                                                 ",
        "    SunExposed,              !- Sun Exposure                                                                      ",
        "    WindExposed,             !- Wind Exposure                                                                     ",
        "    0.5000000,               !- View Factor to Ground                                                             ",
        "    4,                       !- Number of Vertices                                                                ",
        "    6.096000,6.096000,3.048000,  !- X,Y,Z ==> Vertex 1 {m}                                                        ",
        "    6.096000,6.096000,0.0000000E+00,  !- X,Y,Z ==> Vertex 2 {m}                                                   ",
        "    0.0000000E+00,6.096000,0.0000000E+00,  !- X,Y,Z ==> Vertex 3 {m}                                              ",
        "    0.0000000E+00,6.096000,3.048000;  !- X,Y,Z ==> Vertex 4 {m}                                                   ",
        "                                                                                                                  ",
        "  BuildingSurface:Detailed,                                                                                       ",
        "    Zn002:Wall004,           !- Name                                                                              ",
        "    Wall,                    !- Surface Type                                                                      ",
        "    WALL80,                  !- Construction Name                                                                 ",
        "    East Zone,               !- Zone Name                                                                         ",
        "    Outdoors,                !- Outside Boundary Condition                                                        ",
        "    ,                        !- Outside Boundary Condition Object                                                 ",
        "    SunExposed,              !- Sun Exposure                                                                      ",
        "    WindExposed,             !- Wind Exposure                                                                     ",
        "    0.5000000,               !- View Factor to Ground                                                             ",
        "    4,                       !- Number of Vertices                                                                ",
        "    6.096000,0.0000000E+00,3.048000,  !- X,Y,Z ==> Vertex 1 {m}                                                   ",
        "    6.096000,0.0000000E+00,0.0000000E+00,  !- X,Y,Z ==> Vertex 2 {m}                                              ",
        "    6.096000,6.096000,0.0000000E+00,  !- X,Y,Z ==> Vertex 3 {m}                                                   ",
        "    6.096000,6.096000,3.048000;  !- X,Y,Z ==> Vertex 4 {m}                                                        ",
        "                                                                                                                  ",
        "  BuildingSurface:Detailed,                                                                                       ",
        "    Zn002:Flr001,            !- Name                                                                              ",
        "    Floor,                   !- Surface Type                                                                      ",
        "    WALL80,                  !- Construction Name                                                                 ",
        "    East Zone,               !- Zone Name                                                                         ",
        "    Outdoors,                !- Outside Boundary Condition                                                        ",
        "    ,                        !- Outside Boundary Condition Object                                                 ",
        "    NoSun,                   !- Sun Exposure                                                                      ",
        "    NoWind,                  !- Wind Exposure                                                                     ",
        "    1.000000,                !- View Factor to Ground                                                             ",
        "    4,                       !- Number of Vertices                                                                ",
        "    0.0000000E+00,0.0000000E+00,0.0000000E+00,  !- X,Y,Z ==> Vertex 1 {m}                                         ",
        "    0.0000000E+00,6.096000,0.0000000E+00,  !- X,Y,Z ==> Vertex 2 {m}                                              ",
        "    6.096000,6.096000,0.0000000E+00,  !- X,Y,Z ==> Vertex 3 {m}                                                   ",
        "    6.096000,0.0000000E+00,0.0000000E+00;  !- X,Y,Z ==> Vertex 4 {m}                                              ",
        "                                                                                                                  ",
        "  BuildingSurface:Detailed,                                                                                       ",
        "    Zn002:Roof001,           !- Name                                                                              ",
        "    Roof,                    !- Surface Type                                                                      ",
        "    WALL80,                  !- Construction Name                                                                 ",
        "    East Zone,               !- Zone Name                                                                         ",
        "    Outdoors,                !- Outside Boundary Condition                                                        ",
        "    ,                        !- Outside Boundary Condition Object                                                 ",
        "    SunExposed,              !- Sun Exposure                                                                      ",
        "    WindExposed,             !- Wind Exposure                                                                     ",
        "    0.0000000E+00,           !- View Factor to Ground                                                             ",
        "    4,                       !- Number of Vertices                                                                ",
        "    0.0000000E+00,6.096000,3.048000,  !- X,Y,Z ==> Vertex 1 {m}                                                   ",
        "    0.0000000E+00,0.0000000E+00,3.048000,  !- X,Y,Z ==> Vertex 2 {m}                                              ",
        "    6.096000,0.0000000E+00,3.048000,  !- X,Y,Z ==> Vertex 3 {m}                                                   ",
        "    6.096000,6.096000,3.048000;  !- X,Y,Z ==> Vertex 4 {m}                                                        ",
        "                                                                                                                  ",
        "  FenestrationSurface:Detailed,                                                                                   ",
        "    Zn002:Wall001:Win001,    !- Name                                                                              ",
        "    Window,                  !- Surface Type                                                                      ",
        "    WIN-CON-SINGLEPANE,      !- Construction Name                                                                 ",
        "    Zn002:Wall001,           !- Building Surface Name                                                             ",
        "    ,                        !- Outside Boundary Condition Object                                                 ",
        "    0.5000000,               !- View Factor to Ground                                                             ",
        "    ,                        !- Frame and Divider Name                                                            ",
        "    1.0,                     !- Multiplier                                                                        ",
        "    4,                       !- Number of Vertices                                                                ",
        "    0.548000,0.0000000E+00,2.5000,  !- X,Y,Z ==> Vertex 1 {m}                                                     ",
        "    0.548000,0.0000000E+00,0.5000,  !- X,Y,Z ==> Vertex 2 {m}                                                     ",
        "    5.548000,0.0000000E+00,0.5000,  !- X,Y,Z ==> Vertex 3 {m}                                                     ",
        "    5.548000,0.0000000E+00,2.5000;  !- X,Y,Z ==> Vertex 4 {m}                                                     ",
        "                                                                                                                  ",
        "  Construction,                                                                                                   ",
        "    WALL80,               !- Name                                                                                 ",
        "    C4 - 4 IN COMMON BRICK;  !- Layer 1                                                                           ",
        "                                                                                                                  ",
        "  Material,                                                                                                       ",
        "    C4 - 4 IN COMMON BRICK,  !- Name                                                                              ",
        "    Rough,                   !- Roughness                                                                         ",
        "    0.1014984,               !- Thickness {m}                                                                     ",
        "    0.7264224,               !- Conductivity {W/m-K}                                                              ",
        "    1922.216,                !- Density {kg/m3}                                                                   ",
        "    836.8000,                !- Specific Heat {J/kg-K}                                                            ",
        "    0.9000000,               !- Thermal Absorptance                                                               ",
        "    0.7600000,               !- Solar Absorptance                                                                 ",
        "    0.7600000;               !- Visible Absorptance                                                               ",
        "                                                                                                                  ",
        "  Schedule:Compact,                                                                                               ",
        "    Office Lighting,         !- Name                                                                              ",
        "    ANY NUMBER,              !- Schedule Type Limits Name                                                         ",
        "    Through: 12/31,          !- Field 1                                                                           ",
        "    For: Alldays,            !- Field 2                                                                           ",
        "    Until: 24:00,1.00;       !- Field 7                                                                           ",
        "                                                                                                                  ",
        "  Construction,                                                                                                   ",
        "    WIN-CON-SINGLEPANE,      !- Name                                                                              ",
        "    SINGLEPANE;              !- Outside Layer                                                                     ",
        "                                                                                                                  ",
        "  WindowMaterial:Glazing,                                                                                         ",
        "    SINGLEPANE,              !- Name                                                                              ",
        "    SpectralAverage,         !- Optical Data Type                                                                 ",
        "    ,                        !- Window Glass Spectral Data Set Name                                               ",
        "    0.003,                   !- Thickness {m}                                                                     ",
        "    0.90,                    !- Solar Transmittance at Normal Incidence                                           ",
        "    0.031,                   !- Front Side Solar Reflectance at Normal Incidence                                  ",
        "    0.031,                   !- Back Side Solar Reflectance at Normal Incidence                                   ",
        "    0.90,                    !- Visible Transmittance at Normal Incidence                                         ",
        "    0.05,                    !- Front Side Visible Reflectance at Normal Incidence                                ",
        "    0.05,                    !- Back Side Visible Reflectance at Normal Incidence                                 ",
        "    0.0,                     !- Infrared Transmittance at Normal Incidence                                        ",
        "    0.84,                    !- Front Side Infrared Hemispherical Emissivity                                      ",
        "    0.84,                    !- Back Side Infrared Hemispherical Emissivity                                       ",
        "    0.9;                     !- Conductivity {W/m-K}                                                              ",
        "SurfaceConvectionAlgorithm:Inside,TARP;",
        "SurfaceConvectionAlgorithm:Outside,DOE-2;",
        "HeatBalanceAlgorithm,ConductionTransferFunction;",
        "ZoneAirHeatBalanceAlgorithm,",
        "    AnalyticalSolution;      !- Algorithm",
        "ScheduleTypeLimits,",
        "    Any Number;              !- Name",

        "  Output:DaylightFactors,",
        "    SizingDays;              !- Reporting Days",

    });

    ASSERT_TRUE(process_idf(idf_objects));

    bool foundErrors = false;

    HeatBalanceManager::GetProjectControlData(state, foundErrors); // read project control data
    EXPECT_FALSE(foundErrors);                              // expect no errors

<<<<<<< HEAD
    HeatBalanceManager::GetMaterialData(*state.dataWindowEquivalentLayer, state.files, foundErrors); // read material data
=======
    HeatBalanceManager::GetMaterialData(state, state.dataWindowEquivalentLayer, state.files, foundErrors); // read material data
>>>>>>> 42d84720
    EXPECT_FALSE(foundErrors);                        // expect no errors

    HeatBalanceManager::GetConstructData(state.files, foundErrors); // read construction data
    compare_err_stream("");
    EXPECT_FALSE(foundErrors); // expect no errors

    HeatBalanceManager::GetZoneData(foundErrors); // read zone data
    EXPECT_FALSE(foundErrors);                    // expect no errors

    SurfaceGeometry::CosZoneRelNorth.allocate(2);
    SurfaceGeometry::SinZoneRelNorth.allocate(2);

    SurfaceGeometry::CosZoneRelNorth(1) = std::cos(-DataHeatBalance::Zone(1).RelNorth * DataGlobals::DegToRadians);
    SurfaceGeometry::SinZoneRelNorth(1) = std::sin(-DataHeatBalance::Zone(1).RelNorth * DataGlobals::DegToRadians);
    SurfaceGeometry::CosZoneRelNorth(2) = std::cos(-DataHeatBalance::Zone(2).RelNorth * DataGlobals::DegToRadians);
    SurfaceGeometry::SinZoneRelNorth(2) = std::sin(-DataHeatBalance::Zone(2).RelNorth * DataGlobals::DegToRadians);
    SurfaceGeometry::CosBldgRelNorth = 1.0;
    SurfaceGeometry::SinBldgRelNorth = 0.0;

    SurfaceGeometry::GetSurfaceData(state, state.files, foundErrors); // setup zone geometry and get zone data
    EXPECT_FALSE(foundErrors);                    // expect no errors

    SurfaceGeometry::SetupZoneGeometry(state, foundErrors); // this calls GetSurfaceData()
    EXPECT_FALSE(foundErrors);                       // expect no errors
    HeatBalanceIntRadExchange::InitSolarViewFactors(state.files);

    DataGlobals::NumOfTimeStepInHour = 1; // must initialize this to get schedules initialized
    DataGlobals::MinutesPerTimeStep = 60; // must initialize this to get schedules initialized
    ScheduleManager::ProcessScheduleInput(state.files);
    ScheduleManager::ScheduleInputProcessed = true;
    DataGlobals::TimeStep = 1;
    DataGlobals::HourOfDay = 1;
    DataGlobals::PreviousHour = 1;
    DataEnvironment::Month = 1;
    DataEnvironment::DayOfMonth = 21;
    DataGlobals::HourOfDay = 1;
    DataEnvironment::DSTIndicator = 0;
    DataEnvironment::DayOfWeek = 2;
    DataEnvironment::HolidayIndex = 0;
    DataEnvironment::CurMnDy = "01/21";
    DataEnvironment::DayOfYear_Schedule = General::OrdinalDay(DataEnvironment::Month, DataEnvironment::DayOfMonth, 1);
    ScheduleManager::UpdateScheduleValues();
    InternalHeatGains::GetInternalHeatGainsInput(state);
    InternalHeatGains::GetInternalHeatGainsInputFlag = false;

    GetDaylightingParametersInput(state.files);
    compare_err_stream("");
    EXPECT_EQ(4, TotRefPoints);

    EXPECT_NEAR(2.048, ZoneDaylight(1).DaylRefPtAbsCoord(1, 1), 0.001);
    EXPECT_NEAR(3.048, ZoneDaylight(1).DaylRefPtAbsCoord(2, 1), 0.001);
    EXPECT_NEAR(0.9, ZoneDaylight(1).DaylRefPtAbsCoord(3, 1), 0.001);

    DataHeatBalance::Zone(1).RelNorth = 45.;

    GeometryTransformForDaylighting();

    EXPECT_NEAR(3.603, ZoneDaylight(1).DaylRefPtAbsCoord(1, 1), 0.001);
    EXPECT_NEAR(0.707, ZoneDaylight(1).DaylRefPtAbsCoord(2, 1), 0.001);
    EXPECT_NEAR(0.9, ZoneDaylight(1).DaylRefPtAbsCoord(3, 1), 0.001);

    DataHeatBalance::Zone(1).RelNorth = 90.;

    GeometryTransformForDaylighting();

    EXPECT_NEAR(3.048, ZoneDaylight(1).DaylRefPtAbsCoord(1, 1), 0.001);
    EXPECT_NEAR(-2.048, ZoneDaylight(1).DaylRefPtAbsCoord(2, 1), 0.001);
    EXPECT_NEAR(0.9, ZoneDaylight(1).DaylRefPtAbsCoord(3, 1), 0.001);

    // reset eio stream
    EXPECT_TRUE(has_eio_output(true));
    EXPECT_FALSE(has_dfs_output(true));

    DataGlobals::BeginSimFlag = true;
    DataGlobals::WeightNow = 1.0;
    DataGlobals::WeightPreviousHour = 0.0;
    CalcDayltgCoefficients(state.files);
    int zoneNum = 1;
    // test that tmp arrays are allocated to correct dimension
    // zone 1 has only 1 daylighting reference point
    DayltgInteriorIllum(zoneNum);
    zoneNum += 1;
    // zone 2 has 2 daylighting reference points and will crash if not dimensioned appropriately.
    DayltgInteriorIllum(zoneNum);

    // EIO/DFS output uses specifically newline `\n`, so pass that in or on Windows it'll use '\r\n`
    std::string const delim = "\n";

    std::string const eiooutput = delimited_string({
        "! <Zone/Window Adjacency Daylighting Counts>, Zone Name, Number of Exterior Windows, Number of Exterior Windows in Adjacent Zones",
        "Zone/Window Adjacency Daylighting Counts, WEST ZONE,2,-1",
        "Zone/Window Adjacency Daylighting Counts, EAST ZONE,2,-1",
        "! <Zone/Window Adjacency Daylighting Matrix>, Zone Name, Number of Adjacent Zones with Windows,Adjacent Zone Names - 1st 100 (max)",
        "Zone/Window Adjacency Daylighting Matrix, WEST ZONE,0",
        "Zone/Window Adjacency Daylighting Matrix, EAST ZONE,0",
        "! <Sky Daylight Factors>, MonthAndDay, Zone Name, Window Name, Reference Point, Daylight Factor",
        " Sky Daylight Factors,Clear Sky,01/21,WEST ZONE,ZN001:WALL001:WIN001,WEST ZONE_DAYLREFPT1,0.0000",
        " Sky Daylight Factors,Clear Turbid Sky,01/21,WEST ZONE,ZN001:WALL001:WIN001,WEST ZONE_DAYLREFPT1,0.0000",
        " Sky Daylight Factors,Intermediate Sky,01/21,WEST ZONE,ZN001:WALL001:WIN001,WEST ZONE_DAYLREFPT1,0.0000",
        " Sky Daylight Factors,Overcast Sky,01/21,WEST ZONE,ZN001:WALL001:WIN001,WEST ZONE_DAYLREFPT1,0.0000",
        " Sky Daylight Factors,Clear Sky,01/21,EAST ZONE,ZN002:WALL001:WIN001,EAST ZONE_DAYLREFPT1,0.0000",
        " Sky Daylight Factors,Clear Sky,01/21,EAST ZONE,ZN002:WALL001:WIN001,EAST ZONE_DAYLREFPT2,0.0000",
        " Sky Daylight Factors,Clear Sky,01/21,EAST ZONE,ZN002:WALL001:WIN001,EAST ZONE_DAYLREFPT3,0.0000",
        " Sky Daylight Factors,Clear Turbid Sky,01/21,EAST ZONE,ZN002:WALL001:WIN001,EAST ZONE_DAYLREFPT1,0.0000",
        " Sky Daylight Factors,Clear Turbid Sky,01/21,EAST ZONE,ZN002:WALL001:WIN001,EAST ZONE_DAYLREFPT2,0.0000",
        " Sky Daylight Factors,Clear Turbid Sky,01/21,EAST ZONE,ZN002:WALL001:WIN001,EAST ZONE_DAYLREFPT3,0.0000",
        " Sky Daylight Factors,Intermediate Sky,01/21,EAST ZONE,ZN002:WALL001:WIN001,EAST ZONE_DAYLREFPT1,0.0000",
        " Sky Daylight Factors,Intermediate Sky,01/21,EAST ZONE,ZN002:WALL001:WIN001,EAST ZONE_DAYLREFPT2,0.0000",
        " Sky Daylight Factors,Intermediate Sky,01/21,EAST ZONE,ZN002:WALL001:WIN001,EAST ZONE_DAYLREFPT3,0.0000",
        " Sky Daylight Factors,Overcast Sky,01/21,EAST ZONE,ZN002:WALL001:WIN001,EAST ZONE_DAYLREFPT1,0.0000",
        " Sky Daylight Factors,Overcast Sky,01/21,EAST ZONE,ZN002:WALL001:WIN001,EAST ZONE_DAYLREFPT2,0.0000",
        " Sky Daylight Factors,Overcast Sky,01/21,EAST ZONE,ZN002:WALL001:WIN001,EAST ZONE_DAYLREFPT3,0.0000",
    }, delim);

    EXPECT_TRUE(compare_eio_stream(eiooutput, true));

    std::string const dfsoutput = delimited_string({

        "This file contains daylight factors for all exterior windows of daylight zones.",
        "MonthAndDay,Zone Name,Window Name,Window State",
        "Hour,Reference Point,Daylight Factor for Clear Sky,Daylight Factor for Clear Turbid Sky,Daylight Factor for Intermediate Sky,Daylight Factor for Overcast Sky",
        "01/21,WEST ZONE,ZN001:WALL001:WIN001,Base Window",
        "1,WEST ZONE_DAYLREFPT1,0.00000,0.00000,0.00000,0.00000",
        "2,WEST ZONE_DAYLREFPT1,0.00000,0.00000,0.00000,0.00000",
        "3,WEST ZONE_DAYLREFPT1,0.00000,0.00000,0.00000,0.00000",
        "4,WEST ZONE_DAYLREFPT1,0.00000,0.00000,0.00000,0.00000",
        "5,WEST ZONE_DAYLREFPT1,0.00000,0.00000,0.00000,0.00000",
        "6,WEST ZONE_DAYLREFPT1,0.00000,0.00000,0.00000,0.00000",
        "7,WEST ZONE_DAYLREFPT1,0.00000,0.00000,0.00000,0.00000",
        "8,WEST ZONE_DAYLREFPT1,0.00000,0.00000,0.00000,0.00000",
        "9,WEST ZONE_DAYLREFPT1,0.00000,0.00000,0.00000,0.00000",
        "10,WEST ZONE_DAYLREFPT1,0.00000,0.00000,0.00000,0.00000",
        "11,WEST ZONE_DAYLREFPT1,0.00000,0.00000,0.00000,0.00000",
        "12,WEST ZONE_DAYLREFPT1,0.00000,0.00000,0.00000,0.00000",
        "13,WEST ZONE_DAYLREFPT1,0.00000,0.00000,0.00000,0.00000",
        "14,WEST ZONE_DAYLREFPT1,0.00000,0.00000,0.00000,0.00000",
        "15,WEST ZONE_DAYLREFPT1,0.00000,0.00000,0.00000,0.00000",
        "16,WEST ZONE_DAYLREFPT1,0.00000,0.00000,0.00000,0.00000",
        "17,WEST ZONE_DAYLREFPT1,0.00000,0.00000,0.00000,0.00000",
        "18,WEST ZONE_DAYLREFPT1,0.00000,0.00000,0.00000,0.00000",
        "19,WEST ZONE_DAYLREFPT1,0.00000,0.00000,0.00000,0.00000",
        "20,WEST ZONE_DAYLREFPT1,0.00000,0.00000,0.00000,0.00000",
        "21,WEST ZONE_DAYLREFPT1,0.00000,0.00000,0.00000,0.00000",
        "22,WEST ZONE_DAYLREFPT1,0.00000,0.00000,0.00000,0.00000",
        "23,WEST ZONE_DAYLREFPT1,0.00000,0.00000,0.00000,0.00000",
        "24,WEST ZONE_DAYLREFPT1,0.00000,0.00000,0.00000,0.00000",
        "01/21,EAST ZONE,ZN002:WALL001:WIN001,Base Window",
        "1,EAST ZONE_DAYLREFPT1,0.00000,0.00000,0.00000,0.00000",
        "1,EAST ZONE_DAYLREFPT2,0.00000,0.00000,0.00000,0.00000",
        "1,EAST ZONE_DAYLREFPT3,0.00000,0.00000,0.00000,0.00000",
        "2,EAST ZONE_DAYLREFPT1,0.00000,0.00000,0.00000,0.00000",
        "2,EAST ZONE_DAYLREFPT2,0.00000,0.00000,0.00000,0.00000",
        "2,EAST ZONE_DAYLREFPT3,0.00000,0.00000,0.00000,0.00000",
        "3,EAST ZONE_DAYLREFPT1,0.00000,0.00000,0.00000,0.00000",
        "3,EAST ZONE_DAYLREFPT2,0.00000,0.00000,0.00000,0.00000",
        "3,EAST ZONE_DAYLREFPT3,0.00000,0.00000,0.00000,0.00000",
        "4,EAST ZONE_DAYLREFPT1,0.00000,0.00000,0.00000,0.00000",
        "4,EAST ZONE_DAYLREFPT2,0.00000,0.00000,0.00000,0.00000",
        "4,EAST ZONE_DAYLREFPT3,0.00000,0.00000,0.00000,0.00000",
        "5,EAST ZONE_DAYLREFPT1,0.00000,0.00000,0.00000,0.00000",
        "5,EAST ZONE_DAYLREFPT2,0.00000,0.00000,0.00000,0.00000",
        "5,EAST ZONE_DAYLREFPT3,0.00000,0.00000,0.00000,0.00000",
        "6,EAST ZONE_DAYLREFPT1,0.00000,0.00000,0.00000,0.00000",
        "6,EAST ZONE_DAYLREFPT2,0.00000,0.00000,0.00000,0.00000",
        "6,EAST ZONE_DAYLREFPT3,0.00000,0.00000,0.00000,0.00000",
        "7,EAST ZONE_DAYLREFPT1,0.00000,0.00000,0.00000,0.00000",
        "7,EAST ZONE_DAYLREFPT2,0.00000,0.00000,0.00000,0.00000",
        "7,EAST ZONE_DAYLREFPT3,0.00000,0.00000,0.00000,0.00000",
        "8,EAST ZONE_DAYLREFPT1,0.00000,0.00000,0.00000,0.00000",
        "8,EAST ZONE_DAYLREFPT2,0.00000,0.00000,0.00000,0.00000",
        "8,EAST ZONE_DAYLREFPT3,0.00000,0.00000,0.00000,0.00000",
        "9,EAST ZONE_DAYLREFPT1,0.00000,0.00000,0.00000,0.00000",
        "9,EAST ZONE_DAYLREFPT2,0.00000,0.00000,0.00000,0.00000",
        "9,EAST ZONE_DAYLREFPT3,0.00000,0.00000,0.00000,0.00000",
        "10,EAST ZONE_DAYLREFPT1,0.00000,0.00000,0.00000,0.00000",
        "10,EAST ZONE_DAYLREFPT2,0.00000,0.00000,0.00000,0.00000",
        "10,EAST ZONE_DAYLREFPT3,0.00000,0.00000,0.00000,0.00000",
        "11,EAST ZONE_DAYLREFPT1,0.00000,0.00000,0.00000,0.00000",
        "11,EAST ZONE_DAYLREFPT2,0.00000,0.00000,0.00000,0.00000",
        "11,EAST ZONE_DAYLREFPT3,0.00000,0.00000,0.00000,0.00000",
        "12,EAST ZONE_DAYLREFPT1,0.00000,0.00000,0.00000,0.00000",
        "12,EAST ZONE_DAYLREFPT2,0.00000,0.00000,0.00000,0.00000",
        "12,EAST ZONE_DAYLREFPT3,0.00000,0.00000,0.00000,0.00000",
        "13,EAST ZONE_DAYLREFPT1,0.00000,0.00000,0.00000,0.00000",
        "13,EAST ZONE_DAYLREFPT2,0.00000,0.00000,0.00000,0.00000",
        "13,EAST ZONE_DAYLREFPT3,0.00000,0.00000,0.00000,0.00000",
        "14,EAST ZONE_DAYLREFPT1,0.00000,0.00000,0.00000,0.00000",
        "14,EAST ZONE_DAYLREFPT2,0.00000,0.00000,0.00000,0.00000",
        "14,EAST ZONE_DAYLREFPT3,0.00000,0.00000,0.00000,0.00000",
        "15,EAST ZONE_DAYLREFPT1,0.00000,0.00000,0.00000,0.00000",
        "15,EAST ZONE_DAYLREFPT2,0.00000,0.00000,0.00000,0.00000",
        "15,EAST ZONE_DAYLREFPT3,0.00000,0.00000,0.00000,0.00000",
        "16,EAST ZONE_DAYLREFPT1,0.00000,0.00000,0.00000,0.00000",
        "16,EAST ZONE_DAYLREFPT2,0.00000,0.00000,0.00000,0.00000",
        "16,EAST ZONE_DAYLREFPT3,0.00000,0.00000,0.00000,0.00000",
        "17,EAST ZONE_DAYLREFPT1,0.00000,0.00000,0.00000,0.00000",
        "17,EAST ZONE_DAYLREFPT2,0.00000,0.00000,0.00000,0.00000",
        "17,EAST ZONE_DAYLREFPT3,0.00000,0.00000,0.00000,0.00000",
        "18,EAST ZONE_DAYLREFPT1,0.00000,0.00000,0.00000,0.00000",
        "18,EAST ZONE_DAYLREFPT2,0.00000,0.00000,0.00000,0.00000",
        "18,EAST ZONE_DAYLREFPT3,0.00000,0.00000,0.00000,0.00000",
        "19,EAST ZONE_DAYLREFPT1,0.00000,0.00000,0.00000,0.00000",
        "19,EAST ZONE_DAYLREFPT2,0.00000,0.00000,0.00000,0.00000",
        "19,EAST ZONE_DAYLREFPT3,0.00000,0.00000,0.00000,0.00000",
        "20,EAST ZONE_DAYLREFPT1,0.00000,0.00000,0.00000,0.00000",
        "20,EAST ZONE_DAYLREFPT2,0.00000,0.00000,0.00000,0.00000",
        "20,EAST ZONE_DAYLREFPT3,0.00000,0.00000,0.00000,0.00000",
        "21,EAST ZONE_DAYLREFPT1,0.00000,0.00000,0.00000,0.00000",
        "21,EAST ZONE_DAYLREFPT2,0.00000,0.00000,0.00000,0.00000",
        "21,EAST ZONE_DAYLREFPT3,0.00000,0.00000,0.00000,0.00000",
        "22,EAST ZONE_DAYLREFPT1,0.00000,0.00000,0.00000,0.00000",
        "22,EAST ZONE_DAYLREFPT2,0.00000,0.00000,0.00000,0.00000",
        "22,EAST ZONE_DAYLREFPT3,0.00000,0.00000,0.00000,0.00000",
        "23,EAST ZONE_DAYLREFPT1,0.00000,0.00000,0.00000,0.00000",
        "23,EAST ZONE_DAYLREFPT2,0.00000,0.00000,0.00000,0.00000",
        "23,EAST ZONE_DAYLREFPT3,0.00000,0.00000,0.00000,0.00000",
        "24,EAST ZONE_DAYLREFPT1,0.00000,0.00000,0.00000,0.00000",
        "24,EAST ZONE_DAYLREFPT2,0.00000,0.00000,0.00000,0.00000",
        "24,EAST ZONE_DAYLREFPT3,0.00000,0.00000,0.00000,0.00000",
    }, delim);

    EXPECT_TRUE(compare_dfs_stream(dfsoutput, true));
}

TEST_F(EnergyPlusFixture, DaylightingManager_TDD_NoDaylightingControls)
{
    std::string const idf_objects = delimited_string({
        "  Zone,",
        "    Daylit Zone,             !- Name",
        "    0.0,                     !- Direction of Relative North {deg}",
        "    0.0,                     !- X Origin {m}",
        "    0.0,                     !- Y Origin {m}",
        "    0.0,                     !- Z Origin {m}",
        "    1,                       !- Type",
        "    1,                       !- Multiplier",
        "    autocalculate,           !- Ceiling Height {m}",
        "    autocalculate;           !- Volume {m3}",

        "  BuildingSurface:Detailed,",
        "    Daylit South Wall,       !- Name",
        "    Wall,                    !- Surface Type",
        "    EXTWALL80,               !- Construction Name",
        "    Daylit Zone,             !- Zone Name",
        "    Outdoors,                !- Outside Boundary Condition",
        "    ,                        !- Outside Boundary Condition Object",
        "    SunExposed,              !- Sun Exposure",
        "    WindExposed,             !- Wind Exposure",
        "    0.5,                     !- View Factor to Ground",
        "    4,                       !- Number of Vertices",
        "    0.0,0.0,2.5,  !- X,Y,Z ==> Vertex 1 {m}",
        "    0.0,0.0,0.0,  !- X,Y,Z ==> Vertex 2 {m}",
        "    5.0,0.0,0.0,  !- X,Y,Z ==> Vertex 3 {m}",
        "    5.0,0.0,2.5;  !- X,Y,Z ==> Vertex 4 {m}",

        "  BuildingSurface:Detailed,",
        "    Daylit West Wall,        !- Name",
        "    Wall,                    !- Surface Type",
        "    EXTWALL80,               !- Construction Name",
        "    Daylit Zone,             !- Zone Name",
        "    Outdoors,                !- Outside Boundary Condition",
        "    ,                        !- Outside Boundary Condition Object",
        "    SunExposed,              !- Sun Exposure",
        "    WindExposed,             !- Wind Exposure",
        "    0.5,                     !- View Factor to Ground",
        "    4,                       !- Number of Vertices",
        "    0.0,10.0,2.5,  !- X,Y,Z ==> Vertex 1 {m}",
        "    0.0,10.0,0.0,  !- X,Y,Z ==> Vertex 2 {m}",
        "    0.0,0.0,0.0,  !- X,Y,Z ==> Vertex 3 {m}",
        "    0.0,0.0,2.5;  !- X,Y,Z ==> Vertex 4 {m}",

        "  BuildingSurface:Detailed,",
        "    Daylit North Wall,       !- Name",
        "    Wall,                    !- Surface Type",
        "    EXTWALL80,               !- Construction Name",
        "    Daylit Zone,             !- Zone Name",
        "    Outdoors,                !- Outside Boundary Condition",
        "    ,                        !- Outside Boundary Condition Object",
        "    SunExposed,              !- Sun Exposure",
        "    WindExposed,             !- Wind Exposure",
        "    0.5,                     !- View Factor to Ground",
        "    4,                       !- Number of Vertices",
        "    5.0,10.0,2.5,  !- X,Y,Z ==> Vertex 1 {m}",
        "    5.0,10.0,0.0,  !- X,Y,Z ==> Vertex 2 {m}",
        "    0.0,10.0,0.0,  !- X,Y,Z ==> Vertex 3 {m}",
        "    0.0,10.0,2.5;  !- X,Y,Z ==> Vertex 4 {m}",

        "  BuildingSurface:Detailed,",
        "    Daylit East Wall,        !- Name",
        "    Wall,                    !- Surface Type",
        "    EXTWALL80,               !- Construction Name",
        "    Daylit Zone,             !- Zone Name",
        "    Outdoors,                !- Outside Boundary Condition",
        "    ,                        !- Outside Boundary Condition Object",
        "    SunExposed,              !- Sun Exposure",
        "    WindExposed,             !- Wind Exposure",
        "    0.5,                     !- View Factor to Ground",
        "    4,                       !- Number of Vertices",
        "    5.0,0.0,2.5,  !- X,Y,Z ==> Vertex 1 {m}",
        "    5.0,0.0,0.0,  !- X,Y,Z ==> Vertex 2 {m}",
        "    5.0,10.0,0.0,  !- X,Y,Z ==> Vertex 3 {m}",
        "    5.0,10.0,2.5;  !- X,Y,Z ==> Vertex 4 {m}",

        "  BuildingSurface:Detailed,",
        "    Daylit Floor,            !- Name",
        "    Floor,                   !- Surface Type",
        "    FLOOR SLAB 8 IN,         !- Construction Name",
        "    Daylit Zone,             !- Zone Name",
        "    Surface,                 !- Outside Boundary Condition",
        "    Daylit Floor,            !- Outside Boundary Condition Object",
        "    NoSun,                   !- Sun Exposure",
        "    NoWind,                  !- Wind Exposure",
        "    1.0,                     !- View Factor to Ground",
        "    4,                       !- Number of Vertices",
        "    0.0,0.0,0.0,  !- X,Y,Z ==> Vertex 1 {m}",
        "    0.0,10.0,0.0,  !- X,Y,Z ==> Vertex 2 {m}",
        "    5.0,10.0,0.0,  !- X,Y,Z ==> Vertex 3 {m}",
        "    5.0,0.0,0.0;  !- X,Y,Z ==> Vertex 4 {m}",

        "  BuildingSurface:Detailed,",
        "    Daylit Ceiling,          !- Name",
        "    Roof,                    !- Surface Type",
        "    CEILING IN ZONE,         !- Construction Name",
        "    Daylit Zone,             !- Zone Name",
        "    Surface,                 !- Outside Boundary Condition",
        "    Daylit Attic Floor,      !- Outside Boundary Condition Object",
        "    NoSun,                   !- Sun Exposure",
        "    NoWind,                  !- Wind Exposure",
        "    0.0,                     !- View Factor to Ground",
        "    4,                       !- Number of Vertices",
        "    0.0,10.0,2.5,  !- X,Y,Z ==> Vertex 1 {m}",
        "    0.0,0.0,2.5,  !- X,Y,Z ==> Vertex 2 {m}",
        "    5.0,0.0,2.5,  !- X,Y,Z ==> Vertex 3 {m}",
        "    5.0,10.0,2.5;  !- X,Y,Z ==> Vertex 4 {m}",

        "  Zone,",
        "    Daylit Attic Zone,       !- Name",
        "    0.0,                     !- Direction of Relative North {deg}",
        "    0.0,                     !- X Origin {m}",
        "    0.0,                     !- Y Origin {m}",
        "    0.0,                     !- Z Origin {m}",
        "    1,                       !- Type",
        "    1,                       !- Multiplier",
        "    autocalculate,           !- Ceiling Height {m}",
        "    autocalculate;           !- Volume {m3}",

        "  BuildingSurface:Detailed,",
        "    Daylit Attic South Wall, !- Name",
        "    Wall,                    !- Surface Type",
        "    EXTWALL80,               !- Construction Name",
        "    Daylit Attic Zone,       !- Zone Name",
        "    Outdoors,                !- Outside Boundary Condition",
        "    ,                        !- Outside Boundary Condition Object",
        "    SunExposed,              !- Sun Exposure",
        "    WindExposed,             !- Wind Exposure",
        "    0.5,                     !- View Factor to Ground",
        "    4,                       !- Number of Vertices",
        "    0.0,0.0,3.0,  !- X,Y,Z ==> Vertex 1 {m}",
        "    0.0,0.0,2.5,  !- X,Y,Z ==> Vertex 2 {m}",
        "    5.0,0.0,2.5,  !- X,Y,Z ==> Vertex 3 {m}",
        "    5.0,0.0,3.0;  !- X,Y,Z ==> Vertex 4 {m}",

        "  BuildingSurface:Detailed,",
        "    Daylit Attic West Wall,  !- Name",
        "    Wall,                    !- Surface Type",
        "    EXTWALL80,               !- Construction Name",
        "    Daylit Attic Zone,       !- Zone Name",
        "    Outdoors,                !- Outside Boundary Condition",
        "    ,                        !- Outside Boundary Condition Object",
        "    SunExposed,              !- Sun Exposure",
        "    WindExposed,             !- Wind Exposure",
        "    0.5,                     !- View Factor to Ground",
        "    4,                       !- Number of Vertices",
        "    0.0,10.0,5.0,  !- X,Y,Z ==> Vertex 1 {m}",
        "    0.0,10.0,2.5,  !- X,Y,Z ==> Vertex 2 {m}",
        "    0.0,0.0,2.5,  !- X,Y,Z ==> Vertex 3 {m}",
        "    0.0,0.0,3.0;  !- X,Y,Z ==> Vertex 4 {m}",

        "  BuildingSurface:Detailed,",
        "    Daylit Attic North Wall, !- Name",
        "    Wall,                    !- Surface Type",
        "    EXTWALL80,               !- Construction Name",
        "    Daylit Attic Zone,       !- Zone Name",
        "    Outdoors,                !- Outside Boundary Condition",
        "    ,                        !- Outside Boundary Condition Object",
        "    SunExposed,              !- Sun Exposure",
        "    WindExposed,             !- Wind Exposure",
        "    0.5,                     !- View Factor to Ground",
        "    4,                       !- Number of Vertices",
        "    5.0,10.0,5.0,  !- X,Y,Z ==> Vertex 1 {m}",
        "    5.0,10.0,2.5,  !- X,Y,Z ==> Vertex 2 {m}",
        "    0.0,10.0,2.5,  !- X,Y,Z ==> Vertex 3 {m}",
        "    0.0,10.0,5.0;  !- X,Y,Z ==> Vertex 4 {m}",

        "  BuildingSurface:Detailed,",
        "    Daylit Attic East Wall,  !- Name",
        "    Wall,                    !- Surface Type",
        "    EXTWALL80,               !- Construction Name",
        "    Daylit Attic Zone,       !- Zone Name",
        "    Outdoors,                !- Outside Boundary Condition",
        "    ,                        !- Outside Boundary Condition Object",
        "    SunExposed,              !- Sun Exposure",
        "    WindExposed,             !- Wind Exposure",
        "    0.5,                     !- View Factor to Ground",
        "    4,                       !- Number of Vertices",
        "    5.0,0.0,3.0,  !- X,Y,Z ==> Vertex 1 {m}",
        "    5.0,0.0,2.5,  !- X,Y,Z ==> Vertex 2 {m}",
        "    5.0,10.0,2.5,  !- X,Y,Z ==> Vertex 3 {m}",
        "    5.0,10.0,5.0;  !- X,Y,Z ==> Vertex 4 {m}",

        "  BuildingSurface:Detailed,",
        "    Daylit Attic Floor,      !- Name",
        "    Floor,                   !- Surface Type",
        "    CEILING IN ATTIC,        !- Construction Name",
        "    Daylit Attic Zone,       !- Zone Name",
        "    Surface,                 !- Outside Boundary Condition",
        "    Daylit Ceiling,          !- Outside Boundary Condition Object",
        "    NoSun,                   !- Sun Exposure",
        "    NoWind,                  !- Wind Exposure",
        "    0.0,                     !- View Factor to Ground",
        "    4,                       !- Number of Vertices",
        "    0.0,0.0,2.5,  !- X,Y,Z ==> Vertex 1 {m}",
        "    0.0,10.0,2.5,  !- X,Y,Z ==> Vertex 2 {m}",
        "    5.0,10.0,2.5,  !- X,Y,Z ==> Vertex 3 {m}",
        "    5.0,0.0,2.5;  !- X,Y,Z ==> Vertex 4 {m}",

        "  BuildingSurface:Detailed,",
        "    Daylit Attic Roof,       !- Name",
        "    Roof,                    !- Surface Type",
        "    ROOF,                    !- Construction Name",
        "    Daylit Attic Zone,       !- Zone Name",
        "    Outdoors,                !- Outside Boundary Condition",
        "    ,                        !- Outside Boundary Condition Object",
        "    SunExposed,              !- Sun Exposure",
        "    WindExposed,             !- Wind Exposure",
        "    0.0,                     !- View Factor to Ground",
        "    4,                       !- Number of Vertices",
        "    0.0,10.0,5.0,  !- X,Y,Z ==> Vertex 1 {m}",
        "    0.0,0.0,3.0,  !- X,Y,Z ==> Vertex 2 {m}",
        "    5.0,0.0,3.0,  !- X,Y,Z ==> Vertex 3 {m}",
        "    5.0,10.0,5.0;  !- X,Y,Z ==> Vertex 4 {m}",

        "  DaylightingDevice:Tubular,",
        "    Pipe1,                   !- Name",
        "    Dome1,                   !- Dome Name",
        "    Diffuser1,               !- Diffuser Name",
        "    TDD Pipe,                !- Construction Name",
        "    0.3556,                  !- Diameter {m}",
        "    1.4,                     !- Total Length {m}",
        "    0.28,                    !- Effective Thermal Resistance {m2-K/W}",
        "    Daylit Attic Zone,       !- Transition Zone 1 Name",
        "    1.1;                     !- Transition Zone 1 Length {m}",

        "  FenestrationSurface:Detailed,",
        "    Dome1,                   !- Name",
        "    TubularDaylightDome,     !- Surface Type",
        "    TDD Dome,                !- Construction Name",
        "    Daylit Attic Roof,       !- Building Surface Name",
        "    ,                        !- Outside Boundary Condition Object",
        "    0.0,                     !- View Factor to Ground",
        "    ,                        !- Frame and Divider Name",
        "    1.0,                     !- Multiplier",
        "    4,                       !- Number of Vertices",
        "    2.3425,3.209,3.64,  !- X,Y,Z ==> Vertex 1 {m}",
        "    2.3425,2.906,3.58,  !- X,Y,Z ==> Vertex 2 {m}",
        "    2.6575,2.906,3.58,  !- X,Y,Z ==> Vertex 3 {m}",
        "    2.6575,3.209,3.64;  !- X,Y,Z ==> Vertex 4 {m}",

        "  FenestrationSurface:Detailed,",
        "    Diffuser1,               !- Name",
        "    TubularDaylightDiffuser, !- Surface Type",
        "    TDD Diffuser,            !- Construction Name",
        "    Daylit Ceiling,          !- Building Surface Name",
        "    ,                        !- Outside Boundary Condition Object",
        "    0.0,                     !- View Factor to Ground",
        "    ,                        !- Frame and Divider Name",
        "    1.0,                     !- Multiplier",
        "    4,                       !- Number of Vertices",
        "    2.3425,3.1575,2.5,  !- X,Y,Z ==> Vertex 1 {m}",
        "    2.3425,2.8425,2.5,  !- X,Y,Z ==> Vertex 2 {m}",
        "    2.6575,2.8425,2.5,  !- X,Y,Z ==> Vertex 3 {m}",
        "    2.6575,3.1575,2.5;  !- X,Y,Z ==> Vertex 4 {m}",

        "  DaylightingDevice:Tubular,",
        "    Pipe2,                   !- Name",
        "    Dome2,                   !- Dome Name",
        "    Diffuser2,               !- Diffuser Name",
        "    TDD Pipe,                !- Construction Name",
        "    0.3556,                  !- Diameter {m}",
        "    2.2,                     !- Total Length {m}",
        "    0.28,                    !- Effective Thermal Resistance {m2-K/W}",
        "    Daylit Attic Zone,       !- Transition Zone 1 Name",
        "    1.9;                     !- Transition Zone 1 Length {m}",

        "  FenestrationSurface:Detailed,",
        "    Dome2,                   !- Name",
        "    TubularDaylightDome,     !- Surface Type",
        "    TDD Dome,                !- Construction Name",
        "    Daylit Attic Roof,       !- Building Surface Name",
        "    ,                        !- Outside Boundary Condition Object",
        "    0.0,                     !- View Factor to Ground",
        "    ,                        !- Frame and Divider Name",
        "    1.0,                     !- Multiplier",
        "    4,                       !- Number of Vertices",
        "    2.3425,7.209134615385,4.441826923077,  !- X,Y,Z ==> Vertex 1 {m}",
        "    2.3425,6.90625,4.38125,  !- X,Y,Z ==> Vertex 2 {m}",
        "    2.6575,6.90625,4.38125,  !- X,Y,Z ==> Vertex 3 {m}",
        "    2.6575,7.209134615385,4.441826923077;  !- X,Y,Z ==> Vertex 4 {m}",

        "  FenestrationSurface:Detailed,",
        "    Diffuser2,               !- Name",
        "    TubularDaylightDiffuser, !- Surface Type",
        "    TDD Diffuser,            !- Construction Name",
        "    Daylit Ceiling,          !- Building Surface Name",
        "    ,                        !- Outside Boundary Condition Object",
        "    0.0,                     !- View Factor to Ground",
        "    ,                        !- Frame and Divider Name",
        "    1.0,                     !- Multiplier",
        "    4,                       !- Number of Vertices",
        "    2.3425,7.1575,2.5,  !- X,Y,Z ==> Vertex 1 {m}",
        "    2.3425,6.8425,2.5,  !- X,Y,Z ==> Vertex 2 {m}",
        "    2.6575,6.8425,2.5,  !- X,Y,Z ==> Vertex 3 {m}",
        "    2.6575,7.1575,2.5;  !- X,Y,Z ==> Vertex 4 {m}",

        "  Material,",
        "    A1 - 1 IN STUCCO,        !- Name",
        "    Smooth,                  !- Roughness",
        "    2.5389841E-02,           !- Thickness {m}",
        "    0.6918309,               !- Conductivity {W/m-K}",
        "    1858.142,                !- Density {kg/m3}",
        "    836.8,                   !- Specific Heat {J/kg-K}",
        "    0.90,                    !- Thermal Absorptance",
        "    0.92,                    !- Solar Absorptance",
        "    0.92;                    !- Visible Absorptance",

        "  Material,",
        "    C4 - 4 IN COMMON BRICK,  !- Name",
        "    Rough,                   !- Roughness",
        "    0.1014984,               !- Thickness {m}",
        "    0.7264224,               !- Conductivity {W/m-K}",
        "    1922.216,                !- Density {kg/m3}",
        "    836.8,                   !- Specific Heat {J/kg-K}",
        "    0.90,                    !- Thermal Absorptance",
        "    0.76,                    !- Solar Absorptance",
        "    0.76;                    !- Visible Absorptance",

        "  Material,",
        "    E1 - 3 / 4 IN PLASTER OR GYP BOARD,  !- Name",
        "    Smooth,                  !- Roughness",
        "    1.9050000E-02,           !- Thickness {m}",
        "    0.7264224,               !- Conductivity {W/m-K}",
        "    1601.846,                !- Density {kg/m3}",
        "    836.8,                   !- Specific Heat {J/kg-K}",
        "    0.90,                    !- Thermal Absorptance",
        "    0.92,                    !- Solar Absorptance",
        "    0.92;                    !- Visible Absorptance",

        "  Material,",
        "    C6 - 8 IN CLAY TILE,     !- Name",
        "    Smooth,                  !- Roughness",
        "    0.2033016,               !- Thickness {m}",
        "    0.5707605,               !- Conductivity {W/m-K}",
        "    1121.292,                !- Density {kg/m3}",
        "    836.8,                   !- Specific Heat {J/kg-K}",
        "    0.90,                    !- Thermal Absorptance",
        "    0.82,                    !- Solar Absorptance",
        "    0.82;                    !- Visible Absorptance",

        "  Material,",
        "    C10 - 8 IN HW CONCRETE,  !- Name",
        "    MediumRough,             !- Roughness",
        "    0.2033016,               !- Thickness {m}",
        "    1.729577,                !- Conductivity {W/m-K}",
        "    2242.585,                !- Density {kg/m3}",
        "    836.8,                   !- Specific Heat {J/kg-K}",
        "    0.90,                    !- Thermal Absorptance",
        "    0.65,                    !- Solar Absorptance",
        "    0.65;                    !- Visible Absorptance",

        "  Material,",
        "    E2 - 1 / 2 IN SLAG OR STONE,  !- Name",
        "    Rough,                   !- Roughness",
        "    1.2710161E-02,           !- Thickness {m}",
        "    1.435549,                !- Conductivity {W/m-K}",
        "    881.0155,                !- Density {kg/m3}",
        "    1673.6,                  !- Specific Heat {J/kg-K}",
        "    0.90,                    !- Thermal Absorptance",
        "    0.55,                    !- Solar Absorptance",
        "    0.55;                    !- Visible Absorptance",

        "  Material,",
        "    E3 - 3 / 8 IN FELT AND MEMBRANE,  !- Name",
        "    Rough,                   !- Roughness",
        "    9.5402403E-03,           !- Thickness {m}",
        "    0.1902535,               !- Conductivity {W/m-K}",
        "    1121.292,                !- Density {kg/m3}",
        "    1673.6,                  !- Specific Heat {J/kg-K}",
        "    0.90,                    !- Thermal Absorptance",
        "    0.75,                    !- Solar Absorptance",
        "    0.75;                    !- Visible Absorptance",

        "  Material,",
        "    B5 - 1 IN DENSE INSULATION,  !- Name",
        "    VeryRough,               !- Roughness",
        "    2.5389841E-02,           !- Thickness {m}",
        "    4.3239430E-02,           !- Conductivity {W/m-K}",
        "    91.30524,                !- Density {kg/m3}",
        "    836.8,                   !- Specific Heat {J/kg-K}",
        "    0.90,                    !- Thermal Absorptance",
        "    0.50,                    !- Solar Absorptance",
        "    0.50;                    !- Visible Absorptance",

        "  Material,",
        "    C12 - 2 IN HW CONCRETE,  !- Name",
        "    MediumRough,             !- Roughness",
        "    5.0901599E-02,           !- Thickness {m}",
        "    1.729577,                !- Conductivity {W/m-K}",
        "    2242.585,                !- Density {kg/m3}",
        "    836.8,                   !- Specific Heat {J/kg-K}",
        "    0.90,                    !- Thermal Absorptance",
        "    0.65,                    !- Solar Absorptance",
        "    0.65;                    !- Visible Absorptance",

        "  Material,",
        "    ROOFING - ASPHALT SHINGLES,  !- Name",
        "    VeryRough,               !- Roughness",
        "    3.1999999E-03,           !- Thickness {m}",
        "    2.9999999E-02,           !- Conductivity {W/m-K}",
        "    1121.29,                 !- Density {kg/m3}",
        "    830.0,                   !- Specific Heat {J/kg-K}",
        "    0.90,                    !- Thermal Absorptance",
        "    0.70,                    !- Solar Absorptance",
        "    0.70;                    !- Visible Absorptance",

        "  Material,",
        "    BB46 - 5 / 8 IN PLYWOOD, !- Name",
        "    Smooth,                  !- Roughness",
        "    9.9999998E-03,           !- Thickness {m}",
        "    0.110,                   !- Conductivity {W/m-K}",
        "    544.62,                  !- Density {kg/m3}",
        "    1210.0,                  !- Specific Heat {J/kg-K}",
        "    0.90,                    !- Thermal Absorptance",
        "    0.70,                    !- Solar Absorptance",
        "    0.70;                    !- Visible Absorptance",

        "  Material,",
        "    INS - GLASS FIBER BONDED 3 IN,  !- Name",
        "    VeryRough,               !- Roughness",
        "    7.000E-02,               !- Thickness {m}",
        "    2.9999999E-02,           !- Conductivity {W/m-K}",
        "    96.11,                   !- Density {kg/m3}",
        "    790.0,                   !- Specific Heat {J/kg-K}",
        "    0.90,                    !- Thermal Absorptance",
        "    0.50,                    !- Solar Absorptance",
        "    0.50;                    !- Visible Absorptance",

        "  WindowMaterial:Glazing,",
        "    Clear Acrylic Plastic,   !- Name",
        "    SpectralAverage,         !- Optical Data Type",
        "    ,                        !- Window Glass Spectral Data Set Name",
        "    0.003,                   !- Thickness {m}",
        "    0.92,                    !- Solar Transmittance at Normal Incidence",
        "    0.05,                    !- Front Side Solar Reflectance at Normal Incidence",
        "    0.05,                    !- Back Side Solar Reflectance at Normal Incidence",
        "    0.92,                    !- Visible Transmittance at Normal Incidence",
        "    0.05,                    !- Front Side Visible Reflectance at Normal Incidence",
        "    0.05,                    !- Back Side Visible Reflectance at Normal Incidence",
        "    0.00,                    !- Infrared Transmittance at Normal Incidence",
        "    0.90,                    !- Front Side Infrared Hemispherical Emissivity",
        "    0.90,                    !- Back Side Infrared Hemispherical Emissivity",
        "    0.90;                    !- Conductivity {W/m-K}",

        "  WindowMaterial:Glazing,",
        "    Diffusing Acrylic Plastic,  !- Name",
        "    SpectralAverage,         !- Optical Data Type",
        "    ,                        !- Window Glass Spectral Data Set Name",
        "    0.0022,                  !- Thickness {m}",
        "    0.90,                    !- Solar Transmittance at Normal Incidence",
        "    0.08,                    !- Front Side Solar Reflectance at Normal Incidence",
        "    0.08,                    !- Back Side Solar Reflectance at Normal Incidence",
        "    0.90,                    !- Visible Transmittance at Normal Incidence",
        "    0.08,                    !- Front Side Visible Reflectance at Normal Incidence",
        "    0.08,                    !- Back Side Visible Reflectance at Normal Incidence",
        "    0.00,                    !- Infrared Transmittance at Normal Incidence",
        "    0.90,                    !- Front Side Infrared Hemispherical Emissivity",
        "    0.90,                    !- Back Side Infrared Hemispherical Emissivity",
        "    0.90;                    !- Conductivity {W/m-K}",

        "  Material,",
        "    Very High Reflectivity Surface,  !- Name",
        "    Smooth,                  !- Roughness",
        "    0.0005,                  !- Thickness {m}",
        "    237,                     !- Conductivity {W/m-K}",
        "    2702,                    !- Density {kg/m3}",
        "    903,                     !- Specific Heat {J/kg-K}",
        "    0.90,                    !- Thermal Absorptance",
        "    0.05,                    !- Solar Absorptance",
        "    0.05;                    !- Visible Absorptance",

        "  Construction,",
        "    EXTWALL80,               !- Name",
        "    A1 - 1 IN STUCCO,        !- Outside Layer",
        "    C4 - 4 IN COMMON BRICK,  !- Layer 2",
        "    E1 - 3 / 4 IN PLASTER OR GYP BOARD;  !- Layer 3",

        "  Construction,",
        "    FLOOR SLAB 8 IN,         !- Name",
        "    C10 - 8 IN HW CONCRETE;  !- Outside Layer",

        "  Construction,",
        "    ROOF,                    !- Name",
        "    ROOFING - ASPHALT SHINGLES,  !- Outside Layer",
        "    E3 - 3 / 8 IN FELT AND MEMBRANE,  !- Layer 2",
        "    BB46 - 5 / 8 IN PLYWOOD; !- Layer 3",

        "  Construction,",
        "    CEILING IN ZONE,         !- Name",
        "    INS - GLASS FIBER BONDED 3 IN,  !- Outside Layer",
        "    E1 - 3 / 4 IN PLASTER OR GYP BOARD;  !- Layer 2",

        "  Construction,",
        "    CEILING IN ATTIC,        !- Name",
        "    E1 - 3 / 4 IN PLASTER OR GYP BOARD,  !- Outside Layer",
        "    INS - GLASS FIBER BONDED 3 IN;  !- Layer 2",

        "  Construction,",
        "    TDD Pipe,                !- Name",
        "    Very High Reflectivity Surface;  !- Outside Layer",

        "  Construction,",
        "    TDD Dome,                !- Name",
        "    Clear Acrylic Plastic;   !- Outside Layer",

        "  Construction,",
        "    TDD Diffuser,            !- Name",
        "    Diffusing Acrylic Plastic;  !- Outside Layer",

    });

    ASSERT_TRUE(process_idf(idf_objects));
    bool foundErrors = false;

    HeatBalanceManager::GetProjectControlData(state, foundErrors); // read project control data
    EXPECT_FALSE(foundErrors);                              // expect no errors

<<<<<<< HEAD
    HeatBalanceManager::GetMaterialData(*state.dataWindowEquivalentLayer, state.files, foundErrors); // read material data
=======
    HeatBalanceManager::GetMaterialData(state, state.dataWindowEquivalentLayer, state.files, foundErrors); // read material data
>>>>>>> 42d84720
    EXPECT_FALSE(foundErrors);                        // expect no errors

    HeatBalanceManager::GetConstructData(state.files, foundErrors); // read construction data
    compare_err_stream("");
    EXPECT_FALSE(foundErrors); // expect no errors

    HeatBalanceManager::GetZoneData(foundErrors); // read zone data
    EXPECT_FALSE(foundErrors);                    // expect no errors

    SurfaceGeometry::CosZoneRelNorth.allocate(2);
    SurfaceGeometry::SinZoneRelNorth.allocate(2);

    SurfaceGeometry::CosZoneRelNorth(1) = std::cos(-DataHeatBalance::Zone(1).RelNorth * DataGlobals::DegToRadians);
    SurfaceGeometry::SinZoneRelNorth(1) = std::sin(-DataHeatBalance::Zone(1).RelNorth * DataGlobals::DegToRadians);
    SurfaceGeometry::CosZoneRelNorth(2) = std::cos(-DataHeatBalance::Zone(2).RelNorth * DataGlobals::DegToRadians);
    SurfaceGeometry::SinZoneRelNorth(2) = std::sin(-DataHeatBalance::Zone(2).RelNorth * DataGlobals::DegToRadians);
    SurfaceGeometry::CosBldgRelNorth = 1.0;
    SurfaceGeometry::SinBldgRelNorth = 0.0;

    SurfaceGeometry::GetSurfaceData(state, state.files, foundErrors); // setup zone geometry and get zone data
    EXPECT_FALSE(foundErrors);                    // expect no errors

    SurfaceGeometry::SetupZoneGeometry(state, foundErrors); // this calls GetSurfaceData()
    EXPECT_FALSE(foundErrors);                       // expect no errors
    HeatBalanceIntRadExchange::InitSolarViewFactors(state.files);

    dataConstruction.Construct(Surface(7).Construction).TransDiff = 0.001;  // required for GetTDDInput function to work.
    DaylightingDevices::GetTDDInput();
    CalcDayltgCoefficients(state.files);

    std::string const error_string = delimited_string({
      "   ** Warning ** DaylightingDevice:Tubular = PIPE1:  is not connected to a Zone that has Daylighting, no visible transmittance will be modeled through the daylighting device.",
      "   ** Warning ** DaylightingDevice:Tubular = PIPE2:  is not connected to a Zone that has Daylighting, no visible transmittance will be modeled through the daylighting device.",
    });
    EXPECT_TRUE(compare_err_stream(error_string, true));
}<|MERGE_RESOLUTION|>--- conflicted
+++ resolved
@@ -811,11 +811,7 @@
     HeatBalanceManager::GetProjectControlData(state, foundErrors); // read project control data
     EXPECT_FALSE(foundErrors);                              // expect no errors
 
-<<<<<<< HEAD
-    HeatBalanceManager::GetMaterialData(*state.dataWindowEquivalentLayer, state.files, foundErrors); // read material data
-=======
-    HeatBalanceManager::GetMaterialData(state, state.dataWindowEquivalentLayer, state.files, foundErrors); // read material data
->>>>>>> 42d84720
+    HeatBalanceManager::GetMaterialData(state, *state.dataWindowEquivalentLayer, state.files, foundErrors); // read material data
     EXPECT_FALSE(foundErrors);                        // expect no errors
 
     HeatBalanceManager::GetConstructData(state.files, foundErrors); // read construction data
@@ -1328,11 +1324,7 @@
     HeatBalanceManager::GetProjectControlData(state, foundErrors); // read project control data
     EXPECT_FALSE(foundErrors);                              // expect no errors
 
-<<<<<<< HEAD
-    HeatBalanceManager::GetMaterialData(*state.dataWindowEquivalentLayer, state.files, foundErrors); // read material data
-=======
-    HeatBalanceManager::GetMaterialData(state, state.dataWindowEquivalentLayer, state.files, foundErrors); // read material data
->>>>>>> 42d84720
+    HeatBalanceManager::GetMaterialData(state, *state.dataWindowEquivalentLayer, state.files, foundErrors); // read material data
     EXPECT_FALSE(foundErrors);                        // expect no errors
 
     HeatBalanceManager::GetConstructData(state.files, foundErrors); // read construction data
@@ -2093,11 +2085,7 @@
     HeatBalanceManager::GetProjectControlData(state, foundErrors); // read project control data
     EXPECT_FALSE(foundErrors);                              // expect no errors
 
-<<<<<<< HEAD
-    HeatBalanceManager::GetMaterialData(*state.dataWindowEquivalentLayer, state.files, foundErrors); // read material data
-=======
-    HeatBalanceManager::GetMaterialData(state, state.dataWindowEquivalentLayer, state.files, foundErrors); // read material data
->>>>>>> 42d84720
+    HeatBalanceManager::GetMaterialData(state, *state.dataWindowEquivalentLayer, state.files, foundErrors); // read material data
     EXPECT_FALSE(foundErrors);                        // expect no errors
 
     HeatBalanceManager::GetConstructData(state.files, foundErrors); // read construction data
@@ -2842,11 +2830,7 @@
     HeatBalanceManager::GetProjectControlData(state, foundErrors); // read project control data
     EXPECT_FALSE(foundErrors);                              // expect no errors
 
-<<<<<<< HEAD
-    HeatBalanceManager::GetMaterialData(*state.dataWindowEquivalentLayer, state.files, foundErrors); // read material data
-=======
-    HeatBalanceManager::GetMaterialData(state, state.dataWindowEquivalentLayer, state.files, foundErrors); // read material data
->>>>>>> 42d84720
+    HeatBalanceManager::GetMaterialData(state, *state.dataWindowEquivalentLayer, state.files, foundErrors); // read material data
     EXPECT_FALSE(foundErrors);                        // expect no errors
 
     HeatBalanceManager::GetConstructData(state.files, foundErrors); // read construction data
