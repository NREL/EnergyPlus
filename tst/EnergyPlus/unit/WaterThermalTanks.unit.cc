// EnergyPlus, Copyright (c) 1996-2020, The Board of Trustees of the University of Illinois,
// The Regents of the University of California, through Lawrence Berkeley National Laboratory
// (subject to receipt of any required approvals from the U.S. Dept. of Energy), Oak Ridge
// National Laboratory, managed by UT-Battelle, Alliance for Sustainable Energy, LLC, and other
// contributors. All rights reserved.
//
// NOTICE: This Software was developed under funding from the U.S. Department of Energy and the
// U.S. Government consequently retains certain rights. As such, the U.S. Government has been
// granted for itself and others acting on its behalf a paid-up, nonexclusive, irrevocable,
// worldwide license in the Software to reproduce, distribute copies to the public, prepare
// derivative works, and perform publicly and display publicly, and to permit others to do so.
//
// Redistribution and use in source and binary forms, with or without modification, are permitted
// provided that the following conditions are met:
//
// (1) Redistributions of source code must retain the above copyright notice, this list of
//     conditions and the following disclaimer.
//
// (2) Redistributions in binary form must reproduce the above copyright notice, this list of
//     conditions and the following disclaimer in the documentation and/or other materials
//     provided with the distribution.
//
// (3) Neither the name of the University of California, Lawrence Berkeley National Laboratory,
//     the University of Illinois, U.S. Dept. of Energy nor the names of its contributors may be
//     used to endorse or promote products derived from this software without specific prior
//     written permission.
//
// (4) Use of EnergyPlus(TM) Name. If Licensee (i) distributes the software in stand-alone form
//     without changes from the version obtained under this License, or (ii) Licensee makes a
//     reference solely to the software portion of its product, Licensee must refer to the
//     software as "EnergyPlus version X" software, where "X" is the version number Licensee
//     obtained under this License and may not use a different name for the software. Except as
//     specifically required in this Section (4), Licensee shall not use in a company name, a
//     product name, in advertising, publicity, or other promotional activities any name, trade
//     name, trademark, logo, or other designation of "EnergyPlus", "E+", "e+" or confusingly
//     similar designation, without the U.S. Department of Energy's prior written consent.
//
// THIS SOFTWARE IS PROVIDED BY THE COPYRIGHT HOLDERS AND CONTRIBUTORS "AS IS" AND ANY EXPRESS OR
// IMPLIED WARRANTIES, INCLUDING, BUT NOT LIMITED TO, THE IMPLIED WARRANTIES OF MERCHANTABILITY
// AND FITNESS FOR A PARTICULAR PURPOSE ARE DISCLAIMED. IN NO EVENT SHALL THE COPYRIGHT OWNER OR
// CONTRIBUTORS BE LIABLE FOR ANY DIRECT, INDIRECT, INCIDENTAL, SPECIAL, EXEMPLARY, OR
// CONSEQUENTIAL DAMAGES (INCLUDING, BUT NOT LIMITED TO, PROCUREMENT OF SUBSTITUTE GOODS OR
// SERVICES; LOSS OF USE, DATA, OR PROFITS; OR BUSINESS INTERRUPTION) HOWEVER CAUSED AND ON ANY
// THEORY OF LIABILITY, WHETHER IN CONTRACT, STRICT LIABILITY, OR TORT (INCLUDING NEGLIGENCE OR
// OTHERWISE) ARISING IN ANY WAY OUT OF THE USE OF THIS SOFTWARE, EVEN IF ADVISED OF THE
// POSSIBILITY OF SUCH DAMAGE.

// EnergyPlus::WaterThermalTank Unit Tests

// Google Test Headers
#include <gtest/gtest.h>

// ObjexxFCL Headers
#include <ObjexxFCL/Array1D.hh>
#include <ObjexxFCL/Optional.hh>

// EnergyPlus Headers
#include "Fixtures/EnergyPlusFixture.hh"
#include <EnergyPlus/DXCoils.hh>
#include <EnergyPlus/DataHeatBalFanSys.hh>
#include <EnergyPlus/DataHeatBalance.hh>
#include <EnergyPlus/DataLoopNode.hh>
#include <EnergyPlus/DataPlant.hh>
#include <EnergyPlus/Fans.hh>
#include <EnergyPlus/FluidProperties.hh>
#include <EnergyPlus/General.hh>
#include <EnergyPlus/HeatBalanceManager.hh>
#include <EnergyPlus/InternalHeatGains.hh>
#include <EnergyPlus/OutputReportPredefined.hh>
#include <EnergyPlus/Psychrometrics.hh>
#include <EnergyPlus/ScheduleManager.hh>
#include <EnergyPlus/UtilityRoutines.hh>
#include <EnergyPlus/WaterThermalTanks.hh>
#include <EnergyPlus/WaterToAirHeatPumpSimple.hh>

using namespace EnergyPlus;
using namespace OutputReportPredefined;

class WaterThermalTanksFixture : public EnergyPlusFixture
{
};

TEST_F(WaterThermalTanksFixture, HeatPumpWaterHeaterTests_TestQsourceCalcs)
{
    Real64 DeltaT = 0.0;
    Real64 const SourceInletTemp = 62.0;
    Real64 const Cp = 4178.; // water, J/(kg * K)
    Real64 const SetPointTemp = 60.0;
    Real64 const SourceMassFlowRateOrig = 0.378529822165; // water, 6 gal/min
    Real64 SourceMassFlowRate = SourceMassFlowRateOrig;
    Real64 Qheatpump = 0.0;
    Real64 Qsource = 0.0;

    // Mixed Tank

    // Test case without HPWH
    WaterThermalTanks::WaterThermalTankData::CalcMixedTankSourceSideHeatTransferRate(
        DeltaT, SourceInletTemp, Cp, SetPointTemp, SourceMassFlowRate, Qheatpump, Qsource);
    // Qsource is non zero and calculated relative to the tank setpoint.
    EXPECT_DOUBLE_EQ(SourceMassFlowRate * Cp * (SourceInletTemp - SetPointTemp), Qsource);
    // Qheatpump is zero
    EXPECT_DOUBLE_EQ(Qheatpump, 0.0);
    // SourceMassFlowRate is unchanged
    EXPECT_DOUBLE_EQ(SourceMassFlowRateOrig, SourceMassFlowRate);

    // Test case with HPWH
    DeltaT = 5.0;
    WaterThermalTanks::WaterThermalTankData::CalcMixedTankSourceSideHeatTransferRate(
        DeltaT, SourceInletTemp, Cp, SetPointTemp, SourceMassFlowRate, Qheatpump, Qsource);
    // Qsource is Qheatpump
    EXPECT_DOUBLE_EQ(Qsource, Qheatpump);
    // Qheatpump is the heat transfer rate from the input DeltaT
    EXPECT_DOUBLE_EQ(SourceMassFlowRateOrig * Cp * DeltaT, Qheatpump);
    // SourceMassFlowRate is zero
    EXPECT_DOUBLE_EQ(SourceMassFlowRate, 0.0);
}

TEST_F(WaterThermalTanksFixture, WaterThermalTankData_GetDeadBandTemp)
{

    WaterThermalTanks::WaterThermalTankData thisTank;
    thisTank.SetPointTemp = 10;
    thisTank.DeadBandDeltaTemp = 1;

    // first the hot water tank
    thisTank.IsChilledWaterTank = false;
    EXPECT_DOUBLE_EQ(9.0, thisTank.getDeadBandTemp());

    // then the chilled water tank
    thisTank.IsChilledWaterTank = true;
    EXPECT_DOUBLE_EQ(11.0, thisTank.getDeadBandTemp());
}

TEST_F(WaterThermalTanksFixture, HPWHZoneEquipSeqenceNumberWarning)
{
    std::string const idf_objects = delimited_string({
        "  Schedule:Constant, DummySch, , 1.0;",
        "  WaterHeater:HeatPump:PumpedCondenser,",
        "    Zone4HeatPumpWaterHeater,!- Name",
        "    ,  !- Availability Schedule Name",
        "    DummySch,             !- Compressor Setpoint Temperature Schedule Name",
        "    2.0,                     !- Dead Band Temperature Difference {deltaC}",
        "    Zone4WaterInletNode,     !- Condenser Water Inlet Node Name",
        "    Zone4WaterOutletNode,    !- Condenser Water Outlet Node Name",
        "    autocalculate,           !- Condenser Water Flow Rate {m3/s}",
        "    autocalculate,           !- Evaporator Air Flow Rate {m3/s}",
        "    ZoneAirOnly,             !- Inlet Air Configuration",
        "    Zone4AirOutletNode,      !- Air Inlet Node Name",
        "    Zone4AirInletNode,       !- Air Outlet Node Name",
        "    ,                        !- Outdoor Air Node Name",
        "    ,                        !- Exhaust Air Node Name",
        "    ,                        !- Inlet Air Temperature Schedule Name",
        "    ,                        !- Inlet Air Humidity Schedule Name",
        "    SPACE4-1,                !- Inlet Air Zone Name",
        "    WaterHeater:Mixed,       !- Tank Object Type",
        "    Zone4HPWHTank,           !- Tank Name",
        "    ,                        !- Tank Use Side Inlet Node Name",
        "    ,                        !- Tank Use Side Outlet Node Name",
        "    Coil:WaterHeating:AirToWaterHeatPump:Pumped,  !- DX Coil Object Type",
        "    Zone4HPWHDXCoil,         !- DX Coil Name",
        "    5.0,                     !- Minimum Inlet Air Temperature for Compressor Operation {C}",
        "    ,                        !- Maximum Inlet Air Temperature for Compressor Operation {C}",
        "    Zone,                    !- Compressor Location",
        "    ,                        !- Compressor Ambient Temperature Schedule Name",
        "    Fan:OnOff,               !- Fan Object Type",
        "    Zone4HPWHFan,            !- Fan Name",
        "    DrawThrough,             !- Fan Placement",
        "    15.0,                    !- On Cycle Parasitic Electric Load {W}",
        "    5.0,                     !- Off Cycle Parasitic Electric Load {W}",
        "    Zone;                    !- Parasitic Heat Rejection Location",
        "  WaterHeater:Mixed,",
        "    Zone4HPWHTank,           !- Name",
        "    0.3785,                  !- Tank Volume {m3}",
        "    DummySch,                !- Setpoint Temperature Schedule Name",
        "    2.0,                     !- Deadband Temperature Difference {deltaC}",
        "    82.2222,                 !- Maximum Temperature Limit {C}",
        "    CYCLE,                   !- Heater Control Type",
        "    5000,                    !- Heater Maximum Capacity {W}",
        "    0,                       !- Heater Minimum Capacity {W}",
        "    ,                        !- Heater Ignition Minimum Flow Rate {m3/s}",
        "    ,                        !- Heater Ignition Delay {s}",
        "    ELECTRICITY,             !- Heater Fuel Type",
        "    0.95,                    !- Heater Thermal Efficiency",
        "    ,                        !- Part Load Factor Curve Name",
        "    10,                      !- Off Cycle Parasitic Fuel Consumption Rate {W}",
        "    ELECTRICITY,             !- Off Cycle Parasitic Fuel Type",
        "    0,                       !- Off Cycle Parasitic Heat Fraction to Tank",
        "    30,                      !- On Cycle Parasitic Fuel Consumption Rate {W}",
        "    ELECTRICITY,             !- On Cycle Parasitic Fuel Type",
        "    0,                       !- On Cycle Parasitic Heat Fraction to Tank",
        "    Schedule,                !- Ambient Temperature Indicator",
        "    DummySch,                !- Ambient Temperature Schedule Name",
        "    ,                        !- Ambient Temperature Zone Name",
        "    ,                        !- Ambient Temperature Outdoor Air Node Name",
        "    2.0,                     !- Off Cycle Loss Coefficient to Ambient Temperature {W/K}",
        "    1.0,                     !- Off Cycle Loss Fraction to Zone",
        "    2.0,                     !- On Cycle Loss Coefficient to Ambient Temperature {W/K}",
        "    1.0,                     !- On Cycle Loss Fraction to Zone",
        "    0.00379,                 !- Peak Use Flow Rate {m3/s}",
        "    DummySch,                !- Use Flow Rate Fraction Schedule Name",
        "    ,                        !- Cold Water Supply Temperature Schedule Name",
        "    ,                        !- Use Side Inlet Node Name",
        "    ,                        !- Use Side Outlet Node Name",
        "    ,                        !- Use Side Effectiveness",
        "    Zone4WaterOutletNode,    !- Source Side Inlet Node Name",
        "    Zone4WaterInletNode,     !- Source Side Outlet Node Name",
        "    0.95;                    !- Source Side Effectiveness",
        "  Coil:WaterHeating:AirToWaterHeatPump:Pumped,",
        "    Zone4HPWHDXCoil,         !- Name",
        "    4000.0,                  !- Rated Heating Capacity {W}",
        "    3.2,                     !- Rated COP {W/W}",
        "    0.6956,                  !- Rated Sensible Heat Ratio",
        "    29.44,                   !- Rated Evaporator Inlet Air Dry-Bulb Temperature {C}",
        "    22.22,                   !- Rated Evaporator Inlet Air Wet-Bulb Temperature {C}",
        "    55.72,                   !- Rated Condenser Inlet Water Temperature {C}",
        "    autocalculate,           !- Rated Evaporator Air Flow Rate {m3/s}",
        "    autocalculate,           !- Rated Condenser Water Flow Rate {m3/s}",
        "    No,                      !- Evaporator Fan Power Included in Rated COP",
        "    No,                      !- Condenser Pump Power Included in Rated COP",
        "    No,                      !- Condenser Pump Heat Included in Rated Heating Capacity and Rated COP",
        "    150.0,                   !- Condenser Water Pump Power {W}",
        "    0.1,                     !- Fraction of Condenser Pump Heat to Water",
        "    Zone4AirOutletNode,      !- Evaporator Air Inlet Node Name",
        "    Zone4DXCoilAirOutletNode,!- Evaporator Air Outlet Node Name",
        "    Zone4WaterInletNode,     !- Condenser Water Inlet Node Name",
        "    Zone4WaterOutletNode,    !- Condenser Water Outlet Node Name",
        "    100.0,                   !- Crankcase Heater Capacity {W}",
        "    5.0,                     !- Maximum Ambient Temperature for Crankcase Heater Operation {C}",
        "    WetBulbTemperature,      !- Evaporator Air Temperature Type for Curve Objects",
        "    HPWHHeatingCapFTemp,     !- Heating Capacity Function of Temperature Curve Name",
        "    ,                        !- Heating Capacity Function of Air Flow Fraction Curve Name",
        "    ,                        !- Heating Capacity Function of Water Flow Fraction Curve Name",
        "    HPWHHeatingCOPFTemp,     !- Heating COP Function of Temperature Curve Name",
        "    ,                        !- Heating COP Function of Air Flow Fraction Curve Name",
        "    ,                        !- Heating COP Function of Water Flow Fraction Curve Name",
        "    HPWHPLFFPLR;             !- Part Load Fraction Correlation Curve Name",
        "  Fan:OnOff,",
        "    Zone4HPWHFan,            !- Name",
        "    ,  !- Availability Schedule Name",
        "    0.7,                     !- Fan Total Efficiency",
        "    100.0,                   !- Pressure Rise {Pa}",
        "    0.2685,                  !- Maximum Flow Rate {m3/s}",
        "    0.9,                     !- Motor Efficiency",
        "    1.0,                     !- Motor In Airstream Fraction",
        "    Zone4DXCoilAirOutletNode,!- Air Inlet Node Name",
        "    Zone4AirInletNode;       !- Air Outlet Node Name",
        "  Curve:Biquadratic,",
        "    HPWHHeatingCapFTemp,     !- Name",
        "    0.369827,                !- Coefficient1 Constant",
        "    0.043341,                !- Coefficient2 x",
        "    -0.00023,                !- Coefficient3 x**2",
        "    0.000466,                !- Coefficient4 y",
        "    0.000026,                !- Coefficient5 y**2",
        "    -0.00027,                !- Coefficient6 x*y",
        "    0.0,                     !- Minimum Value of x",
        "    40.0,                    !- Maximum Value of x",
        "    20.0,                    !- Minimum Value of y",
        "    90.0,                    !- Maximum Value of y",
        "    ,                        !- Minimum Curve Output",
        "    ,                        !- Maximum Curve Output",
        "    Temperature,             !- Input Unit Type for X",
        "    Temperature,             !- Input Unit Type for Y",
        "    Dimensionless;           !- Output Unit Type",
        "  Curve:Biquadratic,",
        "    HPWHHeatingCOPFTemp,     !- Name",
        "    1.19713,                 !- Coefficient1 Constant",
        "    0.077849,                !- Coefficient2 x",
        "    -0.0000016,              !- Coefficient3 x**2",
        "    -0.02675,                !- Coefficient4 y",
        "    0.000296,                !- Coefficient5 y**2",
        "    -0.00112,                !- Coefficient6 x*y",
        "    0.0,                     !- Minimum Value of x",
        "    40.0,                    !- Maximum Value of x",
        "    20.0,                    !- Minimum Value of y",
        "    90.0,                    !- Maximum Value of y",
        "    ,                        !- Minimum Curve Output",
        "    ,                        !- Maximum Curve Output",
        "    Temperature,             !- Input Unit Type for X",
        "    Temperature,             !- Input Unit Type for Y",
        "    Dimensionless;           !- Output Unit Type",
        "  Curve:Quadratic,",
        "    HPWHPLFFPLR,             !- Name",
        "    0.75,                    !- Coefficient1 Constant",
        "    0.25,                    !- Coefficient2 x",
        "    0.0,                     !- Coefficient3 x**2",
        "    0.0,                     !- Minimum Value of x",
        "    1.0;                     !- Maximum Value of x",
        "  Zone,",
        "    SPACE4-1,                !- Name",
        "    0,                       !- Direction of Relative North {deg}",
        "    0,                       !- X Origin {m}",
        "    0,                       !- Y Origin {m}",
        "    0,                       !- Z Origin {m}",
        "    1,                       !- Type",
        "    1,                       !- Multiplier",
        "    2.438400269,             !- Ceiling Height {m}",
        "    103.311355591;           !- Volume {m3}",
        "  ZoneHVAC:IdealLoadsAirSystem,",
        "    SPACE4-1 AirSys, !- Name",
        "    ,                        !- Availability Schedule Name",
        "    IdealLoadInNode,         !- Zone Supply Air Node Name",
        "    IdealLoadOutNode,        !- Zone Exhaust Air Node Name",
        "    ,                        !- System Inlet Air Node Name",
        "    50,                      !- Maximum Heating Supply Air Temperature {C}",
        "    13,                      !- Minimum Cooling Supply Air Temperature {C}",
        "    0.015,                   !- Maximum Heating Supply Air Humidity Ratio {kgWater/kgDryAir}",
        "    0.009,                   !- Minimum Cooling Supply Air Humidity Ratio {kgWater/kgDryAir}",
        "    NoLimit,                 !- Heating Limit",
        "    autosize,                !- Maximum Heating Air Flow Rate {m3/s}",
        "    ,                        !- Maximum Sensible Heating Capacity {W}",
        "    NoLimit,                 !- Cooling Limit",
        "    autosize,                !- Maximum Cooling Air Flow Rate {m3/s}",
        "    ,                        !- Maximum Total Cooling Capacity {W}",
        "    ,                        !- Heating Availability Schedule Name",
        "    ,                        !- Cooling Availability Schedule Name",
        "    ConstantSupplyHumidityRatio,  !- Dehumidification Control Type",
        "    ,                        !- Cooling Sensible Heat Ratio {dimensionless}",
        "    ConstantSupplyHumidityRatio,  !- Humidification Control Type",
        "    ,                        !- Design Specification Outdoor Air Object Name",
        "    ,                        !- Outdoor Air Inlet Node Name",
        "    ,                        !- Demand Controlled Ventilation Type",
        "    ,                        !- Outdoor Air Economizer Type",
        "    ,                        !- Heat Recovery Type",
        "    ,                        !- Sensible Heat Recovery Effectiveness {dimensionless}",
        "    ;                        !- Latent Heat Recovery Effectiveness {dimensionless}",
        "  ZoneHVAC:EquipmentConnections,",
        "    SPACE4-1,                !- Zone Name",
        "    SPACE4-1 Eq,             !- Zone Conditioning Equipment List Name",
        "    SPACE4-1 In Nodes,       !- Zone Air Inlet Node or NodeList Name",
        "    SPACE4-1 Out Nodes,      !- Zone Air Exhaust Node or NodeList Name",
        "    SPACE4-1 Node,           !- Zone Air Node Name",
        "    SPACE4-1 Out Node;       !- Zone Return Air Node Name",
        "  ZoneHVAC:EquipmentList,",
        "    SPACE4-1 Eq,             !- Name",
        "    SequentialLoad,          !- Load Distribution Scheme",
        "    ZoneHVAC:IdealLoadsAirSystem,  !- Zone Equipment 1 Object Type",
        "    SPACE4-1 AirSys,            !- Zone Equipment 1 Name",
        "    1,                       !- Zone Equipment 1 Cooling Sequence",
        "    1,                       !- Zone Equipment 1 Heating or No-Load Sequence",
        "    ,                        !- Zone Equipment 1 Sequential Cooling Fraction",
        "    ,                        !- Zone Equipment 1 Sequential Heating Fraction",
        "    WaterHeater:HeatPump:PumpedCondenser,    !- Zone Equipment 2 Object Type",
        "    Zone4HeatPumpWaterHeater,!- Zone Equipment 2 Name",
        "    2,                       !- Zone Equipment 2 Cooling Sequence",
        "    2,                       !- Zone Equipment 2 Heating or No-Load Sequence",
        "    ,                        !- Zone Equipment 2 Sequential Cooling Fraction",
        "    ;                        !- Zone Equipment 2 Sequential Heating Fraction",
        "  NodeList,",
        "    SPACE4-1 In Nodes,       !- Name",
        "    SPACE4-1 In Node,        !- Node 1 Name",
        "    Zone4AirInletNode,       !- Node 2 Name",
        "    IdealLoadInNode;       !- Node 2 Name",
        "  NodeList,",
        "    SPACE4-1 Out Nodes,      !- Name",
        "    Zone4AirOutletNode,      !- Node 1 Name",
        "    IdealLoadOutNode;      !- Node 1 Name",
    });

    ASSERT_TRUE(process_idf(idf_objects));

    bool ErrorsFound = false;
    HeatBalanceManager::GetZoneData(ErrorsFound);
    ASSERT_FALSE(ErrorsFound);
    EXPECT_FALSE(WaterThermalTanks::GetWaterThermalTankInput());
}

TEST_F(WaterThermalTanksFixture, HPWHWrappedDummyNodeConfig)
{
    // Unit test for #5127

    std::vector<std::string> idf_lines({"Schedule:Constant,DummySch,,1.0;",
                                        "Curve:Biquadratic,",
                                        "    HPWH-Htg-Cap-fT,         !- Name",
                                        "    0.563,                   !- Coefficient1 Constant",
                                        "    0.0437,                  !- Coefficient2 x",
                                        "    0.000039,                !- Coefficient3 x**2",
                                        "    0.0055,                  !- Coefficient4 y",
                                        "    -.000148,                !- Coefficient5 y**2",
                                        "    -.000145,                !- Coefficient6 x*y",
                                        "    0,                       !- Minimum Value of x",
                                        "    100,                     !- Maximum Value of x",
                                        "    0,                       !- Minimum Value of y",
                                        "    100,                     !- Maximum Value of y",
                                        "    0;                       !- Minimum Curve Output",
                                        "Curve:Biquadratic,",
                                        "    HPWH-Htg-COP-fT,         !- Name",
                                        "    1.1332,                  !- Coefficient1 Constant",
                                        "    0.063,                   !- Coefficient2 x",
                                        "    -.0000979,               !- Coefficient3 x**2",
                                        "    -.00972,                 !- Coefficient4 y",
                                        "    -.0000214,               !- Coefficient5 y**2",
                                        "    -.000686,                !- Coefficient6 x*y",
                                        "    0,                       !- Minimum Value of x",
                                        "    100,                     !- Maximum Value of x",
                                        "    0,                       !- Minimum Value of y",
                                        "    100;                     !- Maximum Value of y",
                                        "Curve:Quadratic,",
                                        "    HPWH-COP-fPLR,           !- Name",
                                        "    1,                       !- Coefficient1 Constant",
                                        "    0,                       !- Coefficient2 x",
                                        "    0,                       !- Coefficient3 x**2",
                                        "    0,                       !- Minimum Value of x",
                                        "    1;                       !- Maximum Value of x"});
    for (int i = 1; i <= 2; ++i) {
        std::string const i_str = std::to_string(i);
        idf_lines.push_back("Coil:WaterHeating:AirToWaterHeatPump:Wrapped,");
        idf_lines.push_back("    HPWH Coil " + i_str + ",               !- Name");
        idf_lines.push_back("    2349.6,                  !- Rated Heating Capacity {W}");
        idf_lines.push_back("    2.4,                     !- Rated COP {W/W}");
        idf_lines.push_back("    0.981,                   !- Rated Sensible Heat Ratio");
        idf_lines.push_back("    19.72,                   !- Rated Evaporator Inlet Air Dry-Bulb Temperature {C}");
        idf_lines.push_back("    13.5,                    !- Rated Evaporator Inlet Air Wet-Bulb Temperature {C}");
        idf_lines.push_back("    48.89,                   !- Rated Condenser Water Temperature {C}");
        idf_lines.push_back("    0.189,                   !- Rated Evaporator Air Flow Rate {m3/s}");
        idf_lines.push_back("    Yes,                     !- Evaporator Fan Power Included in Rated COP");
        idf_lines.push_back("    HPWH Air Inlet " + i_str + ",          !- Evaporator Air Inlet Node Name");
        idf_lines.push_back("    HPWH Coil Outlet Fan Inlet " + i_str + ",  !- Evaporator Air Outlet Node Name");
        idf_lines.push_back("    0,                       !- Crankcase Heater Capacity {W}");
        idf_lines.push_back("    10,                      !- Maximum Ambient Temperature for Crankcase Heater Operation {C}");
        idf_lines.push_back("    WetBulbTemperature,      !- Evaporator Air Temperature Type for Curve Objects");
        idf_lines.push_back("    HPWH-Htg-Cap-fT,         !- Heating Capacity Function of Temperature Curve Name");
        idf_lines.push_back("    ,                        !- Heating Capacity Function of Air Flow Fraction Curve Name");
        idf_lines.push_back("    HPWH-Htg-COP-fT,         !- Heating COP Function of Temperature Curve Name");
        idf_lines.push_back("    ,                        !- Heating COP Function of Air Flow Fraction Curve Name");
        idf_lines.push_back("    HPWH-COP-fPLR;           !- Part Load Fraction Correlation Curve Name");
        idf_lines.push_back("Fan:OnOff,");
        idf_lines.push_back("    HPWH Fan " + i_str + ",                !- Name");
        idf_lines.push_back("    DummySch,                !- Availability Schedule Name");
        idf_lines.push_back("    0.1722,                   !- Fan Total Efficiency");
        idf_lines.push_back("    65,                     !- Pressure Rise {Pa}");
        idf_lines.push_back("    0.2279,                   !- Maximum Flow Rate {m3/s}");
        idf_lines.push_back("    1,                       !- Motor Efficiency");
        idf_lines.push_back("    0,                       !- Motor In Airstream Fraction");
        idf_lines.push_back("    HPWH Coil Outlet Fan Inlet " + i_str + ",  !- Air Inlet Node Name");
        idf_lines.push_back("    HPWH Air Outlet " + i_str + ",         !- Air Outlet Node Name");
        idf_lines.push_back("    ,                        !- Fan Power Ratio Function of Speed Ratio Curve Name");
        idf_lines.push_back("    ,                        !- Fan Efficiency Ratio Function of Speed Ratio Curve Name");
        idf_lines.push_back("    Water Heater;            !- End-Use Subcategory");
        idf_lines.push_back("WaterHeater:Stratified,");
        idf_lines.push_back("    HPWH Tank " + i_str + ",               !- Name");
        idf_lines.push_back("    Water Heater,            !- End-Use Subcategory");
        idf_lines.push_back("    0.287691,                !- Tank Volume {m3}");
        idf_lines.push_back("    1.594,                   !- Tank Height {m}");
        idf_lines.push_back("    VerticalCylinder,        !- Tank Shape");
        idf_lines.push_back("    ,                        !- Tank Perimeter {m}");
        idf_lines.push_back("    100,                     !- Maximum Temperature Limit {C}");
        idf_lines.push_back("    MasterSlave,             !- Heater Priority Control");
        idf_lines.push_back("    DummySch,                !- Heater 1 Setpoint Temperature Schedule Name");
        idf_lines.push_back("    18.5,                    !- Heater 1 Deadband Temperature Difference {deltaC}");
        idf_lines.push_back("    4500,                    !- Heater 1 Capacity {W}");
        idf_lines.push_back("    1.129,                   !- Heater 1 Height {m}");
        idf_lines.push_back("    DummySch,                !- Heater 2 Setpoint Temperature Schedule Name");
        idf_lines.push_back("    18.5,                    !- Heater 2 Deadband Temperature Difference {deltaC}");
        idf_lines.push_back("    0,                       !- Heater 2 Capacity {W}");
        idf_lines.push_back("    0.266,                   !- Heater 2 Height {m}");
        idf_lines.push_back("    Electricity,             !- Heater Fuel Type");
        idf_lines.push_back("    1,                       !- Heater Thermal Efficiency");
        idf_lines.push_back("    8.3,                     !- Off Cycle Parasitic Fuel Consumption Rate {W}");
        idf_lines.push_back("    Electricity,             !- Off Cycle Parasitic Fuel Type");
        idf_lines.push_back("    0,                       !- Off Cycle Parasitic Heat Fraction to Tank");
        idf_lines.push_back("    1,                       !- Off Cycle Parasitic Height {m}");
        idf_lines.push_back("    8.3,                     !- On Cycle Parasitic Fuel Consumption Rate {W}");
        idf_lines.push_back("    Electricity,             !- On Cycle Parasitic Fuel Type");
        idf_lines.push_back("    0,                       !- On Cycle Parasitic Heat Fraction to Tank");
        idf_lines.push_back("    1,                       !- On Cycle Parasitic Height {m}");
        idf_lines.push_back("    Schedule,                !- Ambient Temperature Indicator");
        idf_lines.push_back("    DummySch,                !- Ambient Temperature Schedule Name");
        idf_lines.push_back("    ,                        !- Ambient Temperature Zone Name");
        idf_lines.push_back("    ,                        !- Ambient Temperature Outdoor Air Node Name");
        idf_lines.push_back("    0.7878,                  !- Uniform Skin Loss Coefficient per Unit Area to Ambient Temperature {W/m2-K}");
        idf_lines.push_back("    1,                       !- Skin Loss Fraction to Zone");
        idf_lines.push_back("    ,                        !- Off Cycle Flue Loss Coefficient to Ambient Temperature {W/K}");
        idf_lines.push_back("    1,                       !- Off Cycle Flue Loss Fraction to Zone");
        idf_lines.push_back("    0.001,                   !- Peak Use Flow Rate {m3/s}");
        idf_lines.push_back("    DummySch,                !- Use Flow Rate Fraction Schedule Name");
        idf_lines.push_back("    DummySch,                !- Cold Water Supply Temperature Schedule Name");
        idf_lines.push_back("    ,                        !- Use Side Inlet Node Name");
        idf_lines.push_back("    ,                        !- Use Side Outlet Node Name");
        idf_lines.push_back("    1,                       !- Use Side Effectiveness");
        idf_lines.push_back("    0,                       !- Use Side Inlet Height {m}");
        idf_lines.push_back("    autocalculate,           !- Use Side Outlet Height {m}");
        idf_lines.push_back("    ,                        !- Source Side Inlet Node Name");
        idf_lines.push_back("    ,                        !- Source Side Outlet Node Name");
        idf_lines.push_back("    1,                       !- Source Side Effectiveness");
        idf_lines.push_back("    0.7,                     !- Source Side Inlet Height {m}");
        idf_lines.push_back("    0,                       !- Source Side Outlet Height {m}");
        idf_lines.push_back("    Fixed,                   !- Inlet Mode");
        idf_lines.push_back("    autosize,                !- Use Side Design Flow Rate {m3/s}");
        idf_lines.push_back("    autosize,                !- Source Side Design Flow Rate {m3/s}");
        idf_lines.push_back("    1.5,                     !- Indirect Water Heating Recovery Time {hr}");
        idf_lines.push_back("    12;                      !- Number of Nodes");
        idf_lines.push_back("WaterHeater:HeatPump:WrappedCondenser,");
        idf_lines.push_back("    HPWH " + i_str + ",                    !- Name");
        idf_lines.push_back("    DummySch,                !- Availability Schedule Name");
        idf_lines.push_back("    DummySch,                !- Compressor Setpoint Temperature Schedule Name");
        idf_lines.push_back("    3.89,                    !- Dead Band Temperature Difference {deltaC}");
        idf_lines.push_back("    0.0664166667,            !- Condenser Bottom Location");
        idf_lines.push_back("    0.8634166667,            !- Condenser Top Location");
        idf_lines.push_back("    0.2279,                  !- Evaporator Air Flow Rate {m3/s}");
        idf_lines.push_back("    Schedule,                !- Inlet Air Configuration");
        idf_lines.push_back("    HPWH Air Inlet " + i_str + ",          !- Air Inlet Node Name");
        idf_lines.push_back("    HPWH Air Outlet " + i_str + ",         !- Air Outlet Node Name");
        idf_lines.push_back("    ,                        !- Outdoor Air Node Name");
        idf_lines.push_back("    ,                        !- Exhaust Air Node Name");
        idf_lines.push_back("    DummySch,                !- Inlet Air Temperature Schedule Name");
        idf_lines.push_back("    DummySch,                !- Inlet Air Humidity Schedule Name");
        idf_lines.push_back("    ,                        !- Inlet Air Zone Name");
        idf_lines.push_back("    WaterHeater:Stratified,  !- Tank Object Type");
        idf_lines.push_back("    HPWH Tank " + i_str + ",               !- Tank Name");
        idf_lines.push_back("    ,                        !- Tank Use Side Inlet Node Name");
        idf_lines.push_back("    ,                        !- Tank Use Side Outlet Node Name");
        idf_lines.push_back("    Coil:WaterHeating:AirToWaterHeatPump:Wrapped,   !- DX Coil Object Type");
        idf_lines.push_back("    HPWH Coil " + i_str + ",               !- DX Coil Name");
        idf_lines.push_back("    7.2,                     !- Minimum Inlet Air Temperature for Compressor Operation {C}");
        idf_lines.push_back("    ,                        !- Maximum Inlet Air Temperature for Compressor Operation {C}");
        idf_lines.push_back("    Schedule,                !- Compressor Location");
        idf_lines.push_back("    DummySch,                !- Compressor Ambient Temperature Schedule Name");
        idf_lines.push_back("    Fan:OnOff,               !- Fan Object Type");
        idf_lines.push_back("    HPWH Fan " + i_str + ",                !- Fan Name");
        idf_lines.push_back("    DrawThrough,             !- Fan Placement");
        idf_lines.push_back("    0,                       !- On Cycle Parasitic Electric Load {W}");
        idf_lines.push_back("    0,                       !- Off Cycle Parasitic Electric Load {W}");
        idf_lines.push_back("    Outdoors,                !- Parasitic Heat Rejection Location");
        idf_lines.push_back("    ,                        !- Inlet Air Mixer Node Name");
        idf_lines.push_back("    ,                        !- Outlet Air Splitter Node Name");
        idf_lines.push_back("    ,                        !- Inlet Air Mixer Schedule Name");
        idf_lines.push_back("    MutuallyExclusive,       !- Tank Element Control Logic");
        idf_lines.push_back("    1.262,                   !- Control Sensor 1 Height In Stratified Tank");
        idf_lines.push_back("    0.75,                    !- Control Sensor 1 Weight");
        idf_lines.push_back("    0.464;                   !- Control Sensor 2 Height In Stratified Tank");
    }
    std::string const idf_objects = delimited_string(idf_lines);

    ASSERT_TRUE(process_idf(idf_objects));

    WaterThermalTanks::GetWaterThermalTankInput();

    for (int i = 1; i <= WaterThermalTanks::numHeatPumpWaterHeater; ++i) {
        auto const &HPWH = WaterThermalTanks::HPWaterHeater(i);
        auto const &Tank = WaterThermalTanks::WaterThermalTank(HPWH.WaterHeaterTankNum);
        EXPECT_EQ(HPWH.CondWaterInletNode, Tank.SourceOutletNode);
        EXPECT_EQ(HPWH.CondWaterOutletNode, Tank.SourceInletNode);
    }
}

TEST_F(WaterThermalTanksFixture, HPWHEnergyBalance)
{
    using DataGlobals::HourOfDay;
    using DataGlobals::TimeStep;
    using DataGlobals::TimeStepZone;
    using DataHVACGlobals::SysTimeElapsed;
    using DataHVACGlobals::TimeStepSys;
    using FluidProperties::GetSpecificHeatGlycol;
    using FluidProperties::Water;
    using WaterThermalTanks::HPWaterHeater;
    using WaterThermalTanks::WaterThermalTank;

    std::string idf_objects = delimited_string({
        "Schedule:Constant,",
        "    WaterHeaterSP1Schedule,  !- Name",
        "    ,             !- Schedule Type Limits Name",
        "    51.666666666666664;      !- Hourly Value",
        "Schedule:Constant,",
        "    HPWH_Tamb_1,             !- Name",
        "    ,             !- Schedule Type Limits Name",
        "    23;                      !- Hourly Value",
        "Schedule:Constant,",
        "    HPWH_RHamb_1,            !- Name",
        "    ,        !- Schedule Type Limits Name",
        "    0.5;                     !- Hourly Value",
        "Schedule:Constant,",
        "    HPWHBottomElementSetpoint_1,  !- Name",
        "    ,             !- Schedule Type Limits Name",
        "    -60;                     !- Hourly Value",
        "Schedule:Constant,",
        "    HPWHTopElementSetpoint_1,!- Name",
        "    ,             !- Schedule Type Limits Name",
        "    42.666566666666675;      !- Hourly Value",
        "Schedule:Constant, ZeroSch,,0.0;",
        "Schedule:Constant, UseInSch,,15.624554988670047;",
        "WaterHeater:Stratified,",
        "    Water Heater_1,          !- Name",
        "    Domestic Hot Water_1,    !- End-Use Subcategory",
        "    0.170343531,             !- Tank Volume {m3}",
        "    1.0335,                  !- Tank Height {m}",
        "    VerticalCylinder,        !- Tank Shape",
        "    ,                        !- Tank Perimeter {m}",
        "    ,                        !- Maximum Temperature Limit {C}",
        "    MasterSlave,             !- Heater Priority Control",
        "    HPWHTopElementSetpoint_1,!- Heater 1 Setpoint Temperature Schedule Name",
        "    25,                      !- Heater 1 Deadband Temperature Difference {deltaC}",
        "    4500,                    !- Heater 1 Capacity {W}",
        "    0.7320625,               !- Heater 1 Height {m}",
        "    HPWHBottomElementSetpoint_1,  !- Heater 2 Setpoint Temperature Schedule Name",
        "    30,                      !- Heater 2 Deadband Temperature Difference {deltaC}",
        "    4500,                    !- Heater 2 Capacity {W}",
        "    0.1291875,               !- Heater 2 Height {m}",
        "    Electricity,             !- Heater Fuel Type",
        "    1,                       !- Heater Thermal Efficiency",
        "    3,                       !- Off Cycle Parasitic Fuel Consumption Rate {W}",
        "    Electricity,             !- Off Cycle Parasitic Fuel Type",
        "    0,                       !- Off Cycle Parasitic Heat Fraction to Tank",
        "    0,                       !- Off Cycle Parasitic Height {m}",
        "    3,                       !- On Cycle Parasitic Fuel Consumption Rate {W}",
        "    Electricity,             !- On Cycle Parasitic Fuel Type",
        "    0,                       !- On Cycle Parasitic Heat Fraction to Tank",
        "    0,                       !- On Cycle Parasitic Height {m}",
        "    Schedule,                !- Ambient Temperature Indicator",
        "    HPWH_Tamb_1,             !- Ambient Temperature Schedule Name",
        "    ,                        !- Ambient Temperature Zone Name",
        "    ,                        !- Ambient Temperature Outdoor Air Node Name",
        "    1.132213669226055,       !- Uniform Skin Loss Coefficient per Unit Area to Ambient Temperature {W/m2-K}",
        "    1,                       !- Skin Loss Fraction to Zone",
        "    0,                       !- Off Cycle Flue Loss Coefficient to Ambient Temperature {W/K}",
        "    1,                       !- Off Cycle Flue Loss Fraction to Zone",
        "    0.00038754,              !- Peak Use Flow Rate {m3/s}",
        "    ZeroSch,                 !- Use Flow Rate Fraction Schedule Name",
        "    UseInSch,                !- Cold Water Supply Temperature Schedule Name",
        "    Water Heater Use Inlet Node_1,            !- Use Side Inlet Node Name",
        "    Water Heater Use Outlet Node_1,           !- Use Side Outlet Node Name",
        "    1,                       !- Use Side Effectiveness",
        "    0,                       !- Use Side Inlet Height {m}",
        "    autocalculate,           !- Use Side Outlet Height {m}",
        "    ,                        !- Source Side Inlet Node Name",
        "    ,                        !- Source Side Outlet Node Name",
        "    1,                       !- Source Side Effectiveness",
        "    0.1,                     !- Source Side Inlet Height {m}",
        "    0,                       !- Source Side Outlet Height {m}",
        "    Fixed,                   !- Inlet Mode",
        "    autosize,                !- Use Side Design Flow Rate {m3/s}",
        "    autosize,                !- Source Side Design Flow Rate {m3/s}",
        "    ,                        !- Indirect Water Heating Recovery Time {hr}",
        "    12,                      !- Number of Nodes",
        "    0;                       !- Additional Destratification Conductivity {W/m-K}",
        "WaterHeater:HeatPump:WrappedCondenser,",
        "    HPWH_1,                  !- Name",
        "    ,                        !- Availability Schedule Name",
        "    WaterHeaterSP1Schedule,  !- Compressor Setpoint Temperature Schedule Name",
        "    0.5,                     !- Dead Band Temperature Difference {deltaC}",
        "    0.0869862499999999,      !- Condenser Bottom Location {m}",
        "    0.5598125000000002,      !- Condenser Top Location {m}",
        "    0.08542248664,           !- Evaporator Air Flow Rate {m3/s}",
        "    Schedule,                !- Inlet Air Configuration",
        "    HPWH Air Inlet Node_1,   !- Air Inlet Node Name",
        "    HPWH Air Outlet Node_1,  !- Air Outlet Node Name",
        "    ,                        !- Outdoor Air Node Name",
        "    ,                        !- Exhaust Air Node Name",
        "    HPWH_Tamb_1,             !- Inlet Air Temperature Schedule Name",
        "    HPWH_RHamb_1,            !- Inlet Air Humidity Schedule Name",
        "    ,                        !- Inlet Air Zone Name",
        "    WaterHeater:Stratified,  !- Tank Object Type",
        "    Water Heater_1,          !- Tank Name",
        "    Water Heater Use Inlet Node_1,  !- Tank Use Side Inlet Node Name",
        "    Water Heater Use Outlet Node_1,  !- Tank Use Side Outlet Node Name",
        "    Coil:WaterHeating:AirToWaterHeatPump:Wrapped,  !- DX Coil Object Type",
        "    HPWH Coil_1,             !- DX Coil Name",
        "    7.222222222222222,       !- Minimum Inlet Air Temperature for Compressor Operation {C}",
        "    48.888888888888886,      !- Maximum Inlet Air Temperature for Compressor Operation {C}",
        "    Schedule,                !- Compressor Location",
        "    HPWH_Tamb_1,             !- Compressor Ambient Temperature Schedule Name",
        "    Fan:OnOff,               !- Fan Object Type",
        "    HPWH Fan_1,              !- Fan Name",
        "    DrawThrough,             !- Fan Placement",
        "    0,                       !- On Cycle Parasitic Electric Load {W}",
        "    0,                       !- Off Cycle Parasitic Electric Load {W}",
        "    Outdoors,                !- Parasitic Heat Rejection Location",
        "    ,                        !- Inlet Air Mixer Node Name",
        "    ,                        !- Outlet Air Splitter Node Name",
        "    ,                        !- Inlet Air Mixer Schedule Name",
        "    MutuallyExclusive,       !- Tank Element Control Logic",
        "    0.8181875000000001,      !- Control Sensor 1 Height In Stratified Tank {m}",
        "    1,                       !- Control Sensor 1 Weight {dimensionless}",
        "    0.8181875000000001;      !- Control Sensor 2 Height In Stratified Tank {m}",
        "Coil:WaterHeating:AirToWaterHeatPump:Wrapped,",
        "    HPWH Coil_1,             !- Name",
        "    1400,                    !- Rated Heating Capacity {W}",
        "    2.8,                     !- Rated COP {W/W}",
        "    0.88,                    !- Rated Sensible Heat Ratio",
        "    19.72222222222222,       !- Rated Evaporator Inlet Air Dry-Bulb Temperature {C}",
        "    13.533905564389693,      !- Rated Evaporator Inlet Air Wet-Bulb Temperature {C}",
        "    48.89,                   !- Rated Condenser Water Temperature {C}",
        "    0.08542248664,           !- Rated Evaporator Air Flow Rate {m3/s}",
        "    Yes,                     !- Evaporator Fan Power Included in Rated COP",
        "    HPWH Air Inlet Node_1,   !- Evaporator Air Inlet Node Name",
        "    HPWH CoilAirOutlet FanAirInlet_1,  !- Evaporator Air Outlet Node Name",
        "    0,                       !- Crankcase Heater Capacity {W}",
        "    0,                       !- Maximum Ambient Temperature for Crankcase Heater Operation {C}",
        "    WetBulbTemperature,      !- Evaporator Air Temperature Type for Curve Objects",
        "    HPWH-Cap-fT,             !- Heating Capacity Function of Temperature Curve Name",
        "    ,                        !- Heating Capacity Function of Air Flow Fraction Curve Name",
        "    HPWH-COP-fT;             !- Heating COP Function of Temperature Curve Name",
        "Curve:Biquadratic,",
        "    HPWH-Cap-fT,             !- Name",
        "    0.563,                   !- Coefficient1 Constant",
        "    0.0437,                  !- Coefficient2 x",
        "    0.000039,                !- Coefficient3 x**2",
        "    0.0055,                  !- Coefficient4 y",
        "    -0.000148,               !- Coefficient5 y**2",
        "    -0.000145,               !- Coefficient6 x*y",
        "    0,                       !- Minimum Value of x",
        "    100,                     !- Maximum Value of x",
        "    0,                       !- Minimum Value of y",
        "    100;                     !- Maximum Value of y",
        "Curve:Biquadratic,",
        "    HPWH-COP-fT,             !- Name",
        "    1.1332,                  !- Coefficient1 Constant",
        "    0.063,                   !- Coefficient2 x",
        "    -0.0000979,              !- Coefficient3 x**2",
        "    -0.00972,                !- Coefficient4 y",
        "    -0.0000214,              !- Coefficient5 y**2",
        "    -0.000686,               !- Coefficient6 x*y",
        "    0,                       !- Minimum Value of x",
        "    100,                     !- Maximum Value of x",
        "    0,                       !- Minimum Value of y",
        "    100;                     !- Maximum Value of y",
        "Fan:OnOff,",
        "    HPWH Fan_1,              !- Name",
        "    ,                !- Availability Schedule Name",
        "    0.2349521887445888,      !- Fan Total Efficiency",
        "    23,                      !- Pressure Rise {Pa}",
        "    0.08542248664,           !- Maximum Flow Rate {m3/s}",
        "    1,                       !- Motor Efficiency",
        "    1,                       !- Motor In Airstream Fraction",
        "    HPWH CoilAirOutlet FanAirInlet_1,  !- Air Inlet Node Name",
        "    HPWH Air Outlet Node_1,  !- Air Outlet Node Name",
        "    ,                        !- Fan Power Ratio Function of Speed Ratio Curve Name",
        "    ,                        !- Fan Efficiency Ratio Function of Speed Ratio Curve Name",
        "    Water Heating_1;         !- End-Use Subcategory",
    });

    ASSERT_TRUE(process_idf(idf_objects));

    ASSERT_FALSE(WaterThermalTanks::GetWaterThermalTankInput());

    WaterThermalTanks::WaterThermalTankData &Tank = WaterThermalTank(1);
    WaterThermalTanks::HeatPumpWaterHeaterData &HPWH = HPWaterHeater(Tank.HeatPumpNum);
    DXCoils::DXCoilData &Coil = DXCoils::DXCoil(HPWH.DXCoilNum);
    Tank.Node(1).SavedTemp = 51.190278176501131;
    Tank.Node(2).SavedTemp = 51.190445301209223;
    Tank.Node(3).SavedTemp = 51.190593898651336;
    Tank.Node(4).SavedTemp = 51.190723967704933;
    Tank.Node(5).SavedTemp = 51.190835506744591;
    Tank.Node(6).SavedTemp = 51.190928513641957;
    Tank.Node(7).SavedTemp = 51.191002985765977;
    Tank.Node(8).SavedTemp = 51.191058919982886;
    Tank.Node(9).SavedTemp = 51.191096312656462;
    Tank.Node(10).SavedTemp = 51.191115159648149;
    Tank.Node(11).SavedTemp = 51.191115456317263;
    Tank.Node(12).SavedTemp = 50.719215567792681;
    Tank.TankTemp = 0.0;
    for (int i = 1; i <= Tank.Nodes; ++i) {
        Tank.Node(i).Temp = Tank.Node(i).SavedTemp;
        Tank.TankTemp += Tank.Node(i).Temp;
    }
    Tank.TankTemp /= Tank.Nodes;
    Tank.SavedHeaterOn1 = false;
    Tank.HeaterOn1 = Tank.SavedHeaterOn1;
    Tank.SavedHeaterOn2 = false;
    Tank.HeaterOn2 = Tank.SavedHeaterOn2;
    Tank.SavedUseOutletTemp = 51.213965403927645;
    Tank.UseOutletTemp = Tank.SavedUseOutletTemp;
    Tank.SavedSourceOutletTemp = 51.214754672592335;
    Tank.SourceOutletTemp = Tank.SavedSourceOutletTemp;
    Tank.UseInletTemp = 15.624554988670047;
    Tank.AmbientTemp = 23.0;

    HourOfDay = 0;
    TimeStep = 1;
    TimeStepZone = 10. / 60.;
    TimeStepSys = TimeStepZone;
    SysTimeElapsed = 0.0;
    Tank.TimeElapsed = HourOfDay + TimeStep * TimeStepZone + SysTimeElapsed;

    DataHVACGlobals::HPWHInletDBTemp = 21.666666666666668;
    DataHVACGlobals::HPWHInletWBTemp = 14.963459972723468;
    HPWH.SetPointTemp = 51.666666666666664;
    OutputReportPredefined::pdstHeatCoil = -1;
    WaterThermalTanks::mdotAir = 0.0993699992873531;

    int GlycolIndex = 0;
    const Real64 Cp = FluidProperties::GetSpecificHeatGlycol(Water, Tank.TankTemp, GlycolIndex, "HPWHEnergyBalance");

    Tank.CalcHeatPumpWaterHeater(false);

    const Real64 HeatFromCoil = Coil.TotalHeatingEnergyRate * TimeStepSys * 3600; // J
    Real64 TankEnergySum = 0;
    for (int i = 1; i <= Tank.Nodes; ++i) {
        const WaterThermalTanks::StratifiedNodeData &Node = Tank.Node(i);

        // I don't want to have to deal with source or use side heat transfer, so verify it's not happening.
        EXPECT_TRUE(Node.UseMassFlowRate == 0);
        EXPECT_TRUE(Node.SourceMassFlowRate == 0);

        // Sum up the energy accounted for in the change in tank temperature
        TankEnergySum += Node.Mass * Cp * (Node.Temp - Node.SavedTemp);
    }

    // Add back in the energy that was lost to ambient
    TankEnergySum -= Tank.LossRate * TimeStepSys * 3600;

    const Real64 ErrorBound = HeatFromCoil * 0.0001; // Within 0.01% of each other
    EXPECT_NEAR(HeatFromCoil, TankEnergySum, ErrorBound);
}

TEST_F(WaterThermalTanksFixture, HPWHSizing)
{
    std::string const idf_objects = delimited_string({
        "  Schedule:Constant, DummySch, , 1.0;",
        "  WaterHeater:HeatPump:PumpedCondenser,",
        "    Zone4HeatPumpWaterHeater,!- Name",
        "    ,  !- Availability Schedule Name",
        "    DummySch,             !- Compressor Setpoint Temperature Schedule Name",
        "    2.0,                     !- Dead Band Temperature Difference {deltaC}",
        "    Zone4WaterInletNode,     !- Condenser Water Inlet Node Name",
        "    Zone4WaterOutletNode,    !- Condenser Water Outlet Node Name",
        "    autocalculate,           !- Condenser Water Flow Rate {m3/s}",
        "    autocalculate,           !- Evaporator Air Flow Rate {m3/s}",
        "    ZoneAirOnly,             !- Inlet Air Configuration",
        "    Zone4AirOutletNode,      !- Air Inlet Node Name",
        "    Zone4AirInletNode,       !- Air Outlet Node Name",
        "    ,                        !- Outdoor Air Node Name",
        "    ,                        !- Exhaust Air Node Name",
        "    ,                        !- Inlet Air Temperature Schedule Name",
        "    ,                        !- Inlet Air Humidity Schedule Name",
        "    SPACE4-1,                !- Inlet Air Zone Name",
        "    WaterHeater:Mixed,       !- Tank Object Type",
        "    Zone4HPWHTank,           !- Tank Name",
        "    ,                        !- Tank Use Side Inlet Node Name",
        "    ,                        !- Tank Use Side Outlet Node Name",
        "    Coil:WaterHeating:AirToWaterHeatPump:Pumped,  !- DX Coil Object Type",
        "    Zone4HPWHDXCoil,         !- DX Coil Name",
        "    5.0,                     !- Minimum Inlet Air Temperature for Compressor Operation {C}",
        "    ,                        !- Maximum Inlet Air Temperature for Compressor Operation {C}",
        "    Zone,                    !- Compressor Location",
        "    ,                        !- Compressor Ambient Temperature Schedule Name",
        "    Fan:OnOff,               !- Fan Object Type",
        "    Zone4HPWHFan,            !- Fan Name",
        "    DrawThrough,             !- Fan Placement",
        "    15.0,                    !- On Cycle Parasitic Electric Load {W}",
        "    5.0,                     !- Off Cycle Parasitic Electric Load {W}",
        "    Zone;                    !- Parasitic Heat Rejection Location",
        "  WaterHeater:Mixed,",
        "    Zone4HPWHTank,           !- Name",
        "    0.3785,                  !- Tank Volume {m3}",
        "    DummySch,                !- Setpoint Temperature Schedule Name",
        "    2.0,                     !- Deadband Temperature Difference {deltaC}",
        "    82.2222,                 !- Maximum Temperature Limit {C}",
        "    CYCLE,                   !- Heater Control Type",
        "    5000,                    !- Heater Maximum Capacity {W}",
        "    0,                       !- Heater Minimum Capacity {W}",
        "    ,                        !- Heater Ignition Minimum Flow Rate {m3/s}",
        "    ,                        !- Heater Ignition Delay {s}",
        "    ELECTRICITY,             !- Heater Fuel Type",
        "    0.95,                    !- Heater Thermal Efficiency",
        "    ,                        !- Part Load Factor Curve Name",
        "    10,                      !- Off Cycle Parasitic Fuel Consumption Rate {W}",
        "    ELECTRICITY,             !- Off Cycle Parasitic Fuel Type",
        "    0,                       !- Off Cycle Parasitic Heat Fraction to Tank",
        "    30,                      !- On Cycle Parasitic Fuel Consumption Rate {W}",
        "    ELECTRICITY,             !- On Cycle Parasitic Fuel Type",
        "    0,                       !- On Cycle Parasitic Heat Fraction to Tank",
        "    Schedule,                !- Ambient Temperature Indicator",
        "    DummySch,                !- Ambient Temperature Schedule Name",
        "    ,                        !- Ambient Temperature Zone Name",
        "    ,                        !- Ambient Temperature Outdoor Air Node Name",
        "    2.0,                     !- Off Cycle Loss Coefficient to Ambient Temperature {W/K}",
        "    1.0,                     !- Off Cycle Loss Fraction to Zone",
        "    2.0,                     !- On Cycle Loss Coefficient to Ambient Temperature {W/K}",
        "    1.0,                     !- On Cycle Loss Fraction to Zone",
        "    0.00379,                 !- Peak Use Flow Rate {m3/s}",
        "    DummySch,                !- Use Flow Rate Fraction Schedule Name",
        "    ,                        !- Cold Water Supply Temperature Schedule Name",
        "    ,                        !- Use Side Inlet Node Name",
        "    ,                        !- Use Side Outlet Node Name",
        "    ,                        !- Use Side Effectiveness",
        "    Zone4WaterOutletNode,    !- Source Side Inlet Node Name",
        "    Zone4WaterInletNode,     !- Source Side Outlet Node Name",
        "    0.95;                    !- Source Side Effectiveness",
        "  Coil:WaterHeating:AirToWaterHeatPump:Pumped,",
        "    Zone4HPWHDXCoil,         !- Name",
        "    4000.0,                  !- Rated Heating Capacity {W}",
        "    3.2,                     !- Rated COP {W/W}",
        "    0.6956,                  !- Rated Sensible Heat Ratio",
        "    29.44,                   !- Rated Evaporator Inlet Air Dry-Bulb Temperature {C}",
        "    22.22,                   !- Rated Evaporator Inlet Air Wet-Bulb Temperature {C}",
        "    55.72,                   !- Rated Condenser Inlet Water Temperature {C}",
        "    autocalculate,           !- Rated Evaporator Air Flow Rate {m3/s}",
        "    autocalculate,           !- Rated Condenser Water Flow Rate {m3/s}",
        "    No,                      !- Evaporator Fan Power Included in Rated COP",
        "    No,                      !- Condenser Pump Power Included in Rated COP",
        "    No,                      !- Condenser Pump Heat Included in Rated Heating Capacity and Rated COP",
        "    150.0,                   !- Condenser Water Pump Power {W}",
        "    0.1,                     !- Fraction of Condenser Pump Heat to Water",
        "    Zone4AirOutletNode,      !- Evaporator Air Inlet Node Name",
        "    Zone4DXCoilAirOutletNode,!- Evaporator Air Outlet Node Name",
        "    Zone4WaterInletNode,     !- Condenser Water Inlet Node Name",
        "    Zone4WaterOutletNode,    !- Condenser Water Outlet Node Name",
        "    100.0,                   !- Crankcase Heater Capacity {W}",
        "    5.0,                     !- Maximum Ambient Temperature for Crankcase Heater Operation {C}",
        "    WetBulbTemperature,      !- Evaporator Air Temperature Type for Curve Objects",
        "    HPWHHeatingCapFTemp,     !- Heating Capacity Function of Temperature Curve Name",
        "    ,                        !- Heating Capacity Function of Air Flow Fraction Curve Name",
        "    ,                        !- Heating Capacity Function of Water Flow Fraction Curve Name",
        "    HPWHHeatingCOPFTemp,     !- Heating COP Function of Temperature Curve Name",
        "    ,                        !- Heating COP Function of Air Flow Fraction Curve Name",
        "    ,                        !- Heating COP Function of Water Flow Fraction Curve Name",
        "    HPWHPLFFPLR;             !- Part Load Fraction Correlation Curve Name",
        "  Fan:OnOff,",
        "    Zone4HPWHFan,            !- Name",
        "    ,  !- Availability Schedule Name",
        "    0.7,                     !- Fan Total Efficiency",
        "    100.0,                   !- Pressure Rise {Pa}",
        "    autosize,                  !- Maximum Flow Rate {m3/s}",
        "    0.9,                     !- Motor Efficiency",
        "    1.0,                     !- Motor In Airstream Fraction",
        "    Zone4DXCoilAirOutletNode,!- Air Inlet Node Name",
        "    Zone4AirInletNode;       !- Air Outlet Node Name",
        "  Curve:Biquadratic,",
        "    HPWHHeatingCapFTemp,     !- Name",
        "    0.369827,                !- Coefficient1 Constant",
        "    0.043341,                !- Coefficient2 x",
        "    -0.00023,                !- Coefficient3 x**2",
        "    0.000466,                !- Coefficient4 y",
        "    0.000026,                !- Coefficient5 y**2",
        "    -0.00027,                !- Coefficient6 x*y",
        "    0.0,                     !- Minimum Value of x",
        "    40.0,                    !- Maximum Value of x",
        "    20.0,                    !- Minimum Value of y",
        "    90.0,                    !- Maximum Value of y",
        "    ,                        !- Minimum Curve Output",
        "    ,                        !- Maximum Curve Output",
        "    Temperature,             !- Input Unit Type for X",
        "    Temperature,             !- Input Unit Type for Y",
        "    Dimensionless;           !- Output Unit Type",
        "  Curve:Biquadratic,",
        "    HPWHHeatingCOPFTemp,     !- Name",
        "    1.19713,                 !- Coefficient1 Constant",
        "    0.077849,                !- Coefficient2 x",
        "    -0.0000016,              !- Coefficient3 x**2",
        "    -0.02675,                !- Coefficient4 y",
        "    0.000296,                !- Coefficient5 y**2",
        "    -0.00112,                !- Coefficient6 x*y",
        "    0.0,                     !- Minimum Value of x",
        "    40.0,                    !- Maximum Value of x",
        "    20.0,                    !- Minimum Value of y",
        "    90.0,                    !- Maximum Value of y",
        "    ,                        !- Minimum Curve Output",
        "    ,                        !- Maximum Curve Output",
        "    Temperature,             !- Input Unit Type for X",
        "    Temperature,             !- Input Unit Type for Y",
        "    Dimensionless;           !- Output Unit Type",
        "  Curve:Quadratic,",
        "    HPWHPLFFPLR,             !- Name",
        "    0.75,                    !- Coefficient1 Constant",
        "    0.25,                    !- Coefficient2 x",
        "    0.0,                     !- Coefficient3 x**2",
        "    0.0,                     !- Minimum Value of x",
        "    1.0;                     !- Maximum Value of x",
        "  Zone,",
        "    SPACE4-1,                !- Name",
        "    0,                       !- Direction of Relative North {deg}",
        "    0,                       !- X Origin {m}",
        "    0,                       !- Y Origin {m}",
        "    0,                       !- Z Origin {m}",
        "    1,                       !- Type",
        "    1,                       !- Multiplier",
        "    2.438400269,             !- Ceiling Height {m}",
        "    103.311355591;           !- Volume {m3}",
        "  ZoneHVAC:IdealLoadsAirSystem,",
        "    SPACE4-1 AirSys, !- Name",
        "    ,                        !- Availability Schedule Name",
        "    IdealLoadInNode,         !- Zone Supply Air Node Name",
        "    IdealLoadOutNode,        !- Zone Exhaust Air Node Name",
        "    ,                        !- System Inlet Air Node Name",
        "    50,                      !- Maximum Heating Supply Air Temperature {C}",
        "    13,                      !- Minimum Cooling Supply Air Temperature {C}",
        "    0.015,                   !- Maximum Heating Supply Air Humidity Ratio {kgWater/kgDryAir}",
        "    0.009,                   !- Minimum Cooling Supply Air Humidity Ratio {kgWater/kgDryAir}",
        "    NoLimit,                 !- Heating Limit",
        "    autosize,                !- Maximum Heating Air Flow Rate {m3/s}",
        "    ,                        !- Maximum Sensible Heating Capacity {W}",
        "    NoLimit,                 !- Cooling Limit",
        "    autosize,                !- Maximum Cooling Air Flow Rate {m3/s}",
        "    ,                        !- Maximum Total Cooling Capacity {W}",
        "    ,                        !- Heating Availability Schedule Name",
        "    ,                        !- Cooling Availability Schedule Name",
        "    ConstantSupplyHumidityRatio,  !- Dehumidification Control Type",
        "    ,                        !- Cooling Sensible Heat Ratio {dimensionless}",
        "    ConstantSupplyHumidityRatio,  !- Humidification Control Type",
        "    ,                        !- Design Specification Outdoor Air Object Name",
        "    ,                        !- Outdoor Air Inlet Node Name",
        "    ,                        !- Demand Controlled Ventilation Type",
        "    ,                        !- Outdoor Air Economizer Type",
        "    ,                        !- Heat Recovery Type",
        "    ,                        !- Sensible Heat Recovery Effectiveness {dimensionless}",
        "    ;                        !- Latent Heat Recovery Effectiveness {dimensionless}",
        "  ZoneHVAC:EquipmentConnections,",
        "    SPACE4-1,                !- Zone Name",
        "    SPACE4-1 Eq,             !- Zone Conditioning Equipment List Name",
        "    SPACE4-1 In Nodes,       !- Zone Air Inlet Node or NodeList Name",
        "    SPACE4-1 Out Nodes,      !- Zone Air Exhaust Node or NodeList Name",
        "    SPACE4-1 Node,           !- Zone Air Node Name",
        "    SPACE4-1 Out Node;       !- Zone Return Air Node Name",
        "  ZoneHVAC:EquipmentList,",
        "    SPACE4-1 Eq,             !- Name",
        "    SequentialLoad,          !- Load Distribution Scheme",
        "    ZoneHVAC:IdealLoadsAirSystem,  !- Zone Equipment 1 Object Type",
        "    SPACE4-1 AirSys,            !- Zone Equipment 1 Name",
        "    1,                       !- Zone Equipment 1 Cooling Sequence",
        "    1,                       !- Zone Equipment 1 Heating or No-Load Sequence",
        "    ,                        !- Zone Equipment 1 Sequential Cooling Fraction",
        "    ,                        !- Zone Equipment 1 Sequential Heating Fraction",
        "    WaterHeater:HeatPump:PumpedCondenser,    !- Zone Equipment 2 Object Type",
        "    Zone4HeatPumpWaterHeater,!- Zone Equipment 2 Name",
        "    2,                       !- Zone Equipment 2 Cooling Sequence",
        "    2,                       !- Zone Equipment 2 Heating or No-Load Sequence",
        "    ,                        !- Zone Equipment 2 Sequential Cooling Fraction",
        "    ;                        !- Zone Equipment 2 Sequential Heating Fraction",
        "  NodeList,",
        "    SPACE4-1 In Nodes,       !- Name",
        "    SPACE4-1 In Node,        !- Node 1 Name",
        "    Zone4AirInletNode,       !- Node 2 Name",
        "    IdealLoadInNode;       !- Node 2 Name",
        "  NodeList,",
        "    SPACE4-1 Out Nodes,      !- Name",
        "    Zone4AirOutletNode,      !- Node 1 Name",
        "    IdealLoadOutNode;      !- Node 1 Name",
    });

    ASSERT_TRUE(process_idf(idf_objects));

    bool ErrorsFound = false;
    int CompIndex = 1;
    Real64 SenseLoadMet = 0;
    Real64 LatLoadMet = 0;
    HeatBalanceManager::GetZoneData(ErrorsFound);
    ASSERT_FALSE(ErrorsFound);
    DataGlobals::OutputFileInits = GetNewUnitNumber();
    DataHVACGlobals::TimeStepSys = 1;
    SetPredefinedTables();
    DataHeatBalFanSys::MAT.allocate(1);
    DataHeatBalFanSys::MAT(1) = 20.0;
    WaterThermalTanks::SimHeatPumpWaterHeater("Zone4HeatPumpWaterHeater", true, SenseLoadMet, LatLoadMet, CompIndex);
    EXPECT_EQ(Fans::Fan(1).MaxAirFlowRate, WaterThermalTanks::HPWaterHeater(1).OperatingAirFlowRate);
    EXPECT_EQ(Fans::Fan(1).MaxAirFlowRate, DXCoils::DXCoil(1).RatedAirVolFlowRate(1));
}

TEST_F(WaterThermalTanksFixture, WaterThermalTank_CalcTempIntegral)
{

    Real64 Ti = 57.22;   // Initial tank temperature (C)
    Real64 Tf = 52.22;   // Final tank temperature (C)
    Real64 Ta = 19.72;   // Ambient environment temperature (C)
    Real64 T1 = 14.44;   // Temperature of flow 1 (C)
    Real64 T2 = 0.00;    // Temperature of flow 2 (C)
    Real64 m = 148.67;   // Mass of tank fluid (kg)
    Real64 Cp = 4183.9;  // Specific heat of fluid (J/kg deltaC)
    Real64 m1 = 0.06761; // Mass flow rate 1 (kg/s)
    Real64 m2 = 0.00;    // Mass flow rate 2 (kg/s)
    Real64 UA = 5.0;     // Heat loss coefficient to ambient environment (W/deltaC)
    Real64 Q = 0.0;      // Net heating rate for non-temp dependent sources, i.e. heater and parasitics (W)
    Real64 t = 269.2;    // Time elapsed from Ti to Tf (s)

    EXPECT_NEAR(14716.6, WaterThermalTanks::WaterThermalTankData::CalcTempIntegral(Ti, Tf, Ta, T1, T2, m, Cp, m1, m2, UA, Q, t), 0.1);

    EXPECT_NEAR(
        0.0, WaterThermalTanks::WaterThermalTankData::CalcTempIntegral(Ti, Tf, Ta, T1, T2, m, Cp, m1, m2, UA, Q, 0.0), 0.1); // elapsed time is zero

    EXPECT_NEAR(15403.6,
                WaterThermalTanks::WaterThermalTankData::CalcTempIntegral(Ti, Ti, Ta, T1, T2, m, Cp, m1, m2, UA, Q, t),
                0.1); // final tank temperature same as initial tank temperature

    EXPECT_NEAR(15461.9,
                WaterThermalTanks::WaterThermalTankData::CalcTempIntegral(Ti, Tf, Ta, T1, T2, m, Cp, 0., 0., 0., 1000.0, t),
                0.1); // UA, m1, m2 all zero, Q = 1000W

    EXPECT_NEAR(
        14772.5, WaterThermalTanks::WaterThermalTankData::CalcTempIntegral(Ti, Tf, Ta, T1, T2, m, Cp, m1, m2, UA, 1000.0, t), 0.1); // Q = 1000W
}

TEST_F(WaterThermalTanksFixture, HPWHOutdoorAirMissingNodeNameWarning)
{
    std::string const idf_objects = delimited_string({
        "  Schedule:Constant, DummySch, , 1.0;",

        "  WaterHeater:HeatPump:PumpedCondenser,",
        "    Zone4HeatPumpWaterHeater,!- Name",
        "    ,                        !- Availability Schedule Name",
        "    DummySch,                !- Compressor Setpoint Temperature Schedule Name",
        "    2.0,                     !- Dead Band Temperature Difference {deltaC}",
        "    Zone4WaterInletNode,     !- Condenser Water Inlet Node Name",
        "    Zone4WaterOutletNode,    !- Condenser Water Outlet Node Name",
        "    autocalculate,           !- Condenser Water Flow Rate {m3/s}",
        "    autocalculate,           !- Evaporator Air Flow Rate {m3/s}",
        "    OutdoorAirOnly,          !- Inlet Air Configuration",
        "    Zone4AirOutletNode,      !- Air Inlet Node Name",
        "    Zone4AirInletNode,       !- Air Outlet Node Name",
        "    ,                        !- Outdoor Air Node Name",
        "    ,                        !- Exhaust Air Node Name",
        "    ,                        !- Inlet Air Temperature Schedule Name",
        "    ,                        !- Inlet Air Humidity Schedule Name",
        "    SPACE4-1,                !- Inlet Air Zone Name",
        "    WaterHeater:Mixed,       !- Tank Object Type",
        "    Zone4HPWHTank,           !- Tank Name",
        "    ,                        !- Tank Use Side Inlet Node Name",
        "    ,                        !- Tank Use Side Outlet Node Name",

        "    Coil:WaterHeating:AirToWaterHeatPump:Pumped,  !- DX Coil Object Type",
        "    Zone4HPWHDXCoil,         !- DX Coil Name",
        "    5.0,                     !- Minimum Inlet Air Temperature for Compressor Operation {C}",
        "    ,                        !- Maximum Inlet Air Temperature for Compressor Operation {C}",
        "    Outdoors,                !- Compressor Location",
        "    ,                        !- Compressor Ambient Temperature Schedule Name",
        "    Fan:OnOff,               !- Fan Object Type",
        "    Zone4HPWHFan,            !- Fan Name",
        "    DrawThrough,             !- Fan Placement",
        "    15.0,                    !- On Cycle Parasitic Electric Load {W}",
        "    5.0,                     !- Off Cycle Parasitic Electric Load {W}",
        "    ;                        !- Parasitic Heat Rejection Location",

        "  WaterHeater:Mixed,",
        "    Zone4HPWHTank,           !- Name",
        "    0.3785,                  !- Tank Volume {m3}",
        "    DummySch,                !- Setpoint Temperature Schedule Name",
        "    2.0,                     !- Deadband Temperature Difference {deltaC}",
        "    82.2222,                 !- Maximum Temperature Limit {C}",
        "    CYCLE,                   !- Heater Control Type",
        "    5000,                    !- Heater Maximum Capacity {W}",
        "    0,                       !- Heater Minimum Capacity {W}",
        "    ,                        !- Heater Ignition Minimum Flow Rate {m3/s}",
        "    ,                        !- Heater Ignition Delay {s}",
        "    ELECTRICITY,             !- Heater Fuel Type",
        "    0.95,                    !- Heater Thermal Efficiency",
        "    ,                        !- Part Load Factor Curve Name",
        "    10,                      !- Off Cycle Parasitic Fuel Consumption Rate {W}",
        "    ELECTRICITY,             !- Off Cycle Parasitic Fuel Type",
        "    0,                       !- Off Cycle Parasitic Heat Fraction to Tank",
        "    30,                      !- On Cycle Parasitic Fuel Consumption Rate {W}",
        "    ELECTRICITY,             !- On Cycle Parasitic Fuel Type",
        "    0,                       !- On Cycle Parasitic Heat Fraction to Tank",
        "    Schedule,                !- Ambient Temperature Indicator",
        "    DummySch,                !- Ambient Temperature Schedule Name",
        "    ,                        !- Ambient Temperature Zone Name",
        "    ,                        !- Ambient Temperature Outdoor Air Node Name",
        "    2.0,                     !- Off Cycle Loss Coefficient to Ambient Temperature {W/K}",
        "    1.0,                     !- Off Cycle Loss Fraction to Zone",
        "    2.0,                     !- On Cycle Loss Coefficient to Ambient Temperature {W/K}",
        "    1.0,                     !- On Cycle Loss Fraction to Zone",
        "    0.00379,                 !- Peak Use Flow Rate {m3/s}",
        "    DummySch,                !- Use Flow Rate Fraction Schedule Name",
        "    ,                        !- Cold Water Supply Temperature Schedule Name",
        "    ,                        !- Use Side Inlet Node Name",
        "    ,                        !- Use Side Outlet Node Name",
        "    ,                        !- Use Side Effectiveness",
        "    Zone4WaterOutletNode,    !- Source Side Inlet Node Name",
        "    Zone4WaterInletNode,     !- Source Side Outlet Node Name",
        "    0.95;                    !- Source Side Effectiveness",

        "  Coil:WaterHeating:AirToWaterHeatPump:Pumped,",
        "    Zone4HPWHDXCoil,         !- Name",
        "    4000.0,                  !- Rated Heating Capacity {W}",
        "    3.2,                     !- Rated COP {W/W}",
        "    0.6956,                  !- Rated Sensible Heat Ratio",
        "    29.44,                   !- Rated Evaporator Inlet Air Dry-Bulb Temperature {C}",
        "    22.22,                   !- Rated Evaporator Inlet Air Wet-Bulb Temperature {C}",
        "    55.72,                   !- Rated Condenser Inlet Water Temperature {C}",
        "    autocalculate,           !- Rated Evaporator Air Flow Rate {m3/s}",
        "    autocalculate,           !- Rated Condenser Water Flow Rate {m3/s}",
        "    No,                      !- Evaporator Fan Power Included in Rated COP",
        "    No,                      !- Condenser Pump Power Included in Rated COP",
        "    No,                      !- Condenser Pump Heat Included in Rated Heating Capacity and Rated COP",
        "    150.0,                   !- Condenser Water Pump Power {W}",
        "    0.1,                     !- Fraction of Condenser Pump Heat to Water",
        "    Zone4AirOutletNode,      !- Evaporator Air Inlet Node Name",
        "    Zone4DXCoilAirOutletNode,!- Evaporator Air Outlet Node Name",
        "    Zone4WaterInletNode,     !- Condenser Water Inlet Node Name",
        "    Zone4WaterOutletNode,    !- Condenser Water Outlet Node Name",
        "    100.0,                   !- Crankcase Heater Capacity {W}",
        "    5.0,                     !- Maximum Ambient Temperature for Crankcase Heater Operation {C}",
        "    WetBulbTemperature,      !- Evaporator Air Temperature Type for Curve Objects",
        "    HPWHHeatingCapFTemp,     !- Heating Capacity Function of Temperature Curve Name",
        "    ,                        !- Heating Capacity Function of Air Flow Fraction Curve Name",
        "    ,                        !- Heating Capacity Function of Water Flow Fraction Curve Name",
        "    HPWHHeatingCapFTemp,     !- Heating COP Function of Temperature Curve Name",
        "    ,                        !- Heating COP Function of Air Flow Fraction Curve Name",
        "    ,                        !- Heating COP Function of Water Flow Fraction Curve Name",
        "    HPWHPLFFPLR;             !- Part Load Fraction Correlation Curve Name",

        "  Fan:OnOff,",
        "    Zone4HPWHFan,            !- Name",
        "    ,  !- Availability Schedule Name",
        "    0.7,                     !- Fan Total Efficiency",
        "    100.0,                   !- Pressure Rise {Pa}",
        "    0.2685,                  !- Maximum Flow Rate {m3/s}",
        "    0.9,                     !- Motor Efficiency",
        "    1.0,                     !- Motor In Airstream Fraction",
        "    Zone4DXCoilAirOutletNode,!- Air Inlet Node Name",
        "    Zone4AirInletNode;       !- Air Outlet Node Name",

        "  Curve:Biquadratic,",
        "    HPWHHeatingCapFTemp,     !- Name",
        "    0.369827,                !- Coefficient1 Constant",
        "    0.043341,                !- Coefficient2 x",
        "    -0.00023,                !- Coefficient3 x**2",
        "    0.000466,                !- Coefficient4 y",
        "    0.000026,                !- Coefficient5 y**2",
        "    -0.00027,                !- Coefficient6 x*y",
        "    0.0,                     !- Minimum Value of x",
        "    40.0,                    !- Maximum Value of x",
        "    20.0,                    !- Minimum Value of y",
        "    90.0,                    !- Maximum Value of y",
        "    ,                        !- Minimum Curve Output",
        "    ,                        !- Maximum Curve Output",
        "    Temperature,             !- Input Unit Type for X",
        "    Temperature,             !- Input Unit Type for Y",
        "    Dimensionless;           !- Output Unit Type",

        "  Curve:Quadratic,",
        "    HPWHPLFFPLR,             !- Name",
        "    0.75,                    !- Coefficient1 Constant",
        "    0.25,                    !- Coefficient2 x",
        "    0.0,                     !- Coefficient3 x**2",
        "    0.0,                     !- Minimum Value of x",
        "    1.0;                     !- Maximum Value of x",

    });

    ASSERT_TRUE(process_idf(idf_objects));

    bool ErrorsFound = WaterThermalTanks::GetWaterThermalTankInput();
    EXPECT_TRUE(ErrorsFound);
    ASSERT_TRUE(ErrorsFound);

    std::string const error_string =
        delimited_string({"   ** Severe  ** WaterHeater:HeatPump:PumpedCondenser=\"ZONE4HEATPUMPWATERHEATER\":",
                          "   **   ~~~   ** When Inlet Air Configuration=\"OUTDOORAIRONLY\".",
                          "   **   ~~~   ** Outdoor Air Node Name and Exhaust Air Node Name must be specified.",
                          "   ** Severe  ** WaterHeater:HeatPump:PumpedCondenser=\"ZONE4HEATPUMPWATERHEATER\":",
                          "   **   ~~~   ** Heat pump water heater fan outlet node name does not match next connected component.",
                          "   **   ~~~   ** Fan outlet node name = ZONE4AIRINLETNODE"});

    EXPECT_TRUE(compare_err_stream(error_string, true));
}

TEST_F(WaterThermalTanksFixture, HPWHTestSPControl)
{
    std::string const idf_objects = delimited_string({
        "  Schedule:Constant, CompSetSch, , 60.0;",
        "  Schedule:Constant, TankSetSch, , 30.0;",
        "  Schedule:Constant, AmbTempSch, , 25.0;",
        "  Schedule:Constant, UseFlowSch, , 0.0;",

        "  WaterHeater:HeatPump:PumpedCondenser,",
        "    HeatPumpWaterHeater,     !- Name",
        "    ,                        !- Availability Schedule Name",
        "    CompSetSch,              !- Compressor Setpoint Temperature Schedule Name",
        "    2.0,                     !- Dead Band Temperature Difference {deltaC}",
        "    HPWHWaterInletNode,      !- Condenser Water Inlet Node Name",
        "    HPWHWaterOutletNode,     !- Condenser Water Outlet Node Name",
        "    autocalculate,           !- Condenser Water Flow Rate {m3/s}",
        "    autocalculate,           !- Evaporator Air Flow Rate {m3/s}",
        "    OutdoorAirOnly,          !- Inlet Air Configuration",
        "    ,                        !- Air Inlet Node Name",
        "    ,                        !- Air Outlet Node Name",
        "    HPWHAirInletNode,        !- Outdoor Air Node Name",
        "    HPWHAirOutletNode,       !- Exhaust Air Node Name",
        "    ,                        !- Inlet Air Temperature Schedule Name",
        "    ,                        !- Inlet Air Humidity Schedule Name",
        "    ,                        !- Inlet Air Zone Name",
        "    WaterHeater:Mixed,       !- Tank Object Type",
        "    HPWHTank,                !- Tank Name",
        "    HPWHUseInletNode,        !- Tank Use Side Inlet Node Name",
        "    HPWHUseOutletNode,       !- Tank Use Side Outlet Node Name",
        "    Coil:WaterHeating:AirToWaterHeatPump:Pumped,  !- DX Coil Object Type",
        "    HPWHDXCoil,              !- DX Coil Name",
        "    5.0,                     !- Minimum Inlet Air Temperature for Compressor Operation {C}",
        "    ,                        !- Maximum Inlet Air Temperature for Compressor Operation {C}",
        "    Outdoors,                !- Compressor Location",
        "    ,                        !- Compressor Ambient Temperature Schedule Name",
        "    Fan:OnOff,               !- Fan Object Type",
        "    HPWHFan,                 !- Fan Name",
        "    DrawThrough,             !- Fan Placement",
        "    15.0,                    !- On Cycle Parasitic Electric Load {W}",
        "    5.0,                     !- Off Cycle Parasitic Electric Load {W}",
        "    ;                        !- Parasitic Heat Rejection Location",

        "  WaterHeater:Mixed,",
        "    HPWHTank,                !- Name",
        "    0.3785,                  !- Tank Volume {m3}",
        "    TankSetSch,              !- Setpoint Temperature Schedule Name",
        "    2.0,                     !- Deadband Temperature Difference {deltaC}",
        "    82.2222,                 !- Maximum Temperature Limit {C}",
        "    CYCLE,                   !- Heater Control Type",
        "    5000,                    !- Heater Maximum Capacity {W}",
        "    0,                       !- Heater Minimum Capacity {W}",
        "    ,                        !- Heater Ignition Minimum Flow Rate {m3/s}",
        "    ,                        !- Heater Ignition Delay {s}",
        "    ELECTRICITY,             !- Heater Fuel Type",
        "    0.95,                    !- Heater Thermal Efficiency",
        "    ,                        !- Part Load Factor Curve Name",
        "    10,                      !- Off Cycle Parasitic Fuel Consumption Rate {W}",
        "    ELECTRICITY,             !- Off Cycle Parasitic Fuel Type",
        "    0,                       !- Off Cycle Parasitic Heat Fraction to Tank",
        "    30,                      !- On Cycle Parasitic Fuel Consumption Rate {W}",
        "    ELECTRICITY,             !- On Cycle Parasitic Fuel Type",
        "    0,                       !- On Cycle Parasitic Heat Fraction to Tank",
        "    Schedule,                !- Ambient Temperature Indicator",
        "    AmbTempSch,              !- Ambient Temperature Schedule Name",
        "    ,                        !- Ambient Temperature Zone Name",
        "    ,                        !- Ambient Temperature Outdoor Air Node Name",
        "    0.0,                     !- Off Cycle Loss Coefficient to Ambient Temperature {W/K}",
        "    0.0,                     !- Off Cycle Loss Fraction to Zone",
        "    0.0,                     !- On Cycle Loss Coefficient to Ambient Temperature {W/K}",
        "    0.0,                     !- On Cycle Loss Fraction to Zone",
        "    0.00379,                 !- Peak Use Flow Rate {m3/s}",
        "    UseFlowSch,              !- Use Flow Rate Fraction Schedule Name",
        "    ,                        !- Cold Water Supply Temperature Schedule Name",
        "    HPWHUseInletNode,        !- Use Side Inlet Node Name",
        "    HPWHUseOutletNode,       !- Use Side Outlet Node Name",
        "    ,                        !- Use Side Effectiveness",
        "    HPWHWaterOutletNode,     !- Source Side Inlet Node Name",
        "    HPWHWaterInletNode,      !- Source Side Outlet Node Name",
        "    0.95;                    !- Source Side Effectiveness",

        "  Coil:WaterHeating:AirToWaterHeatPump:Pumped,",
        "    HPWHDXCoil,              !- Name",
        "    4000.0,                  !- Rated Heating Capacity {W}",
        "    3.2,                     !- Rated COP {W/W}",
        "    0.6956,                  !- Rated Sensible Heat Ratio",
        "    29.44,                   !- Rated Evaporator Inlet Air Dry-Bulb Temperature {C}",
        "    22.22,                   !- Rated Evaporator Inlet Air Wet-Bulb Temperature {C}",
        "    55.72,                   !- Rated Condenser Inlet Water Temperature {C}",
        "    autocalculate,           !- Rated Evaporator Air Flow Rate {m3/s}",
        "    autocalculate,           !- Rated Condenser Water Flow Rate {m3/s}",
        "    No,                      !- Evaporator Fan Power Included in Rated COP",
        "    No,                      !- Condenser Pump Power Included in Rated COP",
        "    No,                      !- Condenser Pump Heat Included in Rated Heating Capacity and Rated COP",
        "    150.0,                   !- Condenser Water Pump Power {W}",
        "    0.1,                     !- Fraction of Condenser Pump Heat to Water",
        "    HPWHAirInletNode,        !- Evaporator Air Inlet Node Name",
        "    DXCoilAirOutletNode,     !- Evaporator Air Outlet Node Name",
        "    HPWHWaterInletNode,      !- Condenser Water Inlet Node Name",
        "    HPWHWaterOutletNode,     !- Condenser Water Outlet Node Name",
        "    100.0,                   !- Crankcase Heater Capacity {W}",
        "    5.0,                     !- Maximum Ambient Temperature for Crankcase Heater Operation {C}",
        "    WetBulbTemperature,      !- Evaporator Air Temperature Type for Curve Objects",
        "    HPWHHeatingCapFTemp,     !- Heating Capacity Function of Temperature Curve Name",
        "    ,                        !- Heating Capacity Function of Air Flow Fraction Curve Name",
        "    ,                        !- Heating Capacity Function of Water Flow Fraction Curve Name",
        "    HPWHHeatingCapFTemp,     !- Heating COP Function of Temperature Curve Name",
        "    ,                        !- Heating COP Function of Air Flow Fraction Curve Name",
        "    ,                        !- Heating COP Function of Water Flow Fraction Curve Name",
        "    HPWHPLFFPLR;             !- Part Load Fraction Correlation Curve Name",

        "  Fan:OnOff,",
        "    HPWHFan,                 !- Name",
        "    ,  !- Availability Schedule Name",
        "    0.7,                     !- Fan Total Efficiency",
        "    100.0,                   !- Pressure Rise {Pa}",
        "    0.2685,                  !- Maximum Flow Rate {m3/s}",
        "    0.9,                     !- Motor Efficiency",
        "    1.0,                     !- Motor In Airstream Fraction",
        "    DXCoilAirOutletNode,     !- Air Inlet Node Name",
        "    HPWHAirOutletNode;       !- Air Outlet Node Name",

        "  Curve:Biquadratic,",
        "    HPWHHeatingCapFTemp,     !- Name",
        "    0.369827,                !- Coefficient1 Constant",
        "    0.043341,                !- Coefficient2 x",
        "    -0.00023,                !- Coefficient3 x**2",
        "    0.000466,                !- Coefficient4 y",
        "    0.000026,                !- Coefficient5 y**2",
        "    -0.00027,                !- Coefficient6 x*y",
        "    0.0,                     !- Minimum Value of x",
        "    40.0,                    !- Maximum Value of x",
        "    20.0,                    !- Minimum Value of y",
        "    90.0,                    !- Maximum Value of y",
        "    ,                        !- Minimum Curve Output",
        "    ,                        !- Maximum Curve Output",
        "    Temperature,             !- Input Unit Type for X",
        "    Temperature,             !- Input Unit Type for Y",
        "    Dimensionless;           !- Output Unit Type",

        "  Curve:Quadratic,",
        "    HPWHPLFFPLR,             !- Name",
        "    0.75,                    !- Coefficient1 Constant",
        "    0.25,                    !- Coefficient2 x",
        "    0.0,                     !- Coefficient3 x**2",
        "    0.0,                     !- Minimum Value of x",
        "    1.0;                     !- Maximum Value of x",

    });

    ASSERT_TRUE(process_idf(idf_objects));

    DataGlobals::OutputFileInits = GetNewUnitNumber();
    DataHVACGlobals::TimeStepSys = 1;
    DataGlobals::NumOfTimeStepInHour = 1;
    DataGlobals::MinutesPerTimeStep = 60 / DataGlobals::NumOfTimeStepInHour;
    DataGlobals::TimeStep = 1;
    DataGlobals::HourOfDay = 1;
    DataEnvironment::DayOfWeek = 1;
    DataEnvironment::DayOfYear_Schedule = 1;
    SetPredefinedTables();
    ScheduleManager::UpdateScheduleValues();

    EXPECT_FALSE(WaterThermalTanks::GetWaterThermalTankInput());

    WaterThermalTanks::WaterThermalTankData &Tank = WaterThermalTanks::WaterThermalTank(1);
    WaterThermalTanks::HeatPumpWaterHeaterData &HeatPump = WaterThermalTanks::HPWaterHeater(1);
    DataHVACGlobals::HPWHInletDBTemp = 30.0;
    DataEnvironment::WaterMainsTemp = 40.0;
    DataHVACGlobals::DXCoilTotalCapacity = 3500.0;
    DXCoils::HPWHHeatingCapacity = 4000.0;

    DataLoopNode::Node(3).Temp = 30.0;
    DataLoopNode::Node(3).HumRat = 0.01;
    DataEnvironment::OutBaroPress = 101325.0;

    bool FirstHVACIteration(true);
    DataGlobals::WarmupFlag = true;

    //	HeatPump.SetPointTemp = 60.0, deadband = 2C, HP on at 58 C and off at 60 C
    //	Tank.SetPointTemp = 30.0, tank elements should not be used
    //	Tank.TankTemp = 60.0; // based on schedule
    //	Tank.SavedTankTemp = 60.0;
    HeatPump.SaveMode = WaterThermalTanks::floatMode;
    Tank.Mode = WaterThermalTanks::floatMode;
    Tank.initialize(FirstHVACIteration);
    DataGlobals::WarmupFlag = false;
    Tank.initialize(FirstHVACIteration); // read set point schedules on second pass when WarmupFlag is false.
    Tank.CalcHeatPumpWaterHeater(FirstHVACIteration);
    Tank.UpdateWaterThermalTank();
    // no standby losses, tank at 60 C, tank should remain at 60 C and HP should be off.
    EXPECT_NEAR(60.0, Tank.TankTemp, 0.0000001);
    EXPECT_NEAR(0.0, HeatPump.HeatingPLR, 0.0000001);
    EXPECT_EQ(WaterThermalTanks::floatMode, HeatPump.Mode); // expect HP to remain in floating mode
    EXPECT_NEAR(60.0, Tank.TankTempAvg, 0.0000001);         // average tank temp over time step
    EXPECT_NEAR(60.0, Tank.SourceOutletTemp, 0.0000001);    // source outlet = average tank temp

    FirstHVACIteration = false;

    // HP in heating mode and tank at low temp needing full HP operation. Use nodes not adding heat to tank.
    Tank.TankTemp = 50.0;
    Tank.SavedTankTemp = 50.0;
    HeatPump.SaveMode = WaterThermalTanks::heatMode;
    Tank.SavedMode = WaterThermalTanks::heatMode;
    Tank.initialize(FirstHVACIteration);
    Tank.CalcHeatPumpWaterHeater(FirstHVACIteration);
    Tank.UpdateWaterThermalTank();
    // no standby losses, tank at 50 C, tank should heat up and HP should be on.
    EXPECT_NEAR(57.2028862, Tank.TankTemp, 0.0000001); // final tank temperature
    EXPECT_NEAR(1.0, HeatPump.HeatingPLR, 0.0000001);          // HP operating at full capacity
<<<<<<< HEAD
    EXPECT_EQ(WaterThermalTanks::HeatMode, HeatPump.Mode);     // expect HP to remain in heating mode
    EXPECT_NEAR(53.6014431, Tank.TankTempAvg, 0.0000001); // average tank temp over time step
    EXPECT_NEAR(53.6014431, Tank.SourceOutletTemp, 0.0000001); // source outlet = average tank temp
=======
    EXPECT_EQ(WaterThermalTanks::heatMode, HeatPump.Mode);     // expect HP to remain in heating mode
    EXPECT_NEAR(53.6000188, Tank.TankTempAvg, 0.0000001);      // average tank temp over time step
    EXPECT_NEAR(53.6000188, Tank.SourceOutletTemp, 0.0000001); // source outlet = average tank temp
>>>>>>> 6d979341

    // HP in heating mode and tank at moderate temp needing only partial HP operation. Use nodes not adding heat to tank.
    Tank.TankTemp = 56.0;
    Tank.SavedTankTemp = 56.0;
    HeatPump.SaveMode = WaterThermalTanks::heatMode;
    Tank.SavedMode = WaterThermalTanks::heatMode;
    Tank.CalcHeatPumpWaterHeater(FirstHVACIteration);
    Tank.UpdateWaterThermalTank();
    // no standby losses, tank at 56 C, tank should heat up to 60 C (within convergence tolerance) and HP should cycle.
<<<<<<< HEAD
    EXPECT_NEAR(60.0011328, Tank.TankTemp, 0.0000001);
    EXPECT_NEAR(0.55480809485623206, HeatPump.HeatingPLR, 0.0000001);
    EXPECT_EQ(WaterThermalTanks::FloatMode, HeatPump.Mode);     // expect HP to switch to floating mode since it reached set point
    EXPECT_NEAR(58.0005664, Tank.TankTempAvg, 0.0000001); // average tank temp over time step
    EXPECT_NEAR(58.0005664, Tank.SourceOutletTemp, 0.0000001); // source outlet = average tank temp
=======
    EXPECT_NEAR(60.00110205, Tank.TankTemp, 0.0000001);
    EXPECT_NEAR(0.5550125, HeatPump.HeatingPLR, 0.0000001);
    EXPECT_EQ(WaterThermalTanks::floatMode, HeatPump.Mode);     // expect HP to switch to floating mode since it reached set point
    EXPECT_NEAR(58.00055103, Tank.TankTempAvg, 0.0000001);      // average tank temp over time step
    EXPECT_NEAR(58.00055103, Tank.SourceOutletTemp, 0.0000001); // source outlet = average tank temp
>>>>>>> 6d979341

    // HP in heating mode and tank at moderate temp with use node adding heat to tank
    Tank.TankTemp = 56.0;
    Tank.SavedTankTemp = 56.0;
    HeatPump.SaveMode = WaterThermalTanks::heatMode;
    Tank.SavedMode = WaterThermalTanks::heatMode;
    Tank.UseMassFlowRate = 0.02;
    Tank.UseInletTemp = 90.0;
    Tank.CalcHeatPumpWaterHeater(FirstHVACIteration);
    Tank.UpdateWaterThermalTank();
    // no standby losses, tank at 56 C, tank should heat up > 60 C since use nodes add heat to tank and HP should be off and floating.
    EXPECT_NEAR(61.96991668, Tank.TankTemp, 0.0000001);
    EXPECT_NEAR(0.0, HeatPump.HeatingPLR, 0.0000001);
    EXPECT_EQ(WaterThermalTanks::floatMode,
              HeatPump.Mode); // expect HP to switch to floating mode since use nodes added sufficient heat to exceed set point
    EXPECT_NEAR(59.08095576, Tank.TankTempAvg, 0.0000001);      // average tank temp over time step
    EXPECT_NEAR(59.08095576, Tank.SourceOutletTemp, 0.0000001); // source outlet = average tank temp

    // HP in floating mode and tank at moderate temp with use node adding heat to tank
    Tank.TankTemp = 56.0;
    Tank.SavedTankTemp = 56.0;
    HeatPump.SaveMode = WaterThermalTanks::floatMode;
    Tank.SavedMode = WaterThermalTanks::floatMode;
    Tank.UseMassFlowRate = 0.02;
    Tank.UseInletTemp = 90.0;
    Tank.CalcHeatPumpWaterHeater(FirstHVACIteration);
    Tank.UpdateWaterThermalTank();
    // no standby losses, tank at 56 C, tank should heat up > 60 C since use nodes add heat to tank and HP should be off and floating.
    EXPECT_NEAR(61.96991668, Tank.TankTemp, 0.0000001);
    EXPECT_NEAR(0.0, HeatPump.HeatingPLR, 0.0000001);
    EXPECT_EQ(WaterThermalTanks::floatMode,
              HeatPump.Mode); // expect HP to remain in floating mode since use nodes added sufficient heat to exceed set point
    EXPECT_NEAR(59.08095576, Tank.TankTempAvg, 0.0000001);      // average tank temp over time step
    EXPECT_NEAR(59.08095576, Tank.SourceOutletTemp, 0.0000001); // source outlet = average tank temp

    // HP in floating mode and HP set point temp was reduced (#5400)
    Tank.TankTemp = 56.0;
    Tank.SavedTankTemp = 56.0;
    HeatPump.SetPointTemp = 30.0; // SP reduced below tank temperature while in heating mode
    HeatPump.SaveMode = WaterThermalTanks::heatMode;
    Tank.SavedMode = WaterThermalTanks::heatMode;
    Tank.UseMassFlowRate = 0.0;
    Tank.UseInletTemp = 90.0;
    Tank.CalcHeatPumpWaterHeater(FirstHVACIteration);
    Tank.UpdateWaterThermalTank();
    // no standby losses, tank at 56 C, tank should remain at 56 C since use nodes are not adding heat to tank and HP set point temp was reduced
    EXPECT_NEAR(56.0, Tank.TankTemp, 0.0000001);
    EXPECT_NEAR(0.0, HeatPump.HeatingPLR, 0.0000001);
    EXPECT_EQ(WaterThermalTanks::floatMode, HeatPump.Mode); // expect HP to switch to floating mode since HP set point temperature was reduced
    EXPECT_NEAR(56.0, Tank.TankTempAvg, 0.0000001);         // average tank temp over time step
    EXPECT_NEAR(56.0, Tank.SourceOutletTemp, 0.0000001);    // source outlet = average tank temp
}

TEST_F(WaterThermalTanksFixture, StratifiedTankUseEnergy)
{
    using DataGlobals::HourOfDay;
    using DataGlobals::TimeStep;
    using DataGlobals::TimeStepZone;
    using DataHVACGlobals::SysTimeElapsed;
    using DataHVACGlobals::TimeStepSys;
    using WaterThermalTanks::WaterThermalTank;

    std::string const idf_objects = delimited_string({
        "Schedule:Constant, Hot Water Demand Schedule, , 1.0;",
        "Schedule:Constant, Ambient Temp Schedule, , 20.0;",
        "Schedule:Constant, Inlet Water Temperature, , 10.0;",
        "Schedule:Constant, Hot Water Setpoint Temp Schedule, , 48.89;",
        "WaterHeater:Stratified,",
        "  Stratified Tank,         !- Name",
        "  ,                        !- End-Use Subcategory",
        "  0.17,                    !- Tank Volume {m3}",
        "  1.4,                     !- Tank Height {m}",
        "  VerticalCylinder,        !- Tank Shape",
        "  ,                        !- Tank Perimeter {m}",
        "  82.2222,                 !- Maximum Temperature Limit {C}",
        "  MasterSlave,             !- Heater Priority Control",
        "  Hot Water Setpoint Temp Schedule,  !- Heater 1 Setpoint Temperature Schedule Name",
        "  2.0,                     !- Heater 1 Deadband Temperature Difference {deltaC}",
        "  4500,                    !- Heater 1 Capacity {W}",
        "  1.0,                     !- Heater 1 Height {m}",
        "  Hot Water Setpoint Temp Schedule,  !- Heater 2 Setpoint Temperature Schedule Name",
        "  5.0,                     !- Heater 2 Deadband Temperature Difference {deltaC}",
        "  4500,                    !- Heater 2 Capacity {W}",
        "  0.0,                     !- Heater 2 Height {m}",
        "  ELECTRICITY,             !- Heater Fuel Type",
        "  1,                    !- Heater Thermal Efficiency",
        "  ,                        !- Off Cycle Parasitic Fuel Consumption Rate {W}",
        "  ELECTRICITY,             !- Off Cycle Parasitic Fuel Type",
        "  ,                        !- Off Cycle Parasitic Heat Fraction to Tank",
        "  ,                        !- Off Cycle Parasitic Height {m}",
        "  ,                        !- On Cycle Parasitic Fuel Consumption Rate {W}",
        "  ELECTRICITY,             !- On Cycle Parasitic Fuel Type",
        "  ,                        !- On Cycle Parasitic Heat Fraction to Tank",
        "  ,                        !- On Cycle Parasitic Height {m}",
        "  SCHEDULE,                !- Ambient Temperature Indicator",
        "  Ambient Temp Schedule,   !- Ambient Temperature Schedule Name",
        "  ,                        !- Ambient Temperature Zone Name",
        "  ,                        !- Ambient Temperature Outdoor Air Node Name",
        "  0,                   !- Uniform Skin Loss Coefficient per Unit Area to Ambient Temperature {W/m2-K}",
        "  ,                        !- Skin Loss Fraction to Zone",
        "  ,                        !- Off Cycle Flue Loss Coefficient to Ambient Temperature {W/K}",
        "  ,                        !- Off Cycle Flue Loss Fraction to Zone",
        "  0.000189,                !- Peak Use Flow Rate {m3/s}",
        "  Hot Water Demand Schedule,  !- Use Flow Rate Fraction Schedule Name",
        "  Inlet Water Temperature,                        !- Cold Water Supply Temperature Schedule Name",
        "  ,                        !- Use Side Inlet Node Name",
        "  ,                        !- Use Side Outlet Node Name",
        "  ,                        !- Use Side Effectiveness",
        "  1.0,                        !- Use Side Inlet Height {m}",
        "  0.5,                        !- Use Side Outlet Height {m}",
        "  ,                        !- Source Side Inlet Node Name",
        "  ,                        !- Source Side Outlet Node Name",
        "  ,                        !- Source Side Effectiveness",
        "  ,                        !- Source Side Inlet Height {m}",
        "  ,                        !- Source Side Outlet Height {m}",
        "  FIXED,                   !- Inlet Mode",
        "  ,                        !- Use Side Design Flow Rate {m3/s}",
        "  ,                        !- Source Side Design Flow Rate {m3/s}",
        "  ,                        !- Indirect Water Heating Recovery Time {hr}",
        "  10,                      !- Number of Nodes",
        "  0.1;                     !- Additional Destratification Conductivity {W/m-K}",

    });

    ASSERT_TRUE(process_idf(idf_objects));

    EXPECT_FALSE(WaterThermalTanks::GetWaterThermalTankInput());

    WaterThermalTanks::WaterThermalTankData &Tank = WaterThermalTank(1);

    for (int i = 1; i <= Tank.Nodes; ++i) {
        auto &node = Tank.Node(i);
        node.SavedTemp = 48.89;
        node.Temp = 48.89;
    }

    Tank.TankTemp = 48.89;
    HourOfDay = 0;
    TimeStep = 1;
    TimeStepZone = 10. / 60.;
    TimeStepSys = TimeStepZone;
    SysTimeElapsed = 0.0;
    Tank.TimeElapsed = HourOfDay + TimeStep * TimeStepZone + SysTimeElapsed;
    Tank.AmbientTemp = 20.0;
    Tank.UseInletTemp = 10.0;
    Tank.SetPointTemp = 48.89;
    Tank.SetPointTemp2 = Tank.SetPointTemp;
    Tank.UseMassFlowRate = 0.000189;

    Tank.CalcWaterThermalTankStratified();

    // Energy Use is negative relative to the tank
    ASSERT_LT(Tank.UseRate, 0.0);
}

TEST_F(WaterThermalTanksFixture, StratifiedTankSourceTemperatures)
{
    using DataGlobals::HourOfDay;
    using DataGlobals::TimeStep;
    using DataGlobals::TimeStepZone;
    using DataHVACGlobals::SysTimeElapsed;
    using DataHVACGlobals::TimeStepSys;
    using WaterThermalTanks::WaterThermalTank;

    std::string const idf_objects = delimited_string({
        "Schedule:Constant, Hot Water Demand Schedule, , 1.0;",
        "Schedule:Constant, Ambient Temp Schedule, , 20.0;",
        "Schedule:Constant, Inlet Water Temperature, , 10.0;",
        "Schedule:Constant, CW-Tank-Temp-Schedule, , 7.5;",

        "  Zone,",
        "    Zone_TES,                !- Name",
        "    0.0000,                  !- Direction of Relative North {deg}",
        "    10.0,                    !- X Origin {m}",
        "    10.0,                    !- Y Origin {m}",
        "    0.0,                     !- Z Origin {m}",
        "    1,                       !- Type",
        "    1.00,                    !- Multiplier",
        "    3.00,                    !- Ceiling Height {m}",
        "    300.0,                   !- Volume {m3}",
        "    100.0;                   !- Floor Area {m2}",

        "  Schedule:Compact,",
        "    ALWAYS_ON,               !- Name",
        "    Fraction,                !- Schedule Type Limits Name",
        "    Through: 12/31,          !- Field 1",
        "    For: AllDays,            !- Field 2",
        "    Until: 24:00,1.0;        !- Field 3",

        "  ThermalStorage:ChilledWater:Stratified,",
        "    Chilled Water Storage,   !- Name",
        "    50.0,                    !- Tank Volume {m3}",
        "    8.0,                     !- Tank Height {m}",
        "    VerticalCylinder,        !- Tank Shape",
        "    ,                        !- Tank Perimeter {m}",
        "    CW-Tank-Temp-Schedule,   !- Setpoint Temperature Schedule Name",
        "    2.5,                     !- Deadband Temperature Difference {deltaC}",
        "    6.5,                     !- Temperature Sensor Height {m}",
        "    1.0,                     !- Minimum Temperature Limit {C}",
        "    50000,                   !- Nominal Cooling Capacity {W}",
        "    Zone,                    !- Ambient Temperature Indicator",
        "    ,                        !- Ambient Temperature Schedule Name",
        "    Zone_TES,                !- Ambient Temperature Zone Name",
        "    ,                        !- Ambient Temperature Outdoor Air Node Name",
        "    1.0,                     !- Uniform Skin Loss Coefficient per Unit Area to Ambient Temperature {W/m2-K}",
        "    CW Tank Discharge Inlet node,  !- Use Side Inlet Node Name",
        "    CW Tank Discharge Outlet node,  !- Use Side Outlet Node Name",
        "    1.0,                     !- Use Side Heat Transfer Effectiveness",
        "    ALWAYS_ON,               !- Use Side Availability Schedule Name",
        "    7.85,                    !- Use Side Inlet Height {m}",
        "    0.15,                    !- Use Side Outlet Height {m}",
        "    5.0E-3,                  !- Use Side Design Flow Rate {m3/s}",
        "    CW Tank Charge Inlet Node,  !- Source Side Inlet Node Name",
        "    CW Tank Charge Outlet Node,  !- Source Side Outlet Node Name",
        "    1.0,                     !- Source Side Heat Transfer Effectiveness",
        "    ALWAYS_ON,               !- Source Side Availability Schedule Name",
        "    0.15,                    !- Source Side Inlet Height {m}",
        "    7.85,                    !- Source Side Outlet Height {m}",
        "    5.0E-3,                  !- Source Side Design Flow Rate {m3/s}",
        "    4.0,                     !- Tank Recovery Time {hr}",
        "    Seeking,                 !- Inlet Mode",
        "    6,                       !- Number of Nodes",
        "    0.0;                     !- Additional Destratification Conductivity {W/m-K}",

    });

    ASSERT_TRUE(process_idf(idf_objects));

    bool ErrorsFound = false;
    HeatBalanceManager::GetZoneData(ErrorsFound); // read zone data
    EXPECT_FALSE(ErrorsFound);

    InternalHeatGains::GetInternalHeatGainsInput();

    DataGlobals::NumOfTimeStepInHour = 1; // must initialize this to get schedules initialized
    DataGlobals::MinutesPerTimeStep = 60; // must initialize this to get schedules initialized
    ScheduleManager::ProcessScheduleInput();
    ScheduleManager::ScheduleInputProcessed = true;

    DataGlobals::TimeStep = 1;
    DataGlobals::HourOfDay = 1;
    DataEnvironment::Month = 7;
    DataEnvironment::DayOfMonth = 21;
    DataGlobals::HourOfDay = 1;
    DataEnvironment::DSTIndicator = 0;
    DataEnvironment::DayOfWeek = 2;
    DataEnvironment::HolidayIndex = 0;
    DataEnvironment::DayOfYear_Schedule = General::OrdinalDay(DataEnvironment::Month, DataEnvironment::DayOfMonth, 1);
    ScheduleManager::UpdateScheduleValues();

    int TankNum(1);
    EXPECT_FALSE(WaterThermalTanks::GetWaterThermalTankInput());

    WaterThermalTanks::WaterThermalTankData &Tank = WaterThermalTank(TankNum);

    for (int i = 1; i <= Tank.Nodes; ++i) {
        auto &node = Tank.Node(i);
        node.SavedTemp = 7.5;
        node.Temp = 7.5;
    }

    Tank.TankTemp = 7.5;
    Tank.AmbientTemp = 20.0;
    Tank.UseInletTemp = 20.0;
    Tank.SetPointTemp = 7.5;
    Tank.SetPointTemp2 = Tank.SetPointTemp;
    Tank.UseMassFlowRate = 5.0;
    Tank.SourceInletTemp = 5.0;
    Tank.SourceOutletTemp = 7.5;
    Tank.SourceMassFlowRate = 5.0;
    Tank.TimeElapsed = 0.0;

    HourOfDay = 0;
    TimeStep = 1;
    TimeStepZone = 15. / 60.;
    TimeStepSys = TimeStepZone;
    SysTimeElapsed = 0.0;

    Tank.CalcWaterThermalTankStratified();

    // check source inlet and outlet temperatures are different
    EXPECT_EQ(Tank.SourceInletTemp, 5.0);
    EXPECT_NEAR(Tank.SourceOutletTemp, 10.34, 0.01);
}

TEST_F(WaterThermalTanksFixture, MixedTankTimeNeededCalc)
{
    using DataGlobals::HourOfDay;
    using DataGlobals::TimeStep;
    using DataGlobals::TimeStepZone;
    using DataHVACGlobals::SysTimeElapsed;
    using DataHVACGlobals::TimeStepSys;
    using WaterThermalTanks::WaterThermalTank;

    std::string const idf_objects = delimited_string({
        "  Schedule:Constant, Hot Water Demand Schedule, , 1.0;",
        "  Schedule:Constant, Inlet Water Temperature, , 10.0;",
        "  Schedule:Constant, Water Heater Setpoint Temperature, ,60;",

        "  Zone,",
        "    BasementZone,            !- Name",
        "   -0,                       !- Direction of Relative North {deg}",
        "    0,                       !- X Origin {m}",
        "    0,                       !- Y Origin {m}",
        "    0;                       !- Z Origin {m}",

        "  WaterHeater:Mixed,",
        "    ChilledWaterTank,        !- Name",
        "    0.07,                    !- Tank Volume {m3}",
        "    Water Heater Setpoint Temperature,  !- Setpoint Temperature Schedule Name",
        "    2,                       !- Deadband Temperature Difference {deltaC}",
        "    30,                      !- Maximum Temperature Limit {C}",
        "    Cycle,                   !- Heater Control Type",
        "    0,                       !- Heater Maximum Capacity {W}",
        "    ,                        !- Heater Minimum Capacity {W}",
        "    0,                       !- Heater Ignition Minimum Flow Rate {m3/s}",
        "    0,                       !- Heater Ignition Delay {s}",
        "    Electricity,             !- Heater Fuel Type",
        "    0.8,                     !- Heater Thermal Efficiency",
        "    ,                        !- Part Load Factor Curve Name",
        "    0,                       !- Off Cycle Parasitic Fuel Consumption Rate {W}",
        "    Electricity,             !- Off Cycle Parasitic Fuel Type",
        "    0.8,                     !- Off Cycle Parasitic Heat Fraction to Tank",
        "    0,                       !- On Cycle Parasitic Fuel Consumption Rate {W}",
        "    Electricity,             !- On Cycle Parasitic Fuel Type",
        "    0,                       !- On Cycle Parasitic Heat Fraction to Tank",
        "    Zone,                    !- Ambient Temperature Indicator",
        "    ,                        !- Ambient Temperature Schedule Name",
        "    BasementZone,            !- Ambient Temperature Zone Name",
        "    ,                        !- Ambient Temperature Outdoor Air Node Name",
        "    1,                       !- Off Cycle Loss Coefficient to Ambient Temperature {W/K}",
        "    1,                       !- Off Cycle Loss Fraction to Zone",
        "    6,                       !- On Cycle Loss Coefficient to Ambient Temperature {W/K}",
        "    1,                       !- On Cycle Loss Fraction to Zone",
        "    ,                        !- Peak Use Flow Rate {m3/s}",
        "    ,                        !- Use Flow Rate Fraction Schedule Name",
        "    ,                        !- Cold Water Supply Temperature Schedule Name",
        "    ,                        !- Use Side Inlet Node Name",
        "    ,                        !- Use Side Outlet Node Name",
        "    1,                       !- Use Side Effectiveness",
        "    ,                        !- Source Side Inlet Node Name",
        "    ,                        !- Source Side Outlet Node Name",
        "    1,                       !- Source Side Effectiveness",
        "    Autosize,                !- Use Side Design Flow Rate {m3/s}",
        "    Autosize,                !- Source Side Design Flow Rate {m3/s}",
        "    1.5;                     !- Indirect Water Heating Recovery Time {hr}",
    });

    ASSERT_TRUE(process_idf(idf_objects));

    bool ErrorsFound = false;
    HeatBalanceManager::GetZoneData(ErrorsFound); // read zone data
    EXPECT_FALSE(ErrorsFound);

    InternalHeatGains::GetInternalHeatGainsInput();
    EXPECT_FALSE(WaterThermalTanks::GetWaterThermalTankInput());

    int TankNum(1);
    WaterThermalTanks::WaterThermalTankData &Tank = WaterThermalTank(TankNum);

    HourOfDay = 0;
    TimeStep = 1;
    TimeStepZone = 1.0 / 60.0; // one-minute system time step
    TimeStepSys = TimeStepZone;
    Tank.TankTemp = 60.0;
    Tank.AmbientTempZone = 20.0;
    Tank.AmbientTemp = 20.0;
    Tank.UseInletTemp = 20.0;
    Tank.SetPointTemp = 15.0;
    Tank.SetPointTemp2 = Tank.SetPointTemp;
    Tank.TimeElapsed = 0.0;

    // very low use mass flow rate
    Tank.UseMassFlowRate = 0.00005;
    // zero source mass flow rate
    Tank.SourceMassFlowRate = 0.0;

    Tank.CalcWaterThermalTankMixed();

    // steady state estimated tank skin heat loss rate (1 minute time step)
    Real64 TankSkinHeatLossRate = -Tank.OffCycLossFracToZone * Tank.OffCycLossCoeff * (Tank.AmbientTempZone - Tank.TankTempAvg);
    // expected tank avg temp less than starting value of 60 C
    EXPECT_LT(Tank.TankTempAvg, 60.0);
    // check tank skin heat loss rate to the zone
    EXPECT_NEAR(Tank.AmbientZoneGain, TankSkinHeatLossRate, 0.000001);
}

TEST_F(WaterThermalTanksFixture, StratifiedTankCalc)
{
    using DataGlobals::HourOfDay;
    using DataGlobals::TimeStep;
    using DataGlobals::TimeStepZone;
    using DataHVACGlobals::SysTimeElapsed;
    using DataHVACGlobals::TimeStepSys;
    using WaterThermalTanks::WaterThermalTank;

    std::string const idf_objects = delimited_string({
        "Schedule:Constant, Hot Water Setpoint Temp Schedule, , 60.0;",
        "Schedule:Constant, Ambient Temp Schedule, , 22.0;",
        "Schedule:Constant, Hot Water Demand Schedule, , 0.0;",
        "WaterHeater:Stratified,",
        "  Stratified Tank,         !- Name",
        "  ,                        !- End-Use Subcategory",
        "  0.17,                    !- Tank Volume {m3}",
        "  1.4,                     !- Tank Height {m}",
        "  VerticalCylinder,        !- Tank Shape",
        "  ,                        !- Tank Perimeter {m}",
        "  100.0,                   !- Maximum Temperature Limit {C}",
        "  MasterSlave,             !- Heater Priority Control",
        "  Hot Water Setpoint Temp Schedule,  !- Heater 1 Setpoint Temperature Schedule Name",
        "  2.0,                     !- Heater 1 Deadband Temperature Difference {deltaC}",
        "  4500,                    !- Heater 1 Capacity {W}",
        "  1.0,                     !- Heater 1 Height {m}",
        "  Hot Water Setpoint Temp Schedule,  !- Heater 2 Setpoint Temperature Schedule Name",
        "  5.0,                     !- Heater 2 Deadband Temperature Difference {deltaC}",
        "  4500,                    !- Heater 2 Capacity {W}",
        "  0.0,                     !- Heater 2 Height {m}",
        "  ELECTRICITY,             !- Heater Fuel Type",
        "  0.98,                    !- Heater Thermal Efficiency",
        "  ,                        !- Off Cycle Parasitic Fuel Consumption Rate {W}",
        "  ELECTRICITY,             !- Off Cycle Parasitic Fuel Type",
        "  ,                        !- Off Cycle Parasitic Heat Fraction to Tank",
        "  ,                        !- Off Cycle Parasitic Height {m}",
        "  ,                        !- On Cycle Parasitic Fuel Consumption Rate {W}",
        "  ELECTRICITY,             !- On Cycle Parasitic Fuel Type",
        "  ,                        !- On Cycle Parasitic Heat Fraction to Tank",
        "  ,                        !- On Cycle Parasitic Height {m}",
        "  SCHEDULE,                !- Ambient Temperature Indicator",
        "  Ambient Temp Schedule,   !- Ambient Temperature Schedule Name",
        "  ,                        !- Ambient Temperature Zone Name",
        "  ,                        !- Ambient Temperature Outdoor Air Node Name",
        "  0.846,                   !- Uniform Skin Loss Coefficient per Unit Area to Ambient Temperature {W/m2-K}",
        "  ,                        !- Skin Loss Fraction to Zone",
        "  ,                        !- Off Cycle Flue Loss Coefficient to Ambient Temperature {W/K}",
        "  ,                        !- Off Cycle Flue Loss Fraction to Zone",
        "  0.000189,                !- Peak Use Flow Rate {m3/s}",
        "  Hot Water Demand Schedule,  !- Use Flow Rate Fraction Schedule Name",
        "  ,                        !- Cold Water Supply Temperature Schedule Name",
        "  ,                        !- Use Side Inlet Node Name",
        "  ,                        !- Use Side Outlet Node Name",
        "  ,                        !- Use Side Effectiveness",
        "  ,                        !- Use Side Inlet Height {m}",
        "  ,                        !- Use Side Outlet Height {m}",
        "  ,                        !- Source Side Inlet Node Name",
        "  ,                        !- Source Side Outlet Node Name",
        "  ,                        !- Source Side Effectiveness",
        "  ,                        !- Source Side Inlet Height {m}",
        "  ,                        !- Source Side Outlet Height {m}",
        "  FIXED,                   !- Inlet Mode",
        "  ,                        !- Use Side Design Flow Rate {m3/s}",
        "  ,                        !- Source Side Design Flow Rate {m3/s}",
        "  ,                        !- Indirect Water Heating Recovery Time {hr}",
        "  12,                      !- Number of Nodes",
        "  ,                        !- Additional Destratification Conductivity {W/m-K}",
        "  ,                        !- Node 1 Additional Loss Coefficient {W/K}",
        "  ,                        !- Node 2 Additional Loss Coefficient {W/K}",
        "  ,                        !- Node 3 Additional Loss Coefficient {W/K}",
        "  ,                        !- Node 4 Additional Loss Coefficient {W/K}",
        "  ,                        !- Node 5 Additional Loss Coefficient {W/K}",
        "  ,                        !- Node 6 Additional Loss Coefficient {W/K}",
        "  ,                        !- Node 7 Additional Loss Coefficient {W/K}",
        "  ,                        !- Node 8 Additional Loss Coefficient {W/K}",
        "  ,                        !- Node 9 Additional Loss Coefficient {W/K}",
        "  ;                        !- Node 10 Additional Loss Coefficient {W/K}",
    });

    ASSERT_TRUE(process_idf(idf_objects));

    bool ErrorsFound = false;
    HeatBalanceManager::GetZoneData(ErrorsFound); // read zone data
    EXPECT_FALSE(ErrorsFound);

    InternalHeatGains::GetInternalHeatGainsInput();
    EXPECT_FALSE(WaterThermalTanks::GetWaterThermalTankInput());

    HourOfDay = 0;
    TimeStep = 1;
    TimeStepZone = 20.0 / 60.0;
    TimeStepSys = TimeStepZone;
    const int TankNum = 1;
    WaterThermalTanks::WaterThermalTankData &Tank = WaterThermalTank(TankNum);
    for (auto &node : Tank.Node) {
        node.Temp = 60.0;
        node.SavedTemp = 60.0;
    }
    Tank.AmbientTempZone = 22.0;
    Tank.AmbientTemp = 22.0;
    Tank.UseInletTemp = 20.0;
    Tank.SetPointTemp = 60.0;
    Tank.SetPointTemp2 = Tank.SetPointTemp;
    Tank.TimeElapsed = 0.0;
    Tank.UseMassFlowRate = 0.0;
    Tank.SourceMassFlowRate = 0.0;

    Tank.CalcWaterThermalTankStratified();

    std::vector<Real64> NodeTemps;
    NodeTemps.resize(Tank.Nodes);
    for (int i = 0; i < Tank.Nodes; ++i) {
        NodeTemps[i] = Tank.Node[i].Temp;
    }

    // Verify there are no temperature inversions.
    for (int i = 0; i < Tank.Nodes - 1; ++i) {
        EXPECT_GE(NodeTemps[i], NodeTemps[i + 1]);
    }

    EXPECT_LT(Tank.Node(Tank.HeaterNode1).Temp, Tank.SetPointTemp);
    EXPECT_LT(Tank.Node(Tank.HeaterNode2).Temp, Tank.SetPointTemp2);
    EXPECT_GT(Tank.Node(Tank.HeaterNode1).Temp, Tank.SetPointTemp - Tank.DeadBandDeltaTemp);
    EXPECT_GT(Tank.Node(Tank.HeaterNode2).Temp, Tank.SetPointTemp2 - Tank.DeadBandDeltaTemp2);

    // Run a test where the tank turns on a heater during the timestep.
    for (auto &node : Tank.Node) {
        node.Temp = 58.05;
        node.SavedTemp = 58.05;
    }

    Tank.CalcWaterThermalTankStratified();

    for (int i = 0; i < Tank.Nodes; ++i) {
        NodeTemps[i] = Tank.Node[i].Temp;
    }

    // Verify there are no temperature inversions.
    for (int i = 0; i < Tank.Nodes - 1; ++i) {
        EXPECT_GE(NodeTemps[i], NodeTemps[i + 1]);
    }

    // Run a test with a use flow rate
    std::vector<Real64> PrevNodeTemps;
    PrevNodeTemps.resize(Tank.Nodes);
    for (int i = 0; i < Tank.Nodes; ++i) {
        auto &node = Tank.Node[i];
        node.Temp = 60.0;
        node.SavedTemp = 60.0;
        PrevNodeTemps[i] = node.Temp;
    }

    Tank.UseMassFlowRate = 2 * 6.30901964e-5 * 997; // 2 gal/min

    Tank.CalcWaterThermalTankStratified();

    for (int i = 0; i < Tank.Nodes; ++i) {
        NodeTemps[i] = Tank.Node[i].Temp;
    }

    // Verify there are no temperature inversions.
    for (int i = 0; i < Tank.Nodes - 1; ++i) {
        EXPECT_GE(NodeTemps[i], NodeTemps[i + 1]);
    }
    const Real64 SecInTimeStep = TimeStepSys * DataGlobals::SecInHour;
    int DummyIndex = 1;
    Real64 TankNodeEnergy = 0;
    for (int i = 0; i < Tank.Nodes; ++i) {
        auto &node = Tank.Node[i];
        TankNodeEnergy += node.Mass * (NodeTemps[i] - PrevNodeTemps[i]);
    }
    Real64 Cp = FluidProperties::GetSpecificHeatGlycol("WATER", 60.0, DummyIndex, "StratifiedTankCalcNoDraw");
    TankNodeEnergy *= Cp;
    EXPECT_NEAR(Tank.NetHeatTransferRate * SecInTimeStep, TankNodeEnergy, fabs(TankNodeEnergy * 0.0001));

    EXPECT_TRUE(Tank.HeaterOn1);
    EXPECT_FALSE(Tank.HeaterOn2);

    Tank.TankTempLimit = 80.0;
    Tank.UseMassFlowRate = 0.0;

    for (int i = 0; i < Tank.Nodes; ++i) {
        auto &node = Tank.Node[i];
        if (i <= 4) {
            node.Temp = 81.0;
        } else {
            node.Temp = 60.0;
        }
        node.SavedTemp = node.Temp;
    }

    Tank.CalcWaterThermalTankStratified();

    for (auto &node : Tank.Node) {
        EXPECT_LE(node.Temp, Tank.TankTempLimit);
    }
    EXPECT_LT(Tank.VentRate, 0.0);
    const Real64 ExpectedVentedEnergy = Tank.Node[0].Mass * Cp * 5.0 / SecInTimeStep;
    EXPECT_NEAR(ExpectedVentedEnergy, -Tank.VentRate, fabs(ExpectedVentedEnergy) * 0.05);
}

TEST_F(WaterThermalTanksFixture, StratifiedTankSourceFlowRateCalc)
{
    using DataGlobals::HourOfDay;
    using DataGlobals::SecInHour;
    using DataGlobals::TimeStep;
    using DataGlobals::TimeStepZone;
    using DataHVACGlobals::SysTimeElapsed;
    using DataHVACGlobals::TimeStepSys;
    using WaterThermalTanks::WaterThermalTank;

    std::string const idf_objects = delimited_string({
        "Schedule:Constant, Hot Water Setpoint Temp Schedule, , 60.0;",
        "Schedule:Constant, Ambient Temp Schedule, , 22.0;",
        "Schedule:Constant, Hot Water Demand Schedule, , 0.0;",
        "WaterHeater:Stratified,",
        "  Stratified Tank,         !- Name",
        "  ,                        !- End-Use Subcategory",
        "  0.17,                    !- Tank Volume {m3}",
        "  1.4,                     !- Tank Height {m}",
        "  VerticalCylinder,        !- Tank Shape",
        "  ,                        !- Tank Perimeter {m}",
        "  100.0,                   !- Maximum Temperature Limit {C}",
        "  MasterSlave,             !- Heater Priority Control",
        "  Hot Water Setpoint Temp Schedule,  !- Heater 1 Setpoint Temperature Schedule Name",
        "  2.0,                     !- Heater 1 Deadband Temperature Difference {deltaC}",
        "  4500,                    !- Heater 1 Capacity {W}",
        "  1.0,                     !- Heater 1 Height {m}",
        "  Hot Water Setpoint Temp Schedule,  !- Heater 2 Setpoint Temperature Schedule Name",
        "  5.0,                     !- Heater 2 Deadband Temperature Difference {deltaC}",
        "  4500,                    !- Heater 2 Capacity {W}",
        "  0.0,                     !- Heater 2 Height {m}",
        "  ELECTRICITY,             !- Heater Fuel Type",
        "  0.98,                    !- Heater Thermal Efficiency",
        "  ,                        !- Off Cycle Parasitic Fuel Consumption Rate {W}",
        "  ELECTRICITY,             !- Off Cycle Parasitic Fuel Type",
        "  ,                        !- Off Cycle Parasitic Heat Fraction to Tank",
        "  ,                        !- Off Cycle Parasitic Height {m}",
        "  ,                        !- On Cycle Parasitic Fuel Consumption Rate {W}",
        "  ELECTRICITY,             !- On Cycle Parasitic Fuel Type",
        "  ,                        !- On Cycle Parasitic Heat Fraction to Tank",
        "  ,                        !- On Cycle Parasitic Height {m}",
        "  SCHEDULE,                !- Ambient Temperature Indicator",
        "  Ambient Temp Schedule,   !- Ambient Temperature Schedule Name",
        "  ,                        !- Ambient Temperature Zone Name",
        "  ,                        !- Ambient Temperature Outdoor Air Node Name",
        "  0.0,                   !- Uniform Skin Loss Coefficient per Unit Area to Ambient Temperature {W/m2-K}",
        "  ,                        !- Skin Loss Fraction to Zone",
        "  ,                        !- Off Cycle Flue Loss Coefficient to Ambient Temperature {W/K}",
        "  ,                        !- Off Cycle Flue Loss Fraction to Zone",
        "  0.000189,                !- Peak Use Flow Rate {m3/s}",
        "  Hot Water Demand Schedule,  !- Use Flow Rate Fraction Schedule Name",
        "  ,                        !- Cold Water Supply Temperature Schedule Name",
        "  ,                        !- Use Side Inlet Node Name",
        "  ,                        !- Use Side Outlet Node Name",
        "  ,                        !- Use Side Effectiveness",
        "  ,                        !- Use Side Inlet Height {m}",
        "  ,                        !- Use Side Outlet Height {m}",
        "  ,                        !- Source Side Inlet Node Name",
        "  ,                        !- Source Side Outlet Node Name",
        "  ,                        !- Source Side Effectiveness",
        "  0.5,                        !- Source Side Inlet Height {m}",
        "  0.01,                        !- Source Side Outlet Height {m}",
        "  FIXED,                   !- Inlet Mode",
        "  ,                        !- Use Side Design Flow Rate {m3/s}",
        "  ,                        !- Source Side Design Flow Rate {m3/s}",
        "  ,                        !- Indirect Water Heating Recovery Time {hr}",
        "  12,                      !- Number of Nodes",
        "  ,                        !- Additional Destratification Conductivity {W/m-K}",
        "  ,                        !- Node 1 Additional Loss Coefficient {W/K}",
        "  ,                        !- Node 2 Additional Loss Coefficient {W/K}",
        "  ,                        !- Node 3 Additional Loss Coefficient {W/K}",
        "  ,                        !- Node 4 Additional Loss Coefficient {W/K}",
        "  ,                        !- Node 5 Additional Loss Coefficient {W/K}",
        "  ,                        !- Node 6 Additional Loss Coefficient {W/K}",
        "  ,                        !- Node 7 Additional Loss Coefficient {W/K}",
        "  ,                        !- Node 8 Additional Loss Coefficient {W/K}",
        "  ,                        !- Node 9 Additional Loss Coefficient {W/K}",
        "  ;                        !- Node 10 Additional Loss Coefficient {W/K}",
    });

    ASSERT_TRUE(process_idf(idf_objects));

    bool ErrorsFound = false;
    HeatBalanceManager::GetZoneData(ErrorsFound); // read zone data
    EXPECT_FALSE(ErrorsFound);

    InternalHeatGains::GetInternalHeatGainsInput();

    EXPECT_FALSE(WaterThermalTanks::GetWaterThermalTankInput());
    const int TankNum = 1;
    WaterThermalTanks::WaterThermalTankData &Tank = WaterThermalTank(TankNum);
    Tank.SourceInletNode = 1;
    Tank.SourceOutletNode = 2;
    Tank.SetupStratifiedNodes();

    HourOfDay = 0;
    TimeStep = 1;
    TimeStepZone = 20.0 / 60.0;
    TimeStepSys = TimeStepZone;

    // Test a constant temperature source flow rate
    for (auto &node : Tank.Node) {
        node.Temp = 60.0;
        node.SavedTemp = 60.0;
    }
    Tank.AmbientTempZone = 22.0;
    Tank.AmbientTemp = 22.0;
    Tank.UseInletTemp = 20.0;
    Tank.SetPointTemp = 60.0;
    Tank.SetPointTemp2 = Tank.SetPointTemp;
    Tank.TimeElapsed = 0.0;
    Tank.UseMassFlowRate = 0.0;
    Tank.SourceInletTemp = 70.0;
    Tank.SourceMassFlowRate = 6.30901964e-5 * 997; // 1 gal/min

    int DummyIndex = 1;
    Real64 Cp = FluidProperties::GetSpecificHeatGlycol("WATER", 60.0, DummyIndex, "StratifiedTankCalcNoDraw");

    Tank.CalcWaterThermalTankStratified();

    Real64 EnergySum = 0.0;
    for (int i = 0; i < Tank.Nodes; ++i) {
        auto &node = Tank.Node[i];
        EnergySum += node.Mass * Cp * (node.Temp - 60.0);
    }
    Real64 Esource = Tank.SourceEffectiveness * Tank.SourceMassFlowRate * Cp *
                     (Tank.SourceInletTemp - Tank.Node(Tank.SourceOutletStratNode).TempAvg) * TimeStepSys * SecInHour;
    EXPECT_NEAR(Esource, EnergySum, EnergySum * 0.001);
}

TEST_F(WaterThermalTanksFixture, DesuperheaterTimeAdvanceCheck)
{
    using DataGlobals::HourOfDay;
    using DataGlobals::TimeStep;
    using DataGlobals::TimeStepZone;
    using DataHeatBalance::HeatReclaimDXCoil;
    using DataHVACGlobals::SysTimeElapsed;
    using DataHVACGlobals::TimeStepSys;
    using DataLoopNode::Node;
    using DXCoils::DXCoil;
    using WaterThermalTanks::WaterHeaterDesuperheater;
    using WaterThermalTanks::WaterThermalTank;

    std::string const idf_objects = delimited_string({
        "Schedule:Constant, Hot Water Demand Schedule, , 1.0;",
        "Schedule:Constant, Ambient Temp Schedule, , 20.0;",
        "Schedule:Constant, Inlet Water Temperature, , 10.0;",
        "Schedule:Constant, Desuperheater-Schedule, , 55.0;",
        "Schedule:Constant, WH Setpoint Temp, , 50.0;",

        "  Zone,",
        "    Zone_TES,                !- Name",
        "    0.0000,                  !- Direction of Relative North {deg}",
        "    10.0,                    !- X Origin {m}",
        "    10.0,                    !- Y Origin {m}",
        "    0.0,                     !- Z Origin {m}",
        "    1,                       !- Type",
        "    1.00,                    !- Multiplier",
        "    3.00,                    !- Ceiling Height {m}",
        "    300.0,                   !- Volume {m3}",
        "    100.0;                   !- Floor Area {m2}",

        "  Schedule:Compact,",
        "    ALWAYS_ON,               !- Name",
        "    Fraction,                !- Schedule Type Limits Name",
        "    Through: 12/31,          !- Field 1",
        "    For: AllDays,            !- Field 2",
        "    Until: 24:00,1.0;        !- Field 3",

        "WaterHeater:Mixed,",
        "  Mixed tank with desuperheater,          !- Name",
        "  0.136274824222915,                      !- Tank Volume {m3}",
        "  WH Setpoint Temp,                       !- Setpoint Temperature Schedule Name",
        "  2,                                      !- Deadband Temperature Difference {deltaC}",
        "  99,                                     !- Maximum Temperature Limit {C}",
        "  Cycle,                                  !- Heater Control Type",
        "  5500.06477392209,                       !- Heater Maximum Capacity {W}",
        "  0,                                      !- Heater Minimum Capacity {W}",
        "  0,                                      !- Heater Ignition Minimum Flow Rate {m3/s}",
        "  0,                                      !- Heater Ignition Delay {s}",
        "  Electricity,                            !- Heater Fuel Type",
        "  0.8,                                    !- Heater Thermal Efficiency",
        "  ,                                       !- Part Load Factor Curve Name",
        "  0,                                      !- Off Cycle Parasitic Fuel Consumption Rate {W}",
        "  Electricity,                            !- Off Cycle Parasitic Fuel Type",
        "  0,                                      !- Off Cycle Parasitic Heat Fraction to Tank",
        "  0,                                      !- On Cycle Parasitic Fuel Consumption Rate {W}",
        "  Electricity,                            !- On Cycle Parasitic Fuel Type",
        "  0,                                      !- On Cycle Parasitic Heat Fraction to Tank",
        "  Schedule,                               !- Ambient Temperature Indicator",
        "  Ambient Temp Schedule,                  !- Ambient Temperature Schedule Name",
        "  ,                                 	   !- Ambient Temperature Zone Name",
        "  ,                                       !- Ambient Temperature Outdoor Air Node Name",
        "  0.704227539803499,                      !- Off Cycle Loss Coefficient to Ambient Temperature {W/K}",
        "  1,                                      !- Off Cycle Loss Fraction to Zone",
        "  0.704227539803499,                      !- On Cycle Loss Coefficient to Ambient Temperature {W/K}",
        "  1,                                      !- On Cycle Loss Fraction to Zone",
        "  ,                                       !- Peak Use Flow Rate {m3/s}",
        "  ALWAYS_ON,                              !- Use Flow Rate Fraction Schedule Name",
        "  ,                                       !- Cold Water Supply Temperature Schedule Name",
        "  ,                                       !- Use Side Inlet Node Name",
        "  ,                                       !- Use Side Outlet Node Name",
        "  1,                                      !- Use Side Effectiveness",
        "  DesuperheaterOut,			           !- Source Side Inlet Node Name",
        "  DesuperheaterIn,         	           !- Source Side Outlet Node Name",
        "  1,                                      !- Source Side Effectiveness",
        "  0.00283433494640006,                    !- Use Side Design Flow Rate {m3/s}",
        "  ,                                       !- Source Side Design Flow Rate {m3/s}",
        "  1.5,                                    !- Indirect Water Heating Recovery Time {hr}",
        "  IndirectHeatPrimarySetpoint,            !- Source Side Flow Control Mode",
        "  ,                                       !- Indirect Alternate Setpoint Temperature Schedule Name",
        "  General;                                !- End-Use Subcategory",

        "Coil:WaterHeating:Desuperheater,",
        "    Desuperheater,           !- Name",
        "    ALWAYS_ON,               !- Availability Schedule Name",
        "    Desuperheater-Schedule,  !- Setpoint Temperature Schedule Name",
        "    2,                       !- Dead Band Temperature Difference {deltaC}",
        "    0.25,                    !- Rated Heat Reclaim Recovery Efficiency",
        "    50,                      !- Rated Inlet Water Temperature {C}",
        "    35,                      !- Rated Outdoor Air Temperature {C}",
        "    60,                      !- Maximum Inlet Water Temperature for Heat Reclaim {C}",
        "    ,                        !- Heat Reclaim Efficiency Function of Temperature Curve Name",
        "    DesuperheaterIn,         !- Water Inlet Node Name",
        "    DesuperheaterOut,        !- Water Outlet Node Name",
        "    WaterHeater:Mixed,       !- Tank Object Type",
        "    Mixed tank with desuperheater,  !- Tank Name",
        "    Coil:Cooling:DX:SingleSpeed,  !- Heating Source Object Type",
        "    SingleSpeed_COIL,              !- Heating Source Name",
        "    0.0001,                  !- Water Flow Rate {m3/s}",
        "    ,                        !- Water Pump Power {W}",
        "    0.2;                     !- Fraction of Pump Heat to Water",

        "Coil:Cooling:DX:SingleSpeed,",
        "  SingleSpeed_COIL,                        !- Name",
        "  ALWAYS_ON,                     !- Availability Schedule Name",
        "  14067.4113682534,        !- Gross Rated Total Cooling Capacity {W}",
        "  0.740402528813699,       !- Gross Rated Sensible Heat Ratio",
        "  3.99990781858502,        !- Gross Rated Cooling COP {W/W}",
        "  0.728875631277391,       !- Rated Air Flow Rate {m3/s}",
        "  773.3912012006,          !- Rated Evaporator Fan Power Per Volume Flow Rate {W/(m3/s)}",
        "  central ac unitary system Fan - Cooling Coil Node,  !- Air Inlet Node Name",
        "  Node 5,                  !- Air Outlet Node Name",
        "  Cool-Cap-fT1,            !- Total Cooling Capacity Function of Temperature Curve Name",
        "  Cool-Cap-fFF1,           !- Total Cooling Capacity Function of Flow Fraction Curve Name",
        "  Cool-EIR-fT1,            !- Energy Input Ratio Function of Temperature Curve Name",
        "  Cool-EIR-fFF1,           !- Energy Input Ratio Function of Flow Fraction Curve Name",
        "  Cool-PLF-fPLR1,          !- Part Load Fraction Correlation Curve Name",
        "  ,                        !- Minimum Outdoor Dry-Bulb Temperature for Compressor Operation {C}",
        "  1000,                    !- Nominal Time for Condensate Removal to Begin {s}",
        "  1.5,                     !- Ratio of Initial Moisture Evaporation Rate and Steady State Latent Capacity {dimensionless}",
        "  3,                       !- Maximum Cycling Rate {cycles/hr}",
        "  45,                      !- Latent Capacity Time Constant {s}",
        "  ,                        !- Condenser Air Inlet Node Name",
        "  AirCooled,               !- Condenser Type",
        "  0,                       !- Evaporative Condenser Effectiveness {dimensionless}",
        "  Autosize,                !- Evaporative Condenser Air Flow Rate {m3/s}",
        "  Autosize,                !- Evaporative Condenser Pump Rated Power Consumption {W}"
        "  50,                      !- Crankcase Heater Capacity {W}",
        "  10,                      !- Maximum Outdoor Dry-Bulb Temperature for Crankcase Heater Operation {C}",
        ",",
        "  ,                        !- Supply Water Storage Tank Name",
        "  ,                        !- Condensate Collection Water Storage Tank Name",
        "  0,                       !- Basin Heater Capacity {W/K}",
        "  10;                      !- Basin Heater Setpoint Temperature {C}",

        "Curve:Biquadratic,",
        "  Cool-Cap-fT1,                           !- Name",
        "  1.550902001,                             !- Coefficient1 Constant",
        "  -0.0750500892,                          !- Coefficient2 x",
        "  0.00309713544,                          !- Coefficient3 x**2",
        "  0.00240111,                            !- Coefficient4 y",
        "  -5.0544e-005,                          !- Coefficient5 y**2",
        "  -0.00042728148,                         !- Coefficient6 x*y",
        "  13.88,                                  !- Minimum Value of x {BasedOnField A2}",
        "  23.88,                                  !- Maximum Value of x {BasedOnField A2}",
        "  18.33,                                  !- Minimum Value of y {BasedOnField A3}",
        "  51.66;                                  !- Maximum Value of y {BasedOnField A3}",

        "Curve:Quadratic,",
        "  Cool-Cap-fFF1,                          !- Name",
        "  0.718605468,                             !- Coefficient1 Constant",
        "  0.410099989,                            !- Coefficient2 x",
        "  -0.128705457,                           !- Coefficient3 x**2",
        "  0,                                      !- Minimum Value of x {BasedOnField A2}",
        "  2,                                      !- Maximum Value of x {BasedOnField A2}",
        "  0,                                      !- Minimum Curve Output {BasedOnField A3}",
        "  2;                                      !- Maximum Curve Output {BasedOnField A3}",

        "Curve:Biquadratic,",
        "  Cool-EIR-fT1,                           !- Name",
        "  -0.304282997000001,                             !- Coefficient1 Constant",
        "  0.1180477062,                           !- Coefficient2 x",
        "  -0.00342466704,                          !- Coefficient3 x**2",
        "  -0.0062619138,                          !- Coefficient4 y",
        "  0.00069542712,                          !- Coefficient5 y**2",
        "  -0.00046997496,                         !- Coefficient6 x*y",
        "  13.88,                                  !- Minimum Value of x {BasedOnField A2}",
        "  23.88,                                  !- Maximum Value of x {BasedOnField A2}",
        "  18.33,                                  !- Minimum Value of y {BasedOnField A3}",
        "  51.66;                                  !- Maximum Value of y {BasedOnField A3}",

        "Curve:Quadratic,",
        "  Cool-EIR-fFF1,                          !- Name",
        "  1.32299905,                            !- Coefficient1 Constant",
        "  -0.477711207,                           !- Coefficient2 x",
        "  0.154712157,                            !- Coefficient3 x**2",
        "  0,                                      !- Minimum Value of x {BasedOnField A2}",
        "  2,                                      !- Maximum Value of x {BasedOnField A2}",
        "  0,                                      !- Minimum Curve Output {BasedOnField A3}",
        "  2;                                      !- Maximum Curve Output {BasedOnField A3}",

        "Curve:Quadratic,",
        "  Cool-PLF-fPLR1,                         !- Name",
        "  0.93,                                   !- Coefficient1 Constant",
        "  0.07,                                   !- Coefficient2 x",
        "  0,                                      !- Coefficient3 x**2",
        "  0,                                      !- Minimum Value of x {BasedOnField A2}",
        "  1,                                      !- Maximum Value of x {BasedOnField A2}",
        "  0.7,                                    !- Minimum Curve Output {BasedOnField A3}",
        "  1;                                      !- Maximum Curve Output {BasedOnField A3}",

    });

    ASSERT_TRUE(process_idf(idf_objects));

    bool ErrorsFound = false;
    HeatBalanceManager::GetZoneData(ErrorsFound); // read zone data
    EXPECT_FALSE(ErrorsFound);

    DataGlobals::NumOfTimeStepInHour = 1; // must initialize this to get schedules initialized
    DataGlobals::MinutesPerTimeStep = 60; // must initialize this to get schedules initialized
    ScheduleManager::ProcessScheduleInput();
    ScheduleManager::ScheduleInputProcessed = true;

    DataGlobals::TimeStep = 1;
    DataGlobals::HourOfDay = 1;
    DataEnvironment::Month = 7;
    DataEnvironment::DayOfMonth = 21;
    DataGlobals::HourOfDay = 1;
    DataEnvironment::DSTIndicator = 0;
    DataEnvironment::DayOfWeek = 2;
    DataEnvironment::HolidayIndex = 0;
    DataEnvironment::DayOfYear_Schedule = General::OrdinalDay(DataEnvironment::Month, DataEnvironment::DayOfMonth, 1);
    ScheduleManager::UpdateScheduleValues();

    int TankNum = 1;
    int DXNum = 1;
    bool FirstHVAC = true;

    EXPECT_FALSE(WaterThermalTanks::GetWaterThermalTankInput());

    WaterThermalTanks::WaterThermalTankData &Tank = WaterThermalTank(TankNum);
    WaterThermalTanks::WaterHeaterDesuperheaterData &Desuperheater = WaterHeaterDesuperheater(Tank.DesuperheaterNum);

    // Inititate tank conditions
    HourOfDay = 0;
    TimeStep = 1;
    TimeStepZone = 1;
    TimeStepSys = TimeStepZone;
    SysTimeElapsed = 0.0;

    // First iteration condition set (extreme)
    Tank.TankTemp = 50;
    Tank.SavedTankTemp = 52; // previous time step temperature
    Tank.AmbientTemp = 50.0; // Assume no loss
    Tank.UseInletTemp = 10;
    Tank.UseMassFlowRate = 0.0;
    Tank.SourceOutletTemp = 50;
    Tank.SavedSourceOutletTemp = 52;
    Tank.TimeElapsed = 0.0;
    Desuperheater.SetPointTemp = 55;
    Desuperheater.Mode = 1;
    DataHeatBalance::HeatReclaimDXCoil(DXNum).AvailCapacity = 0;
    DXCoil(DXNum).PartLoadRatio = 1.0;

    Tank.Mode = 0;
    Tank.SetPointTemp = 50;
    EXPECT_TRUE(Desuperheater.FirstTimeThroughFlag);
    Tank.CalcDesuperheaterWaterHeater(FirstHVAC);
    // FirsttimeThroughFlag attribute supposed to set as false after first run
    EXPECT_FALSE(Desuperheater.FirstTimeThroughFlag);
    // Advanced to next time step (0 => 1)
    EXPECT_EQ(Node(Desuperheater.WaterInletNode).Temp, 50);
    EXPECT_EQ(Tank.SavedTankTemp, 50);
    // No loss no source, Tank temperature supposed to be 50
    EXPECT_EQ(Tank.TankTemp, 50);

    // Assumed next iteration with FirstHVAC condition not changed
    DataHeatBalance::HeatReclaimDXCoil(DXNum).AvailCapacity = 500;
    Tank.TankTemp = 20.0; // Assumed Tank temperature from previous iteration
    EXPECT_FALSE(Desuperheater.FirstTimeThroughFlag);
    Tank.CalcDesuperheaterWaterHeater(FirstHVAC);
    EXPECT_FALSE(Desuperheater.FirstTimeThroughFlag);
    EXPECT_EQ(Node(Desuperheater.WaterInletNode).Temp, 50);
    // Saved temperature not supposed to change
    EXPECT_EQ(Tank.SavedTankTemp, 50);
    // The source side inlet temperature calculated based on saved temperatures
    // Tank temperature should be calculated based on saved temperatures
    EXPECT_GT(Tank.SourceInletTemp, 50);
    EXPECT_GT(Tank.TankTemp, 50);

    // Assumed next iteration with FirstHVAC condition not changed
    FirstHVAC = false;
    Tank.TankTemp = 20.0;
    DataHeatBalance::HeatReclaimDXCoil(DXNum).AvailCapacity = 500;
    Tank.CalcDesuperheaterWaterHeater(FirstHVAC);
    // Flag changed from false to true
    EXPECT_TRUE(Desuperheater.FirstTimeThroughFlag);
    // Saved temperature not supposed to change
    EXPECT_EQ(Tank.SavedTankTemp, 50);
    EXPECT_EQ(Node(Desuperheater.WaterInletNode).Temp, 50);
    EXPECT_GT(Tank.SourceInletTemp, 50);
    EXPECT_GT(Tank.TankTemp, 50);
}

TEST_F(WaterThermalTanksFixture, StratifiedTank_GSHP_DesuperheaterSourceHeat)
{
    using DataGlobals::HourOfDay;
    using DataGlobals::TimeStep;
    using DataGlobals::TimeStepZone;
    using DataHVACGlobals::SysTimeElapsed;
    using DataHVACGlobals::TimeStepSys;
    using DataLoopNode::Node;
    using DataPlant::PlantLoop;
    using WaterThermalTanks::WaterHeaterDesuperheater;
    using WaterThermalTanks::WaterThermalTank;
    using WaterToAirHeatPumpSimple::SimpleWatertoAirHP;

    std::string const idf_objects = delimited_string({
        "Schedule:Constant, Hot Water Demand Schedule, , 1.0;",
        "Schedule:Constant, Ambient Temp Schedule, , 20.0;",
        "Schedule:Constant, Inlet Water Temperature, , 10.0;",
        "Schedule:Constant, Desuperheater-Schedule, , 60.0;",
        "Schedule:Constant, WH Setpoint Temp, , 45.0;",

        "  Zone,",
        "    Zone_TES,                !- Name",
        "    0.0000,                  !- Direction of Relative North {deg}",
        "    10.0,                    !- X Origin {m}",
        "    10.0,                    !- Y Origin {m}",
        "    0.0,                     !- Z Origin {m}",
        "    1,                       !- Type",
        "    1.00,                    !- Multiplier",
        "    3.00,                    !- Ceiling Height {m}",
        "    300.0,                   !- Volume {m3}",
        "    100.0;                   !- Floor Area {m2}",

        "  Schedule:Compact,",
        "    ALWAYS_ON,               !- Name",
        "    Fraction,                !- Schedule Type Limits Name",
        "    Through: 12/31,          !- Field 1",
        "    For: AllDays,            !- Field 2",
        "    Until: 24:00,1.0;        !- Field 3",

        "  WaterHeater:Stratified,",
        "    Stratified tank with desuperheater,   !- Name",
        "    Domestic Hot Water,      !- End-Use Subcategory",
        "    0.170343530278643,       !- Tank Volume {m3}",
        "    1.2192,                  !- Tank Height {m}",
        "    VerticalCylinder,        !- Tank Shape",
        "    ,                        !- Tank Perimeter {m}",
        "    90,                      !- Maximum Temperature Limit {C}",
        "    MasterSlave,             !- Heater Priority Control",
        "    WH Setpoint Temp,        !- Heater 1 Setpoint Temperature Schedule Name",
        "    2,                       !- Heater 1 Deadband Temperature Difference {deltaC}",
        "    4498.64092714361,        !- Heater 1 Capacity {W}",
        "    0.89408,                 !- Heater 1 Height {m}",
        "    WH Setpoint Temp,        !- Heater 2 Setpoint Temperature Schedule Name",
        "    2,                       !- Heater 2 Deadband Temperature Difference {deltaC}",
        "    4498.64092714361,        !- Heater 2 Capacity {W}",
        "    0.16256,                 !- Heater 2 Height {m}",
        "    Electricity,             !- Heater Fuel Type",
        "    1,                       !- Heater Thermal Efficiency",
        "    0,                       !- Off Cycle Parasitic Fuel Consumption Rate {W}",
        "    Electricity,             !- Off Cycle Parasitic Fuel Type",
        "    0,                       !- Off Cycle Parasitic Heat Fraction to Tank",
        "    0,                       !- Off Cycle Parasitic Height {m}",
        "    0,                       !- On Cycle Parasitic Fuel Consumption Rate {W}",
        "    Electricity,             !- On Cycle Parasitic Fuel Type",
        "    0,                       !- On Cycle Parasitic Heat Fraction to Tank",
        "    0,                       !- On Cycle Parasitic Height {m}",
        "    Schedule,                        !- Ambient Temperature Indicator",
        "    Ambient Temp Schedule,   !- Ambient Temperature Schedule Name",
        "    ,                        !- Ambient Temperature Zone Name",
        "    ,                        !- Ambient Temperature Outdoor Air Node Name",
        "    0.614007341138612,       !- Uniform Skin Loss Coefficient per Unit Area to Ambient Temperature {W/m2-K}",
        "    1,                       !- Skin Loss Fraction to Zone",
        "    0,                       !- Off Cycle Flue Loss Coefficient to Ambient Temperature {W/K}",
        "    1,                       !- Off Cycle Flue Loss Fraction to Zone",
        "    ,                        !- Peak Use Flow Rate {m3/s}",
        "    ALWAYS_ON,               !- Use Flow Rate Fraction Schedule Name",
        "    ,                        !- Cold Water Supply Temperature Schedule Name",
        "    ,                        !- Use Side Inlet Node Name",
        "    ,                        !- Use Side Outlet Node Name",
        "    ,                        !- Use Side Effectiveness",
        "    ,                        !- Use Side Inlet Height {m}",
        "    ,                        !- Use Side Outlet Height {m}",
        "    DesuperheaterOut,        !- Source Side Inlet Node Name",
        "    DesuperheaterIn,         !- Source Side Outlet Node Name",
        "    1,                       !- Source Side Effectiveness",
        "    ,                       !- Source Side Inlet Height {m}",
        "    ,                       !- Source Side Outlet Height {m}",
        "    Fixed,                   !- Inlet Mode",
        "    0.00283433494640006,     !- Use Side Design Flow Rate {m3/s}",
        "    0,                       !- Source Side Design Flow Rate {m3/s}",
        "    1.5,                     !- Indirect Water Heating Recovery Time {hr}",
        "    12,                      !- Number of Nodes",
        ";",

        "Coil:WaterHeating:Desuperheater,",
        "    Desuperheater,           !- Name",
        "    ALWAYS_ON,               !- Availability Schedule Name",
        "    Desuperheater-Schedule,  !- Setpoint Temperature Schedule Name",
        "    5,                       !- Dead Band Temperature Difference {deltaC}",
        "    0.25,                    !- Rated Heat Reclaim Recovery Efficiency",
        "    50,                      !- Rated Inlet Water Temperature {C}",
        "    35,                      !- Rated Outdoor Air Temperature {C}",
        "    60,                      !- Maximum Inlet Water Temperature for Heat Reclaim {C}",
        "    ,                        !- Heat Reclaim Efficiency Function of Temperature Curve Name",
        "    DesuperheaterIn,         !- Water Inlet Node Name",
        "    DesuperheaterOut,        !- Water Outlet Node Name",
        "    WaterHeater:Stratified,       !- Tank Object Type",
        "    Stratified tank with desuperheater,  !- Tank Name",
        "    Coil:Cooling:WaterToAirHeatPump:EquationFit,  !- Heating Source Object Type",
        "    GSHP_COIL1,              !- Heating Source Name",
        "    0.0001,                  !- Water Flow Rate {m3/s}",
        "    ,                        !- Water Pump Power {W}",
        "    0.2;                     !- Fraction of Pump Heat to Water",

        "Coil:Cooling:WaterToAirHeatPump:EquationFit,",
        "    GSHP_COIL1,       !- Name",
        "    Node 42,                 !- Water Inlet Node Name",
        "    Node 43,                 !- Water Outlet Node Name",
        "    res gshp clg unitary system Fan - Cooling Coil Node,  !- Air Inlet Node Name",
        "    Node 45,                 !- Air Outlet Node Name",
        "    0.951796450842996,       !- Rated Air Flow Rate {m3/s}",
        "    0.000567811767595478,    !- Rated Water Flow Rate {m3/s}",
        "    14067.4113682534,        !- Gross Rated Total Cooling Capacity {W}",
        "    10297.3451215615,        !- Gross Rated Sensible Cooling Capacity {W}",
        "    5.3555091458258,         !- Gross Rated Cooling COP",
        "    -3.9160645386,           !- Total Cooling Capacity Coefficient 1",
        "    7.042944024,             !- Total Cooling Capacity Coefficient 2",
        "    -2.270589372,            !- Total Cooling Capacity Coefficient 3",
        "    0,                       !- Total Cooling Capacity Coefficient 4",
        "    0,                       !- Total Cooling Capacity Coefficient 5",
        "    26.7839398084,           !- Sensible Cooling Capacity Coefficient 1",
        "    0,                       !- Sensible Cooling Capacity Coefficient 2",
        "    -23.832385974,           !- Sensible Cooling Capacity Coefficient 3",
        "    -1.115743914,            !- Sensible Cooling Capacity Coefficient 4",
        "    0,                       !- Sensible Cooling Capacity Coefficient 5",
        "    0,                       !- Sensible Cooling Capacity Coefficient 6",
        "    -6.2337364523,           !- Cooling Power Consumption Coefficient 1",
        "    1.610096238,             !- Cooling Power Consumption Coefficient 2",
        "    5.317076448,             !- Cooling Power Consumption Coefficient 3",
        "    0,                       !- Cooling Power Consumption Coefficient 4",
        "    0,                       !- Cooling Power Consumption Coefficient 5",
        "    1000,                    !- Nominal Time for Condensate Removal to Begin {s}",
        "    1.5;                     !- Ratio of Initial Moisture Evaporation Rate and Steady State Latent Capacity {dimensionless}",
    });

    ASSERT_TRUE(process_idf(idf_objects));

    bool ErrorsFound = false;
    HeatBalanceManager::GetZoneData(ErrorsFound); // read zone data
    EXPECT_FALSE(ErrorsFound);

    DataGlobals::NumOfTimeStepInHour = 1; // must initialize this to get schedules initialized
    DataGlobals::MinutesPerTimeStep = 60; // must initialize this to get schedules initialized
    ScheduleManager::ProcessScheduleInput();
    ScheduleManager::ScheduleInputProcessed = true;

    DataGlobals::TimeStep = 1;
    DataGlobals::HourOfDay = 1;
    DataEnvironment::Month = 7;
    DataEnvironment::DayOfMonth = 21;
    DataGlobals::HourOfDay = 1;
    DataEnvironment::DSTIndicator = 0;
    DataEnvironment::DayOfWeek = 2;
    DataEnvironment::HolidayIndex = 0;
    DataEnvironment::DayOfYear_Schedule = General::OrdinalDay(DataEnvironment::Month, DataEnvironment::DayOfMonth, 1);
    ScheduleManager::UpdateScheduleValues();
    DataPlant::TotNumLoops = 1;
    int TankNum(1);
    int HPNum(1);
    int CyclingScheme(1);
    int LoopNum(1);
    int DemandSide(1);
    int SupplySide(2);
    int BranchNum(1);
    int CompNum(1);
    Real64 PLR(0.5);

    EXPECT_FALSE(WaterThermalTanks::GetWaterThermalTankInput());
    // Test if the new data Structure for water to air heat pump coils successfully initialized
    EXPECT_EQ(DataHeatBalance::HeatReclaimSimple_WAHPCoil(1).Name, "GSHP_COIL1");
    EXPECT_EQ(DataHeatBalance::HeatReclaimSimple_WAHPCoil(1).SourceType, "Coil:Cooling:WaterToAirHeatPump:EquationFit");
    // Air node
    Node(5).MassFlowRate = 0.005;
    Node(5).Temp = 28.0;
    Node(5).HumRat = 0.2;
    // Water node
    Node(3).Temp = 15.0;
    Node(3).MassFlowRate = 0.05;
    // Plant loop must be initialized
    SimpleWatertoAirHP(HPNum).LoopNum = 1;
    PlantLoop.allocate(LoopNum);
    PlantLoop(SimpleWatertoAirHP(HPNum).LoopNum).FluidIndex = 1;
    PlantLoop(LoopNum).LoopSide.allocate(DemandSide);
    PlantLoop(LoopNum).LoopSide.allocate(SupplySide);
    auto &SupplySideloop(PlantLoop(LoopNum).LoopSide(SupplySide));
    SupplySideloop.TotalBranches = 1;
    SupplySideloop.Branch.allocate(BranchNum);
    auto &CoilBranch(SupplySideloop.Branch(BranchNum));
    CoilBranch.TotalComponents = 1;
    CoilBranch.Comp.allocate(CompNum);
    CoilBranch.Comp(CompNum).TypeOf_Num = 67;
    CoilBranch.Comp(CompNum).Name = "GSHP_COIL1";

    DataGlobals::BeginEnvrnFlag = true;
    WaterToAirHeatPumpSimple::InitSimpleWatertoAirHP(HPNum, 10.0, 1.0, 0.0, 10.0, 10.0, CyclingScheme, 1.0, 1);
    WaterToAirHeatPumpSimple::CalcHPCoolingSimple(HPNum, CyclingScheme, 1.0, 10.0, 10.0, 1, PLR, 1.0);
    // Coil source side heat successfully passed to HeatReclaimSimple_WAHPCoil(1).AvailCapacity
    EXPECT_EQ(DataHeatBalance::HeatReclaimSimple_WAHPCoil(1).AvailCapacity, SimpleWatertoAirHP(1).QSource);
    // Reclaimed heat successfully returned to reflect the plant impact
    DataHeatBalance::HeatReclaimSimple_WAHPCoil(1).WaterHeatingDesuperheaterReclaimedHeat(1) = 100.0;
    WaterToAirHeatPumpSimple::CalcHPCoolingSimple(HPNum, CyclingScheme, 1.0, 10.0, 10.0, 1, PLR, 1.0);
    EXPECT_EQ(SimpleWatertoAirHP(1).QSource, DataHeatBalance::HeatReclaimSimple_WAHPCoil(1).AvailCapacity - 100.0);

    WaterThermalTanks::WaterThermalTankData &Tank = WaterThermalTank(TankNum);
    WaterThermalTanks::WaterHeaterDesuperheaterData &Desuperheater = WaterHeaterDesuperheater(Tank.DesuperheaterNum);

    for (int i = 1; i <= Tank.Nodes; ++i) {
        auto &node = Tank.Node(i);
        node.SavedTemp = 39.0;
        node.Temp = 39.0;
    }

    Tank.TankTemp = 39.0;
    Tank.AmbientTemp = 20.0;
    Tank.UseInletTemp = 10.0;
    Tank.UseMassFlowRate = 0.003;
    Tank.SourceOutletTemp = 39.0;
    Tank.SourceMassFlowRate = 0.003;
    Tank.TimeElapsed = 0.0;
    Desuperheater.SetPointTemp = 60.0;
    Desuperheater.Mode = 1;
    Node(Desuperheater.WaterInletNode).Temp = Tank.SourceOutletTemp;

    HourOfDay = 0;
    TimeStep = 1;
    TimeStepZone = 1. / 60.;
    TimeStepSys = TimeStepZone;
    SysTimeElapsed = 0.0;
    DataHeatBalance::HeatReclaimSimple_WAHPCoil(1).AvailCapacity = 1000;
    WaterToAirHeatPumpSimple::SimpleWatertoAirHP(1).PartLoadRatio = 0.0;
    Tank.initialize(true);
    Tank.SetPointTemp = 45;
    Tank.SetPointTemp2 = 45;
    Tank.CalcDesuperheaterWaterHeater(true);
    // If there's no demand in water thermal tank, no heat is reclaimed
    EXPECT_EQ(Desuperheater.HeaterRate, 0);

    for (int i = 1; i <= Tank.Nodes; ++i) {
        auto &node = Tank.Node(i);
        node.SavedTemp = 39;
        node.Temp = 39;
    }

    Tank.SavedTankTemp = 39.0;
    Tank.SavedSourceOutletTemp = 39.0;
    Tank.SourceMassFlowRate = 0.003;
    Node(Desuperheater.WaterInletNode).Temp = Tank.SavedSourceOutletTemp;

    WaterToAirHeatPumpSimple::SimpleWatertoAirHP(1).PartLoadRatio = 0.8;
    Tank.initialize(false);
    Desuperheater.SaveMode = 1;
    Tank.CalcDesuperheaterWaterHeater(false);
    // The HVAC part load ratio is successfully passed to waterthermaltank desuperheater data struct
    EXPECT_EQ(Desuperheater.DXSysPLR, 0.8);
    // The heater rate is correctly calculated
    EXPECT_EQ(Desuperheater.HeaterRate, 1000 * 0.25 / Desuperheater.DXSysPLR * Desuperheater.DesuperheaterPLR);
    // The source rate calculated in stratified tank calculation function is near the heater rate calcualted in desuperheater function
    EXPECT_NEAR(Tank.SourceRate, Desuperheater.HeaterRate, Tank.SourceRate * 0.05);
}

TEST_F(WaterThermalTanksFixture, Desuperheater_Multispeed_Coil_Test)
{
    using DataGlobals::HourOfDay;
    using DataGlobals::TimeStep;
    using DataGlobals::TimeStepZone;
    using DataHVACGlobals::SysTimeElapsed;
    using DataHVACGlobals::TimeStepSys;
    using DataLoopNode::Node;
    using DXCoils::DXCoil;
    using WaterThermalTanks::WaterHeaterDesuperheater;
    using WaterThermalTanks::WaterThermalTank;

    std::string const idf_objects = delimited_string({
        "Schedule:Constant, Hot Water Demand Schedule, , 1.0;",
        "Schedule:Constant, Ambient Temp Schedule, , 20.0;",
        "Schedule:Constant, Inlet Water Temperature, , 10.0;",
        "Schedule:Constant, Desuperheater-Schedule, , 60.0;",
        "Schedule:Constant, WH Setpoint Temp, , 45.0;",

        "  Zone,",
        "    Zone_TES,                !- Name",
        "    0.0000,                  !- Direction of Relative North {deg}",
        "    10.0,                    !- X Origin {m}",
        "    10.0,                    !- Y Origin {m}",
        "    0.0,                     !- Z Origin {m}",
        "    1,                       !- Type",
        "    1.00,                    !- Multiplier",
        "    3.00,                    !- Ceiling Height {m}",
        "    300.0,                   !- Volume {m3}",
        "    100.0;                   !- Floor Area {m2}",

        "  Schedule:Compact,",
        "    ALWAYS_ON,               !- Name",
        "    Fraction,                !- Schedule Type Limits Name",
        "    Through: 12/31,          !- Field 1",
        "    For: AllDays,            !- Field 2",
        "    Until: 24:00,1.0;        !- Field 3",

        "WaterHeater:Mixed,",
        "  Mixed tank with desuperheater,          !- Name",
        "  0.136274824222915,                      !- Tank Volume {m3}",
        "  WH Setpoint Temp,                       !- Setpoint Temperature Schedule Name",
        "  2,                                      !- Deadband Temperature Difference {deltaC}",
        "  99,                                     !- Maximum Temperature Limit {C}",
        "  Cycle,                                  !- Heater Control Type",
        "  5500.06477392209,                       !- Heater Maximum Capacity {W}",
        "  0,                                      !- Heater Minimum Capacity {W}",
        "  0,                                      !- Heater Ignition Minimum Flow Rate {m3/s}",
        "  0,                                      !- Heater Ignition Delay {s}",
        "  Electricity,                            !- Heater Fuel Type",
        "  0.8,                                    !- Heater Thermal Efficiency",
        "  ,                                       !- Part Load Factor Curve Name",
        "  0,                                      !- Off Cycle Parasitic Fuel Consumption Rate {W}",
        "  Electricity,                            !- Off Cycle Parasitic Fuel Type",
        "  0,                                      !- Off Cycle Parasitic Heat Fraction to Tank",
        "  0,                                      !- On Cycle Parasitic Fuel Consumption Rate {W}",
        "  Electricity,                            !- On Cycle Parasitic Fuel Type",
        "  0,                                      !- On Cycle Parasitic Heat Fraction to Tank",
        "  Schedule,                               !- Ambient Temperature Indicator",
        "  Ambient Temp Schedule,                  !- Ambient Temperature Schedule Name",
        "  ,                                 	   !- Ambient Temperature Zone Name",
        "  ,                                       !- Ambient Temperature Outdoor Air Node Name",
        "  0.704227539803499,                      !- Off Cycle Loss Coefficient to Ambient Temperature {W/K}",
        "  1,                                      !- Off Cycle Loss Fraction to Zone",
        "  0.704227539803499,                      !- On Cycle Loss Coefficient to Ambient Temperature {W/K}",
        "  1,                                      !- On Cycle Loss Fraction to Zone",
        "  ,                                       !- Peak Use Flow Rate {m3/s}",
        "  ALWAYS_ON,                              !- Use Flow Rate Fraction Schedule Name",
        "  ,                                       !- Cold Water Supply Temperature Schedule Name",
        "  ,                                       !- Use Side Inlet Node Name",
        "  ,                                       !- Use Side Outlet Node Name",
        "  1,                                      !- Use Side Effectiveness",
        "  DesuperheaterOut,			           !- Source Side Inlet Node Name",
        "  DesuperheaterIn,         	           !- Source Side Outlet Node Name",
        "  1,                                      !- Source Side Effectiveness",
        "  0.00283433494640006,                    !- Use Side Design Flow Rate {m3/s}",
        "  ,                                       !- Source Side Design Flow Rate {m3/s}",
        "  1.5,                                    !- Indirect Water Heating Recovery Time {hr}",
        "  IndirectHeatPrimarySetpoint,            !- Source Side Flow Control Mode",
        "  ,                                       !- Indirect Alternate Setpoint Temperature Schedule Name",
        "  General;                                !- End-Use Subcategory",

        "Coil:WaterHeating:Desuperheater,",
        "    Desuperheater,           !- Name",
        "    ALWAYS_ON,               !- Availability Schedule Name",
        "    Desuperheater-Schedule,  !- Setpoint Temperature Schedule Name",
        "    5,                       !- Dead Band Temperature Difference {deltaC}",
        "    0.25,                    !- Rated Heat Reclaim Recovery Efficiency",
        "    50,                      !- Rated Inlet Water Temperature {C}",
        "    35,                      !- Rated Outdoor Air Temperature {C}",
        "    60,                      !- Maximum Inlet Water Temperature for Heat Reclaim {C}",
        "    ,                        !- Heat Reclaim Efficiency Function of Temperature Curve Name",
        "    DesuperheaterIn,         !- Water Inlet Node Name",
        "    DesuperheaterOut,        !- Water Outlet Node Name",
        "    WaterHeater:Mixed,       !- Tank Object Type",
        "    Mixed tank with desuperheater,  !- Tank Name",
        "    Coil:Cooling:DX:MultiSpeed,  !- Heating Source Object Type",
        "    MultiSpeed_COIL,              !- Heating Source Name",
        "    0.0001,                  !- Water Flow Rate {m3/s}",
        "    ,                        !- Water Pump Power {W}",
        "    0.2;                     !- Fraction of Pump Heat to Water",

        "Coil:Cooling:DX:MultiSpeed,",
        "  MultiSpeed_COIL,                        !- Name",
        "  ALWAYS_ON,                     !- Availability Schedule Name",
        "  res ac unitary system Fan - Cooling Coil Node, !- Air Inlet Node Name",
        "  Node 17,                                !- Air Outlet Node Name",
        "  ,                                       !- Condenser Air Inlet Node Name",
        "  AirCooled,                              !- Condenser Type",
        "  ,                                       !- Minimum Outdoor Dry-Bulb Temperature for Compressor Operation {C}",
        "  ,                                       !- Supply Water Storage Tank Name",
        "  ,                                       !- Condensate Collection Water Storage Tank Name",
        "  No,                                     !- Apply Part Load Fraction to Speeds Greater than 1",
        "  No,                                     !- Apply Latent Degradation to Speeds Greater than 1",
        "  0,                                      !- Crankcase Heater Capacity {W}",
        "  12.7777777777778,                       !- Maximum Outdoor Dry-Bulb Temperature for Crankcase Heater Operation {C}",
        "  0,                                      !- Basin Heater Capacity {W/K}",
        "  2,                                      !- Basin Heater Setpoint Temperature {C}",
        "  ,                                       !- Basin Heater Operating Schedule Name",
        "  Electricity,                            !- Fuel Type",
        "  2,                                      !- Number of Speeds",
        "  10128.5361851424,                       !- Speed Gross Rated Total Cooling Capacity 1 {W}",
        "  0.714816560872937,                      !- Speed Gross Rated Sensible Heat Ratio 1",
        "  4.84033093564236,                       !- Speed Gross Rated Cooling COP 1 {W/W}",
        "  0.576666917476216,                      !- Speed Rated Air Flow Rate 1 {m3/s}",
        "  773.3,                                  !- Speed Rated Evaporator Fan Power Per Volume Flow Rate 1 {W/(m3/s)}",
        "  Cool-Cap-fT1,                           !- Speed Total Cooling Capacity Function of Temperature Curve Name 1",
        "  Cool-Cap-fFF1,                          !- Speed Total Cooling Capacity Function of Flow Fraction Curve Name 1",
        "  Cool-EIR-fT1,                           !- Speed Energy Input Ratio Function of Temperature Curve Name 1",
        "  Cool-EIR-fFF1,                          !- Speed Energy Input Ratio Function of Flow Fraction Curve Name 1",
        "  Cool-PLF-fPLR1,                         !- Speed Part Load Fraction Correlation Curve Name 1",
        "  1000,                                   !- Speed Nominal Time for Condensate Removal to Begin 1 {s}",
        "  1.5,                                    !- Speed Ratio of Initial Moisture Evaporation Rate and Steady State Latent Capacity 1 "
        "{dimensionless}",
        "  3,                                      !- Speed Maximum Cycling Rate 1 {cycles/hr}",
        "  45,                                     !- Speed Latent Capacity Time Constant 1 {s}",
        "  0.2,                                    !- Speed Rated Waste Heat Fraction of Power Input 1 {dimensionless}",
        "  ConstantBiquadratic,                    !- Speed Waste Heat Function of Temperature Curve Name 1",
        "  0.9,                                    !- Speed Evaporative Condenser Effectiveness 1 {dimensionless}",
        "  0.05,                                   !- Speed Evaporative Condenser Air Flow Rate 1 {m3/s}",
        "  50,                                     !- Speed Rated Evaporative Condenser Pump Power Consumption 1 {W}",
        "  14067.4113682534,                       !- Speed Gross Rated Total Cooling Capacity 2 {W}",
        "  0.733764546660947,                      !- Speed Gross Rated Sensible Heat Ratio 2",
        "  4.34646555035634,                       !- Speed Gross Rated Cooling COP 2 {W/W}",
        "  0.670542927297926,                      !- Speed Rated Air Flow Rate 2 {m3/s}",
        "  773.3,                                  !- Speed Rated Evaporator Fan Power Per Volume Flow Rate 2 {W/(m3/s)}",
        "  Cool-Cap-fT2,                           !- Speed Total Cooling Capacity Function of Temperature Curve Name 2",
        "  Cool-Cap-fFF2,                          !- Speed Total Cooling Capacity Function of Flow Fraction Curve Name 2",
        "  Cool-EIR-fT2,                           !- Speed Energy Input Ratio Function of Temperature Curve Name 2",
        "  Cool-EIR-fFF2,                          !- Speed Energy Input Ratio Function of Flow Fraction Curve Name 2",
        "  Cool-PLF-fPLR2,                         !- Speed Part Load Fraction Correlation Curve Name 2",
        "  1000,                                   !- Speed Nominal Time for Condensate Removal to Begin 2 {s}",
        "  1.5,                                    !- Speed Ratio of Initial Moisture Evaporation Rate and Steady State Latent Capacity 2 "
        "{dimensionless}",
        "  3,                                      !- Speed Maximum Cycling Rate 2 {cycles/hr}",
        "  45,                                     !- Speed Latent Capacity Time Constant 2 {s}",
        "  0.2,                                    !- Speed Rated Waste Heat Fraction of Power Input 2 {dimensionless}",
        "  ConstantBiquadratic,                    !- Speed Waste Heat Function of Temperature Curve Name 2",
        "  0.9,                                    !- Speed Evaporative Condenser Effectiveness 2 {dimensionless}",
        "  0.3,                                    !- Speed Evaporative Condenser Air Flow Rate 2 {m3/s}",
        "  100;                                    !- Speed Rated Evaporative Condenser Pump Power Consumption 2 {W}",

        "Curve:Biquadratic,",
        "  Cool-Cap-fT1,                           !- Name",
        "  1.66457706,                             !- Coefficient1 Constant",
        "  -0.0803905902,                          !- Coefficient2 x",
        "  0.00330252552,                          !- Coefficient3 x**2",
        "  0.001238751,                            !- Coefficient4 y",
        "  -3.08772e-005,                          !- Coefficient5 y**2",
        "  -0.00052377192,                         !- Coefficient6 x*y",
        "  13.88,                                  !- Minimum Value of x {BasedOnField A2}",
        "  23.88,                                  !- Maximum Value of x {BasedOnField A2}",
        "  18.33,                                  !- Minimum Value of y {BasedOnField A3}",
        "  51.66;                                  !- Maximum Value of y {BasedOnField A3}",

        "Curve:Quadratic,",
        "  Cool-Cap-fFF1,                          !- Name",
        "  0.65673024,                             !- Coefficient1 Constant",
        "  0.516470835,                            !- Coefficient2 x",
        "  -0.172887149,                           !- Coefficient3 x**2",
        "  0,                                      !- Minimum Value of x {BasedOnField A2}",
        "  2,                                      !- Maximum Value of x {BasedOnField A2}",
        "  0,                                      !- Minimum Curve Output {BasedOnField A3}",
        "  2;                                      !- Maximum Curve Output {BasedOnField A3}",

        "Curve:Biquadratic,",
        "  Cool-EIR-fT1,                           !- Name",
        "  -0.4273762,                             !- Coefficient1 Constant",
        "  0.1419060744,                           !- Coefficient2 x",
        "  -0.0041237262,                          !- Coefficient3 x**2",
        "  -0.0140625414,                          !- Coefficient4 y",
        "  0.00083109888,                          !- Coefficient5 y**2",
        "  -0.00043266636,                         !- Coefficient6 x*y",
        "  13.88,                                  !- Minimum Value of x {BasedOnField A2}",
        "  23.88,                                  !- Maximum Value of x {BasedOnField A2}",
        "  18.33,                                  !- Minimum Value of y {BasedOnField A3}",
        "  51.66;                                  !- Maximum Value of y {BasedOnField A3}",

        "Curve:Quadratic,",
        "  Cool-EIR-fFF1,                          !- Name",
        "  1.562945114,                            !- Coefficient1 Constant",
        "  -0.791859997,                           !- Coefficient2 x",
        "  0.230030877,                            !- Coefficient3 x**2",
        "  0,                                      !- Minimum Value of x {BasedOnField A2}",
        "  2,                                      !- Maximum Value of x {BasedOnField A2}",
        "  0,                                      !- Minimum Curve Output {BasedOnField A3}",
        "  2;                                      !- Maximum Curve Output {BasedOnField A3}",

        "Curve:Quadratic,",
        "  Cool-PLF-fPLR1,                         !- Name",
        "  0.89,                                   !- Coefficient1 Constant",
        "  0.11,                                   !- Coefficient2 x",
        "  0,                                      !- Coefficient3 x**2",
        "  0,                                      !- Minimum Value of x {BasedOnField A2}",
        "  1,                                      !- Maximum Value of x {BasedOnField A2}",
        "  0.7,                                    !- Minimum Curve Output {BasedOnField A3}",
        "  1;                                      !- Maximum Curve Output {BasedOnField A3}",

        "  Curve:Biquadratic,",
        "  Cool-Cap-fT2,                           !- Name",
        "  1.367878711,                            !- Coefficient1 Constant",
        "  -0.0625665258,                          !- Coefficient2 x",
        "  0.00279689112,                          !- Coefficient3 x**2",
        "  0.0050409684,                           !- Coefficient4 y",
        "  -6.804e-005,                            !- Coefficient5 y**2",
        "  -0.00045420264,                         !- Coefficient6 x*y",
        "  13.88,                                  !- Minimum Value of x {BasedOnField A2}",
        "  23.88,                                  !- Maximum Value of x {BasedOnField A2}",
        "  18.33,                                  !- Minimum Value of y {BasedOnField A3}",
        "  51.66;                                  !- Maximum Value of y {BasedOnField A3}",

        "Curve:Quadratic,",
        "  Cool-Cap-fFF2,                          !- Name",
        "  0.690334551,                            !- Coefficient1 Constant",
        "  0.464383753,                            !- Coefficient2 x",
        "  -0.154507638,                           !- Coefficient3 x**2",
        "  0,                                      !- Minimum Value of x {BasedOnField A2}",
        "  2,                                      !- Maximum Value of x {BasedOnField A2}",
        "  0,                                      !- Minimum Curve Output {BasedOnField A3}",
        "  2;                                      !- Maximum Curve Output {BasedOnField A3}",

        "Curve:Biquadratic,",
        "  Cool-EIR-fT2,                           !- Name",
        "  0.0423235170000003,                     !- Coefficient1 Constant",
        "  0.0789200082,                           !- Coefficient2 x",
        "  -0.002376054,                           !- Coefficient3 x**2",
        "  -0.0030359106,                          !- Coefficient4 y",
        "  0.00053492076,                          !- Coefficient5 y**2",
        "  -0.000323028,                           !- Coefficient6 x*y",
        "  13.88,                                  !- Minimum Value of x {BasedOnField A2}",
        "  23.88,                                  !- Maximum Value of x {BasedOnField A2}",
        "  18.33,                                  !- Minimum Value of y {BasedOnField A3}",
        "  51.66;                                  !- Maximum Value of y {BasedOnField A3}",

        "Curve:Quadratic,",
        "  Cool-EIR-fFF2,                          !- Name",
        "  1.31565404,                             !- Coefficient1 Constant",
        "  -0.482467162,                           !- Coefficient2 x",
        "  0.166239001,                            !- Coefficient3 x**2",
        "  0,                                      !- Minimum Value of x {BasedOnField A2}",
        "  2,                                      !- Maximum Value of x {BasedOnField A2}",
        "  0,                                      !- Minimum Curve Output {BasedOnField A3}",
        "  2;                                      !- Maximum Curve Output {BasedOnField A3}",

        "Curve:Quadratic,",
        "  Cool-PLF-fPLR2,                         !- Name",
        "  0.89,                                   !- Coefficient1 Constant",
        "  0.11,                                   !- Coefficient2 x",
        "  0,                                      !- Coefficient3 x**2",
        "  0,                                      !- Minimum Value of x {BasedOnField A2}",
        "  1,                                      !- Maximum Value of x {BasedOnField A2}",
        "  0.7,                                    !- Minimum Curve Output {BasedOnField A3}",
        "  1;                                      !- Maximum Curve Output {BasedOnField A3}",
    });

    ASSERT_TRUE(process_idf(idf_objects));

    bool ErrorsFound = false;
    HeatBalanceManager::GetZoneData(ErrorsFound); // read zone data
    EXPECT_FALSE(ErrorsFound);

    DataGlobals::NumOfTimeStepInHour = 1; // must initialize this to get schedules initialized
    DataGlobals::MinutesPerTimeStep = 60; // must initialize this to get schedules initialized
    ScheduleManager::ProcessScheduleInput();
    ScheduleManager::ScheduleInputProcessed = true;

    DataGlobals::TimeStep = 1;
    DataGlobals::HourOfDay = 1;
    DataEnvironment::Month = 7;
    DataEnvironment::DayOfMonth = 21;
    DataGlobals::HourOfDay = 1;
    DataEnvironment::DSTIndicator = 0;
    DataEnvironment::DayOfWeek = 2;
    DataEnvironment::HolidayIndex = 0;
    DataEnvironment::DayOfYear_Schedule = General::OrdinalDay(DataEnvironment::Month, DataEnvironment::DayOfMonth, 1);
    ScheduleManager::UpdateScheduleValues();

    int TankNum(1);
    int DXNum(1);

    EXPECT_FALSE(WaterThermalTanks::GetWaterThermalTankInput());
    // Source name and type successfully passed to DataHeatBalance::HeatReclaimDXCoil data struct
    EXPECT_EQ(DataHeatBalance::HeatReclaimDXCoil(1).Name, "MULTISPEED_COIL");
    EXPECT_EQ(DataHeatBalance::HeatReclaimDXCoil(1).SourceType, "Coil:Cooling:DX:MultiSpeed");

    // Initiate conditions for multispeed coil calculation
    DataEnvironment::OutDryBulbTemp = 32.0;
    DataEnvironment::OutHumRat = 0.02;
    DataEnvironment::OutBaroPress = 101325.0;
    DataEnvironment::OutWetBulbTemp = Psychrometrics::PsyTwbFnTdbWPb(32.0, 0.02, 101325.0);

    DXCoil(1).MSRatedAirMassFlowRate(1) = DXCoil(1).MSRatedAirVolFlowRate(1) * 1.2;
    DXCoil(1).MSRatedAirMassFlowRate(2) = DXCoil(1).MSRatedAirVolFlowRate(2) * 1.2;
    DXCoil(1).InletAirMassFlowRate = DXCoil(1).MSRatedAirMassFlowRate(2);
    DataHVACGlobals::MSHPMassFlowRateLow = DXCoil(1).MSRatedAirMassFlowRate(1);
    DataHVACGlobals::MSHPMassFlowRateHigh = DXCoil(1).MSRatedAirMassFlowRate(2);

    DXCoil(1).InletAirTemp = 27.0;
    DXCoil(1).InletAirHumRat = 0.005;
    DXCoil(1).InletAirEnthalpy = Psychrometrics::PsyHFnTdbW(27.0, 0.005);
    DXCoil(1).SchedPtr = 1;
    ScheduleManager::Schedule(DXCoil(1).SchedPtr).CurrentValue = 1.0; // enable the VRF condenser
    DXCoil(1).MSRatedCBF(1) = 0.1262;
    DXCoil(1).MSRatedCBF(2) = 0.0408;

    // Calculate multispeed DX cooling coils
    DXCoils::CalcMultiSpeedDXCoilCooling(DXNum, 1, 1, 2, 1, 1, 1);

    // Source availably heat successfully passed to DataHeatBalance::HeatReclaimDXCoil data struct
    EXPECT_EQ(DataHeatBalance::HeatReclaimDXCoil(DXNum).AvailCapacity, DXCoil(DXNum).TotalCoolingEnergyRate + DXCoil(DXNum).ElecCoolingPower);

    // Now move to the water thermal tank calculation
    WaterThermalTanks::WaterThermalTankData &Tank = WaterThermalTank(TankNum);
    WaterThermalTanks::WaterHeaterDesuperheaterData &Desuperheater = WaterHeaterDesuperheater(Tank.DesuperheaterNum);

    // Inititate tank conditions
    HourOfDay = 0;
    TimeStep = 1;
    TimeStepZone = 1;
    TimeStepSys = TimeStepZone;
    SysTimeElapsed = 0.0;
    Tank.TankTemp = 45.0;
    Tank.AmbientTemp = 20.0;
    Tank.UseInletTemp = 10.0;
    Tank.UseMassFlowRate = 0.00001;
    Tank.SourceOutletTemp = 45.0;
    Node(Desuperheater.WaterInletNode).Temp = Tank.SourceOutletTemp;
    Tank.SourceMassFlowRate = 0.003;
    Tank.TimeElapsed = 0.0;
    Desuperheater.SetPointTemp = 50.0;
    Desuperheater.Mode = 1;

    Tank.Mode = 0;
    Tank.SetPointTemp = 40.0;
    Desuperheater.FirstTimeThroughFlag = true;
    Tank.CalcDesuperheaterWaterHeater(true);

    EXPECT_EQ(Desuperheater.DXSysPLR, DXCoil(DXNum).PartLoadRatio);
    // if desuperheater was not on through all the timestep, part load ratio is searched to meet load demand
    EXPECT_GE(Desuperheater.DXSysPLR, Desuperheater.DesuperheaterPLR);
<<<<<<< HEAD
    //total available capacity is substrated by used desuperheater reclaim heat
    EXPECT_NEAR(DXCoil(DXNum).TotalCoolingEnergyRate + DXCoil(DXNum).ElecCoolingPower, DataHeatBalance::HeatReclaimDXCoil(DXNum).AvailCapacity + Desuperheater.HeaterRate, 0.01);
    //Desuperheater heater rate is correctly calculated
    EXPECT_NEAR(Desuperheater.HeaterRate, (DataHeatBalance::HeatReclaimDXCoil(DXNum).AvailCapacity + Desuperheater.HeaterRate) / Desuperheater.DXSysPLR * Desuperheater.DesuperheaterPLR * 0.25, 0.01);

    //Test the float mode
=======
    // total available capacity is substrated by used desuperheater reclaim heat
    EXPECT_EQ(DXCoil(DXNum).TotalCoolingEnergyRate + DXCoil(DXNum).ElecCoolingPower,
              DataHeatBalance::HeatReclaimDXCoil(DXNum).AvailCapacity + Desuperheater.HeaterRate);
    // Desuperheater heater rate is correctly calculated
    EXPECT_EQ(Desuperheater.HeaterRate,
              (DataHeatBalance::HeatReclaimDXCoil(DXNum).AvailCapacity + Desuperheater.HeaterRate) / Desuperheater.DXSysPLR *
                  Desuperheater.DesuperheaterPLR * 0.25);

    // Test the float mode
>>>>>>> 6d979341
    Tank.SavedTankTemp = 61.0;
    Tank.SavedSourceOutletTemp = 61.0;
    Desuperheater.SaveMode = 0;
    Node(Desuperheater.WaterInletNode).Temp = Tank.SavedSourceOutletTemp;
    Tank.SourceMassFlowRate = 0.003;
    DXCoils::CalcMultiSpeedDXCoilCooling(DXNum, 1, 1, 2, 1, 1, 1);
    Tank.CalcDesuperheaterWaterHeater(false);
    EXPECT_EQ(Desuperheater.Mode, 0);
    EXPECT_EQ(Desuperheater.HeaterRate, 0.0);
    EXPECT_EQ(Tank.SourceRate, 0.0);
}

TEST_F(WaterThermalTanksFixture, MixedTankAlternateSchedule)
{
    using DataGlobals::HourOfDay;
    using DataGlobals::SecInHour;
    using DataGlobals::TimeStep;
    using DataGlobals::TimeStepZone;
    using DataHVACGlobals::SysTimeElapsed;
    using DataHVACGlobals::TimeStepSys;
    using FluidProperties::GetDensityGlycol;
    using WaterThermalTanks::WaterThermalTank;

    std::string const idf_objects = delimited_string({
        "Schedule:Constant, Inlet Water Temperature, , 10.0;",
        "Schedule:Constant, Water Heater Setpoint Temperature, ,55.0;",
        "Schedule:Constant, Water Heater AltSetpoint Temperature, ,70.0;",
        "Schedule:Constant, Ambient Temp Schedule, , 20.0;",

        "WaterHeater:Mixed,",
        "    IndirectWaterTank,       !- Name",
        "    0.07,                    !- Tank Volume {m3}",
        "    Water Heater Setpoint Temperature,  !- Setpoint Temperature Schedule Name",
        "    2,                       !- Deadband Temperature Difference {deltaC}",
        "    99,                      !- Maximum Temperature Limit {C}",
        "    Cycle,                   !- Heater Control Type",
        "    0,                       !- Heater Maximum Capacity {W}",
        "    ,                        !- Heater Minimum Capacity {W}",
        "    0,                       !- Heater Ignition Minimum Flow Rate {m3/s}",
        "    0,                       !- Heater Ignition Delay {s}",
        "    Electricity,             !- Heater Fuel Type",
        "    0.8,                     !- Heater Thermal Efficiency",
        "    ,                        !- Part Load Factor Curve Name",
        "    0,                       !- Off Cycle Parasitic Fuel Consumption Rate {W}",
        "    Electricity,             !- Off Cycle Parasitic Fuel Type",
        "    0.8,                     !- Off Cycle Parasitic Heat Fraction to Tank",
        "    0,                       !- On Cycle Parasitic Fuel Consumption Rate {W}",
        "    Electricity,             !- On Cycle Parasitic Fuel Type",
        "    0,                       !- On Cycle Parasitic Heat Fraction to Tank",
        "    SCHEDULE,                !- Ambient Temperature Indicator",
        "    Ambient Temp Schedule,   !- Ambient Temperature Schedule Name",
        "    ,                        !- Ambient Temperature Zone Name",
        "    ,                        !- Ambient Temperature Outdoor Air Node Name",
        "    1,                       !- Off Cycle Loss Coefficient to Ambient Temperature {W/K}",
        "    1,                       !- Off Cycle Loss Fraction to Zone",
        "    6,                       !- On Cycle Loss Coefficient to Ambient Temperature {W/K}",
        "    1,                       !- On Cycle Loss Fraction to Zone",
        "    ,                        !- Peak Use Flow Rate {m3/s}",
        "    ,                        !- Use Flow Rate Fraction Schedule Name",
        "    ,                        !- Cold Water Supply Temperature Schedule Name",
        "    ,                        !- Use Side Inlet Node Name",
        "    ,                        !- Use Side Outlet Node Name",
        "    1,                       !- Use Side Effectiveness",
        "    DemandIn,                !- Source Side Inlet Node Name",
        "    DemandOut,               !- Source Side Outlet Node Name",
        "    1,                       !- Source Side Effectiveness",
        "    Autosize,                !- Use Side Design Flow Rate {m3/s}",
        "    0.0005,                  !- Source Side Design Flow Rate {m3/s}",
        "    1.5,                     !- Indirect Water Heating Recovery Time {hr}",
        "    IndirectHeatAlternateSetpoint,  !- Source Side Flow Control Mode",
        "    Water Heater AltSetpoint Temperature,      !- Indirect Alternate Setpoint Temperature Schedule Name",
        "    General;                 !- End-Use Subcategory",

    });

    ASSERT_TRUE(process_idf(idf_objects));

    // Schedules setup
    DataGlobals::NumOfTimeStepInHour = 1; // must initialize this to get schedules initialized
    DataGlobals::MinutesPerTimeStep = 60; // must initialize this to get schedules initialized
    ScheduleManager::ProcessScheduleInput();
    ScheduleManager::ScheduleInputProcessed = true;

    DataGlobals::TimeStep = 1;
    DataGlobals::HourOfDay = 1;
    DataEnvironment::Month = 7;
    DataEnvironment::DayOfMonth = 21;
    DataGlobals::HourOfDay = 1;
    DataEnvironment::DSTIndicator = 0;
    DataEnvironment::DayOfWeek = 2;
    DataEnvironment::HolidayIndex = 0;
    DataEnvironment::DayOfYear_Schedule = General::OrdinalDay(DataEnvironment::Month, DataEnvironment::DayOfMonth, 1);
    ScheduleManager::UpdateScheduleValues();

    EXPECT_FALSE(WaterThermalTanks::GetWaterThermalTankInput());

    int TankNum(1);
    int DemandSide(1);
    Real64 rho;
    int WaterIndex(1);
    bool NeedsHeatOrCool;
    WaterThermalTanks::WaterThermalTankData &Tank = WaterThermalTank(TankNum);

    // set tank temp to be alternate setpoint
    Tank.TankTemp = 70.0;
    Tank.SetPointTemp = 55.0;

    // Source side is in the demand side of the plant loop
    Tank.SrcSide.loopSideNum = DemandSide;
    Tank.SavedSourceOutletTemp = 60.0;
    rho = GetDensityGlycol("Water", Tank.TankTemp, WaterIndex, "MixedTankAlternateSchedule");

    // Set the available max flow rates for tank and node
    Tank.PlantSourceMassFlowRateMax = Tank.SourceDesignVolFlowRate * rho;
    DataLoopNode::Node(1).MassFlowRateMax = Tank.PlantSourceMassFlowRateMax;
    DataLoopNode::Node(1).MassFlowRateMaxAvail = Tank.PlantSourceMassFlowRateMax;

    NeedsHeatOrCool = Tank.SourceHeatNeed(70.0, Tank.SetPointTemp - 2.0, Tank.SetPointTemp);
    EXPECT_FALSE(NeedsHeatOrCool);

    // set tank temp between 55 to 70 to enable alternate setpoint control
    Tank.TankTemp = 60.0;
    NeedsHeatOrCool = Tank.SourceHeatNeed(60.0, Tank.SetPointTemp - 2.0, Tank.SetPointTemp);
    EXPECT_TRUE(NeedsHeatOrCool);

    // plant mass flow rate logic for firstHVAC mode not crashed
    Tank.initialize(true);
    EXPECT_EQ(Tank.SourceMassFlowRate, 0.0005 * rho);

    // plant mass flow rate logic added to other iterations run
    Tank.initialize(false);
    EXPECT_EQ(Tank.SourceMassFlowRate, 0.0005 * rho);
}

TEST_F(WaterThermalTanksFixture, MixedTank_WarnPotentialFreeze)
{
    std::string const idf_objects = delimited_string({
        "  Schedule:Constant, Water Heater Setpoint Temperature, ,12;",
        "  Schedule:Constant, Tank Ambient Temperature, , -40;", // That's cold!

        "  WaterHeater:Mixed,",
        "    ChilledWaterTank,        !- Name",
        "    0.07,                    !- Tank Volume {m3}",
        "    Water Heater Setpoint Temperature,  !- Setpoint Temperature Schedule Name",
        "    2,                       !- Deadband Temperature Difference {deltaC}",
        "    30,                      !- Maximum Temperature Limit {C}",
        "    Cycle,                   !- Heater Control Type",
        "    0,                       !- Heater Maximum Capacity {W}",
        "    ,                        !- Heater Minimum Capacity {W}",
        "    0,                       !- Heater Ignition Minimum Flow Rate {m3/s}",
        "    0,                       !- Heater Ignition Delay {s}",
        "    Electricity,             !- Heater Fuel Type",
        "    0.8,                     !- Heater Thermal Efficiency",
        "    ,                        !- Part Load Factor Curve Name",
        "    0,                       !- Off Cycle Parasitic Fuel Consumption Rate {W}",
        "    Electricity,             !- Off Cycle Parasitic Fuel Type",
        "    0.8,                     !- Off Cycle Parasitic Heat Fraction to Tank",
        "    0,                       !- On Cycle Parasitic Fuel Consumption Rate {W}",
        "    Electricity,             !- On Cycle Parasitic Fuel Type",
        "    0,                       !- On Cycle Parasitic Heat Fraction to Tank",
        "    Schedule,                !- Ambient Temperature Indicator",
        "    Tank Ambient Temperature,!- Ambient Temperature Schedule Name",
        "    ,                        !- Ambient Temperature Zone Name",
        "    ,                        !- Ambient Temperature Outdoor Air Node Name",
        "    6,                       !- Off Cycle Loss Coefficient to Ambient Temperature {W/K}",
        "    1,                       !- Off Cycle Loss Fraction to Zone",
        "    6,                       !- On Cycle Loss Coefficient to Ambient Temperature {W/K}",
        "    1,                       !- On Cycle Loss Fraction to Zone",
        "    ,                        !- Peak Use Flow Rate {m3/s}",
        "    ,                        !- Use Flow Rate Fraction Schedule Name",
        "    ,                        !- Cold Water Supply Temperature Schedule Name",
        "    ,                        !- Use Side Inlet Node Name",
        "    ,                        !- Use Side Outlet Node Name",
        "    1,                       !- Use Side Effectiveness",
        "    ,                        !- Source Side Inlet Node Name",
        "    ,                        !- Source Side Outlet Node Name",
        "    1,                       !- Source Side Effectiveness",
        "    Autosize,                !- Use Side Design Flow Rate {m3/s}",
        "    Autosize,                !- Source Side Design Flow Rate {m3/s}",
        "    1.5;                     !- Indirect Water Heating Recovery Time {hr}",
    });

    ASSERT_TRUE(process_idf(idf_objects));

    EXPECT_FALSE(WaterThermalTanks::GetWaterThermalTankInput());

    int TankNum(1);
    WaterThermalTanks::WaterThermalTankData &Tank = WaterThermalTanks::WaterThermalTank(TankNum);

    DataGlobals::HourOfDay = 0;
    DataGlobals::TimeStep = 1;
    DataGlobals::TimeStepZone = 1.0 / 60.0; // one-minute system time step
    DataHVACGlobals::TimeStepSys = DataGlobals::TimeStepZone;

    Tank.TankTemp = 2.0;
    Tank.AmbientTemp = -40;
    Tank.UseInletTemp = 3.0;
    Tank.SetPointTemp = 3.0;
    Tank.SetPointTemp2 = Tank.SetPointTemp;
    Tank.TimeElapsed = 0.0;

    // very low use mass flow rate
    Tank.UseMassFlowRate = 0.00005;
    // zero source mass flow rate
    Tank.SourceMassFlowRate = 0.0;

    // Calls CalcWaterThermalTankMixed
    Tank.CalcWaterThermalTank();

    // expected tank avg temp less than starting value of 2 C
    EXPECT_LT(Tank.TankTempAvg, 2.0);
    // And the final tank temp too, which is the one triggering the warning
    EXPECT_LT(Tank.TankTemp, 2.0);

    std::string const error_string = delimited_string({"   ** Warning ** CalcWaterThermalTankMixed: WaterHeater:Mixed = 'CHILLEDWATERTANK':  "
                                                       "Temperature of tank < 2C indicates of possibility of freeze. Tank Temperature = 1.95 C.",
                                                       "   **   ~~~   **  Environment=, at Simulation time= 00:-1 - 00:00"});
    EXPECT_TRUE(compare_err_stream(error_string, true));
}

TEST_F(WaterThermalTanksFixture, StratifiedTank_WarnPotentialFreeze)
{
    std::string const idf_objects = delimited_string({
        "  Schedule:Constant, Water Heater Setpoint Temperature, ,12;",
        "  Schedule:Constant, Tank Ambient Temperature, , -40;", // That's cold!

        "WaterHeater:Stratified,",
        "  Stratified ChilledWaterTank, !- Name",
        "  ,                        !- End-Use Subcategory",
        "  0.17,                    !- Tank Volume {m3}",
        "  1.4,                     !- Tank Height {m}",
        "  VerticalCylinder,        !- Tank Shape",
        "  ,                        !- Tank Perimeter {m}",
        "  82.2222,                 !- Maximum Temperature Limit {C}",
        "  MasterSlave,             !- Heater Priority Control",
        "  Water Heater Setpoint Temperature,  !- Heater 1 Setpoint Temperature Schedule Name",
        "  2.0,                     !- Heater 1 Deadband Temperature Difference {deltaC}",
        "  0,                       !- Heater 1 Capacity {W}",
        "  1.0,                     !- Heater 1 Height {m}",
        "  Water Heater Setpoint Temperature,  !- Heater 2 Setpoint Temperature Schedule Name",
        "  5.0,                     !- Heater 2 Deadband Temperature Difference {deltaC}",
        "  0,                       !- Heater 2 Capacity {W}",
        "  0.0,                     !- Heater 2 Height {m}",
        "  ELECTRICITY,             !- Heater Fuel Type",
        "  1,                       !- Heater Thermal Efficiency",
        "  ,                        !- Off Cycle Parasitic Fuel Consumption Rate {W}",
        "  ELECTRICITY,             !- Off Cycle Parasitic Fuel Type",
        "  ,                        !- Off Cycle Parasitic Heat Fraction to Tank",
        "  ,                        !- Off Cycle Parasitic Height {m}",
        "  ,                        !- On Cycle Parasitic Fuel Consumption Rate {W}",
        "  ELECTRICITY,             !- On Cycle Parasitic Fuel Type",
        "  ,                        !- On Cycle Parasitic Heat Fraction to Tank",
        "  ,                        !- On Cycle Parasitic Height {m}",
        "  SCHEDULE,                !- Ambient Temperature Indicator",
        "  Tank Ambient Temperature,!- Ambient Temperature Schedule Name",
        "  ,                        !- Ambient Temperature Zone Name",
        "  ,                        !- Ambient Temperature Outdoor Air Node Name",
        "  6,                       !- Uniform Skin Loss Coefficient per Unit Area to Ambient Temperature {W/m2-K}",
        "  1,                       !- Skin Loss Fraction to Zone",
        "  6,                       !- Off Cycle Flue Loss Coefficient to Ambient Temperature {W/K}",
        "  1,                       !- Off Cycle Flue Loss Fraction to Zone",
        "  ,                        !- Peak Use Flow Rate {m3/s}",
        "  ,                        !- Use Flow Rate Fraction Schedule Name",
        "  ,                        !- Cold Water Supply Temperature Schedule Name",
        "  ,                        !- Use Side Inlet Node Name",
        "  ,                        !- Use Side Outlet Node Name",
        "  ,                        !- Use Side Effectiveness",
        "  1.0,                     !- Use Side Inlet Height {m}",
        "  0.5,                     !- Use Side Outlet Height {m}",
        "  ,                        !- Source Side Inlet Node Name",
        "  ,                        !- Source Side Outlet Node Name",
        "  ,                        !- Source Side Effectiveness",
        "  ,                        !- Source Side Inlet Height {m}",
        "  ,                        !- Source Side Outlet Height {m}",
        "  FIXED,                   !- Inlet Mode",
        "  ,                        !- Use Side Design Flow Rate {m3/s}",
        "  ,                        !- Source Side Design Flow Rate {m3/s}",
        "  ,                        !- Indirect Water Heating Recovery Time {hr}",
        "  10,                      !- Number of Nodes",
        "  0.1;                     !- Additional Destratification Conductivity {W/m-K}",
    });

    ASSERT_TRUE(process_idf(idf_objects));

    EXPECT_FALSE(WaterThermalTanks::GetWaterThermalTankInput());

    int TankNum(1);
    WaterThermalTanks::WaterThermalTankData &Tank = WaterThermalTanks::WaterThermalTank(TankNum);

    DataGlobals::HourOfDay = 0;
    DataGlobals::TimeStep = 1;
    DataGlobals::TimeStepZone = 1.0 / 60.0; // one-minute system time step
    DataHVACGlobals::TimeStepSys = DataGlobals::TimeStepZone;

    Tank.TankTemp = 2.0;
    for (auto &node : Tank.Node) {
        node.Temp = 2.0;
        node.SavedTemp = 2.0;
    }

    Tank.AmbientTemp = -40;
    Tank.UseInletTemp = 3.0;
    Tank.SetPointTemp = 3.0;
    Tank.SetPointTemp2 = Tank.SetPointTemp;
    Tank.TimeElapsed = 0.0;

    // very low use mass flow rate
    Tank.UseMassFlowRate = 0.00005;
    // zero source mass flow rate
    Tank.SourceMassFlowRate = 0.0;

    // Calls CalcWaterThermalTankStratified
    Tank.CalcWaterThermalTank();

    // expected tank avg temp less than starting value of 2 C
    EXPECT_LT(Tank.TankTempAvg, 2.0);
    // And the final tank temp too, which is the one triggering the warning
    EXPECT_LT(Tank.TankTemp, 2.0);
    // Might as well check the node temps too
    for (int i = 0; i < Tank.Nodes; ++i) {
        EXPECT_LT(Tank.Node[i].Temp, 2.0) << "Node i=" << i;
    }

    std::string const error_string =
        delimited_string({"   ** Warning ** CalcWaterThermalTankStratified: WaterHeater:Stratified = 'STRATIFIED CHILLEDWATERTANK':  Temperature of "
                          "tank < 2C indicates of possibility of freeze. Tank Temperature = 1.75 C.",
                          "   **   ~~~   **  Environment=, at Simulation time= 00:-1 - 00:00"});
    EXPECT_TRUE(compare_err_stream(error_string, true));
}<|MERGE_RESOLUTION|>--- conflicted
+++ resolved
@@ -1451,15 +1451,9 @@
     // no standby losses, tank at 50 C, tank should heat up and HP should be on.
     EXPECT_NEAR(57.2028862, Tank.TankTemp, 0.0000001); // final tank temperature
     EXPECT_NEAR(1.0, HeatPump.HeatingPLR, 0.0000001);          // HP operating at full capacity
-<<<<<<< HEAD
-    EXPECT_EQ(WaterThermalTanks::HeatMode, HeatPump.Mode);     // expect HP to remain in heating mode
-    EXPECT_NEAR(53.6014431, Tank.TankTempAvg, 0.0000001); // average tank temp over time step
+    EXPECT_EQ(WaterThermalTanks::heatMode, HeatPump.Mode);     // expect HP to remain in heating mode
+    EXPECT_NEAR(53.6014431, Tank.TankTempAvg, 0.0000001);             // average tank temp over time step
     EXPECT_NEAR(53.6014431, Tank.SourceOutletTemp, 0.0000001); // source outlet = average tank temp
-=======
-    EXPECT_EQ(WaterThermalTanks::heatMode, HeatPump.Mode);     // expect HP to remain in heating mode
-    EXPECT_NEAR(53.6000188, Tank.TankTempAvg, 0.0000001);      // average tank temp over time step
-    EXPECT_NEAR(53.6000188, Tank.SourceOutletTemp, 0.0000001); // source outlet = average tank temp
->>>>>>> 6d979341
 
     // HP in heating mode and tank at moderate temp needing only partial HP operation. Use nodes not adding heat to tank.
     Tank.TankTemp = 56.0;
@@ -1469,19 +1463,11 @@
     Tank.CalcHeatPumpWaterHeater(FirstHVACIteration);
     Tank.UpdateWaterThermalTank();
     // no standby losses, tank at 56 C, tank should heat up to 60 C (within convergence tolerance) and HP should cycle.
-<<<<<<< HEAD
     EXPECT_NEAR(60.0011328, Tank.TankTemp, 0.0000001);
-    EXPECT_NEAR(0.55480809485623206, HeatPump.HeatingPLR, 0.0000001);
-    EXPECT_EQ(WaterThermalTanks::FloatMode, HeatPump.Mode);     // expect HP to switch to floating mode since it reached set point
-    EXPECT_NEAR(58.0005664, Tank.TankTempAvg, 0.0000001); // average tank temp over time step
-    EXPECT_NEAR(58.0005664, Tank.SourceOutletTemp, 0.0000001); // source outlet = average tank temp
-=======
-    EXPECT_NEAR(60.00110205, Tank.TankTemp, 0.0000001);
-    EXPECT_NEAR(0.5550125, HeatPump.HeatingPLR, 0.0000001);
+    EXPECT_NEAR(0.5548081, HeatPump.HeatingPLR, 0.0000001);
     EXPECT_EQ(WaterThermalTanks::floatMode, HeatPump.Mode);     // expect HP to switch to floating mode since it reached set point
-    EXPECT_NEAR(58.00055103, Tank.TankTempAvg, 0.0000001);      // average tank temp over time step
-    EXPECT_NEAR(58.00055103, Tank.SourceOutletTemp, 0.0000001); // source outlet = average tank temp
->>>>>>> 6d979341
+    EXPECT_NEAR(58.0005664, Tank.TankTempAvg, 0.0000001);       // average tank temp over time step
+    EXPECT_NEAR(58.0005664, Tank.SourceOutletTemp, 0.0000001);  // source outlet = average tank temp
 
     // HP in heating mode and tank at moderate temp with use node adding heat to tank
     Tank.TankTemp = 56.0;
@@ -3116,24 +3102,12 @@
     EXPECT_EQ(Desuperheater.DXSysPLR, DXCoil(DXNum).PartLoadRatio);
     // if desuperheater was not on through all the timestep, part load ratio is searched to meet load demand
     EXPECT_GE(Desuperheater.DXSysPLR, Desuperheater.DesuperheaterPLR);
-<<<<<<< HEAD
-    //total available capacity is substrated by used desuperheater reclaim heat
+    // total available capacity is substrated by used desuperheater reclaim heat
     EXPECT_NEAR(DXCoil(DXNum).TotalCoolingEnergyRate + DXCoil(DXNum).ElecCoolingPower, DataHeatBalance::HeatReclaimDXCoil(DXNum).AvailCapacity + Desuperheater.HeaterRate, 0.01);
-    //Desuperheater heater rate is correctly calculated
+    // Desuperheater heater rate is correctly calculated
     EXPECT_NEAR(Desuperheater.HeaterRate, (DataHeatBalance::HeatReclaimDXCoil(DXNum).AvailCapacity + Desuperheater.HeaterRate) / Desuperheater.DXSysPLR * Desuperheater.DesuperheaterPLR * 0.25, 0.01);
 
-    //Test the float mode
-=======
-    // total available capacity is substrated by used desuperheater reclaim heat
-    EXPECT_EQ(DXCoil(DXNum).TotalCoolingEnergyRate + DXCoil(DXNum).ElecCoolingPower,
-              DataHeatBalance::HeatReclaimDXCoil(DXNum).AvailCapacity + Desuperheater.HeaterRate);
-    // Desuperheater heater rate is correctly calculated
-    EXPECT_EQ(Desuperheater.HeaterRate,
-              (DataHeatBalance::HeatReclaimDXCoil(DXNum).AvailCapacity + Desuperheater.HeaterRate) / Desuperheater.DXSysPLR *
-                  Desuperheater.DesuperheaterPLR * 0.25);
-
     // Test the float mode
->>>>>>> 6d979341
     Tank.SavedTankTemp = 61.0;
     Tank.SavedSourceOutletTemp = 61.0;
     Desuperheater.SaveMode = 0;
