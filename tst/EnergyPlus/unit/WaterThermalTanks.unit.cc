// EnergyPlus, Copyright (c) 1996-2023, The Board of Trustees of the University of Illinois,
// The Regents of the University of California, through Lawrence Berkeley National Laboratory
// (subject to receipt of any required approvals from the U.S. Dept. of Energy), Oak Ridge
// National Laboratory, managed by UT-Battelle, Alliance for Sustainable Energy, LLC, and other
// contributors. All rights reserved.
//
// NOTICE: This Software was developed under funding from the U.S. Department of Energy and the
// U.S. Government consequently retains certain rights. As such, the U.S. Government has been
// granted for itself and others acting on its behalf a paid-up, nonexclusive, irrevocable,
// worldwide license in the Software to reproduce, distribute copies to the public, prepare
// derivative works, and perform publicly and display publicly, and to permit others to do so.
//
// Redistribution and use in source and binary forms, with or without modification, are permitted
// provided that the following conditions are met:
//
// (1) Redistributions of source code must retain the above copyright notice, this list of
//     conditions and the following disclaimer.
//
// (2) Redistributions in binary form must reproduce the above copyright notice, this list of
//     conditions and the following disclaimer in the documentation and/or other materials
//     provided with the distribution.
//
// (3) Neither the name of the University of California, Lawrence Berkeley National Laboratory,
//     the University of Illinois, U.S. Dept. of Energy nor the names of its contributors may be
//     used to endorse or promote products derived from this software without specific prior
//     written permission.
//
// (4) Use of EnergyPlus(TM) Name. If Licensee (i) distributes the software in stand-alone form
//     without changes from the version obtained under this License, or (ii) Licensee makes a
//     reference solely to the software portion of its product, Licensee must refer to the
//     software as "EnergyPlus version X" software, where "X" is the version number Licensee
//     obtained under this License and may not use a different name for the software. Except as
//     specifically required in this Section (4), Licensee shall not use in a company name, a
//     product name, in advertising, publicity, or other promotional activities any name, trade
//     name, trademark, logo, or other designation of "EnergyPlus", "E+", "e+" or confusingly
//     similar designation, without the U.S. Department of Energy's prior written consent.
//
// THIS SOFTWARE IS PROVIDED BY THE COPYRIGHT HOLDERS AND CONTRIBUTORS "AS IS" AND ANY EXPRESS OR
// IMPLIED WARRANTIES, INCLUDING, BUT NOT LIMITED TO, THE IMPLIED WARRANTIES OF MERCHANTABILITY
// AND FITNESS FOR A PARTICULAR PURPOSE ARE DISCLAIMED. IN NO EVENT SHALL THE COPYRIGHT OWNER OR
// CONTRIBUTORS BE LIABLE FOR ANY DIRECT, INDIRECT, INCIDENTAL, SPECIAL, EXEMPLARY, OR
// CONSEQUENTIAL DAMAGES (INCLUDING, BUT NOT LIMITED TO, PROCUREMENT OF SUBSTITUTE GOODS OR
// SERVICES; LOSS OF USE, DATA, OR PROFITS; OR BUSINESS INTERRUPTION) HOWEVER CAUSED AND ON ANY
// THEORY OF LIABILITY, WHETHER IN CONTRACT, STRICT LIABILITY, OR TORT (INCLUDING NEGLIGENCE OR
// OTHERWISE) ARISING IN ANY WAY OUT OF THE USE OF THIS SOFTWARE, EVEN IF ADVISED OF THE
// POSSIBILITY OF SUCH DAMAGE.

// EnergyPlus::WaterThermalTank Unit Tests

// Google Test Headers
#include <gtest/gtest.h>

// EnergyPlus Headers
#include "Fixtures/EnergyPlusFixture.hh"
#include <EnergyPlus/DXCoils.hh>
#include <EnergyPlus/Data/EnergyPlusData.hh>
#include <EnergyPlus/DataHeatBalance.hh>
#include <EnergyPlus/DataLoopNode.hh>
#include <EnergyPlus/Fans.hh>
#include <EnergyPlus/FluidProperties.hh>
#include <EnergyPlus/General.hh>
#include <EnergyPlus/HeatBalanceManager.hh>
#include <EnergyPlus/IOFiles.hh>
#include <EnergyPlus/InternalHeatGains.hh>
#include <EnergyPlus/OutputReportPredefined.hh>
#include <EnergyPlus/Plant/DataPlant.hh>
#include <EnergyPlus/Psychrometrics.hh>
#include <EnergyPlus/ScheduleManager.hh>
#include <EnergyPlus/UtilityRoutines.hh>
#include <EnergyPlus/WaterThermalTanks.hh>
#include <EnergyPlus/WaterToAirHeatPumpSimple.hh>
#include <EnergyPlus/ZoneTempPredictorCorrector.hh>

using namespace EnergyPlus;
using namespace OutputReportPredefined;

TEST_F(EnergyPlusFixture, HeatPumpWaterHeaterTests_TestQsourceCalcs)
{
    Real64 DeltaT = 0.0;
    Real64 constexpr SourceInletTemp = 62.0;
    Real64 constexpr Cp = 4178.; // water, J/(kg * K)
    Real64 constexpr SetPointTemp = 60.0;
    Real64 constexpr SourceMassFlowRateOrig = 0.378529822165; // water, 6 gal/min
    Real64 SourceMassFlowRate = SourceMassFlowRateOrig;
    Real64 Qheatpump = 0.0;
    Real64 Qsource = 0.0;

    // Mixed Tank

    // Test case without HPWH
    WaterThermalTanks::WaterThermalTankData::CalcMixedTankSourceSideHeatTransferRate(
        DeltaT, SourceInletTemp, Cp, SetPointTemp, SourceMassFlowRate, Qheatpump, Qsource);
    // Qsource is non zero and calculated relative to the tank setpoint.
    EXPECT_DOUBLE_EQ(SourceMassFlowRate * Cp * (SourceInletTemp - SetPointTemp), Qsource);
    // Qheatpump is zero
    EXPECT_DOUBLE_EQ(Qheatpump, 0.0);
    // SourceMassFlowRate is unchanged
    EXPECT_DOUBLE_EQ(SourceMassFlowRateOrig, SourceMassFlowRate);

    // Test case with HPWH
    DeltaT = 5.0;
    WaterThermalTanks::WaterThermalTankData::CalcMixedTankSourceSideHeatTransferRate(
        DeltaT, SourceInletTemp, Cp, SetPointTemp, SourceMassFlowRate, Qheatpump, Qsource);
    // Qsource is Qheatpump
    EXPECT_DOUBLE_EQ(Qsource, Qheatpump);
    // Qheatpump is the heat transfer rate from the input DeltaT
    EXPECT_DOUBLE_EQ(SourceMassFlowRateOrig * Cp * DeltaT, Qheatpump);
    // SourceMassFlowRate is zero
    EXPECT_DOUBLE_EQ(SourceMassFlowRate, 0.0);
}

TEST_F(EnergyPlusFixture, WaterThermalTankData_GetDeadBandTemp)
{

    WaterThermalTanks::WaterThermalTankData thisTank;
    thisTank.SetPointTemp = 10;
    thisTank.DeadBandDeltaTemp = 1;

    // first the hot water tank
    thisTank.IsChilledWaterTank = false;
    EXPECT_DOUBLE_EQ(9.0, thisTank.getDeadBandTemp());

    // then the chilled water tank
    thisTank.IsChilledWaterTank = true;
    EXPECT_DOUBLE_EQ(11.0, thisTank.getDeadBandTemp());
}

TEST_F(EnergyPlusFixture, HPWHZoneEquipSeqenceNumberWarning)
{
    std::string const idf_objects = delimited_string({
        "  Schedule:Constant, DummySch, , 1.0;",
        "  WaterHeater:HeatPump:PumpedCondenser,",
        "    Zone4HeatPumpWaterHeater,!- Name",
        "    ,  !- Availability Schedule Name",
        "    DummySch,             !- Compressor Setpoint Temperature Schedule Name",
        "    2.0,                     !- Dead Band Temperature Difference {deltaC}",
        "    Zone4WaterInletNode,     !- Condenser Water Inlet Node Name",
        "    Zone4WaterOutletNode,    !- Condenser Water Outlet Node Name",
        "    autocalculate,           !- Condenser Water Flow Rate {m3/s}",
        "    autocalculate,           !- Evaporator Air Flow Rate {m3/s}",
        "    ZoneAirOnly,             !- Inlet Air Configuration",
        "    Zone4AirOutletNode,      !- Air Inlet Node Name",
        "    Zone4AirInletNode,       !- Air Outlet Node Name",
        "    ,                        !- Outdoor Air Node Name",
        "    ,                        !- Exhaust Air Node Name",
        "    ,                        !- Inlet Air Temperature Schedule Name",
        "    ,                        !- Inlet Air Humidity Schedule Name",
        "    SPACE4-1,                !- Inlet Air Zone Name",
        "    WaterHeater:Mixed,       !- Tank Object Type",
        "    Zone4HPWHTank,           !- Tank Name",
        "    ,                        !- Tank Use Side Inlet Node Name",
        "    ,                        !- Tank Use Side Outlet Node Name",
        "    Coil:WaterHeating:AirToWaterHeatPump:Pumped,  !- DX Coil Object Type",
        "    Zone4HPWHDXCoil,         !- DX Coil Name",
        "    5.0,                     !- Minimum Inlet Air Temperature for Compressor Operation {C}",
        "    ,                        !- Maximum Inlet Air Temperature for Compressor Operation {C}",
        "    Zone,                    !- Compressor Location",
        "    ,                        !- Compressor Ambient Temperature Schedule Name",
        "    Fan:OnOff,               !- Fan Object Type",
        "    Zone4HPWHFan,            !- Fan Name",
        "    DrawThrough,             !- Fan Placement",
        "    15.0,                    !- On Cycle Parasitic Electric Load {W}",
        "    5.0,                     !- Off Cycle Parasitic Electric Load {W}",
        "    Zone;                    !- Parasitic Heat Rejection Location",
        "  WaterHeater:Mixed,",
        "    Zone4HPWHTank,           !- Name",
        "    0.3785,                  !- Tank Volume {m3}",
        "    DummySch,                !- Setpoint Temperature Schedule Name",
        "    2.0,                     !- Deadband Temperature Difference {deltaC}",
        "    82.2222,                 !- Maximum Temperature Limit {C}",
        "    CYCLE,                   !- Heater Control Type",
        "    5000,                    !- Heater Maximum Capacity {W}",
        "    0,                       !- Heater Minimum Capacity {W}",
        "    ,                        !- Heater Ignition Minimum Flow Rate {m3/s}",
        "    ,                        !- Heater Ignition Delay {s}",
        "    ELECTRICITY,             !- Heater Fuel Type",
        "    0.95,                    !- Heater Thermal Efficiency",
        "    ,                        !- Part Load Factor Curve Name",
        "    10,                      !- Off Cycle Parasitic Fuel Consumption Rate {W}",
        "    ELECTRICITY,             !- Off Cycle Parasitic Fuel Type",
        "    0,                       !- Off Cycle Parasitic Heat Fraction to Tank",
        "    30,                      !- On Cycle Parasitic Fuel Consumption Rate {W}",
        "    ELECTRICITY,             !- On Cycle Parasitic Fuel Type",
        "    0,                       !- On Cycle Parasitic Heat Fraction to Tank",
        "    Schedule,                !- Ambient Temperature Indicator",
        "    DummySch,                !- Ambient Temperature Schedule Name",
        "    ,                        !- Ambient Temperature Zone Name",
        "    ,                        !- Ambient Temperature Outdoor Air Node Name",
        "    2.0,                     !- Off Cycle Loss Coefficient to Ambient Temperature {W/K}",
        "    1.0,                     !- Off Cycle Loss Fraction to Zone",
        "    2.0,                     !- On Cycle Loss Coefficient to Ambient Temperature {W/K}",
        "    1.0,                     !- On Cycle Loss Fraction to Zone",
        "    0.00379,                 !- Peak Use Flow Rate {m3/s}",
        "    DummySch,                !- Use Flow Rate Fraction Schedule Name",
        "    ,                        !- Cold Water Supply Temperature Schedule Name",
        "    ,                        !- Use Side Inlet Node Name",
        "    ,                        !- Use Side Outlet Node Name",
        "    ,                        !- Use Side Effectiveness",
        "    Zone4WaterOutletNode,    !- Source Side Inlet Node Name",
        "    Zone4WaterInletNode,     !- Source Side Outlet Node Name",
        "    0.95;                    !- Source Side Effectiveness",
        "  Coil:WaterHeating:AirToWaterHeatPump:Pumped,",
        "    Zone4HPWHDXCoil,         !- Name",
        "    4000.0,                  !- Rated Heating Capacity {W}",
        "    3.2,                     !- Rated COP {W/W}",
        "    0.6956,                  !- Rated Sensible Heat Ratio",
        "    29.44,                   !- Rated Evaporator Inlet Air Dry-Bulb Temperature {C}",
        "    22.22,                   !- Rated Evaporator Inlet Air Wet-Bulb Temperature {C}",
        "    55.72,                   !- Rated Condenser Inlet Water Temperature {C}",
        "    autocalculate,           !- Rated Evaporator Air Flow Rate {m3/s}",
        "    autocalculate,           !- Rated Condenser Water Flow Rate {m3/s}",
        "    No,                      !- Evaporator Fan Power Included in Rated COP",
        "    No,                      !- Condenser Pump Power Included in Rated COP",
        "    No,                      !- Condenser Pump Heat Included in Rated Heating Capacity and Rated COP",
        "    150.0,                   !- Condenser Water Pump Power {W}",
        "    0.1,                     !- Fraction of Condenser Pump Heat to Water",
        "    Zone4AirOutletNode,      !- Evaporator Air Inlet Node Name",
        "    Zone4DXCoilAirOutletNode,!- Evaporator Air Outlet Node Name",
        "    Zone4WaterInletNode,     !- Condenser Water Inlet Node Name",
        "    Zone4WaterOutletNode,    !- Condenser Water Outlet Node Name",
        "    100.0,                   !- Crankcase Heater Capacity {W}",
        "    5.0,                     !- Maximum Ambient Temperature for Crankcase Heater Operation {C}",
        "    WetBulbTemperature,      !- Evaporator Air Temperature Type for Curve Objects",
        "    HPWHHeatingCapFTemp,     !- Heating Capacity Function of Temperature Curve Name",
        "    ,                        !- Heating Capacity Function of Air Flow Fraction Curve Name",
        "    ,                        !- Heating Capacity Function of Water Flow Fraction Curve Name",
        "    HPWHHeatingCOPFTemp,     !- Heating COP Function of Temperature Curve Name",
        "    ,                        !- Heating COP Function of Air Flow Fraction Curve Name",
        "    ,                        !- Heating COP Function of Water Flow Fraction Curve Name",
        "    HPWHPLFFPLR;             !- Part Load Fraction Correlation Curve Name",
        "  Fan:OnOff,",
        "    Zone4HPWHFan,            !- Name",
        "    ,  !- Availability Schedule Name",
        "    0.7,                     !- Fan Total Efficiency",
        "    100.0,                   !- Pressure Rise {Pa}",
        "    0.2685,                  !- Maximum Flow Rate {m3/s}",
        "    0.9,                     !- Motor Efficiency",
        "    1.0,                     !- Motor In Airstream Fraction",
        "    Zone4DXCoilAirOutletNode,!- Air Inlet Node Name",
        "    Zone4AirInletNode;       !- Air Outlet Node Name",
        "  Curve:Biquadratic,",
        "    HPWHHeatingCapFTemp,     !- Name",
        "    0.369827,                !- Coefficient1 Constant",
        "    0.043341,                !- Coefficient2 x",
        "    -0.00023,                !- Coefficient3 x**2",
        "    0.000466,                !- Coefficient4 y",
        "    0.000026,                !- Coefficient5 y**2",
        "    -0.00027,                !- Coefficient6 x*y",
        "    0.0,                     !- Minimum Value of x",
        "    40.0,                    !- Maximum Value of x",
        "    20.0,                    !- Minimum Value of y",
        "    90.0,                    !- Maximum Value of y",
        "    ,                        !- Minimum Curve Output",
        "    ,                        !- Maximum Curve Output",
        "    Temperature,             !- Input Unit Type for X",
        "    Temperature,             !- Input Unit Type for Y",
        "    Dimensionless;           !- Output Unit Type",
        "  Curve:Biquadratic,",
        "    HPWHHeatingCOPFTemp,     !- Name",
        "    1.19713,                 !- Coefficient1 Constant",
        "    0.077849,                !- Coefficient2 x",
        "    -0.0000016,              !- Coefficient3 x**2",
        "    -0.02675,                !- Coefficient4 y",
        "    0.000296,                !- Coefficient5 y**2",
        "    -0.00112,                !- Coefficient6 x*y",
        "    0.0,                     !- Minimum Value of x",
        "    40.0,                    !- Maximum Value of x",
        "    20.0,                    !- Minimum Value of y",
        "    90.0,                    !- Maximum Value of y",
        "    ,                        !- Minimum Curve Output",
        "    ,                        !- Maximum Curve Output",
        "    Temperature,             !- Input Unit Type for X",
        "    Temperature,             !- Input Unit Type for Y",
        "    Dimensionless;           !- Output Unit Type",
        "  Curve:Quadratic,",
        "    HPWHPLFFPLR,             !- Name",
        "    0.75,                    !- Coefficient1 Constant",
        "    0.25,                    !- Coefficient2 x",
        "    0.0,                     !- Coefficient3 x**2",
        "    0.0,                     !- Minimum Value of x",
        "    1.0;                     !- Maximum Value of x",
        "  Zone,",
        "    SPACE4-1,                !- Name",
        "    0,                       !- Direction of Relative North {deg}",
        "    0,                       !- X Origin {m}",
        "    0,                       !- Y Origin {m}",
        "    0,                       !- Z Origin {m}",
        "    1,                       !- Type",
        "    1,                       !- Multiplier",
        "    2.438400269,             !- Ceiling Height {m}",
        "    103.311355591;           !- Volume {m3}",
        "  ZoneHVAC:IdealLoadsAirSystem,",
        "    SPACE4-1 AirSys, !- Name",
        "    ,                        !- Availability Schedule Name",
        "    IdealLoadInNode,         !- Zone Supply Air Node Name",
        "    IdealLoadOutNode,        !- Zone Exhaust Air Node Name",
        "    ,                        !- System Inlet Air Node Name",
        "    50,                      !- Maximum Heating Supply Air Temperature {C}",
        "    13,                      !- Minimum Cooling Supply Air Temperature {C}",
        "    0.015,                   !- Maximum Heating Supply Air Humidity Ratio {kgWater/kgDryAir}",
        "    0.009,                   !- Minimum Cooling Supply Air Humidity Ratio {kgWater/kgDryAir}",
        "    NoLimit,                 !- Heating Limit",
        "    autosize,                !- Maximum Heating Air Flow Rate {m3/s}",
        "    ,                        !- Maximum Sensible Heating Capacity {W}",
        "    NoLimit,                 !- Cooling Limit",
        "    autosize,                !- Maximum Cooling Air Flow Rate {m3/s}",
        "    ,                        !- Maximum Total Cooling Capacity {W}",
        "    ,                        !- Heating Availability Schedule Name",
        "    ,                        !- Cooling Availability Schedule Name",
        "    ConstantSupplyHumidityRatio,  !- Dehumidification Control Type",
        "    ,                        !- Cooling Sensible Heat Ratio {dimensionless}",
        "    ConstantSupplyHumidityRatio,  !- Humidification Control Type",
        "    ,                        !- Design Specification Outdoor Air Object Name",
        "    ,                        !- Outdoor Air Inlet Node Name",
        "    ,                        !- Demand Controlled Ventilation Type",
        "    ,                        !- Outdoor Air Economizer Type",
        "    ,                        !- Heat Recovery Type",
        "    ,                        !- Sensible Heat Recovery Effectiveness {dimensionless}",
        "    ;                        !- Latent Heat Recovery Effectiveness {dimensionless}",
        "  ZoneHVAC:EquipmentConnections,",
        "    SPACE4-1,                !- Zone Name",
        "    SPACE4-1 Eq,             !- Zone Conditioning Equipment List Name",
        "    SPACE4-1 In Nodes,       !- Zone Air Inlet Node or NodeList Name",
        "    SPACE4-1 Out Nodes,      !- Zone Air Exhaust Node or NodeList Name",
        "    SPACE4-1 Node,           !- Zone Air Node Name",
        "    SPACE4-1 Out Node;       !- Zone Return Air Node Name",
        "  ZoneHVAC:EquipmentList,",
        "    SPACE4-1 Eq,             !- Name",
        "    SequentialLoad,          !- Load Distribution Scheme",
        "    ZoneHVAC:IdealLoadsAirSystem,  !- Zone Equipment 1 Object Type",
        "    SPACE4-1 AirSys,            !- Zone Equipment 1 Name",
        "    1,                       !- Zone Equipment 1 Cooling Sequence",
        "    1,                       !- Zone Equipment 1 Heating or No-Load Sequence",
        "    ,                        !- Zone Equipment 1 Sequential Cooling Fraction",
        "    ,                        !- Zone Equipment 1 Sequential Heating Fraction",
        "    WaterHeater:HeatPump:PumpedCondenser,    !- Zone Equipment 2 Object Type",
        "    Zone4HeatPumpWaterHeater,!- Zone Equipment 2 Name",
        "    2,                       !- Zone Equipment 2 Cooling Sequence",
        "    2,                       !- Zone Equipment 2 Heating or No-Load Sequence",
        "    ,                        !- Zone Equipment 2 Sequential Cooling Fraction",
        "    ;                        !- Zone Equipment 2 Sequential Heating Fraction",
        "  NodeList,",
        "    SPACE4-1 In Nodes,       !- Name",
        "    SPACE4-1 In Node,        !- Node 1 Name",
        "    Zone4AirInletNode,       !- Node 2 Name",
        "    IdealLoadInNode;       !- Node 2 Name",
        "  NodeList,",
        "    SPACE4-1 Out Nodes,      !- Name",
        "    Zone4AirOutletNode,      !- Node 1 Name",
        "    IdealLoadOutNode;      !- Node 1 Name",
    });

    ASSERT_TRUE(process_idf(idf_objects));

    bool ErrorsFound = false;
    HeatBalanceManager::GetZoneData(*state, ErrorsFound);
    ASSERT_FALSE(ErrorsFound);
    EXPECT_FALSE(WaterThermalTanks::GetWaterThermalTankInput(*state));
}

TEST_F(EnergyPlusFixture, HPWHWrappedDummyNodeConfig)
{
    // Unit test for #5127

    std::vector<std::string> idf_lines({"Schedule:Constant,DummySch,,1.0;",
                                        "Curve:Biquadratic,",
                                        "    HPWH-Htg-Cap-fT,         !- Name",
                                        "    0.563,                   !- Coefficient1 Constant",
                                        "    0.0437,                  !- Coefficient2 x",
                                        "    0.000039,                !- Coefficient3 x**2",
                                        "    0.0055,                  !- Coefficient4 y",
                                        "    -.000148,                !- Coefficient5 y**2",
                                        "    -.000145,                !- Coefficient6 x*y",
                                        "    0,                       !- Minimum Value of x",
                                        "    100,                     !- Maximum Value of x",
                                        "    0,                       !- Minimum Value of y",
                                        "    100,                     !- Maximum Value of y",
                                        "    0;                       !- Minimum Curve Output",
                                        "Curve:Biquadratic,",
                                        "    HPWH-Htg-COP-fT,         !- Name",
                                        "    1.1332,                  !- Coefficient1 Constant",
                                        "    0.063,                   !- Coefficient2 x",
                                        "    -.0000979,               !- Coefficient3 x**2",
                                        "    -.00972,                 !- Coefficient4 y",
                                        "    -.0000214,               !- Coefficient5 y**2",
                                        "    -.000686,                !- Coefficient6 x*y",
                                        "    0,                       !- Minimum Value of x",
                                        "    100,                     !- Maximum Value of x",
                                        "    0,                       !- Minimum Value of y",
                                        "    100;                     !- Maximum Value of y",
                                        "Curve:Quadratic,",
                                        "    HPWH-COP-fPLR,           !- Name",
                                        "    1,                       !- Coefficient1 Constant",
                                        "    0,                       !- Coefficient2 x",
                                        "    0,                       !- Coefficient3 x**2",
                                        "    0,                       !- Minimum Value of x",
                                        "    1;                       !- Maximum Value of x"});
    for (int i = 1; i <= 2; ++i) {
        std::string const i_str = fmt::to_string(i);
        idf_lines.push_back("Coil:WaterHeating:AirToWaterHeatPump:Wrapped,");
        idf_lines.push_back("    HPWH Coil " + i_str + ",               !- Name");
        idf_lines.push_back("    2349.6,                  !- Rated Heating Capacity {W}");
        idf_lines.push_back("    2.4,                     !- Rated COP {W/W}");
        idf_lines.push_back("    0.981,                   !- Rated Sensible Heat Ratio");
        idf_lines.push_back("    19.72,                   !- Rated Evaporator Inlet Air Dry-Bulb Temperature {C}");
        idf_lines.push_back("    13.5,                    !- Rated Evaporator Inlet Air Wet-Bulb Temperature {C}");
        idf_lines.push_back("    48.89,                   !- Rated Condenser Water Temperature {C}");
        idf_lines.push_back("    0.189,                   !- Rated Evaporator Air Flow Rate {m3/s}");
        idf_lines.push_back("    Yes,                     !- Evaporator Fan Power Included in Rated COP");
        idf_lines.push_back("    HPWH Air Inlet " + i_str + ",          !- Evaporator Air Inlet Node Name");
        idf_lines.push_back("    HPWH Coil Outlet Fan Inlet " + i_str + ",  !- Evaporator Air Outlet Node Name");
        idf_lines.push_back("    0,                       !- Crankcase Heater Capacity {W}");
        idf_lines.push_back("    10,                      !- Maximum Ambient Temperature for Crankcase Heater Operation {C}");
        idf_lines.push_back("    WetBulbTemperature,      !- Evaporator Air Temperature Type for Curve Objects");
        idf_lines.push_back("    HPWH-Htg-Cap-fT,         !- Heating Capacity Function of Temperature Curve Name");
        idf_lines.push_back("    ,                        !- Heating Capacity Function of Air Flow Fraction Curve Name");
        idf_lines.push_back("    HPWH-Htg-COP-fT,         !- Heating COP Function of Temperature Curve Name");
        idf_lines.push_back("    ,                        !- Heating COP Function of Air Flow Fraction Curve Name");
        idf_lines.push_back("    HPWH-COP-fPLR;           !- Part Load Fraction Correlation Curve Name");
        idf_lines.push_back("Fan:OnOff,");
        idf_lines.push_back("    HPWH Fan " + i_str + ",                !- Name");
        idf_lines.push_back("    DummySch,                !- Availability Schedule Name");
        idf_lines.push_back("    0.1722,                   !- Fan Total Efficiency");
        idf_lines.push_back("    65,                     !- Pressure Rise {Pa}");
        idf_lines.push_back("    0.2279,                   !- Maximum Flow Rate {m3/s}");
        idf_lines.push_back("    1,                       !- Motor Efficiency");
        idf_lines.push_back("    0,                       !- Motor In Airstream Fraction");
        idf_lines.push_back("    HPWH Coil Outlet Fan Inlet " + i_str + ",  !- Air Inlet Node Name");
        idf_lines.push_back("    HPWH Air Outlet " + i_str + ",         !- Air Outlet Node Name");
        idf_lines.push_back("    ,                        !- Fan Power Ratio Function of Speed Ratio Curve Name");
        idf_lines.push_back("    ,                        !- Fan Efficiency Ratio Function of Speed Ratio Curve Name");
        idf_lines.push_back("    Water Heater;            !- End-Use Subcategory");
        idf_lines.push_back("WaterHeater:Stratified,");
        idf_lines.push_back("    HPWH Tank " + i_str + ",               !- Name");
        idf_lines.push_back("    Water Heater,            !- End-Use Subcategory");
        idf_lines.push_back("    0.287691,                !- Tank Volume {m3}");
        idf_lines.push_back("    1.594,                   !- Tank Height {m}");
        idf_lines.push_back("    VerticalCylinder,        !- Tank Shape");
        idf_lines.push_back("    ,                        !- Tank Perimeter {m}");
        idf_lines.push_back("    100,                     !- Maximum Temperature Limit {C}");
        idf_lines.push_back("    MasterSlave,             !- Heater Priority Control");
        idf_lines.push_back("    DummySch,                !- Heater 1 Setpoint Temperature Schedule Name");
        idf_lines.push_back("    18.5,                    !- Heater 1 Deadband Temperature Difference {deltaC}");
        idf_lines.push_back("    4500,                    !- Heater 1 Capacity {W}");
        idf_lines.push_back("    1.129,                   !- Heater 1 Height {m}");
        idf_lines.push_back("    DummySch,                !- Heater 2 Setpoint Temperature Schedule Name");
        idf_lines.push_back("    18.5,                    !- Heater 2 Deadband Temperature Difference {deltaC}");
        idf_lines.push_back("    0,                       !- Heater 2 Capacity {W}");
        idf_lines.push_back("    0.266,                   !- Heater 2 Height {m}");
        idf_lines.push_back("    Electricity,             !- Heater Fuel Type");
        idf_lines.push_back("    1,                       !- Heater Thermal Efficiency");
        idf_lines.push_back("    8.3,                     !- Off Cycle Parasitic Fuel Consumption Rate {W}");
        idf_lines.push_back("    Electricity,             !- Off Cycle Parasitic Fuel Type");
        idf_lines.push_back("    0,                       !- Off Cycle Parasitic Heat Fraction to Tank");
        idf_lines.push_back("    1,                       !- Off Cycle Parasitic Height {m}");
        idf_lines.push_back("    8.3,                     !- On Cycle Parasitic Fuel Consumption Rate {W}");
        idf_lines.push_back("    Electricity,             !- On Cycle Parasitic Fuel Type");
        idf_lines.push_back("    0,                       !- On Cycle Parasitic Heat Fraction to Tank");
        idf_lines.push_back("    1,                       !- On Cycle Parasitic Height {m}");
        idf_lines.push_back("    Schedule,                !- Ambient Temperature Indicator");
        idf_lines.push_back("    DummySch,                !- Ambient Temperature Schedule Name");
        idf_lines.push_back("    ,                        !- Ambient Temperature Zone Name");
        idf_lines.push_back("    ,                        !- Ambient Temperature Outdoor Air Node Name");
        idf_lines.push_back("    0.7878,                  !- Uniform Skin Loss Coefficient per Unit Area to Ambient Temperature {W/m2-K}");
        idf_lines.push_back("    1,                       !- Skin Loss Fraction to Zone");
        idf_lines.push_back("    ,                        !- Off Cycle Flue Loss Coefficient to Ambient Temperature {W/K}");
        idf_lines.push_back("    1,                       !- Off Cycle Flue Loss Fraction to Zone");
        idf_lines.push_back("    0.001,                   !- Peak Use Flow Rate {m3/s}");
        idf_lines.push_back("    DummySch,                !- Use Flow Rate Fraction Schedule Name");
        idf_lines.push_back("    DummySch,                !- Cold Water Supply Temperature Schedule Name");
        idf_lines.push_back("    ,                        !- Use Side Inlet Node Name");
        idf_lines.push_back("    ,                        !- Use Side Outlet Node Name");
        idf_lines.push_back("    1,                       !- Use Side Effectiveness");
        idf_lines.push_back("    0,                       !- Use Side Inlet Height {m}");
        idf_lines.push_back("    autocalculate,           !- Use Side Outlet Height {m}");
        idf_lines.push_back("    ,                        !- Source Side Inlet Node Name");
        idf_lines.push_back("    ,                        !- Source Side Outlet Node Name");
        idf_lines.push_back("    1,                       !- Source Side Effectiveness");
        idf_lines.push_back("    0.7,                     !- Source Side Inlet Height {m}");
        idf_lines.push_back("    0,                       !- Source Side Outlet Height {m}");
        idf_lines.push_back("    Fixed,                   !- Inlet Mode");
        idf_lines.push_back("    autosize,                !- Use Side Design Flow Rate {m3/s}");
        idf_lines.push_back("    autosize,                !- Source Side Design Flow Rate {m3/s}");
        idf_lines.push_back("    1.5,                     !- Indirect Water Heating Recovery Time {hr}");
        idf_lines.push_back("    12;                      !- Number of Nodes");
        idf_lines.push_back("WaterHeater:HeatPump:WrappedCondenser,");
        idf_lines.push_back("    HPWH " + i_str + ",                    !- Name");
        idf_lines.push_back("    DummySch,                !- Availability Schedule Name");
        idf_lines.push_back("    DummySch,                !- Compressor Setpoint Temperature Schedule Name");
        idf_lines.push_back("    3.89,                    !- Dead Band Temperature Difference {deltaC}");
        idf_lines.push_back("    0.0664166667,            !- Condenser Bottom Location");
        idf_lines.push_back("    0.8634166667,            !- Condenser Top Location");
        idf_lines.push_back("    0.2279,                  !- Evaporator Air Flow Rate {m3/s}");
        idf_lines.push_back("    Schedule,                !- Inlet Air Configuration");
        idf_lines.push_back("    HPWH Air Inlet " + i_str + ",          !- Air Inlet Node Name");
        idf_lines.push_back("    HPWH Air Outlet " + i_str + ",         !- Air Outlet Node Name");
        idf_lines.push_back("    ,                        !- Outdoor Air Node Name");
        idf_lines.push_back("    ,                        !- Exhaust Air Node Name");
        idf_lines.push_back("    DummySch,                !- Inlet Air Temperature Schedule Name");
        idf_lines.push_back("    DummySch,                !- Inlet Air Humidity Schedule Name");
        idf_lines.push_back("    ,                        !- Inlet Air Zone Name");
        idf_lines.push_back("    WaterHeater:Stratified,  !- Tank Object Type");
        idf_lines.push_back("    HPWH Tank " + i_str + ",               !- Tank Name");
        idf_lines.push_back("    ,                        !- Tank Use Side Inlet Node Name");
        idf_lines.push_back("    ,                        !- Tank Use Side Outlet Node Name");
        idf_lines.push_back("    Coil:WaterHeating:AirToWaterHeatPump:Wrapped,   !- DX Coil Object Type");
        idf_lines.push_back("    HPWH Coil " + i_str + ",               !- DX Coil Name");
        idf_lines.push_back("    7.2,                     !- Minimum Inlet Air Temperature for Compressor Operation {C}");
        idf_lines.push_back("    ,                        !- Maximum Inlet Air Temperature for Compressor Operation {C}");
        idf_lines.push_back("    Schedule,                !- Compressor Location");
        idf_lines.push_back("    DummySch,                !- Compressor Ambient Temperature Schedule Name");
        idf_lines.push_back("    Fan:OnOff,               !- Fan Object Type");
        idf_lines.push_back("    HPWH Fan " + i_str + ",                !- Fan Name");
        idf_lines.push_back("    DrawThrough,             !- Fan Placement");
        idf_lines.push_back("    0,                       !- On Cycle Parasitic Electric Load {W}");
        idf_lines.push_back("    0,                       !- Off Cycle Parasitic Electric Load {W}");
        idf_lines.push_back("    Outdoors,                !- Parasitic Heat Rejection Location");
        idf_lines.push_back("    ,                        !- Inlet Air Mixer Node Name");
        idf_lines.push_back("    ,                        !- Outlet Air Splitter Node Name");
        idf_lines.push_back("    ,                        !- Inlet Air Mixer Schedule Name");
        idf_lines.push_back("    MutuallyExclusive,       !- Tank Element Control Logic");
        idf_lines.push_back("    1.262,                   !- Control Sensor 1 Height In Stratified Tank");
        idf_lines.push_back("    0.75,                    !- Control Sensor 1 Weight");
        idf_lines.push_back("    0.464;                   !- Control Sensor 2 Height In Stratified Tank");
    }
    std::string const idf_objects = delimited_string(idf_lines);

    ASSERT_TRUE(process_idf(idf_objects));

    WaterThermalTanks::GetWaterThermalTankInput(*state);

    for (int i = 1; i <= state->dataWaterThermalTanks->numHeatPumpWaterHeater; ++i) {
        auto const &HPWH = state->dataWaterThermalTanks->HPWaterHeater(i);
        auto const &Tank = state->dataWaterThermalTanks->WaterThermalTank(HPWH.WaterHeaterTankNum);
        EXPECT_EQ(HPWH.CondWaterInletNode, Tank.SourceOutletNode);
        EXPECT_EQ(HPWH.CondWaterOutletNode, Tank.SourceInletNode);
    }
}

TEST_F(EnergyPlusFixture, HPWHEnergyBalance)
{
    using FluidProperties::GetSpecificHeatGlycol;
    using FluidProperties::Water;

    std::string idf_objects = delimited_string({
        "Schedule:Constant,",
        "    WaterHeaterSP1Schedule,  !- Name",
        "    ,             !- Schedule Type Limits Name",
        "    51.666666666666664;      !- Hourly Value",
        "Schedule:Constant,",
        "    HPWH_Tamb_1,             !- Name",
        "    ,             !- Schedule Type Limits Name",
        "    23;                      !- Hourly Value",
        "Schedule:Constant,",
        "    HPWH_RHamb_1,            !- Name",
        "    ,        !- Schedule Type Limits Name",
        "    0.5;                     !- Hourly Value",
        "Schedule:Constant,",
        "    HPWHBottomElementSetpoint_1,  !- Name",
        "    ,             !- Schedule Type Limits Name",
        "    -60;                     !- Hourly Value",
        "Schedule:Constant,",
        "    HPWHTopElementSetpoint_1,!- Name",
        "    ,             !- Schedule Type Limits Name",
        "    42.666566666666675;      !- Hourly Value",
        "Schedule:Constant, ZeroSch,,0.0;",
        "Schedule:Constant, UseInSch,,15.624554988670047;",
        "WaterHeater:Stratified,",
        "    Water Heater_1,          !- Name",
        "    Domestic Hot Water_1,    !- End-Use Subcategory",
        "    0.170343531,             !- Tank Volume {m3}",
        "    1.0335,                  !- Tank Height {m}",
        "    VerticalCylinder,        !- Tank Shape",
        "    ,                        !- Tank Perimeter {m}",
        "    ,                        !- Maximum Temperature Limit {C}",
        "    MasterSlave,             !- Heater Priority Control",
        "    HPWHTopElementSetpoint_1,!- Heater 1 Setpoint Temperature Schedule Name",
        "    25,                      !- Heater 1 Deadband Temperature Difference {deltaC}",
        "    4500,                    !- Heater 1 Capacity {W}",
        "    0.7320625,               !- Heater 1 Height {m}",
        "    HPWHBottomElementSetpoint_1,  !- Heater 2 Setpoint Temperature Schedule Name",
        "    30,                      !- Heater 2 Deadband Temperature Difference {deltaC}",
        "    4500,                    !- Heater 2 Capacity {W}",
        "    0.1291875,               !- Heater 2 Height {m}",
        "    Electricity,             !- Heater Fuel Type",
        "    1,                       !- Heater Thermal Efficiency",
        "    3,                       !- Off Cycle Parasitic Fuel Consumption Rate {W}",
        "    Electricity,             !- Off Cycle Parasitic Fuel Type",
        "    0,                       !- Off Cycle Parasitic Heat Fraction to Tank",
        "    0,                       !- Off Cycle Parasitic Height {m}",
        "    3,                       !- On Cycle Parasitic Fuel Consumption Rate {W}",
        "    Electricity,             !- On Cycle Parasitic Fuel Type",
        "    0,                       !- On Cycle Parasitic Heat Fraction to Tank",
        "    0,                       !- On Cycle Parasitic Height {m}",
        "    Schedule,                !- Ambient Temperature Indicator",
        "    HPWH_Tamb_1,             !- Ambient Temperature Schedule Name",
        "    ,                        !- Ambient Temperature Zone Name",
        "    ,                        !- Ambient Temperature Outdoor Air Node Name",
        "    1.132213669226055,       !- Uniform Skin Loss Coefficient per Unit Area to Ambient Temperature {W/m2-K}",
        "    1,                       !- Skin Loss Fraction to Zone",
        "    0,                       !- Off Cycle Flue Loss Coefficient to Ambient Temperature {W/K}",
        "    1,                       !- Off Cycle Flue Loss Fraction to Zone",
        "    0.00038754,              !- Peak Use Flow Rate {m3/s}",
        "    ZeroSch,                 !- Use Flow Rate Fraction Schedule Name",
        "    UseInSch,                !- Cold Water Supply Temperature Schedule Name",
        "    Water Heater Use Inlet Node_1,            !- Use Side Inlet Node Name",
        "    Water Heater Use Outlet Node_1,           !- Use Side Outlet Node Name",
        "    1,                       !- Use Side Effectiveness",
        "    0,                       !- Use Side Inlet Height {m}",
        "    autocalculate,           !- Use Side Outlet Height {m}",
        "    ,                        !- Source Side Inlet Node Name",
        "    ,                        !- Source Side Outlet Node Name",
        "    1,                       !- Source Side Effectiveness",
        "    0.1,                     !- Source Side Inlet Height {m}",
        "    0,                       !- Source Side Outlet Height {m}",
        "    Fixed,                   !- Inlet Mode",
        "    autosize,                !- Use Side Design Flow Rate {m3/s}",
        "    autosize,                !- Source Side Design Flow Rate {m3/s}",
        "    ,                        !- Indirect Water Heating Recovery Time {hr}",
        "    12,                      !- Number of Nodes",
        "    0;                       !- Additional Destratification Conductivity {W/m-K}",
        "WaterHeater:HeatPump:WrappedCondenser,",
        "    HPWH_1,                  !- Name",
        "    ,                        !- Availability Schedule Name",
        "    WaterHeaterSP1Schedule,  !- Compressor Setpoint Temperature Schedule Name",
        "    0.5,                     !- Dead Band Temperature Difference {deltaC}",
        "    0.0869862499999999,      !- Condenser Bottom Location {m}",
        "    0.5598125000000002,      !- Condenser Top Location {m}",
        "    0.08542248664,           !- Evaporator Air Flow Rate {m3/s}",
        "    Schedule,                !- Inlet Air Configuration",
        "    HPWH Air Inlet Node_1,   !- Air Inlet Node Name",
        "    HPWH Air Outlet Node_1,  !- Air Outlet Node Name",
        "    ,                        !- Outdoor Air Node Name",
        "    ,                        !- Exhaust Air Node Name",
        "    HPWH_Tamb_1,             !- Inlet Air Temperature Schedule Name",
        "    HPWH_RHamb_1,            !- Inlet Air Humidity Schedule Name",
        "    ,                        !- Inlet Air Zone Name",
        "    WaterHeater:Stratified,  !- Tank Object Type",
        "    Water Heater_1,          !- Tank Name",
        "    Water Heater Use Inlet Node_1,  !- Tank Use Side Inlet Node Name",
        "    Water Heater Use Outlet Node_1,  !- Tank Use Side Outlet Node Name",
        "    Coil:WaterHeating:AirToWaterHeatPump:Wrapped,  !- DX Coil Object Type",
        "    HPWH Coil_1,             !- DX Coil Name",
        "    7.222222222222222,       !- Minimum Inlet Air Temperature for Compressor Operation {C}",
        "    48.888888888888886,      !- Maximum Inlet Air Temperature for Compressor Operation {C}",
        "    Schedule,                !- Compressor Location",
        "    HPWH_Tamb_1,             !- Compressor Ambient Temperature Schedule Name",
        "    Fan:OnOff,               !- Fan Object Type",
        "    HPWH Fan_1,              !- Fan Name",
        "    DrawThrough,             !- Fan Placement",
        "    0,                       !- On Cycle Parasitic Electric Load {W}",
        "    0,                       !- Off Cycle Parasitic Electric Load {W}",
        "    Outdoors,                !- Parasitic Heat Rejection Location",
        "    ,                        !- Inlet Air Mixer Node Name",
        "    ,                        !- Outlet Air Splitter Node Name",
        "    ,                        !- Inlet Air Mixer Schedule Name",
        "    MutuallyExclusive,       !- Tank Element Control Logic",
        "    0.8181875000000001,      !- Control Sensor 1 Height In Stratified Tank {m}",
        "    1,                       !- Control Sensor 1 Weight {dimensionless}",
        "    0.8181875000000001;      !- Control Sensor 2 Height In Stratified Tank {m}",
        "Coil:WaterHeating:AirToWaterHeatPump:Wrapped,",
        "    HPWH Coil_1,             !- Name",
        "    1400,                    !- Rated Heating Capacity {W}",
        "    2.8,                     !- Rated COP {W/W}",
        "    0.88,                    !- Rated Sensible Heat Ratio",
        "    19.72222222222222,       !- Rated Evaporator Inlet Air Dry-Bulb Temperature {C}",
        "    13.533905564389693,      !- Rated Evaporator Inlet Air Wet-Bulb Temperature {C}",
        "    48.89,                   !- Rated Condenser Water Temperature {C}",
        "    0.08542248664,           !- Rated Evaporator Air Flow Rate {m3/s}",
        "    Yes,                     !- Evaporator Fan Power Included in Rated COP",
        "    HPWH Air Inlet Node_1,   !- Evaporator Air Inlet Node Name",
        "    HPWH CoilAirOutlet FanAirInlet_1,  !- Evaporator Air Outlet Node Name",
        "    0,                       !- Crankcase Heater Capacity {W}",
        "    0,                       !- Maximum Ambient Temperature for Crankcase Heater Operation {C}",
        "    WetBulbTemperature,      !- Evaporator Air Temperature Type for Curve Objects",
        "    HPWH-Cap-fT,             !- Heating Capacity Function of Temperature Curve Name",
        "    ,                        !- Heating Capacity Function of Air Flow Fraction Curve Name",
        "    HPWH-COP-fT;             !- Heating COP Function of Temperature Curve Name",
        "Curve:Biquadratic,",
        "    HPWH-Cap-fT,             !- Name",
        "    0.563,                   !- Coefficient1 Constant",
        "    0.0437,                  !- Coefficient2 x",
        "    0.000039,                !- Coefficient3 x**2",
        "    0.0055,                  !- Coefficient4 y",
        "    -0.000148,               !- Coefficient5 y**2",
        "    -0.000145,               !- Coefficient6 x*y",
        "    0,                       !- Minimum Value of x",
        "    100,                     !- Maximum Value of x",
        "    0,                       !- Minimum Value of y",
        "    100;                     !- Maximum Value of y",
        "Curve:Biquadratic,",
        "    HPWH-COP-fT,             !- Name",
        "    1.1332,                  !- Coefficient1 Constant",
        "    0.063,                   !- Coefficient2 x",
        "    -0.0000979,              !- Coefficient3 x**2",
        "    -0.00972,                !- Coefficient4 y",
        "    -0.0000214,              !- Coefficient5 y**2",
        "    -0.000686,               !- Coefficient6 x*y",
        "    0,                       !- Minimum Value of x",
        "    100,                     !- Maximum Value of x",
        "    0,                       !- Minimum Value of y",
        "    100;                     !- Maximum Value of y",
        "Fan:OnOff,",
        "    HPWH Fan_1,              !- Name",
        "    ,                !- Availability Schedule Name",
        "    0.2349521887445888,      !- Fan Total Efficiency",
        "    23,                      !- Pressure Rise {Pa}",
        "    0.08542248664,           !- Maximum Flow Rate {m3/s}",
        "    1,                       !- Motor Efficiency",
        "    1,                       !- Motor In Airstream Fraction",
        "    HPWH CoilAirOutlet FanAirInlet_1,  !- Air Inlet Node Name",
        "    HPWH Air Outlet Node_1,  !- Air Outlet Node Name",
        "    ,                        !- Fan Power Ratio Function of Speed Ratio Curve Name",
        "    ,                        !- Fan Efficiency Ratio Function of Speed Ratio Curve Name",
        "    Water Heating_1;         !- End-Use Subcategory",
    });

    ASSERT_TRUE(process_idf(idf_objects));
    state->dataEnvrn->StdRhoAir = 1.0;

    ASSERT_FALSE(WaterThermalTanks::GetWaterThermalTankInput(*state));

    WaterThermalTanks::WaterThermalTankData &Tank = state->dataWaterThermalTanks->WaterThermalTank(1);
    WaterThermalTanks::HeatPumpWaterHeaterData &HPWH = state->dataWaterThermalTanks->HPWaterHeater(Tank.HeatPumpNum);
    DXCoils::DXCoilData &Coil = state->dataDXCoils->DXCoil(HPWH.DXCoilNum);
    Tank.Node(1).SavedTemp = 51.190278176501131;
    Tank.Node(2).SavedTemp = 51.190445301209223;
    Tank.Node(3).SavedTemp = 51.190593898651336;
    Tank.Node(4).SavedTemp = 51.190723967704933;
    Tank.Node(5).SavedTemp = 51.190835506744591;
    Tank.Node(6).SavedTemp = 51.190928513641957;
    Tank.Node(7).SavedTemp = 51.191002985765977;
    Tank.Node(8).SavedTemp = 51.191058919982886;
    Tank.Node(9).SavedTemp = 51.191096312656462;
    Tank.Node(10).SavedTemp = 51.191115159648149;
    Tank.Node(11).SavedTemp = 51.191115456317263;
    Tank.Node(12).SavedTemp = 50.719215567792681;
    Tank.TankTemp = 0.0;
    for (int i = 1; i <= Tank.Nodes; ++i) {
        Tank.Node(i).Temp = Tank.Node(i).SavedTemp;
        Tank.TankTemp += Tank.Node(i).Temp;
    }
    Tank.TankTemp /= Tank.Nodes;
    Tank.SavedHeaterOn1 = false;
    Tank.HeaterOn1 = Tank.SavedHeaterOn1;
    Tank.SavedHeaterOn2 = false;
    Tank.HeaterOn2 = Tank.SavedHeaterOn2;
    Tank.SavedUseOutletTemp = 51.213965403927645;
    Tank.UseOutletTemp = Tank.SavedUseOutletTemp;
    Tank.SavedSourceOutletTemp = 51.214754672592335;
    Tank.SourceOutletTemp = Tank.SavedSourceOutletTemp;
    Tank.UseInletTemp = 15.624554988670047;
    Tank.AmbientTemp = 23.0;

    state->dataGlobal->HourOfDay = 0;
    state->dataGlobal->TimeStep = 1;
    state->dataGlobal->TimeStepZone = 10. / 60.;
    state->dataHVACGlobal->TimeStepSys = state->dataGlobal->TimeStepZone;
    state->dataHVACGlobal->TimeStepSysSec = state->dataHVACGlobal->TimeStepSys * Constant::SecInHour;
    state->dataHVACGlobal->SysTimeElapsed = 0.0;

    Tank.TimeElapsed =
        state->dataGlobal->HourOfDay + state->dataGlobal->TimeStep * state->dataGlobal->TimeStepZone + state->dataHVACGlobal->SysTimeElapsed;

    state->dataHVACGlobal->HPWHInletDBTemp = 21.666666666666668;
    state->dataHVACGlobal->HPWHInletWBTemp = 14.963459972723468;
    HPWH.SetPointTemp = 51.666666666666664;
    state->dataOutRptPredefined->pdstHeatCoil = -1;
    state->dataWaterThermalTanks->mdotAir = 0.0993699992873531;

    int GlycolIndex = 0;
    const Real64 Cp = FluidProperties::GetSpecificHeatGlycol(*state, Water, Tank.TankTemp, GlycolIndex, "HPWHEnergyBalance");

    Tank.CalcHeatPumpWaterHeater(*state, false);

    const Real64 HeatFromCoil = Coil.TotalHeatingEnergyRate * state->dataHVACGlobal->TimeStepSysSec; // J
    Real64 TankEnergySum = 0;
    for (int i = 1; i <= Tank.Nodes; ++i) {
        const WaterThermalTanks::StratifiedNodeData &Node = Tank.Node(i);

        // I don't want to have to deal with source or use side heat transfer, so verify it's not happening.
        EXPECT_TRUE(Node.UseMassFlowRate == 0);
        EXPECT_TRUE(Node.SourceMassFlowRate == 0);

        // Sum up the energy accounted for in the change in tank temperature
        TankEnergySum += Node.Mass * Cp * (Node.Temp - Node.SavedTemp);
    }

    // Add back in the energy that was lost to ambient
    TankEnergySum -= Tank.LossRate * state->dataHVACGlobal->TimeStepSysSec;

    const Real64 ErrorBound = HeatFromCoil * 0.0001; // Within 0.01% of each other
    EXPECT_NEAR(HeatFromCoil, TankEnergySum, ErrorBound);

    // ValidateFuelType tests for WaterHeater:Stratified
    WaterThermalTanks::getWaterHeaterStratifiedInput(*state);
    EXPECT_TRUE(compare_enums(Tank.FuelType, Constant::eFuel::Electricity));
    EXPECT_TRUE(compare_enums(Tank.OffCycParaFuelType, Constant::eFuel::Electricity));
    EXPECT_TRUE(compare_enums(Tank.OnCycParaFuelType, Constant::eFuel::Electricity));
}

TEST_F(EnergyPlusFixture, HPWHSizing)
{
    std::string const idf_objects = delimited_string({
        "  Schedule:Constant, DummySch, , 1.0;",
        "  WaterHeater:HeatPump:PumpedCondenser,",
        "    Zone4HeatPumpWaterHeater,!- Name",
        "    ,  !- Availability Schedule Name",
        "    DummySch,             !- Compressor Setpoint Temperature Schedule Name",
        "    2.0,                     !- Dead Band Temperature Difference {deltaC}",
        "    Zone4WaterInletNode,     !- Condenser Water Inlet Node Name",
        "    Zone4WaterOutletNode,    !- Condenser Water Outlet Node Name",
        "    autocalculate,           !- Condenser Water Flow Rate {m3/s}",
        "    autocalculate,           !- Evaporator Air Flow Rate {m3/s}",
        "    ZoneAirOnly,             !- Inlet Air Configuration",
        "    Zone4AirOutletNode,      !- Air Inlet Node Name",
        "    Zone4AirInletNode,       !- Air Outlet Node Name",
        "    ,                        !- Outdoor Air Node Name",
        "    ,                        !- Exhaust Air Node Name",
        "    ,                        !- Inlet Air Temperature Schedule Name",
        "    ,                        !- Inlet Air Humidity Schedule Name",
        "    SPACE4-1,                !- Inlet Air Zone Name",
        "    WaterHeater:Mixed,       !- Tank Object Type",
        "    Zone4HPWHTank,           !- Tank Name",
        "    ,                        !- Tank Use Side Inlet Node Name",
        "    ,                        !- Tank Use Side Outlet Node Name",
        "    Coil:WaterHeating:AirToWaterHeatPump:Pumped,  !- DX Coil Object Type",
        "    Zone4HPWHDXCoil,         !- DX Coil Name",
        "    5.0,                     !- Minimum Inlet Air Temperature for Compressor Operation {C}",
        "    ,                        !- Maximum Inlet Air Temperature for Compressor Operation {C}",
        "    Zone,                    !- Compressor Location",
        "    ,                        !- Compressor Ambient Temperature Schedule Name",
        "    Fan:OnOff,               !- Fan Object Type",
        "    Zone4HPWHFan,            !- Fan Name",
        "    DrawThrough,             !- Fan Placement",
        "    15.0,                    !- On Cycle Parasitic Electric Load {W}",
        "    5.0,                     !- Off Cycle Parasitic Electric Load {W}",
        "    Zone;                    !- Parasitic Heat Rejection Location",
        "  WaterHeater:Mixed,",
        "    Zone4HPWHTank,           !- Name",
        "    0.3785,                  !- Tank Volume {m3}",
        "    DummySch,                !- Setpoint Temperature Schedule Name",
        "    2.0,                     !- Deadband Temperature Difference {deltaC}",
        "    82.2222,                 !- Maximum Temperature Limit {C}",
        "    CYCLE,                   !- Heater Control Type",
        "    5000,                    !- Heater Maximum Capacity {W}",
        "    0,                       !- Heater Minimum Capacity {W}",
        "    ,                        !- Heater Ignition Minimum Flow Rate {m3/s}",
        "    ,                        !- Heater Ignition Delay {s}",
        "    ELECTRICITY,             !- Heater Fuel Type",
        "    0.95,                    !- Heater Thermal Efficiency",
        "    ,                        !- Part Load Factor Curve Name",
        "    10,                      !- Off Cycle Parasitic Fuel Consumption Rate {W}",
        "    ELECTRICITY,             !- Off Cycle Parasitic Fuel Type",
        "    0,                       !- Off Cycle Parasitic Heat Fraction to Tank",
        "    30,                      !- On Cycle Parasitic Fuel Consumption Rate {W}",
        "    ELECTRICITY,             !- On Cycle Parasitic Fuel Type",
        "    0,                       !- On Cycle Parasitic Heat Fraction to Tank",
        "    Schedule,                !- Ambient Temperature Indicator",
        "    DummySch,                !- Ambient Temperature Schedule Name",
        "    ,                        !- Ambient Temperature Zone Name",
        "    ,                        !- Ambient Temperature Outdoor Air Node Name",
        "    2.0,                     !- Off Cycle Loss Coefficient to Ambient Temperature {W/K}",
        "    1.0,                     !- Off Cycle Loss Fraction to Zone",
        "    2.0,                     !- On Cycle Loss Coefficient to Ambient Temperature {W/K}",
        "    1.0,                     !- On Cycle Loss Fraction to Zone",
        "    0.00379,                 !- Peak Use Flow Rate {m3/s}",
        "    DummySch,                !- Use Flow Rate Fraction Schedule Name",
        "    ,                        !- Cold Water Supply Temperature Schedule Name",
        "    ,                        !- Use Side Inlet Node Name",
        "    ,                        !- Use Side Outlet Node Name",
        "    ,                        !- Use Side Effectiveness",
        "    Zone4WaterOutletNode,    !- Source Side Inlet Node Name",
        "    Zone4WaterInletNode,     !- Source Side Outlet Node Name",
        "    0.95;                    !- Source Side Effectiveness",
        "  Coil:WaterHeating:AirToWaterHeatPump:Pumped,",
        "    Zone4HPWHDXCoil,         !- Name",
        "    4000.0,                  !- Rated Heating Capacity {W}",
        "    3.2,                     !- Rated COP {W/W}",
        "    0.6956,                  !- Rated Sensible Heat Ratio",
        "    29.44,                   !- Rated Evaporator Inlet Air Dry-Bulb Temperature {C}",
        "    22.22,                   !- Rated Evaporator Inlet Air Wet-Bulb Temperature {C}",
        "    55.72,                   !- Rated Condenser Inlet Water Temperature {C}",
        "    autocalculate,           !- Rated Evaporator Air Flow Rate {m3/s}",
        "    autocalculate,           !- Rated Condenser Water Flow Rate {m3/s}",
        "    No,                      !- Evaporator Fan Power Included in Rated COP",
        "    No,                      !- Condenser Pump Power Included in Rated COP",
        "    No,                      !- Condenser Pump Heat Included in Rated Heating Capacity and Rated COP",
        "    150.0,                   !- Condenser Water Pump Power {W}",
        "    0.1,                     !- Fraction of Condenser Pump Heat to Water",
        "    Zone4AirOutletNode,      !- Evaporator Air Inlet Node Name",
        "    Zone4DXCoilAirOutletNode,!- Evaporator Air Outlet Node Name",
        "    Zone4WaterInletNode,     !- Condenser Water Inlet Node Name",
        "    Zone4WaterOutletNode,    !- Condenser Water Outlet Node Name",
        "    100.0,                   !- Crankcase Heater Capacity {W}",
        "    5.0,                     !- Maximum Ambient Temperature for Crankcase Heater Operation {C}",
        "    WetBulbTemperature,      !- Evaporator Air Temperature Type for Curve Objects",
        "    HPWHHeatingCapFTemp,     !- Heating Capacity Function of Temperature Curve Name",
        "    ,                        !- Heating Capacity Function of Air Flow Fraction Curve Name",
        "    ,                        !- Heating Capacity Function of Water Flow Fraction Curve Name",
        "    HPWHHeatingCOPFTemp,     !- Heating COP Function of Temperature Curve Name",
        "    ,                        !- Heating COP Function of Air Flow Fraction Curve Name",
        "    ,                        !- Heating COP Function of Water Flow Fraction Curve Name",
        "    HPWHPLFFPLR;             !- Part Load Fraction Correlation Curve Name",
        "  Fan:OnOff,",
        "    Zone4HPWHFan,            !- Name",
        "    ,  !- Availability Schedule Name",
        "    0.7,                     !- Fan Total Efficiency",
        "    100.0,                   !- Pressure Rise {Pa}",
        "    autosize,                  !- Maximum Flow Rate {m3/s}",
        "    0.9,                     !- Motor Efficiency",
        "    1.0,                     !- Motor In Airstream Fraction",
        "    Zone4DXCoilAirOutletNode,!- Air Inlet Node Name",
        "    Zone4AirInletNode;       !- Air Outlet Node Name",
        "  Curve:Biquadratic,",
        "    HPWHHeatingCapFTemp,     !- Name",
        "    0.369827,                !- Coefficient1 Constant",
        "    0.043341,                !- Coefficient2 x",
        "    -0.00023,                !- Coefficient3 x**2",
        "    0.000466,                !- Coefficient4 y",
        "    0.000026,                !- Coefficient5 y**2",
        "    -0.00027,                !- Coefficient6 x*y",
        "    0.0,                     !- Minimum Value of x",
        "    40.0,                    !- Maximum Value of x",
        "    20.0,                    !- Minimum Value of y",
        "    90.0,                    !- Maximum Value of y",
        "    ,                        !- Minimum Curve Output",
        "    ,                        !- Maximum Curve Output",
        "    Temperature,             !- Input Unit Type for X",
        "    Temperature,             !- Input Unit Type for Y",
        "    Dimensionless;           !- Output Unit Type",
        "  Curve:Biquadratic,",
        "    HPWHHeatingCOPFTemp,     !- Name",
        "    1.19713,                 !- Coefficient1 Constant",
        "    0.077849,                !- Coefficient2 x",
        "    -0.0000016,              !- Coefficient3 x**2",
        "    -0.02675,                !- Coefficient4 y",
        "    0.000296,                !- Coefficient5 y**2",
        "    -0.00112,                !- Coefficient6 x*y",
        "    0.0,                     !- Minimum Value of x",
        "    40.0,                    !- Maximum Value of x",
        "    20.0,                    !- Minimum Value of y",
        "    90.0,                    !- Maximum Value of y",
        "    ,                        !- Minimum Curve Output",
        "    ,                        !- Maximum Curve Output",
        "    Temperature,             !- Input Unit Type for X",
        "    Temperature,             !- Input Unit Type for Y",
        "    Dimensionless;           !- Output Unit Type",
        "  Curve:Quadratic,",
        "    HPWHPLFFPLR,             !- Name",
        "    0.75,                    !- Coefficient1 Constant",
        "    0.25,                    !- Coefficient2 x",
        "    0.0,                     !- Coefficient3 x**2",
        "    0.0,                     !- Minimum Value of x",
        "    1.0;                     !- Maximum Value of x",
        "  Zone,",
        "    SPACE4-1,                !- Name",
        "    0,                       !- Direction of Relative North {deg}",
        "    0,                       !- X Origin {m}",
        "    0,                       !- Y Origin {m}",
        "    0,                       !- Z Origin {m}",
        "    1,                       !- Type",
        "    1,                       !- Multiplier",
        "    2.438400269,             !- Ceiling Height {m}",
        "    103.311355591;           !- Volume {m3}",
        "  ZoneHVAC:IdealLoadsAirSystem,",
        "    SPACE4-1 AirSys, !- Name",
        "    ,                        !- Availability Schedule Name",
        "    IdealLoadInNode,         !- Zone Supply Air Node Name",
        "    IdealLoadOutNode,        !- Zone Exhaust Air Node Name",
        "    ,                        !- System Inlet Air Node Name",
        "    50,                      !- Maximum Heating Supply Air Temperature {C}",
        "    13,                      !- Minimum Cooling Supply Air Temperature {C}",
        "    0.015,                   !- Maximum Heating Supply Air Humidity Ratio {kgWater/kgDryAir}",
        "    0.009,                   !- Minimum Cooling Supply Air Humidity Ratio {kgWater/kgDryAir}",
        "    NoLimit,                 !- Heating Limit",
        "    autosize,                !- Maximum Heating Air Flow Rate {m3/s}",
        "    ,                        !- Maximum Sensible Heating Capacity {W}",
        "    NoLimit,                 !- Cooling Limit",
        "    autosize,                !- Maximum Cooling Air Flow Rate {m3/s}",
        "    ,                        !- Maximum Total Cooling Capacity {W}",
        "    ,                        !- Heating Availability Schedule Name",
        "    ,                        !- Cooling Availability Schedule Name",
        "    ConstantSupplyHumidityRatio,  !- Dehumidification Control Type",
        "    ,                        !- Cooling Sensible Heat Ratio {dimensionless}",
        "    ConstantSupplyHumidityRatio,  !- Humidification Control Type",
        "    ,                        !- Design Specification Outdoor Air Object Name",
        "    ,                        !- Outdoor Air Inlet Node Name",
        "    ,                        !- Demand Controlled Ventilation Type",
        "    ,                        !- Outdoor Air Economizer Type",
        "    ,                        !- Heat Recovery Type",
        "    ,                        !- Sensible Heat Recovery Effectiveness {dimensionless}",
        "    ;                        !- Latent Heat Recovery Effectiveness {dimensionless}",
        "  ZoneHVAC:EquipmentConnections,",
        "    SPACE4-1,                !- Zone Name",
        "    SPACE4-1 Eq,             !- Zone Conditioning Equipment List Name",
        "    SPACE4-1 In Nodes,       !- Zone Air Inlet Node or NodeList Name",
        "    SPACE4-1 Out Nodes,      !- Zone Air Exhaust Node or NodeList Name",
        "    SPACE4-1 Node,           !- Zone Air Node Name",
        "    SPACE4-1 Out Node;       !- Zone Return Air Node Name",
        "  ZoneHVAC:EquipmentList,",
        "    SPACE4-1 Eq,             !- Name",
        "    SequentialLoad,          !- Load Distribution Scheme",
        "    ZoneHVAC:IdealLoadsAirSystem,  !- Zone Equipment 1 Object Type",
        "    SPACE4-1 AirSys,            !- Zone Equipment 1 Name",
        "    1,                       !- Zone Equipment 1 Cooling Sequence",
        "    1,                       !- Zone Equipment 1 Heating or No-Load Sequence",
        "    ,                        !- Zone Equipment 1 Sequential Cooling Fraction",
        "    ,                        !- Zone Equipment 1 Sequential Heating Fraction",
        "    WaterHeater:HeatPump:PumpedCondenser,    !- Zone Equipment 2 Object Type",
        "    Zone4HeatPumpWaterHeater,!- Zone Equipment 2 Name",
        "    2,                       !- Zone Equipment 2 Cooling Sequence",
        "    2,                       !- Zone Equipment 2 Heating or No-Load Sequence",
        "    ,                        !- Zone Equipment 2 Sequential Cooling Fraction",
        "    ;                        !- Zone Equipment 2 Sequential Heating Fraction",
        "  NodeList,",
        "    SPACE4-1 In Nodes,       !- Name",
        "    SPACE4-1 In Node,        !- Node 1 Name",
        "    Zone4AirInletNode,       !- Node 2 Name",
        "    IdealLoadInNode;       !- Node 2 Name",
        "  NodeList,",
        "    SPACE4-1 Out Nodes,      !- Name",
        "    Zone4AirOutletNode,      !- Node 1 Name",
        "    IdealLoadOutNode;      !- Node 1 Name",
    });

    ASSERT_TRUE(process_idf(idf_objects));
    state->dataEnvrn->StdRhoAir = 1.0;

    bool ErrorsFound = false;
    int CompIndex = 1;
    Real64 SenseLoadMet = 0;
    Real64 LatLoadMet = 0;
    HeatBalanceManager::GetZoneData(*state, ErrorsFound);
    ASSERT_FALSE(ErrorsFound);
    state->dataHVACGlobal->TimeStepSys = 1;
    state->dataHVACGlobal->TimeStepSysSec = state->dataHVACGlobal->TimeStepSys * Constant::SecInHour;

    SetPredefinedTables(*state);
    state->dataZoneTempPredictorCorrector->zoneHeatBalance.allocate(1);
    state->dataZoneTempPredictorCorrector->zoneHeatBalance(1).MAT = 20.0;
    WaterThermalTanks::SimHeatPumpWaterHeater(*state, "Zone4HeatPumpWaterHeater", true, SenseLoadMet, LatLoadMet, CompIndex);
    EXPECT_EQ(state->dataFans->Fan(1).MaxAirFlowRate, state->dataWaterThermalTanks->HPWaterHeater(1).OperatingAirFlowRate);
    EXPECT_EQ(state->dataFans->Fan(1).MaxAirFlowRate, state->dataDXCoils->DXCoil(1).RatedAirVolFlowRate(1));
}

TEST_F(EnergyPlusFixture, WaterThermalTank_CalcTempIntegral)
{

    Real64 Ti = 57.22;   // Initial tank temperature (C)
    Real64 Tf = 52.22;   // Final tank temperature (C)
    Real64 Ta = 19.72;   // Ambient environment temperature (C)
    Real64 T1 = 14.44;   // Temperature of flow 1 (C)
    Real64 T2 = 0.00;    // Temperature of flow 2 (C)
    Real64 m = 148.67;   // Mass of tank fluid (kg)
    Real64 Cp = 4183.9;  // Specific heat of fluid (J/kg deltaC)
    Real64 m1 = 0.06761; // Mass flow rate 1 (kg/s)
    Real64 m2 = 0.00;    // Mass flow rate 2 (kg/s)
    Real64 UA = 5.0;     // Heat loss coefficient to ambient environment (W/deltaC)
    Real64 Q = 0.0;      // Net heating rate for non-temp dependent sources, i.e. heater and parasitics (W)
    Real64 t = 269.2;    // Time elapsed from Ti to Tf (s)

    EXPECT_NEAR(14716.6, WaterThermalTanks::WaterThermalTankData::CalcTempIntegral(Ti, Tf, Ta, T1, T2, m, Cp, m1, m2, UA, Q, t), 0.1);

    EXPECT_NEAR(
        0.0, WaterThermalTanks::WaterThermalTankData::CalcTempIntegral(Ti, Tf, Ta, T1, T2, m, Cp, m1, m2, UA, Q, 0.0), 0.1); // elapsed time is zero

    EXPECT_NEAR(15403.6,
                WaterThermalTanks::WaterThermalTankData::CalcTempIntegral(Ti, Ti, Ta, T1, T2, m, Cp, m1, m2, UA, Q, t),
                0.1); // final tank temperature same as initial tank temperature

    EXPECT_NEAR(15461.9,
                WaterThermalTanks::WaterThermalTankData::CalcTempIntegral(Ti, Tf, Ta, T1, T2, m, Cp, 0., 0., 0., 1000.0, t),
                0.1); // UA, m1, m2 all zero, Q = 1000W

    EXPECT_NEAR(
        14772.5, WaterThermalTanks::WaterThermalTankData::CalcTempIntegral(Ti, Tf, Ta, T1, T2, m, Cp, m1, m2, UA, 1000.0, t), 0.1); // Q = 1000W
}

TEST_F(EnergyPlusFixture, HPWHOutdoorAirMissingNodeNameWarning)
{
    std::string const idf_objects = delimited_string({
        "  Schedule:Constant, DummySch, , 1.0;",

        "  WaterHeater:HeatPump:PumpedCondenser,",
        "    Zone4HeatPumpWaterHeater,!- Name",
        "    ,                        !- Availability Schedule Name",
        "    DummySch,                !- Compressor Setpoint Temperature Schedule Name",
        "    2.0,                     !- Dead Band Temperature Difference {deltaC}",
        "    Zone4WaterInletNode,     !- Condenser Water Inlet Node Name",
        "    Zone4WaterOutletNode,    !- Condenser Water Outlet Node Name",
        "    autocalculate,           !- Condenser Water Flow Rate {m3/s}",
        "    autocalculate,           !- Evaporator Air Flow Rate {m3/s}",
        "    OutdoorAirOnly,          !- Inlet Air Configuration",
        "    Zone4AirOutletNode,      !- Air Inlet Node Name",
        "    Zone4AirInletNode,       !- Air Outlet Node Name",
        "    ,                        !- Outdoor Air Node Name",
        "    ,                        !- Exhaust Air Node Name",
        "    ,                        !- Inlet Air Temperature Schedule Name",
        "    ,                        !- Inlet Air Humidity Schedule Name",
        "    SPACE4-1,                !- Inlet Air Zone Name",
        "    WaterHeater:Mixed,       !- Tank Object Type",
        "    Zone4HPWHTank,           !- Tank Name",
        "    ,                        !- Tank Use Side Inlet Node Name",
        "    ,                        !- Tank Use Side Outlet Node Name",

        "    Coil:WaterHeating:AirToWaterHeatPump:Pumped,  !- DX Coil Object Type",
        "    Zone4HPWHDXCoil,         !- DX Coil Name",
        "    5.0,                     !- Minimum Inlet Air Temperature for Compressor Operation {C}",
        "    ,                        !- Maximum Inlet Air Temperature for Compressor Operation {C}",
        "    Outdoors,                !- Compressor Location",
        "    ,                        !- Compressor Ambient Temperature Schedule Name",
        "    Fan:OnOff,               !- Fan Object Type",
        "    Zone4HPWHFan,            !- Fan Name",
        "    DrawThrough,             !- Fan Placement",
        "    15.0,                    !- On Cycle Parasitic Electric Load {W}",
        "    5.0,                     !- Off Cycle Parasitic Electric Load {W}",
        "    ;                        !- Parasitic Heat Rejection Location",

        "  WaterHeater:Mixed,",
        "    Zone4HPWHTank,           !- Name",
        "    0.3785,                  !- Tank Volume {m3}",
        "    DummySch,                !- Setpoint Temperature Schedule Name",
        "    2.0,                     !- Deadband Temperature Difference {deltaC}",
        "    82.2222,                 !- Maximum Temperature Limit {C}",
        "    CYCLE,                   !- Heater Control Type",
        "    5000,                    !- Heater Maximum Capacity {W}",
        "    0,                       !- Heater Minimum Capacity {W}",
        "    ,                        !- Heater Ignition Minimum Flow Rate {m3/s}",
        "    ,                        !- Heater Ignition Delay {s}",
        "    ELECTRICITY,             !- Heater Fuel Type",
        "    0.95,                    !- Heater Thermal Efficiency",
        "    ,                        !- Part Load Factor Curve Name",
        "    10,                      !- Off Cycle Parasitic Fuel Consumption Rate {W}",
        "    ELECTRICITY,             !- Off Cycle Parasitic Fuel Type",
        "    0,                       !- Off Cycle Parasitic Heat Fraction to Tank",
        "    30,                      !- On Cycle Parasitic Fuel Consumption Rate {W}",
        "    ELECTRICITY,             !- On Cycle Parasitic Fuel Type",
        "    0,                       !- On Cycle Parasitic Heat Fraction to Tank",
        "    Schedule,                !- Ambient Temperature Indicator",
        "    DummySch,                !- Ambient Temperature Schedule Name",
        "    ,                        !- Ambient Temperature Zone Name",
        "    ,                        !- Ambient Temperature Outdoor Air Node Name",
        "    2.0,                     !- Off Cycle Loss Coefficient to Ambient Temperature {W/K}",
        "    1.0,                     !- Off Cycle Loss Fraction to Zone",
        "    2.0,                     !- On Cycle Loss Coefficient to Ambient Temperature {W/K}",
        "    1.0,                     !- On Cycle Loss Fraction to Zone",
        "    0.00379,                 !- Peak Use Flow Rate {m3/s}",
        "    DummySch,                !- Use Flow Rate Fraction Schedule Name",
        "    ,                        !- Cold Water Supply Temperature Schedule Name",
        "    ,                        !- Use Side Inlet Node Name",
        "    ,                        !- Use Side Outlet Node Name",
        "    ,                        !- Use Side Effectiveness",
        "    Zone4WaterOutletNode,    !- Source Side Inlet Node Name",
        "    Zone4WaterInletNode,     !- Source Side Outlet Node Name",
        "    0.95;                    !- Source Side Effectiveness",

        "  Coil:WaterHeating:AirToWaterHeatPump:Pumped,",
        "    Zone4HPWHDXCoil,         !- Name",
        "    4000.0,                  !- Rated Heating Capacity {W}",
        "    3.2,                     !- Rated COP {W/W}",
        "    0.6956,                  !- Rated Sensible Heat Ratio",
        "    29.44,                   !- Rated Evaporator Inlet Air Dry-Bulb Temperature {C}",
        "    22.22,                   !- Rated Evaporator Inlet Air Wet-Bulb Temperature {C}",
        "    55.72,                   !- Rated Condenser Inlet Water Temperature {C}",
        "    autocalculate,           !- Rated Evaporator Air Flow Rate {m3/s}",
        "    autocalculate,           !- Rated Condenser Water Flow Rate {m3/s}",
        "    No,                      !- Evaporator Fan Power Included in Rated COP",
        "    No,                      !- Condenser Pump Power Included in Rated COP",
        "    No,                      !- Condenser Pump Heat Included in Rated Heating Capacity and Rated COP",
        "    150.0,                   !- Condenser Water Pump Power {W}",
        "    0.1,                     !- Fraction of Condenser Pump Heat to Water",
        "    Zone4AirOutletNode,      !- Evaporator Air Inlet Node Name",
        "    Zone4DXCoilAirOutletNode,!- Evaporator Air Outlet Node Name",
        "    Zone4WaterInletNode,     !- Condenser Water Inlet Node Name",
        "    Zone4WaterOutletNode,    !- Condenser Water Outlet Node Name",
        "    100.0,                   !- Crankcase Heater Capacity {W}",
        "    5.0,                     !- Maximum Ambient Temperature for Crankcase Heater Operation {C}",
        "    WetBulbTemperature,      !- Evaporator Air Temperature Type for Curve Objects",
        "    HPWHHeatingCapFTemp,     !- Heating Capacity Function of Temperature Curve Name",
        "    ,                        !- Heating Capacity Function of Air Flow Fraction Curve Name",
        "    ,                        !- Heating Capacity Function of Water Flow Fraction Curve Name",
        "    HPWHHeatingCapFTemp,     !- Heating COP Function of Temperature Curve Name",
        "    ,                        !- Heating COP Function of Air Flow Fraction Curve Name",
        "    ,                        !- Heating COP Function of Water Flow Fraction Curve Name",
        "    HPWHPLFFPLR;             !- Part Load Fraction Correlation Curve Name",

        "  Fan:OnOff,",
        "    Zone4HPWHFan,            !- Name",
        "    ,  !- Availability Schedule Name",
        "    0.7,                     !- Fan Total Efficiency",
        "    100.0,                   !- Pressure Rise {Pa}",
        "    0.2685,                  !- Maximum Flow Rate {m3/s}",
        "    0.9,                     !- Motor Efficiency",
        "    1.0,                     !- Motor In Airstream Fraction",
        "    Zone4DXCoilAirOutletNode,!- Air Inlet Node Name",
        "    Zone4AirInletNode;       !- Air Outlet Node Name",

        "  Curve:Biquadratic,",
        "    HPWHHeatingCapFTemp,     !- Name",
        "    0.369827,                !- Coefficient1 Constant",
        "    0.043341,                !- Coefficient2 x",
        "    -0.00023,                !- Coefficient3 x**2",
        "    0.000466,                !- Coefficient4 y",
        "    0.000026,                !- Coefficient5 y**2",
        "    -0.00027,                !- Coefficient6 x*y",
        "    0.0,                     !- Minimum Value of x",
        "    40.0,                    !- Maximum Value of x",
        "    20.0,                    !- Minimum Value of y",
        "    90.0,                    !- Maximum Value of y",
        "    ,                        !- Minimum Curve Output",
        "    ,                        !- Maximum Curve Output",
        "    Temperature,             !- Input Unit Type for X",
        "    Temperature,             !- Input Unit Type for Y",
        "    Dimensionless;           !- Output Unit Type",

        "  Curve:Quadratic,",
        "    HPWHPLFFPLR,             !- Name",
        "    0.75,                    !- Coefficient1 Constant",
        "    0.25,                    !- Coefficient2 x",
        "    0.0,                     !- Coefficient3 x**2",
        "    0.0,                     !- Minimum Value of x",
        "    1.0;                     !- Maximum Value of x",

    });

    ASSERT_TRUE(process_idf(idf_objects));

    bool ErrorsFound = WaterThermalTanks::GetWaterThermalTankInput(*state);
    EXPECT_TRUE(ErrorsFound);
    ASSERT_TRUE(ErrorsFound);

    std::string const error_string =
        delimited_string({"   ** Severe  ** WaterHeater:HeatPump:PumpedCondenser=\"ZONE4HEATPUMPWATERHEATER\":",
                          "   **   ~~~   ** When Inlet Air Configuration=\"OUTDOORAIRONLY\".",
                          "   **   ~~~   ** Outdoor Air Node Name and Exhaust Air Node Name must be specified.",
                          "   ** Severe  ** WaterHeater:HeatPump:PumpedCondenser=\"ZONE4HEATPUMPWATERHEATER\":",
                          "   **   ~~~   ** Heat pump water heater fan outlet node name does not match next connected component.",
                          "   **   ~~~   ** Fan outlet node name = ZONE4AIRINLETNODE"});

    EXPECT_TRUE(compare_err_stream(error_string, true));
}

TEST_F(EnergyPlusFixture, HPWHTestSPControl)
{
    std::string const idf_objects = delimited_string({
        "  Schedule:Constant, CompSetSch, , 60.0;",
        "  Schedule:Constant, TankSetSch, , 30.0;",
        "  Schedule:Constant, AmbTempSch, , 25.0;",
        "  Schedule:Constant, UseFlowSch, , 0.0;",

        "  WaterHeater:HeatPump:PumpedCondenser,",
        "    HeatPumpWaterHeater,     !- Name",
        "    ,                        !- Availability Schedule Name",
        "    CompSetSch,              !- Compressor Setpoint Temperature Schedule Name",
        "    2.0,                     !- Dead Band Temperature Difference {deltaC}",
        "    HPWHWaterInletNode,      !- Condenser Water Inlet Node Name",
        "    HPWHWaterOutletNode,     !- Condenser Water Outlet Node Name",
        "    autocalculate,           !- Condenser Water Flow Rate {m3/s}",
        "    autocalculate,           !- Evaporator Air Flow Rate {m3/s}",
        "    OutdoorAirOnly,          !- Inlet Air Configuration",
        "    ,                        !- Air Inlet Node Name",
        "    ,                        !- Air Outlet Node Name",
        "    HPWHAirInletNode,        !- Outdoor Air Node Name",
        "    HPWHAirOutletNode,       !- Exhaust Air Node Name",
        "    ,                        !- Inlet Air Temperature Schedule Name",
        "    ,                        !- Inlet Air Humidity Schedule Name",
        "    ,                        !- Inlet Air Zone Name",
        "    WaterHeater:Mixed,       !- Tank Object Type",
        "    HPWHTank,                !- Tank Name",
        "    HPWHUseInletNode,        !- Tank Use Side Inlet Node Name",
        "    HPWHUseOutletNode,       !- Tank Use Side Outlet Node Name",
        "    Coil:WaterHeating:AirToWaterHeatPump:Pumped,  !- DX Coil Object Type",
        "    HPWHDXCoil,              !- DX Coil Name",
        "    5.0,                     !- Minimum Inlet Air Temperature for Compressor Operation {C}",
        "    ,                        !- Maximum Inlet Air Temperature for Compressor Operation {C}",
        "    Outdoors,                !- Compressor Location",
        "    ,                        !- Compressor Ambient Temperature Schedule Name",
        "    Fan:OnOff,               !- Fan Object Type",
        "    HPWHFan,                 !- Fan Name",
        "    DrawThrough,             !- Fan Placement",
        "    15.0,                    !- On Cycle Parasitic Electric Load {W}",
        "    5.0,                     !- Off Cycle Parasitic Electric Load {W}",
        "    ;                        !- Parasitic Heat Rejection Location",

        "  WaterHeater:Mixed,",
        "    HPWHTank,                !- Name",
        "    0.3785,                  !- Tank Volume {m3}",
        "    TankSetSch,              !- Setpoint Temperature Schedule Name",
        "    2.0,                     !- Deadband Temperature Difference {deltaC}",
        "    82.2222,                 !- Maximum Temperature Limit {C}",
        "    CYCLE,                   !- Heater Control Type",
        "    5000,                    !- Heater Maximum Capacity {W}",
        "    0,                       !- Heater Minimum Capacity {W}",
        "    ,                        !- Heater Ignition Minimum Flow Rate {m3/s}",
        "    ,                        !- Heater Ignition Delay {s}",
        "    ELECTRICITY,             !- Heater Fuel Type",
        "    0.95,                    !- Heater Thermal Efficiency",
        "    ,                        !- Part Load Factor Curve Name",
        "    10,                      !- Off Cycle Parasitic Fuel Consumption Rate {W}",
        "    ELECTRICITY,             !- Off Cycle Parasitic Fuel Type",
        "    0,                       !- Off Cycle Parasitic Heat Fraction to Tank",
        "    30,                      !- On Cycle Parasitic Fuel Consumption Rate {W}",
        "    ELECTRICITY,             !- On Cycle Parasitic Fuel Type",
        "    0,                       !- On Cycle Parasitic Heat Fraction to Tank",
        "    Schedule,                !- Ambient Temperature Indicator",
        "    AmbTempSch,              !- Ambient Temperature Schedule Name",
        "    ,                        !- Ambient Temperature Zone Name",
        "    ,                        !- Ambient Temperature Outdoor Air Node Name",
        "    0.0,                     !- Off Cycle Loss Coefficient to Ambient Temperature {W/K}",
        "    0.0,                     !- Off Cycle Loss Fraction to Zone",
        "    0.0,                     !- On Cycle Loss Coefficient to Ambient Temperature {W/K}",
        "    0.0,                     !- On Cycle Loss Fraction to Zone",
        "    0.00379,                 !- Peak Use Flow Rate {m3/s}",
        "    UseFlowSch,              !- Use Flow Rate Fraction Schedule Name",
        "    ,                        !- Cold Water Supply Temperature Schedule Name",
        "    HPWHUseInletNode,        !- Use Side Inlet Node Name",
        "    HPWHUseOutletNode,       !- Use Side Outlet Node Name",
        "    ,                        !- Use Side Effectiveness",
        "    HPWHWaterOutletNode,     !- Source Side Inlet Node Name",
        "    HPWHWaterInletNode,      !- Source Side Outlet Node Name",
        "    0.95;                    !- Source Side Effectiveness",

        "  Coil:WaterHeating:AirToWaterHeatPump:Pumped,",
        "    HPWHDXCoil,              !- Name",
        "    4000.0,                  !- Rated Heating Capacity {W}",
        "    3.2,                     !- Rated COP {W/W}",
        "    0.6956,                  !- Rated Sensible Heat Ratio",
        "    29.44,                   !- Rated Evaporator Inlet Air Dry-Bulb Temperature {C}",
        "    22.22,                   !- Rated Evaporator Inlet Air Wet-Bulb Temperature {C}",
        "    55.72,                   !- Rated Condenser Inlet Water Temperature {C}",
        "    autocalculate,           !- Rated Evaporator Air Flow Rate {m3/s}",
        "    autocalculate,           !- Rated Condenser Water Flow Rate {m3/s}",
        "    No,                      !- Evaporator Fan Power Included in Rated COP",
        "    No,                      !- Condenser Pump Power Included in Rated COP",
        "    No,                      !- Condenser Pump Heat Included in Rated Heating Capacity and Rated COP",
        "    150.0,                   !- Condenser Water Pump Power {W}",
        "    0.1,                     !- Fraction of Condenser Pump Heat to Water",
        "    HPWHAirInletNode,        !- Evaporator Air Inlet Node Name",
        "    DXCoilAirOutletNode,     !- Evaporator Air Outlet Node Name",
        "    HPWHWaterInletNode,      !- Condenser Water Inlet Node Name",
        "    HPWHWaterOutletNode,     !- Condenser Water Outlet Node Name",
        "    100.0,                   !- Crankcase Heater Capacity {W}",
        "    5.0,                     !- Maximum Ambient Temperature for Crankcase Heater Operation {C}",
        "    WetBulbTemperature,      !- Evaporator Air Temperature Type for Curve Objects",
        "    HPWHHeatingCapFTemp,     !- Heating Capacity Function of Temperature Curve Name",
        "    ,                        !- Heating Capacity Function of Air Flow Fraction Curve Name",
        "    ,                        !- Heating Capacity Function of Water Flow Fraction Curve Name",
        "    HPWHHeatingCapFTemp,     !- Heating COP Function of Temperature Curve Name",
        "    ,                        !- Heating COP Function of Air Flow Fraction Curve Name",
        "    ,                        !- Heating COP Function of Water Flow Fraction Curve Name",
        "    HPWHPLFFPLR;             !- Part Load Fraction Correlation Curve Name",

        "  Fan:OnOff,",
        "    HPWHFan,                 !- Name",
        "    ,  !- Availability Schedule Name",
        "    0.7,                     !- Fan Total Efficiency",
        "    100.0,                   !- Pressure Rise {Pa}",
        "    0.2685,                  !- Maximum Flow Rate {m3/s}",
        "    0.9,                     !- Motor Efficiency",
        "    1.0,                     !- Motor In Airstream Fraction",
        "    DXCoilAirOutletNode,     !- Air Inlet Node Name",
        "    HPWHAirOutletNode;       !- Air Outlet Node Name",

        "  Curve:Biquadratic,",
        "    HPWHHeatingCapFTemp,     !- Name",
        "    0.369827,                !- Coefficient1 Constant",
        "    0.043341,                !- Coefficient2 x",
        "    -0.00023,                !- Coefficient3 x**2",
        "    0.000466,                !- Coefficient4 y",
        "    0.000026,                !- Coefficient5 y**2",
        "    -0.00027,                !- Coefficient6 x*y",
        "    0.0,                     !- Minimum Value of x",
        "    40.0,                    !- Maximum Value of x",
        "    20.0,                    !- Minimum Value of y",
        "    90.0,                    !- Maximum Value of y",
        "    ,                        !- Minimum Curve Output",
        "    ,                        !- Maximum Curve Output",
        "    Temperature,             !- Input Unit Type for X",
        "    Temperature,             !- Input Unit Type for Y",
        "    Dimensionless;           !- Output Unit Type",

        "  Curve:Quadratic,",
        "    HPWHPLFFPLR,             !- Name",
        "    0.75,                    !- Coefficient1 Constant",
        "    0.25,                    !- Coefficient2 x",
        "    0.0,                     !- Coefficient3 x**2",
        "    0.0,                     !- Minimum Value of x",
        "    1.0;                     !- Maximum Value of x",

    });

    ASSERT_TRUE(process_idf(idf_objects));
    state->dataEnvrn->StdRhoAir = 1.0;

    state->dataHVACGlobal->TimeStepSys = 1;
    state->dataHVACGlobal->TimeStepSysSec = state->dataHVACGlobal->TimeStepSys * Constant::SecInHour;

    state->dataGlobal->NumOfTimeStepInHour = 1;
    state->dataGlobal->MinutesPerTimeStep = 60 / state->dataGlobal->NumOfTimeStepInHour;
    state->dataGlobal->TimeStep = 1;
    state->dataGlobal->HourOfDay = 1;
    state->dataEnvrn->DayOfWeek = 1;
    state->dataEnvrn->DayOfYear_Schedule = 1;
    SetPredefinedTables(*state);
    ScheduleManager::UpdateScheduleValues(*state);

    EXPECT_FALSE(WaterThermalTanks::GetWaterThermalTankInput(*state));

    WaterThermalTanks::WaterThermalTankData &Tank = state->dataWaterThermalTanks->WaterThermalTank(1);
    WaterThermalTanks::HeatPumpWaterHeaterData &HeatPump = state->dataWaterThermalTanks->HPWaterHeater(1);
    state->dataHVACGlobal->HPWHInletDBTemp = 30.0;
    state->dataEnvrn->WaterMainsTemp = 40.0;
    state->dataHVACGlobal->DXCoilTotalCapacity = 3500.0;
    state->dataDXCoils->HPWHHeatingCapacity = 4000.0;

    state->dataLoopNodes->Node(3).Temp = 30.0;
    state->dataLoopNodes->Node(3).HumRat = 0.01;
    state->dataEnvrn->OutBaroPress = 101325.0;

    bool FirstHVACIteration(true);
    state->dataGlobal->WarmupFlag = true;

    //	HeatPump.SetPointTemp = 60.0, deadband = 2C, HP on at 58 C and off at 60 C
    //	Tank.SetPointTemp = 30.0, tank elements should not be used
    //	Tank.TankTemp = 60.0; // based on schedule
    //	Tank.SavedTankTemp = 60.0;
    HeatPump.SaveMode = WaterThermalTanks::TankOperatingMode::Floating;
    Tank.Mode = WaterThermalTanks::TankOperatingMode::Floating;
    Tank.initialize(*state, FirstHVACIteration);
    state->dataGlobal->WarmupFlag = false;
    Tank.initialize(*state, FirstHVACIteration); // read set point schedules on second pass when WarmupFlag is false.
    Tank.CalcHeatPumpWaterHeater(*state, FirstHVACIteration);
    Tank.UpdateWaterThermalTank(*state);
    // no standby losses, tank at 60 C, tank should remain at 60 C and HP should be off.
    EXPECT_NEAR(60.0, Tank.TankTemp, 0.0000001);
    EXPECT_NEAR(0.0, HeatPump.HeatingPLR, 0.0000001);
    EXPECT_TRUE(WaterThermalTanks::TankOperatingMode::Floating == HeatPump.Mode); // expect HP to remain in floating mode
    EXPECT_NEAR(60.0, Tank.TankTempAvg, 0.0000001);                               // average tank temp over time step
    EXPECT_NEAR(60.0, Tank.SourceOutletTemp, 0.0000001);                          // source outlet = average tank temp

    FirstHVACIteration = false;

    // HP in heating mode and tank at low temp needing full HP operation. Use nodes not adding heat to tank.
    Tank.TankTemp = 50.0;
    Tank.SavedTankTemp = 50.0;
    HeatPump.SaveMode = WaterThermalTanks::TankOperatingMode::Heating;
    Tank.SavedMode = WaterThermalTanks::TankOperatingMode::Heating;
    Tank.initialize(*state, FirstHVACIteration);
    Tank.CalcHeatPumpWaterHeater(*state, FirstHVACIteration);
    Tank.UpdateWaterThermalTank(*state);
    // no standby losses, tank at 50 C, tank should heat up and HP should be on.
    EXPECT_NEAR(57.2028862, Tank.TankTemp, 0.0000001);                           // final tank temperature
    EXPECT_NEAR(1.0, HeatPump.HeatingPLR, 0.0000001);                            // HP operating at full capacity
    EXPECT_TRUE(WaterThermalTanks::TankOperatingMode::Heating == HeatPump.Mode); // expect HP to remain in heating mode
    EXPECT_NEAR(53.6014431, Tank.TankTempAvg, 0.0000001);                        // average tank temp over time step
    EXPECT_NEAR(53.6014431, Tank.SourceOutletTemp, 0.0000001);                   // source outlet = average tank temp

    // HP in heating mode and tank at moderate temp needing only partial HP operation. Use nodes not adding heat to tank.
    Tank.TankTemp = 56.0;
    Tank.SavedTankTemp = 56.0;
    HeatPump.SaveMode = WaterThermalTanks::TankOperatingMode::Heating;
    Tank.SavedMode = WaterThermalTanks::TankOperatingMode::Heating;
    Tank.CalcHeatPumpWaterHeater(*state, FirstHVACIteration);
    Tank.UpdateWaterThermalTank(*state);
    // no standby losses, tank at 56 C, tank should heat up to 60 C (within convergence tolerance) and HP should cycle.
    EXPECT_NEAR(60.0011328, Tank.TankTemp, 0.0000001);
    EXPECT_NEAR(0.5548081, HeatPump.HeatingPLR, 0.0000001);
    EXPECT_TRUE(WaterThermalTanks::TankOperatingMode::Floating == HeatPump.Mode); // expect HP to switch to floating mode since it reached set point
    EXPECT_NEAR(58.0005664, Tank.TankTempAvg, 0.0000001);                         // average tank temp over time step
    EXPECT_NEAR(58.0005664, Tank.SourceOutletTemp, 0.0000001);                    // source outlet = average tank temp

    // HP in heating mode and tank at moderate temp with use node adding heat to tank
    Tank.TankTemp = 56.0;
    Tank.SavedTankTemp = 56.0;
    HeatPump.SaveMode = WaterThermalTanks::TankOperatingMode::Heating;
    Tank.SavedMode = WaterThermalTanks::TankOperatingMode::Heating;
    Tank.UseMassFlowRate = 0.02;
    Tank.UseInletTemp = 90.0;
    Tank.CalcHeatPumpWaterHeater(*state, FirstHVACIteration);
    Tank.UpdateWaterThermalTank(*state);
    // no standby losses, tank at 56 C, tank should heat up > 60 C since use nodes add heat to tank and HP should be off and floating.
    EXPECT_NEAR(61.96991668, Tank.TankTemp, 0.0000001);
    EXPECT_NEAR(0.0, HeatPump.HeatingPLR, 0.0000001);
    EXPECT_TRUE(WaterThermalTanks::TankOperatingMode::Floating ==
                HeatPump.Mode); // expect HP to switch to floating mode since use nodes added sufficient heat to exceed set point
    EXPECT_NEAR(59.08095576, Tank.TankTempAvg, 0.0000001);      // average tank temp over time step
    EXPECT_NEAR(59.08095576, Tank.SourceOutletTemp, 0.0000001); // source outlet = average tank temp

    // HP in floating mode and tank at moderate temp with use node adding heat to tank
    Tank.TankTemp = 56.0;
    Tank.SavedTankTemp = 56.0;
    HeatPump.SaveMode = WaterThermalTanks::TankOperatingMode::Floating;
    Tank.SavedMode = WaterThermalTanks::TankOperatingMode::Floating;
    Tank.UseMassFlowRate = 0.02;
    Tank.UseInletTemp = 90.0;
    Tank.CalcHeatPumpWaterHeater(*state, FirstHVACIteration);
    Tank.UpdateWaterThermalTank(*state);
    // no standby losses, tank at 56 C, tank should heat up > 60 C since use nodes add heat to tank and HP should be off and floating.
    EXPECT_NEAR(61.96991668, Tank.TankTemp, 0.0000001);
    EXPECT_NEAR(0.0, HeatPump.HeatingPLR, 0.0000001);
    EXPECT_TRUE(WaterThermalTanks::TankOperatingMode::Floating ==
                HeatPump.Mode); // expect HP to remain in floating mode since use nodes added sufficient heat to exceed set point
    EXPECT_NEAR(59.08095576, Tank.TankTempAvg, 0.0000001);      // average tank temp over time step
    EXPECT_NEAR(59.08095576, Tank.SourceOutletTemp, 0.0000001); // source outlet = average tank temp

    // HP in floating mode and HP set point temp was reduced (#5400)
    Tank.TankTemp = 56.0;
    Tank.SavedTankTemp = 56.0;
    HeatPump.SetPointTemp = 30.0; // SP reduced below tank temperature while in heating mode
    HeatPump.SaveMode = WaterThermalTanks::TankOperatingMode::Heating;
    Tank.SavedMode = WaterThermalTanks::TankOperatingMode::Heating;
    Tank.UseMassFlowRate = 0.0;
    Tank.UseInletTemp = 90.0;
    Tank.CalcHeatPumpWaterHeater(*state, FirstHVACIteration);
    Tank.UpdateWaterThermalTank(*state);
    // no standby losses, tank at 56 C, tank should remain at 56 C since use nodes are not adding heat to tank and HP set point temp was reduced
    EXPECT_NEAR(56.0, Tank.TankTemp, 0.0000001);
    EXPECT_NEAR(0.0, HeatPump.HeatingPLR, 0.0000001);
    EXPECT_TRUE(WaterThermalTanks::TankOperatingMode::Floating ==
                HeatPump.Mode);                          // expect HP to switch to floating mode since HP set point temperature was reduced
    EXPECT_NEAR(56.0, Tank.TankTempAvg, 0.0000001);      // average tank temp over time step
    EXPECT_NEAR(56.0, Tank.SourceOutletTemp, 0.0000001); // source outlet = average tank temp

    // ValidateFuelType tests for WaterHeater:Mixed
    WaterThermalTanks::getWaterHeaterMixedInputs(*state);
    EXPECT_TRUE(compare_enums(Tank.FuelType, Constant::eFuel::Electricity));
    EXPECT_TRUE(compare_enums(Tank.OffCycParaFuelType, Constant::eFuel::Electricity));
    EXPECT_TRUE(compare_enums(Tank.OnCycParaFuelType, Constant::eFuel::Electricity));
}

TEST_F(EnergyPlusFixture, StratifiedTankUseEnergy)
{
    std::string const idf_objects = delimited_string({
        "Schedule:Constant, Hot Water Demand Schedule, , 1.0;",
        "Schedule:Constant, Ambient Temp Schedule, , 20.0;",
        "Schedule:Constant, Inlet Water Temperature, , 10.0;",
        "Schedule:Constant, Hot Water Setpoint Temp Schedule, , 48.89;",
        "WaterHeater:Stratified,",
        "  Stratified Tank,         !- Name",
        "  ,                        !- End-Use Subcategory",
        "  0.17,                    !- Tank Volume {m3}",
        "  1.4,                     !- Tank Height {m}",
        "  VerticalCylinder,        !- Tank Shape",
        "  ,                        !- Tank Perimeter {m}",
        "  82.2222,                 !- Maximum Temperature Limit {C}",
        "  MasterSlave,             !- Heater Priority Control",
        "  Hot Water Setpoint Temp Schedule,  !- Heater 1 Setpoint Temperature Schedule Name",
        "  2.0,                     !- Heater 1 Deadband Temperature Difference {deltaC}",
        "  4500,                    !- Heater 1 Capacity {W}",
        "  1.0,                     !- Heater 1 Height {m}",
        "  Hot Water Setpoint Temp Schedule,  !- Heater 2 Setpoint Temperature Schedule Name",
        "  5.0,                     !- Heater 2 Deadband Temperature Difference {deltaC}",
        "  4500,                    !- Heater 2 Capacity {W}",
        "  0.0,                     !- Heater 2 Height {m}",
        "  ELECTRICITY,             !- Heater Fuel Type",
        "  1,                    !- Heater Thermal Efficiency",
        "  ,                        !- Off Cycle Parasitic Fuel Consumption Rate {W}",
        "  ELECTRICITY,             !- Off Cycle Parasitic Fuel Type",
        "  ,                        !- Off Cycle Parasitic Heat Fraction to Tank",
        "  ,                        !- Off Cycle Parasitic Height {m}",
        "  ,                        !- On Cycle Parasitic Fuel Consumption Rate {W}",
        "  ELECTRICITY,             !- On Cycle Parasitic Fuel Type",
        "  ,                        !- On Cycle Parasitic Heat Fraction to Tank",
        "  ,                        !- On Cycle Parasitic Height {m}",
        "  SCHEDULE,                !- Ambient Temperature Indicator",
        "  Ambient Temp Schedule,   !- Ambient Temperature Schedule Name",
        "  ,                        !- Ambient Temperature Zone Name",
        "  ,                        !- Ambient Temperature Outdoor Air Node Name",
        "  0,                   !- Uniform Skin Loss Coefficient per Unit Area to Ambient Temperature {W/m2-K}",
        "  ,                        !- Skin Loss Fraction to Zone",
        "  ,                        !- Off Cycle Flue Loss Coefficient to Ambient Temperature {W/K}",
        "  ,                        !- Off Cycle Flue Loss Fraction to Zone",
        "  0.000189,                !- Peak Use Flow Rate {m3/s}",
        "  Hot Water Demand Schedule,  !- Use Flow Rate Fraction Schedule Name",
        "  Inlet Water Temperature,                        !- Cold Water Supply Temperature Schedule Name",
        "  ,                        !- Use Side Inlet Node Name",
        "  ,                        !- Use Side Outlet Node Name",
        "  ,                        !- Use Side Effectiveness",
        "  1.0,                        !- Use Side Inlet Height {m}",
        "  0.5,                        !- Use Side Outlet Height {m}",
        "  ,                        !- Source Side Inlet Node Name",
        "  ,                        !- Source Side Outlet Node Name",
        "  ,                        !- Source Side Effectiveness",
        "  ,                        !- Source Side Inlet Height {m}",
        "  ,                        !- Source Side Outlet Height {m}",
        "  FIXED,                   !- Inlet Mode",
        "  ,                        !- Use Side Design Flow Rate {m3/s}",
        "  ,                        !- Source Side Design Flow Rate {m3/s}",
        "  ,                        !- Indirect Water Heating Recovery Time {hr}",
        "  10,                      !- Number of Nodes",
        "  0.1;                     !- Additional Destratification Conductivity {W/m-K}",

    });

    ASSERT_TRUE(process_idf(idf_objects));

    EXPECT_FALSE(WaterThermalTanks::GetWaterThermalTankInput(*state));

    WaterThermalTanks::WaterThermalTankData &Tank = state->dataWaterThermalTanks->WaterThermalTank(1);

    for (int i = 1; i <= Tank.Nodes; ++i) {
        auto &node = Tank.Node(i);
        node.SavedTemp = 48.89;
        node.Temp = 48.89;
    }

    Tank.TankTemp = 48.89;
    state->dataGlobal->HourOfDay = 0;
    state->dataGlobal->TimeStep = 1;
    state->dataGlobal->TimeStepZone = 10. / 60.;
    state->dataHVACGlobal->TimeStepSys = state->dataGlobal->TimeStepZone;
    state->dataHVACGlobal->TimeStepSysSec = state->dataHVACGlobal->TimeStepSys * Constant::SecInHour;
    state->dataHVACGlobal->SysTimeElapsed = 0.0;
    Tank.TimeElapsed =
        state->dataGlobal->HourOfDay + state->dataGlobal->TimeStep * state->dataGlobal->TimeStepZone + state->dataHVACGlobal->SysTimeElapsed;
    Tank.AmbientTemp = 20.0;
    Tank.UseInletTemp = 10.0;
    Tank.SetPointTemp = 48.89;
    Tank.SetPointTemp2 = Tank.SetPointTemp;
    Tank.UseMassFlowRate = 0.000189;

    Tank.CalcWaterThermalTankStratified(*state);

    // Energy Use is negative relative to the tank
    ASSERT_LT(Tank.UseRate, 0.0);
}

TEST_F(EnergyPlusFixture, StratifiedTankSourceTemperatures)
{
    std::string const idf_objects = delimited_string({
        "Schedule:Constant, Hot Water Demand Schedule, , 1.0;",
        "Schedule:Constant, Ambient Temp Schedule, , 20.0;",
        "Schedule:Constant, Inlet Water Temperature, , 10.0;",
        "Schedule:Constant, CW-Tank-Temp-Schedule, , 7.5;",

        "  Zone,",
        "    Zone_TES,                !- Name",
        "    0.0000,                  !- Direction of Relative North {deg}",
        "    10.0,                    !- X Origin {m}",
        "    10.0,                    !- Y Origin {m}",
        "    0.0,                     !- Z Origin {m}",
        "    1,                       !- Type",
        "    1,                       !- Multiplier",
        "    3.00,                    !- Ceiling Height {m}",
        "    300.0,                   !- Volume {m3}",
        "    100.0;                   !- Floor Area {m2}",

        "  Schedule:Compact,",
        "    ALWAYS_ON,               !- Name",
        "    Fraction,                !- Schedule Type Limits Name",
        "    Through: 12/31,          !- Field 1",
        "    For: AllDays,            !- Field 2",
        "    Until: 24:00,1.0;        !- Field 3",

        "  ThermalStorage:ChilledWater:Stratified,",
        "    Chilled Water Storage,   !- Name",
        "    50.0,                    !- Tank Volume {m3}",
        "    8.0,                     !- Tank Height {m}",
        "    VerticalCylinder,        !- Tank Shape",
        "    ,                        !- Tank Perimeter {m}",
        "    CW-Tank-Temp-Schedule,   !- Setpoint Temperature Schedule Name",
        "    2.5,                     !- Deadband Temperature Difference {deltaC}",
        "    6.5,                     !- Temperature Sensor Height {m}",
        "    1.0,                     !- Minimum Temperature Limit {C}",
        "    50000,                   !- Nominal Cooling Capacity {W}",
        "    Zone,                    !- Ambient Temperature Indicator",
        "    ,                        !- Ambient Temperature Schedule Name",
        "    Zone_TES,                !- Ambient Temperature Zone Name",
        "    ,                        !- Ambient Temperature Outdoor Air Node Name",
        "    1.0,                     !- Uniform Skin Loss Coefficient per Unit Area to Ambient Temperature {W/m2-K}",
        "    CW Tank Discharge Inlet node,  !- Use Side Inlet Node Name",
        "    CW Tank Discharge Outlet node,  !- Use Side Outlet Node Name",
        "    1.0,                     !- Use Side Heat Transfer Effectiveness",
        "    ALWAYS_ON,               !- Use Side Availability Schedule Name",
        "    7.85,                    !- Use Side Inlet Height {m}",
        "    0.15,                    !- Use Side Outlet Height {m}",
        "    5.0E-3,                  !- Use Side Design Flow Rate {m3/s}",
        "    CW Tank Charge Inlet Node,  !- Source Side Inlet Node Name",
        "    CW Tank Charge Outlet Node,  !- Source Side Outlet Node Name",
        "    1.0,                     !- Source Side Heat Transfer Effectiveness",
        "    ALWAYS_ON,               !- Source Side Availability Schedule Name",
        "    0.15,                    !- Source Side Inlet Height {m}",
        "    7.85,                    !- Source Side Outlet Height {m}",
        "    5.0E-3,                  !- Source Side Design Flow Rate {m3/s}",
        "    4.0,                     !- Tank Recovery Time {hr}",
        "    Seeking,                 !- Inlet Mode",
        "    6,                       !- Number of Nodes",
        "    0.0;                     !- Additional Destratification Conductivity {W/m-K}",

    });

    ASSERT_TRUE(process_idf(idf_objects));

    bool ErrorsFound = false;
    HeatBalanceManager::GetZoneData(*state, ErrorsFound); // read zone data
    EXPECT_FALSE(ErrorsFound);

    InternalHeatGains::GetInternalHeatGainsInput(*state);

    state->dataGlobal->NumOfTimeStepInHour = 1; // must initialize this to get schedules initialized
    state->dataGlobal->MinutesPerTimeStep = 60; // must initialize this to get schedules initialized
    ScheduleManager::ProcessScheduleInput(*state);
    state->dataScheduleMgr->ScheduleInputProcessed = true;

    state->dataGlobal->TimeStep = 1;
    state->dataGlobal->HourOfDay = 1;
    state->dataEnvrn->Month = 7;
    state->dataEnvrn->DayOfMonth = 21;
    state->dataGlobal->HourOfDay = 1;
    state->dataEnvrn->DSTIndicator = 0;
    state->dataEnvrn->DayOfWeek = 2;
    state->dataEnvrn->HolidayIndex = 0;
    state->dataEnvrn->DayOfYear_Schedule = General::OrdinalDay(state->dataEnvrn->Month, state->dataEnvrn->DayOfMonth, 1);
    ScheduleManager::UpdateScheduleValues(*state);

    int TankNum(1);
    EXPECT_FALSE(WaterThermalTanks::GetWaterThermalTankInput(*state));

    WaterThermalTanks::WaterThermalTankData &Tank = state->dataWaterThermalTanks->WaterThermalTank(TankNum);

    for (int i = 1; i <= Tank.Nodes; ++i) {
        auto &node = Tank.Node(i);
        node.SavedTemp = 7.5;
        node.Temp = 7.5;
    }

    Tank.TankTemp = 7.5;
    Tank.AmbientTemp = 20.0;
    Tank.UseInletTemp = 20.0;
    Tank.SetPointTemp = 7.5;
    Tank.SetPointTemp2 = Tank.SetPointTemp;
    Tank.UseMassFlowRate = 5.0;
    Tank.SourceInletTemp = 5.0;
    Tank.SourceOutletTemp = 7.5;
    Tank.SourceMassFlowRate = 5.0;
    Tank.TimeElapsed = 0.0;

    state->dataGlobal->HourOfDay = 0;
    state->dataGlobal->TimeStep = 1;
    state->dataGlobal->TimeStepZone = 15. / 60.;
    state->dataHVACGlobal->TimeStepSys = state->dataGlobal->TimeStepZone;
    state->dataHVACGlobal->TimeStepSysSec = state->dataHVACGlobal->TimeStepSys * Constant::SecInHour;
    state->dataHVACGlobal->SysTimeElapsed = 0.0;

    Tank.CalcWaterThermalTankStratified(*state);

    // check source inlet and outlet temperatures are different
    EXPECT_EQ(Tank.SourceInletTemp, 5.0);
    EXPECT_NEAR(Tank.SourceOutletTemp, 10.34, 0.01);
}

TEST_F(EnergyPlusFixture, MixedTankTimeNeededCalc)
{
    std::string const idf_objects = delimited_string({
        "  Schedule:Constant, Hot Water Demand Schedule, , 1.0;",
        "  Schedule:Constant, Inlet Water Temperature, , 10.0;",
        "  Schedule:Constant, Water Heater Setpoint Temperature, ,60;",

        "  Zone,",
        "    BasementZone,            !- Name",
        "   -0,                       !- Direction of Relative North {deg}",
        "    0,                       !- X Origin {m}",
        "    0,                       !- Y Origin {m}",
        "    0;                       !- Z Origin {m}",

        "  WaterHeater:Mixed,",
        "    ChilledWaterTank,        !- Name",
        "    0.07,                    !- Tank Volume {m3}",
        "    Water Heater Setpoint Temperature,  !- Setpoint Temperature Schedule Name",
        "    2,                       !- Deadband Temperature Difference {deltaC}",
        "    30,                      !- Maximum Temperature Limit {C}",
        "    Cycle,                   !- Heater Control Type",
        "    0,                       !- Heater Maximum Capacity {W}",
        "    ,                        !- Heater Minimum Capacity {W}",
        "    0,                       !- Heater Ignition Minimum Flow Rate {m3/s}",
        "    0,                       !- Heater Ignition Delay {s}",
        "    Electricity,             !- Heater Fuel Type",
        "    0.8,                     !- Heater Thermal Efficiency",
        "    ,                        !- Part Load Factor Curve Name",
        "    0,                       !- Off Cycle Parasitic Fuel Consumption Rate {W}",
        "    Electricity,             !- Off Cycle Parasitic Fuel Type",
        "    0.8,                     !- Off Cycle Parasitic Heat Fraction to Tank",
        "    0,                       !- On Cycle Parasitic Fuel Consumption Rate {W}",
        "    Electricity,             !- On Cycle Parasitic Fuel Type",
        "    0,                       !- On Cycle Parasitic Heat Fraction to Tank",
        "    Zone,                    !- Ambient Temperature Indicator",
        "    ,                        !- Ambient Temperature Schedule Name",
        "    BasementZone,            !- Ambient Temperature Zone Name",
        "    ,                        !- Ambient Temperature Outdoor Air Node Name",
        "    1,                       !- Off Cycle Loss Coefficient to Ambient Temperature {W/K}",
        "    1,                       !- Off Cycle Loss Fraction to Zone",
        "    6,                       !- On Cycle Loss Coefficient to Ambient Temperature {W/K}",
        "    1,                       !- On Cycle Loss Fraction to Zone",
        "    ,                        !- Peak Use Flow Rate {m3/s}",
        "    ,                        !- Use Flow Rate Fraction Schedule Name",
        "    ,                        !- Cold Water Supply Temperature Schedule Name",
        "    ,                        !- Use Side Inlet Node Name",
        "    ,                        !- Use Side Outlet Node Name",
        "    1,                       !- Use Side Effectiveness",
        "    ,                        !- Source Side Inlet Node Name",
        "    ,                        !- Source Side Outlet Node Name",
        "    1,                       !- Source Side Effectiveness",
        "    Autosize,                !- Use Side Design Flow Rate {m3/s}",
        "    Autosize,                !- Source Side Design Flow Rate {m3/s}",
        "    1.5;                     !- Indirect Water Heating Recovery Time {hr}",
    });

    ASSERT_TRUE(process_idf(idf_objects));

    bool ErrorsFound = false;
    HeatBalanceManager::GetZoneData(*state, ErrorsFound); // read zone data
    EXPECT_FALSE(ErrorsFound);

    InternalHeatGains::GetInternalHeatGainsInput(*state);
    EXPECT_FALSE(WaterThermalTanks::GetWaterThermalTankInput(*state));

    int TankNum(1);
    WaterThermalTanks::WaterThermalTankData &Tank = state->dataWaterThermalTanks->WaterThermalTank(TankNum);

    state->dataGlobal->HourOfDay = 0;
    state->dataGlobal->TimeStep = 1;
    state->dataGlobal->TimeStepZone = 1.0 / 60.0; // one-minute system time step
    state->dataHVACGlobal->TimeStepSys = state->dataGlobal->TimeStepZone;
    state->dataHVACGlobal->TimeStepSysSec = state->dataHVACGlobal->TimeStepSys * Constant::SecInHour;
    Tank.TankTemp = 60.0;
    Tank.AmbientTempZone = 20.0;
    Tank.AmbientTemp = 20.0;
    Tank.UseInletTemp = 20.0;
    Tank.SetPointTemp = 15.0;
    Tank.SetPointTemp2 = Tank.SetPointTemp;
    Tank.TimeElapsed = 0.0;

    // very low use mass flow rate
    Tank.UseMassFlowRate = 0.00005;
    // zero source mass flow rate
    Tank.SourceMassFlowRate = 0.0;

    Tank.CalcWaterThermalTankMixed(*state);

    // steady state estimated tank skin heat loss rate (1 minute time step)
    Real64 TankSkinHeatLossRate = -Tank.OffCycLossFracToZone * Tank.OffCycLossCoeff * (Tank.AmbientTempZone - Tank.TankTempAvg);
    // expected tank avg temp less than starting value of 60 C
    EXPECT_LT(Tank.TankTempAvg, 60.0);
    // check tank skin heat loss rate to the zone
    EXPECT_NEAR(Tank.AmbientZoneGain, TankSkinHeatLossRate, 0.000001);
}

TEST_F(EnergyPlusFixture, StratifiedTankCalc)
{
    std::string const idf_objects = delimited_string({
        "Schedule:Constant, Hot Water Setpoint Temp Schedule, , 60.0;",
        "Schedule:Constant, Ambient Temp Schedule, , 22.0;",
        "Schedule:Constant, Hot Water Demand Schedule, , 0.0;",
        "WaterHeater:Stratified,",
        "  Stratified Tank,         !- Name",
        "  ,                        !- End-Use Subcategory",
        "  0.17,                    !- Tank Volume {m3}",
        "  1.4,                     !- Tank Height {m}",
        "  VerticalCylinder,        !- Tank Shape",
        "  ,                        !- Tank Perimeter {m}",
        "  100.0,                   !- Maximum Temperature Limit {C}",
        "  MasterSlave,             !- Heater Priority Control",
        "  Hot Water Setpoint Temp Schedule,  !- Heater 1 Setpoint Temperature Schedule Name",
        "  2.0,                     !- Heater 1 Deadband Temperature Difference {deltaC}",
        "  4500,                    !- Heater 1 Capacity {W}",
        "  1.0,                     !- Heater 1 Height {m}",
        "  Hot Water Setpoint Temp Schedule,  !- Heater 2 Setpoint Temperature Schedule Name",
        "  5.0,                     !- Heater 2 Deadband Temperature Difference {deltaC}",
        "  4500,                    !- Heater 2 Capacity {W}",
        "  0.0,                     !- Heater 2 Height {m}",
        "  ELECTRICITY,             !- Heater Fuel Type",
        "  0.98,                    !- Heater Thermal Efficiency",
        "  ,                        !- Off Cycle Parasitic Fuel Consumption Rate {W}",
        "  ELECTRICITY,             !- Off Cycle Parasitic Fuel Type",
        "  ,                        !- Off Cycle Parasitic Heat Fraction to Tank",
        "  ,                        !- Off Cycle Parasitic Height {m}",
        "  ,                        !- On Cycle Parasitic Fuel Consumption Rate {W}",
        "  ELECTRICITY,             !- On Cycle Parasitic Fuel Type",
        "  ,                        !- On Cycle Parasitic Heat Fraction to Tank",
        "  ,                        !- On Cycle Parasitic Height {m}",
        "  SCHEDULE,                !- Ambient Temperature Indicator",
        "  Ambient Temp Schedule,   !- Ambient Temperature Schedule Name",
        "  ,                        !- Ambient Temperature Zone Name",
        "  ,                        !- Ambient Temperature Outdoor Air Node Name",
        "  0.846,                   !- Uniform Skin Loss Coefficient per Unit Area to Ambient Temperature {W/m2-K}",
        "  ,                        !- Skin Loss Fraction to Zone",
        "  ,                        !- Off Cycle Flue Loss Coefficient to Ambient Temperature {W/K}",
        "  ,                        !- Off Cycle Flue Loss Fraction to Zone",
        "  0.000189,                !- Peak Use Flow Rate {m3/s}",
        "  Hot Water Demand Schedule,  !- Use Flow Rate Fraction Schedule Name",
        "  ,                        !- Cold Water Supply Temperature Schedule Name",
        "  ,                        !- Use Side Inlet Node Name",
        "  ,                        !- Use Side Outlet Node Name",
        "  ,                        !- Use Side Effectiveness",
        "  ,                        !- Use Side Inlet Height {m}",
        "  ,                        !- Use Side Outlet Height {m}",
        "  ,                        !- Source Side Inlet Node Name",
        "  ,                        !- Source Side Outlet Node Name",
        "  ,                        !- Source Side Effectiveness",
        "  ,                        !- Source Side Inlet Height {m}",
        "  ,                        !- Source Side Outlet Height {m}",
        "  FIXED,                   !- Inlet Mode",
        "  ,                        !- Use Side Design Flow Rate {m3/s}",
        "  ,                        !- Source Side Design Flow Rate {m3/s}",
        "  ,                        !- Indirect Water Heating Recovery Time {hr}",
        "  12,                      !- Number of Nodes",
        "  ,                        !- Additional Destratification Conductivity {W/m-K}",
        "  ,                        !- Node 1 Additional Loss Coefficient {W/K}",
        "  ,                        !- Node 2 Additional Loss Coefficient {W/K}",
        "  ,                        !- Node 3 Additional Loss Coefficient {W/K}",
        "  ,                        !- Node 4 Additional Loss Coefficient {W/K}",
        "  ,                        !- Node 5 Additional Loss Coefficient {W/K}",
        "  ,                        !- Node 6 Additional Loss Coefficient {W/K}",
        "  ,                        !- Node 7 Additional Loss Coefficient {W/K}",
        "  ,                        !- Node 8 Additional Loss Coefficient {W/K}",
        "  ,                        !- Node 9 Additional Loss Coefficient {W/K}",
        "  ;                        !- Node 10 Additional Loss Coefficient {W/K}",
    });

    ASSERT_TRUE(process_idf(idf_objects));

    bool ErrorsFound = false;
    HeatBalanceManager::GetZoneData(*state, ErrorsFound); // read zone data
    EXPECT_FALSE(ErrorsFound);

    InternalHeatGains::GetInternalHeatGainsInput(*state);
    EXPECT_FALSE(WaterThermalTanks::GetWaterThermalTankInput(*state));

    state->dataGlobal->HourOfDay = 0;
    state->dataGlobal->TimeStep = 1;
    state->dataGlobal->TimeStepZone = 20.0 / 60.0;
    state->dataHVACGlobal->TimeStepSys = state->dataGlobal->TimeStepZone;
    state->dataHVACGlobal->TimeStepSysSec = state->dataHVACGlobal->TimeStepSys * Constant::SecInHour;
    constexpr int TankNum = 1;
    WaterThermalTanks::WaterThermalTankData &Tank = state->dataWaterThermalTanks->WaterThermalTank(TankNum);
    for (auto &node : Tank.Node) {
        node.Temp = 60.0;
        node.SavedTemp = 60.0;
    }
    Tank.AmbientTempZone = 22.0;
    Tank.AmbientTemp = 22.0;
    Tank.UseInletTemp = 20.0;
    Tank.SetPointTemp = 60.0;
    Tank.SetPointTemp2 = Tank.SetPointTemp;
    Tank.TimeElapsed = 0.0;
    Tank.UseMassFlowRate = 0.0;
    Tank.SourceMassFlowRate = 0.0;

    Tank.CalcWaterThermalTankStratified(*state);

    std::vector<Real64> NodeTemps;
    NodeTemps.resize(Tank.Nodes);
    for (int i = 0; i < Tank.Nodes; ++i) {
        NodeTemps[i] = Tank.Node[i].Temp;
    }

    // Verify there are no temperature inversions.
    for (int i = 0; i < Tank.Nodes - 1; ++i) {
        EXPECT_GE(NodeTemps[i], NodeTemps[i + 1]);
    }

    EXPECT_LT(Tank.Node(Tank.HeaterNode1).Temp, Tank.SetPointTemp);
    EXPECT_LT(Tank.Node(Tank.HeaterNode2).Temp, Tank.SetPointTemp2);
    EXPECT_GT(Tank.Node(Tank.HeaterNode1).Temp, Tank.SetPointTemp - Tank.DeadBandDeltaTemp);
    EXPECT_GT(Tank.Node(Tank.HeaterNode2).Temp, Tank.SetPointTemp2 - Tank.DeadBandDeltaTemp2);

    // Run a test where the tank turns on a heater during the timestep.
    for (auto &node : Tank.Node) {
        node.Temp = 58.05;
        node.SavedTemp = 58.05;
    }

    Tank.CalcWaterThermalTankStratified(*state);

    for (int i = 0; i < Tank.Nodes; ++i) {
        NodeTemps[i] = Tank.Node[i].Temp;
    }

    // Verify there are no temperature inversions.
    for (int i = 0; i < Tank.Nodes - 1; ++i) {
        EXPECT_GE(NodeTemps[i], NodeTemps[i + 1]);
    }

    // Run a test with a use flow rate
    std::vector<Real64> PrevNodeTemps;
    PrevNodeTemps.resize(Tank.Nodes);
    for (int i = 0; i < Tank.Nodes; ++i) {
        auto &node = Tank.Node[i];
        node.Temp = 60.0;
        node.SavedTemp = 60.0;
        PrevNodeTemps[i] = node.Temp;
    }

    Tank.UseMassFlowRate = 2 * 6.30901964e-5 * 997; // 2 gal/min

    Tank.CalcWaterThermalTankStratified(*state);

    for (int i = 0; i < Tank.Nodes; ++i) {
        NodeTemps[i] = Tank.Node[i].Temp;
    }

    // Verify there are no temperature inversions.
    for (int i = 0; i < Tank.Nodes - 1; ++i) {
        EXPECT_GE(NodeTemps[i], NodeTemps[i + 1]);
    }

    int DummyIndex = 1;
    Real64 TankNodeEnergy = 0;
    for (int i = 0; i < Tank.Nodes; ++i) {
        auto &node = Tank.Node[i];
        TankNodeEnergy += node.Mass * (NodeTemps[i] - PrevNodeTemps[i]);
    }
    Real64 Cp = FluidProperties::GetSpecificHeatGlycol(*state, "WATER", 60.0, DummyIndex, "StratifiedTankCalcNoDraw");
    TankNodeEnergy *= Cp;
    EXPECT_NEAR(Tank.NetHeatTransferRate * state->dataHVACGlobal->TimeStepSysSec, TankNodeEnergy, fabs(TankNodeEnergy * 0.0001));

    EXPECT_TRUE(Tank.HeaterOn1);
    EXPECT_FALSE(Tank.HeaterOn2);

    Tank.TankTempLimit = 80.0;
    Tank.UseMassFlowRate = 0.0;

    for (int i = 0; i < Tank.Nodes; ++i) {
        auto &node = Tank.Node[i];
        if (i <= 4) {
            node.Temp = 81.0;
        } else {
            node.Temp = 60.0;
        }
        node.SavedTemp = node.Temp;
    }

    Tank.CalcWaterThermalTankStratified(*state);

    for (auto &node : Tank.Node) {
        EXPECT_LE(node.Temp, Tank.TankTempLimit);
    }
    EXPECT_LT(Tank.VentRate, 0.0);
    const Real64 ExpectedVentedEnergy = Tank.Node[0].Mass * Cp * 5.0 / state->dataHVACGlobal->TimeStepSysSec;
    EXPECT_NEAR(ExpectedVentedEnergy, -Tank.VentRate, fabs(ExpectedVentedEnergy) * 0.05);
}

TEST_F(EnergyPlusFixture, StratifiedTankSourceFlowRateCalc)
{
    std::string const idf_objects = delimited_string({
        "Schedule:Constant, Hot Water Setpoint Temp Schedule, , 60.0;",
        "Schedule:Constant, Ambient Temp Schedule, , 22.0;",
        "Schedule:Constant, Hot Water Demand Schedule, , 0.0;",
        "WaterHeater:Stratified,",
        "  Stratified Tank,         !- Name",
        "  ,                        !- End-Use Subcategory",
        "  0.17,                    !- Tank Volume {m3}",
        "  1.4,                     !- Tank Height {m}",
        "  VerticalCylinder,        !- Tank Shape",
        "  ,                        !- Tank Perimeter {m}",
        "  100.0,                   !- Maximum Temperature Limit {C}",
        "  MasterSlave,             !- Heater Priority Control",
        "  Hot Water Setpoint Temp Schedule,  !- Heater 1 Setpoint Temperature Schedule Name",
        "  2.0,                     !- Heater 1 Deadband Temperature Difference {deltaC}",
        "  4500,                    !- Heater 1 Capacity {W}",
        "  1.0,                     !- Heater 1 Height {m}",
        "  Hot Water Setpoint Temp Schedule,  !- Heater 2 Setpoint Temperature Schedule Name",
        "  5.0,                     !- Heater 2 Deadband Temperature Difference {deltaC}",
        "  4500,                    !- Heater 2 Capacity {W}",
        "  0.0,                     !- Heater 2 Height {m}",
        "  ELECTRICITY,             !- Heater Fuel Type",
        "  0.98,                    !- Heater Thermal Efficiency",
        "  ,                        !- Off Cycle Parasitic Fuel Consumption Rate {W}",
        "  ELECTRICITY,             !- Off Cycle Parasitic Fuel Type",
        "  ,                        !- Off Cycle Parasitic Heat Fraction to Tank",
        "  ,                        !- Off Cycle Parasitic Height {m}",
        "  ,                        !- On Cycle Parasitic Fuel Consumption Rate {W}",
        "  ELECTRICITY,             !- On Cycle Parasitic Fuel Type",
        "  ,                        !- On Cycle Parasitic Heat Fraction to Tank",
        "  ,                        !- On Cycle Parasitic Height {m}",
        "  SCHEDULE,                !- Ambient Temperature Indicator",
        "  Ambient Temp Schedule,   !- Ambient Temperature Schedule Name",
        "  ,                        !- Ambient Temperature Zone Name",
        "  ,                        !- Ambient Temperature Outdoor Air Node Name",
        "  0.0,                   !- Uniform Skin Loss Coefficient per Unit Area to Ambient Temperature {W/m2-K}",
        "  ,                        !- Skin Loss Fraction to Zone",
        "  ,                        !- Off Cycle Flue Loss Coefficient to Ambient Temperature {W/K}",
        "  ,                        !- Off Cycle Flue Loss Fraction to Zone",
        "  0.000189,                !- Peak Use Flow Rate {m3/s}",
        "  Hot Water Demand Schedule,  !- Use Flow Rate Fraction Schedule Name",
        "  ,                        !- Cold Water Supply Temperature Schedule Name",
        "  ,                        !- Use Side Inlet Node Name",
        "  ,                        !- Use Side Outlet Node Name",
        "  ,                        !- Use Side Effectiveness",
        "  ,                        !- Use Side Inlet Height {m}",
        "  ,                        !- Use Side Outlet Height {m}",
        "  ,                        !- Source Side Inlet Node Name",
        "  ,                        !- Source Side Outlet Node Name",
        "  ,                        !- Source Side Effectiveness",
        "  0.5,                        !- Source Side Inlet Height {m}",
        "  0.01,                        !- Source Side Outlet Height {m}",
        "  FIXED,                   !- Inlet Mode",
        "  ,                        !- Use Side Design Flow Rate {m3/s}",
        "  ,                        !- Source Side Design Flow Rate {m3/s}",
        "  ,                        !- Indirect Water Heating Recovery Time {hr}",
        "  12,                      !- Number of Nodes",
        "  ,                        !- Additional Destratification Conductivity {W/m-K}",
        "  ,                        !- Node 1 Additional Loss Coefficient {W/K}",
        "  ,                        !- Node 2 Additional Loss Coefficient {W/K}",
        "  ,                        !- Node 3 Additional Loss Coefficient {W/K}",
        "  ,                        !- Node 4 Additional Loss Coefficient {W/K}",
        "  ,                        !- Node 5 Additional Loss Coefficient {W/K}",
        "  ,                        !- Node 6 Additional Loss Coefficient {W/K}",
        "  ,                        !- Node 7 Additional Loss Coefficient {W/K}",
        "  ,                        !- Node 8 Additional Loss Coefficient {W/K}",
        "  ,                        !- Node 9 Additional Loss Coefficient {W/K}",
        "  ;                        !- Node 10 Additional Loss Coefficient {W/K}",
    });

    ASSERT_TRUE(process_idf(idf_objects));

    bool ErrorsFound = false;
    HeatBalanceManager::GetZoneData(*state, ErrorsFound); // read zone data
    EXPECT_FALSE(ErrorsFound);

    InternalHeatGains::GetInternalHeatGainsInput(*state);

    EXPECT_FALSE(WaterThermalTanks::GetWaterThermalTankInput(*state));
    constexpr int TankNum = 1;
    WaterThermalTanks::WaterThermalTankData &Tank = state->dataWaterThermalTanks->WaterThermalTank(TankNum);
    Tank.SourceInletNode = 1;
    Tank.SourceOutletNode = 2;
    Tank.SetupStratifiedNodes(*state);

    state->dataGlobal->HourOfDay = 0;
    state->dataGlobal->TimeStep = 1;
    state->dataGlobal->TimeStepZone = 20.0 / 60.0;
    state->dataHVACGlobal->TimeStepSys = state->dataGlobal->TimeStepZone;
    state->dataHVACGlobal->TimeStepSysSec = state->dataHVACGlobal->TimeStepSys * Constant::SecInHour;

    // Test a constant temperature source flow rate
    for (auto &node : Tank.Node) {
        node.Temp = 60.0;
        node.SavedTemp = 60.0;
    }
    Tank.AmbientTempZone = 22.0;
    Tank.AmbientTemp = 22.0;
    Tank.UseInletTemp = 20.0;
    Tank.SetPointTemp = 60.0;
    Tank.SetPointTemp2 = Tank.SetPointTemp;
    Tank.TimeElapsed = 0.0;
    Tank.UseMassFlowRate = 0.0;
    Tank.SourceInletTemp = 70.0;
    Tank.SourceMassFlowRate = 6.30901964e-5 * 997; // 1 gal/min

    int DummyIndex = 1;
    Real64 Cp = FluidProperties::GetSpecificHeatGlycol(*state, "WATER", 60.0, DummyIndex, "StratifiedTankCalcNoDraw");

    Tank.CalcWaterThermalTankStratified(*state);

    Real64 EnergySum = 0.0;
    for (int i = 0; i < Tank.Nodes; ++i) {
        auto &node = Tank.Node[i];
        EnergySum += node.Mass * Cp * (node.Temp - 60.0);
    }
    Real64 Esource = Tank.SourceEffectiveness * Tank.SourceMassFlowRate * Cp *
                     (Tank.SourceInletTemp - Tank.Node(Tank.SourceOutletStratNode).TempAvg) * state->dataHVACGlobal->TimeStepSysSec;
    EXPECT_NEAR(Esource, EnergySum, EnergySum * 0.001);
}

TEST_F(EnergyPlusFixture, DesuperheaterTimeAdvanceCheck)
{
    std::string const idf_objects = delimited_string({
        "Schedule:Constant, Hot Water Demand Schedule, , 1.0;",
        "Schedule:Constant, Ambient Temp Schedule, , 20.0;",
        "Schedule:Constant, Inlet Water Temperature, , 10.0;",
        "Schedule:Constant, Desuperheater-Schedule, , 55.0;",
        "Schedule:Constant, WH Setpoint Temp, , 50.0;",

        "  Zone,",
        "    Zone_TES,                !- Name",
        "    0.0000,                  !- Direction of Relative North {deg}",
        "    10.0,                    !- X Origin {m}",
        "    10.0,                    !- Y Origin {m}",
        "    0.0,                     !- Z Origin {m}",
        "    1,                       !- Type",
        "    1,                       !- Multiplier",
        "    3.00,                    !- Ceiling Height {m}",
        "    300.0,                   !- Volume {m3}",
        "    100.0;                   !- Floor Area {m2}",

        "  Schedule:Compact,",
        "    ALWAYS_ON,               !- Name",
        "    Fraction,                !- Schedule Type Limits Name",
        "    Through: 12/31,          !- Field 1",
        "    For: AllDays,            !- Field 2",
        "    Until: 24:00,1.0;        !- Field 3",

        "WaterHeater:Mixed,",
        "  Mixed tank with desuperheater,          !- Name",
        "  0.136274824222915,                      !- Tank Volume {m3}",
        "  WH Setpoint Temp,                       !- Setpoint Temperature Schedule Name",
        "  2,                                      !- Deadband Temperature Difference {deltaC}",
        "  99,                                     !- Maximum Temperature Limit {C}",
        "  Cycle,                                  !- Heater Control Type",
        "  5500.06477392209,                       !- Heater Maximum Capacity {W}",
        "  0,                                      !- Heater Minimum Capacity {W}",
        "  0,                                      !- Heater Ignition Minimum Flow Rate {m3/s}",
        "  0,                                      !- Heater Ignition Delay {s}",
        "  Electricity,                            !- Heater Fuel Type",
        "  0.8,                                    !- Heater Thermal Efficiency",
        "  ,                                       !- Part Load Factor Curve Name",
        "  0,                                      !- Off Cycle Parasitic Fuel Consumption Rate {W}",
        "  Electricity,                            !- Off Cycle Parasitic Fuel Type",
        "  0,                                      !- Off Cycle Parasitic Heat Fraction to Tank",
        "  0,                                      !- On Cycle Parasitic Fuel Consumption Rate {W}",
        "  Electricity,                            !- On Cycle Parasitic Fuel Type",
        "  0,                                      !- On Cycle Parasitic Heat Fraction to Tank",
        "  Schedule,                               !- Ambient Temperature Indicator",
        "  Ambient Temp Schedule,                  !- Ambient Temperature Schedule Name",
        "  ,                                 	   !- Ambient Temperature Zone Name",
        "  ,                                       !- Ambient Temperature Outdoor Air Node Name",
        "  0.704227539803499,                      !- Off Cycle Loss Coefficient to Ambient Temperature {W/K}",
        "  1,                                      !- Off Cycle Loss Fraction to Zone",
        "  0.704227539803499,                      !- On Cycle Loss Coefficient to Ambient Temperature {W/K}",
        "  1,                                      !- On Cycle Loss Fraction to Zone",
        "  ,                                       !- Peak Use Flow Rate {m3/s}",
        "  ALWAYS_ON,                              !- Use Flow Rate Fraction Schedule Name",
        "  ,                                       !- Cold Water Supply Temperature Schedule Name",
        "  ,                                       !- Use Side Inlet Node Name",
        "  ,                                       !- Use Side Outlet Node Name",
        "  1,                                      !- Use Side Effectiveness",
        "  DesuperheaterOut,			           !- Source Side Inlet Node Name",
        "  DesuperheaterIn,         	           !- Source Side Outlet Node Name",
        "  1,                                      !- Source Side Effectiveness",
        "  0.00283433494640006,                    !- Use Side Design Flow Rate {m3/s}",
        "  ,                                       !- Source Side Design Flow Rate {m3/s}",
        "  1.5,                                    !- Indirect Water Heating Recovery Time {hr}",
        "  IndirectHeatPrimarySetpoint,            !- Source Side Flow Control Mode",
        "  ,                                       !- Indirect Alternate Setpoint Temperature Schedule Name",
        "  General;                                !- End-Use Subcategory",

        "Coil:WaterHeating:Desuperheater,",
        "    Desuperheater,           !- Name",
        "    ALWAYS_ON,               !- Availability Schedule Name",
        "    Desuperheater-Schedule,  !- Setpoint Temperature Schedule Name",
        "    2,                       !- Dead Band Temperature Difference {deltaC}",
        "    0.25,                    !- Rated Heat Reclaim Recovery Efficiency",
        "    50,                      !- Rated Inlet Water Temperature {C}",
        "    35,                      !- Rated Outdoor Air Temperature {C}",
        "    60,                      !- Maximum Inlet Water Temperature for Heat Reclaim {C}",
        "    ,                        !- Heat Reclaim Efficiency Function of Temperature Curve Name",
        "    DesuperheaterIn,         !- Water Inlet Node Name",
        "    DesuperheaterOut,        !- Water Outlet Node Name",
        "    WaterHeater:Mixed,       !- Tank Object Type",
        "    Mixed tank with desuperheater,  !- Tank Name",
        "    Coil:Cooling:DX:SingleSpeed,  !- Heating Source Object Type",
        "    SingleSpeed_COIL,              !- Heating Source Name",
        "    0.0001,                  !- Water Flow Rate {m3/s}",
        "    ,                        !- Water Pump Power {W}",
        "    0.2;                     !- Fraction of Pump Heat to Water",

        "Coil:Cooling:DX:SingleSpeed,",
        "  SingleSpeed_COIL,                        !- Name",
        "  ALWAYS_ON,                     !- Availability Schedule Name",
        "  14067.4113682534,        !- Gross Rated Total Cooling Capacity {W}",
        "  0.740402528813699,       !- Gross Rated Sensible Heat Ratio",
        "  3.99990781858502,        !- Gross Rated Cooling COP {W/W}",
        "  0.728875631277391,       !- Rated Air Flow Rate {m3/s}",
        "  773.3912012006,          !- 2017 Rated Evaporator Fan Power Per Volume Flow Rate {W/(m3/s)}",
        "  773.3912012006,          !- 2023 Rated Evaporator Fan Power Per Volume Flow Rate {W/(m3/s)}", //??BPS:TBD
        "  central ac unitary system Fan - Cooling Coil Node,  !- Air Inlet Node Name",
        "  Node 5,                  !- Air Outlet Node Name",
        "  Cool-Cap-fT1,            !- Total Cooling Capacity Function of Temperature Curve Name",
        "  Cool-Cap-fFF1,           !- Total Cooling Capacity Function of Flow Fraction Curve Name",
        "  Cool-EIR-fT1,            !- Energy Input Ratio Function of Temperature Curve Name",
        "  Cool-EIR-fFF1,           !- Energy Input Ratio Function of Flow Fraction Curve Name",
        "  Cool-PLF-fPLR1,          !- Part Load Fraction Correlation Curve Name",
        "  ,                        !- Minimum Outdoor Dry-Bulb Temperature for Compressor Operation {C}",
        "  1000,                    !- Nominal Time for Condensate Removal to Begin {s}",
        "  1.5,                     !- Ratio of Initial Moisture Evaporation Rate and Steady State Latent Capacity {dimensionless}",
        "  3,                       !- Maximum Cycling Rate {cycles/hr}",
        "  45,                      !- Latent Capacity Time Constant {s}",
        "  ,                        !- Condenser Air Inlet Node Name",
        "  AirCooled,               !- Condenser Type",
        "  0,                       !- Evaporative Condenser Effectiveness {dimensionless}",
        "  Autosize,                !- Evaporative Condenser Air Flow Rate {m3/s}",
        "  Autosize,                !- Evaporative Condenser Pump Rated Power Consumption {W}"
        "  50,                      !- Crankcase Heater Capacity {W}",
        "  10,                      !- Maximum Outdoor Dry-Bulb Temperature for Crankcase Heater Operation {C}",
        ",",
        "  ,                        !- Supply Water Storage Tank Name",
        "  ,                        !- Condensate Collection Water Storage Tank Name",
        "  0,                       !- Basin Heater Capacity {W/K}",
        "  10;                      !- Basin Heater Setpoint Temperature {C}",

        "Curve:Biquadratic,",
        "  Cool-Cap-fT1,                           !- Name",
        "  1.550902001,                             !- Coefficient1 Constant",
        "  -0.0750500892,                          !- Coefficient2 x",
        "  0.00309713544,                          !- Coefficient3 x**2",
        "  0.00240111,                            !- Coefficient4 y",
        "  -5.0544e-005,                          !- Coefficient5 y**2",
        "  -0.00042728148,                         !- Coefficient6 x*y",
        "  13.88,                                  !- Minimum Value of x {BasedOnField A2}",
        "  23.88,                                  !- Maximum Value of x {BasedOnField A2}",
        "  18.33,                                  !- Minimum Value of y {BasedOnField A3}",
        "  51.66;                                  !- Maximum Value of y {BasedOnField A3}",

        "Curve:Quadratic,",
        "  Cool-Cap-fFF1,                          !- Name",
        "  0.718605468,                             !- Coefficient1 Constant",
        "  0.410099989,                            !- Coefficient2 x",
        "  -0.128705457,                           !- Coefficient3 x**2",
        "  0,                                      !- Minimum Value of x {BasedOnField A2}",
        "  2,                                      !- Maximum Value of x {BasedOnField A2}",
        "  0,                                      !- Minimum Curve Output {BasedOnField A3}",
        "  2;                                      !- Maximum Curve Output {BasedOnField A3}",

        "Curve:Biquadratic,",
        "  Cool-EIR-fT1,                           !- Name",
        "  -0.304282997000001,                             !- Coefficient1 Constant",
        "  0.1180477062,                           !- Coefficient2 x",
        "  -0.00342466704,                          !- Coefficient3 x**2",
        "  -0.0062619138,                          !- Coefficient4 y",
        "  0.00069542712,                          !- Coefficient5 y**2",
        "  -0.00046997496,                         !- Coefficient6 x*y",
        "  13.88,                                  !- Minimum Value of x {BasedOnField A2}",
        "  23.88,                                  !- Maximum Value of x {BasedOnField A2}",
        "  18.33,                                  !- Minimum Value of y {BasedOnField A3}",
        "  51.66;                                  !- Maximum Value of y {BasedOnField A3}",

        "Curve:Quadratic,",
        "  Cool-EIR-fFF1,                          !- Name",
        "  1.32299905,                            !- Coefficient1 Constant",
        "  -0.477711207,                           !- Coefficient2 x",
        "  0.154712157,                            !- Coefficient3 x**2",
        "  0,                                      !- Minimum Value of x {BasedOnField A2}",
        "  2,                                      !- Maximum Value of x {BasedOnField A2}",
        "  0,                                      !- Minimum Curve Output {BasedOnField A3}",
        "  2;                                      !- Maximum Curve Output {BasedOnField A3}",

        "Curve:Quadratic,",
        "  Cool-PLF-fPLR1,                         !- Name",
        "  0.93,                                   !- Coefficient1 Constant",
        "  0.07,                                   !- Coefficient2 x",
        "  0,                                      !- Coefficient3 x**2",
        "  0,                                      !- Minimum Value of x {BasedOnField A2}",
        "  1,                                      !- Maximum Value of x {BasedOnField A2}",
        "  0.7,                                    !- Minimum Curve Output {BasedOnField A3}",
        "  1;                                      !- Maximum Curve Output {BasedOnField A3}",

    });

    ASSERT_TRUE(process_idf(idf_objects));

    bool ErrorsFound = false;
    HeatBalanceManager::GetZoneData(*state, ErrorsFound); // read zone data
    EXPECT_FALSE(ErrorsFound);

    state->dataGlobal->NumOfTimeStepInHour = 1; // must initialize this to get schedules initialized
    state->dataGlobal->MinutesPerTimeStep = 60; // must initialize this to get schedules initialized
    ScheduleManager::ProcessScheduleInput(*state);
    state->dataScheduleMgr->ScheduleInputProcessed = true;

    state->dataGlobal->TimeStep = 1;
    state->dataGlobal->HourOfDay = 1;
    state->dataEnvrn->Month = 7;
    state->dataEnvrn->DayOfMonth = 21;
    state->dataGlobal->HourOfDay = 1;
    state->dataEnvrn->DSTIndicator = 0;
    state->dataEnvrn->DayOfWeek = 2;
    state->dataEnvrn->HolidayIndex = 0;
    state->dataEnvrn->DayOfYear_Schedule = General::OrdinalDay(state->dataEnvrn->Month, state->dataEnvrn->DayOfMonth, 1);
    ScheduleManager::UpdateScheduleValues(*state);

    int TankNum = 1;
    int DXNum = 1;
    bool FirstHVAC = true;

    EXPECT_FALSE(WaterThermalTanks::GetWaterThermalTankInput(*state));

    WaterThermalTanks::WaterThermalTankData &Tank = state->dataWaterThermalTanks->WaterThermalTank(TankNum);
    WaterThermalTanks::WaterHeaterDesuperheaterData &Desuperheater = state->dataWaterThermalTanks->WaterHeaterDesuperheater(Tank.DesuperheaterNum);

    // Inititate tank conditions
    state->dataGlobal->HourOfDay = 0;
    state->dataGlobal->TimeStep = 1;
    state->dataGlobal->TimeStepZone = 1;
    state->dataHVACGlobal->TimeStepSys = state->dataGlobal->TimeStepZone;
    state->dataHVACGlobal->TimeStepSysSec = state->dataHVACGlobal->TimeStepSys * Constant::SecInHour;
    state->dataHVACGlobal->SysTimeElapsed = 0.0;

    // First iteration condition set (extreme)
    Tank.TankTemp = 50;
    Tank.SavedTankTemp = 52; // previous time step temperature
    Tank.AmbientTemp = 50.0; // Assume no loss
    Tank.UseInletTemp = 10;
    Tank.UseMassFlowRate = 0.0;
    Tank.SourceOutletTemp = 50;
    Tank.SavedSourceOutletTemp = 52;
    Tank.TimeElapsed = 0.0;
    Desuperheater.SetPointTemp = 55;
    Desuperheater.Mode = WaterThermalTanks::TankOperatingMode::Heating;
    state->dataHeatBal->HeatReclaimDXCoil(DXNum).AvailCapacity = 0;
    state->dataDXCoils->DXCoil(DXNum).PartLoadRatio = 1.0;

    Tank.Mode = WaterThermalTanks::TankOperatingMode::Floating;
    Tank.SetPointTemp = 50;
    EXPECT_TRUE(Desuperheater.FirstTimeThroughFlag);
    Tank.CalcDesuperheaterWaterHeater(*state, FirstHVAC);
    // FirsttimeThroughFlag attribute supposed to set as false after first run
    EXPECT_FALSE(Desuperheater.FirstTimeThroughFlag);
    // Advanced to next time step (0 => 1)
    EXPECT_EQ(state->dataLoopNodes->Node(Desuperheater.WaterInletNode).Temp, 50);
    EXPECT_EQ(Tank.SavedTankTemp, 50);
    // No loss no source, Tank temperature supposed to be 50
    EXPECT_EQ(Tank.TankTemp, 50);

    // Assumed next iteration with FirstHVAC condition not changed
    state->dataHeatBal->HeatReclaimDXCoil(DXNum).AvailCapacity = 500;
    Tank.TankTemp = 20.0; // Assumed Tank temperature from previous iteration
    EXPECT_FALSE(Desuperheater.FirstTimeThroughFlag);
    Tank.CalcDesuperheaterWaterHeater(*state, FirstHVAC);
    EXPECT_FALSE(Desuperheater.FirstTimeThroughFlag);
    EXPECT_EQ(state->dataLoopNodes->Node(Desuperheater.WaterInletNode).Temp, 50);
    // Saved temperature not supposed to change
    EXPECT_EQ(Tank.SavedTankTemp, 50);
    // The source side inlet temperature calculated based on saved temperatures
    // Tank temperature should be calculated based on saved temperatures
    EXPECT_GT(Tank.SourceInletTemp, 50);
    EXPECT_GT(Tank.TankTemp, 50);

    // Assumed next iteration with FirstHVAC condition not changed
    FirstHVAC = false;
    Tank.TankTemp = 20.0;
    state->dataHeatBal->HeatReclaimDXCoil(DXNum).AvailCapacity = 500;
    Tank.CalcDesuperheaterWaterHeater(*state, FirstHVAC);
    // Flag changed from false to true
    EXPECT_TRUE(Desuperheater.FirstTimeThroughFlag);
    // Saved temperature not supposed to change
    EXPECT_EQ(Tank.SavedTankTemp, 50);
    EXPECT_EQ(state->dataLoopNodes->Node(Desuperheater.WaterInletNode).Temp, 50);
    EXPECT_GT(Tank.SourceInletTemp, 50);
    EXPECT_GT(Tank.TankTemp, 50);
}

TEST_F(EnergyPlusFixture, StratifiedTank_GSHP_DesuperheaterSourceHeat)
{
    std::string const idf_objects = delimited_string({
        "Schedule:Constant, Hot Water Demand Schedule, , 1.0;",
        "Schedule:Constant, Ambient Temp Schedule, , 20.0;",
        "Schedule:Constant, Inlet Water Temperature, , 10.0;",
        "Schedule:Constant, Desuperheater-Schedule, , 60.0;",
        "Schedule:Constant, WH Setpoint Temp, , 45.0;",

        "  Zone,",
        "    Zone_TES,                !- Name",
        "    0.0000,                  !- Direction of Relative North {deg}",
        "    10.0,                    !- X Origin {m}",
        "    10.0,                    !- Y Origin {m}",
        "    0.0,                     !- Z Origin {m}",
        "    1,                       !- Type",
        "    1,                       !- Multiplier",
        "    3.00,                    !- Ceiling Height {m}",
        "    300.0,                   !- Volume {m3}",
        "    100.0;                   !- Floor Area {m2}",

        "  Schedule:Compact,",
        "    ALWAYS_ON,               !- Name",
        "    Fraction,                !- Schedule Type Limits Name",
        "    Through: 12/31,          !- Field 1",
        "    For: AllDays,            !- Field 2",
        "    Until: 24:00,1.0;        !- Field 3",

        "  WaterHeater:Stratified,",
        "    Stratified tank with desuperheater,   !- Name",
        "    Domestic Hot Water,      !- End-Use Subcategory",
        "    0.170343530278643,       !- Tank Volume {m3}",
        "    1.2192,                  !- Tank Height {m}",
        "    VerticalCylinder,        !- Tank Shape",
        "    ,                        !- Tank Perimeter {m}",
        "    90,                      !- Maximum Temperature Limit {C}",
        "    MasterSlave,             !- Heater Priority Control",
        "    WH Setpoint Temp,        !- Heater 1 Setpoint Temperature Schedule Name",
        "    2,                       !- Heater 1 Deadband Temperature Difference {deltaC}",
        "    4498.64092714361,        !- Heater 1 Capacity {W}",
        "    0.89408,                 !- Heater 1 Height {m}",
        "    WH Setpoint Temp,        !- Heater 2 Setpoint Temperature Schedule Name",
        "    2,                       !- Heater 2 Deadband Temperature Difference {deltaC}",
        "    4498.64092714361,        !- Heater 2 Capacity {W}",
        "    0.16256,                 !- Heater 2 Height {m}",
        "    Electricity,             !- Heater Fuel Type",
        "    1,                       !- Heater Thermal Efficiency",
        "    0,                       !- Off Cycle Parasitic Fuel Consumption Rate {W}",
        "    Electricity,             !- Off Cycle Parasitic Fuel Type",
        "    0,                       !- Off Cycle Parasitic Heat Fraction to Tank",
        "    0,                       !- Off Cycle Parasitic Height {m}",
        "    0,                       !- On Cycle Parasitic Fuel Consumption Rate {W}",
        "    Electricity,             !- On Cycle Parasitic Fuel Type",
        "    0,                       !- On Cycle Parasitic Heat Fraction to Tank",
        "    0,                       !- On Cycle Parasitic Height {m}",
        "    Schedule,                        !- Ambient Temperature Indicator",
        "    Ambient Temp Schedule,   !- Ambient Temperature Schedule Name",
        "    ,                        !- Ambient Temperature Zone Name",
        "    ,                        !- Ambient Temperature Outdoor Air Node Name",
        "    0.614007341138612,       !- Uniform Skin Loss Coefficient per Unit Area to Ambient Temperature {W/m2-K}",
        "    1,                       !- Skin Loss Fraction to Zone",
        "    0,                       !- Off Cycle Flue Loss Coefficient to Ambient Temperature {W/K}",
        "    1,                       !- Off Cycle Flue Loss Fraction to Zone",
        "    ,                        !- Peak Use Flow Rate {m3/s}",
        "    ALWAYS_ON,               !- Use Flow Rate Fraction Schedule Name",
        "    ,                        !- Cold Water Supply Temperature Schedule Name",
        "    ,                        !- Use Side Inlet Node Name",
        "    ,                        !- Use Side Outlet Node Name",
        "    ,                        !- Use Side Effectiveness",
        "    ,                        !- Use Side Inlet Height {m}",
        "    ,                        !- Use Side Outlet Height {m}",
        "    DesuperheaterOut,        !- Source Side Inlet Node Name",
        "    DesuperheaterIn,         !- Source Side Outlet Node Name",
        "    1,                       !- Source Side Effectiveness",
        "    ,                       !- Source Side Inlet Height {m}",
        "    ,                       !- Source Side Outlet Height {m}",
        "    Fixed,                   !- Inlet Mode",
        "    0.00283433494640006,     !- Use Side Design Flow Rate {m3/s}",
        "    0,                       !- Source Side Design Flow Rate {m3/s}",
        "    1.5,                     !- Indirect Water Heating Recovery Time {hr}",
        "    12,                      !- Number of Nodes",
        ";",

        "Coil:WaterHeating:Desuperheater,",
        "    Desuperheater,           !- Name",
        "    ALWAYS_ON,               !- Availability Schedule Name",
        "    Desuperheater-Schedule,  !- Setpoint Temperature Schedule Name",
        "    5,                       !- Dead Band Temperature Difference {deltaC}",
        "    0.25,                    !- Rated Heat Reclaim Recovery Efficiency",
        "    50,                      !- Rated Inlet Water Temperature {C}",
        "    35,                      !- Rated Outdoor Air Temperature {C}",
        "    60,                      !- Maximum Inlet Water Temperature for Heat Reclaim {C}",
        "    ,                        !- Heat Reclaim Efficiency Function of Temperature Curve Name",
        "    DesuperheaterIn,         !- Water Inlet Node Name",
        "    DesuperheaterOut,        !- Water Outlet Node Name",
        "    WaterHeater:Stratified,       !- Tank Object Type",
        "    Stratified tank with desuperheater,  !- Tank Name",
        "    Coil:Cooling:WaterToAirHeatPump:EquationFit,  !- Heating Source Object Type",
        "    GSHP_COIL1,              !- Heating Source Name",
        "    0.0001,                  !- Water Flow Rate {m3/s}",
        "    ,                        !- Water Pump Power {W}",
        "    0.2;                     !- Fraction of Pump Heat to Water",

        "Coil:Cooling:WaterToAirHeatPump:EquationFit,",
        "    GSHP_COIL1,       !- Name",
        "    Node 42,                 !- Water Inlet Node Name",
        "    Node 43,                 !- Water Outlet Node Name",
        "    res gshp clg unitary system Fan - Cooling Coil Node,  !- Air Inlet Node Name",
        "    Node 45,                 !- Air Outlet Node Name",
        "    0.951796450842996,       !- Rated Air Flow Rate {m3/s}",
        "    773.3,                   !- 2017 Rated Evaporator Fan Power Per Volume Flow Rate [W/(m3/s)]",
        "    934.4,                   !- 2023 Rated Evaporator Fan Power Per Volume Flow Rate [W/(m3/s)]",
        "    0.000567811767595478,    !- Rated Water Flow Rate {m3/s}",
        "    14067.4113682534,        !- Gross Rated Total Cooling Capacity {W}",
        "    10297.3451215615,        !- Gross Rated Sensible Cooling Capacity {W}",
        "    5.3555091458258,         !- Gross Rated Cooling COP",
        "    ,                        !- Rated Entering Water Temperature",
        "    ,                        !- Rated Entering Air Dry-Bulb Temperature",
        "    ,                        !- Rated Entering Air Wet-Bulb Temperature",
        "    TotCoolCapCurve,         !- Total Cooling Capacity Curve Name",
        "    SensCoolCapCurve,        !- Sensible Cooling Name",
        "    CoolPowCurve,            !- Cooling Power Consumption Curve Name",
        "    1000,                    !- Nominal Time for Condensate Removal to Begin {s}",
        "    1.5;                     !- Ratio of Initial Moisture Evaporation Rate and Steady State Latent Capacity {dimensionless}",

        "Curve:QuintLinear,",
        "  SensCoolCapCurve,     ! Curve Name",
        "  26.7839398084,        ! CoefficientC1",
        "  0,                    ! CoefficientC2",
        "  -23.832385974,        ! CoefficientC3",
        "  -1.115743914,         ! CoefficientC4",
        "  0,                    ! CoefficientC5",
        "  0,                    ! CoefficientC6",
        "  0.,                   ! Minimum Value of v",
        "  100.,                 ! Maximum Value of v",
        "  0.,                   ! Minimum Value of w",
        "  100.,                 ! Maximum Value of w",
        "  0.,                   ! Minimum Value of x",
        "  100.,                 ! Maximum Value of x",
        "  0.,                   ! Minimum Value of y",
        "  100.,                 ! Maximum Value of y",
        "  0,                    ! Minimum Value of z",
        "  100,                  ! Maximum Value of z",
        "  0.,                   ! Minimum Curve Output",
        "  38.;                  ! Maximum Curve Output",

        "Curve:QuadLinear,",
        "  TotCoolCapCurve,      ! Curve Name",
        "  -3.9160645386,        ! CoefficientC1",
        "  7.042944024,          ! CoefficientC2",
        "  -2.270589372,         ! CoefficientC3",
        "  0,                    ! CoefficientC4",
        "  0,                    ! CoefficientC5",
        "  0.,                   ! Minimum Value of w",
        "  100.,                 ! Maximum Value of w",
        "  0.,                   ! Minimum Value of x",
        "  100.,                 ! Maximum Value of x",
        "  0.,                   ! Minimum Value of y",
        "  100.,                 ! Maximum Value of y",
        "  0,                    ! Minimum Value of z",
        "  100,                  ! Maximum Value of z",
        "  0.,                   ! Minimum Curve Output",
        "  38.;                  ! Maximum Curve Output",

        "Curve:QuadLinear,",
        "  CoolPowCurve,         ! Curve Name",
        "  -6.2337364523,        ! CoefficientC1",
        "  1.610096238,          ! CoefficientC2",
        "  5.317076448,          ! CoefficientC3",
        "  0,                    ! CoefficientC4",
        "  0,                    ! CoefficientC5",
        "  0.,                   ! Minimum Value of w",
        "  100.,                 ! Maximum Value of w",
        "  0.,                   ! Minimum Value of x",
        "  100.,                 ! Maximum Value of x",
        "  0.,                   ! Minimum Value of y",
        "  100.,                 ! Maximum Value of y",
        "  0,                    ! Minimum Value of z",
        "  100,                  ! Maximum Value of z",
        "  0.,                   ! Minimum Curve Output",
        "  38.;                  ! Maximum Curve Output",
    });

    ASSERT_TRUE(process_idf(idf_objects));

    bool ErrorsFound = false;
    HeatBalanceManager::GetZoneData(*state, ErrorsFound); // read zone data
    EXPECT_FALSE(ErrorsFound);

    state->dataGlobal->NumOfTimeStepInHour = 1; // must initialize this to get schedules initialized
    state->dataGlobal->MinutesPerTimeStep = 60; // must initialize this to get schedules initialized
    ScheduleManager::ProcessScheduleInput(*state);
    state->dataScheduleMgr->ScheduleInputProcessed = true;

    state->dataGlobal->TimeStep = 1;
    state->dataGlobal->HourOfDay = 1;
    state->dataEnvrn->Month = 7;
    state->dataEnvrn->DayOfMonth = 21;
    state->dataGlobal->HourOfDay = 1;
    state->dataEnvrn->DSTIndicator = 0;
    state->dataEnvrn->DayOfWeek = 2;
    state->dataEnvrn->HolidayIndex = 0;
    state->dataEnvrn->OutBaroPress = 101325.0;
    state->dataEnvrn->DayOfYear_Schedule = General::OrdinalDay(state->dataEnvrn->Month, state->dataEnvrn->DayOfMonth, 1);
    ScheduleManager::UpdateScheduleValues(*state);
    state->dataPlnt->TotNumLoops = 1;
    int TankNum(1);
    int HPNum(1);
    int CyclingScheme(1);
    int LoopNum(1);
    int BranchNum(1);
    int CompNum(1);
    Real64 PLR(0.5);

    EXPECT_FALSE(WaterThermalTanks::GetWaterThermalTankInput(*state));
    // Test if the new data Structure for water to air heat pump coils successfully initialized
    EXPECT_EQ(state->dataHeatBal->HeatReclaimSimple_WAHPCoil(1).Name, "GSHP_COIL1");
    EXPECT_EQ(state->dataHeatBal->HeatReclaimSimple_WAHPCoil(1).SourceType, "Coil:Cooling:WaterToAirHeatPump:EquationFit");
    // Air node
    state->dataLoopNodes->Node(5).MassFlowRate = 0.005;
    state->dataLoopNodes->Node(5).Temp = 28.0;
    state->dataLoopNodes->Node(5).HumRat = 0.2;
    // Water node
    state->dataLoopNodes->Node(3).Temp = 15.0;
    state->dataLoopNodes->Node(3).MassFlowRate = 0.05;
    // Plant loop must be initialized
    state->dataWaterToAirHeatPumpSimple->SimpleWatertoAirHP(HPNum).plantLoc.loopNum = 1;
    state->dataPlnt->PlantLoop.allocate(LoopNum);
    state->dataPlnt->PlantLoop(state->dataWaterToAirHeatPumpSimple->SimpleWatertoAirHP(HPNum).plantLoc.loopNum).FluidIndex = 1;
    auto &SupplySideloop(state->dataPlnt->PlantLoop(LoopNum).LoopSide(EnergyPlus::DataPlant::LoopSideLocation::Supply));
    SupplySideloop.TotalBranches = 1;
    SupplySideloop.Branch.allocate(BranchNum);
    auto &CoilBranch(SupplySideloop.Branch(BranchNum));
    CoilBranch.TotalComponents = 1;
    CoilBranch.Comp.allocate(CompNum);
    CoilBranch.Comp(CompNum).Type = DataPlant::PlantEquipmentType::CoilWAHPCoolingEquationFit;
    CoilBranch.Comp(CompNum).Name = "GSHP_COIL1";

    state->dataGlobal->BeginEnvrnFlag = true;
    WaterToAirHeatPumpSimple::InitSimpleWatertoAirHP(*state, HPNum, 10.0, 1.0, 0.0, 10.0, 10.0, CyclingScheme, 1.0, 1);
    WaterToAirHeatPumpSimple::CalcHPCoolingSimple(*state, HPNum, CyclingScheme, 1.0, 10.0, 10.0, DataHVACGlobals::CompressorOperation::On, PLR, 1.0);
    // Coil source side heat successfully passed to HeatReclaimSimple_WAHPCoil(1).AvailCapacity
    EXPECT_EQ(state->dataHeatBal->HeatReclaimSimple_WAHPCoil(1).AvailCapacity, state->dataWaterToAirHeatPumpSimple->SimpleWatertoAirHP(1).QSource);
    // Reclaimed heat successfully returned to reflect the plant impact
    state->dataHeatBal->HeatReclaimSimple_WAHPCoil(1).WaterHeatingDesuperheaterReclaimedHeat(1) = 100.0;
    WaterToAirHeatPumpSimple::CalcHPCoolingSimple(*state, HPNum, CyclingScheme, 1.0, 10.0, 10.0, DataHVACGlobals::CompressorOperation::On, PLR, 1.0);
    EXPECT_EQ(state->dataWaterToAirHeatPumpSimple->SimpleWatertoAirHP(1).QSource,
              state->dataHeatBal->HeatReclaimSimple_WAHPCoil(1).AvailCapacity - 100.0);

    WaterThermalTanks::WaterThermalTankData &Tank = state->dataWaterThermalTanks->WaterThermalTank(TankNum);
    WaterThermalTanks::WaterHeaterDesuperheaterData &Desuperheater = state->dataWaterThermalTanks->WaterHeaterDesuperheater(Tank.DesuperheaterNum);

    for (int i = 1; i <= Tank.Nodes; ++i) {
        auto &node = Tank.Node(i);
        node.SavedTemp = 39.0;
        node.Temp = 39.0;
    }

    Tank.TankTemp = 39.0;
    Tank.AmbientTemp = 20.0;
    Tank.UseInletTemp = 10.0;
    Tank.UseMassFlowRate = 0.003;
    Tank.SourceOutletTemp = 39.0;
    Tank.SourceMassFlowRate = 0.003;
    Tank.TimeElapsed = 0.0;
    Desuperheater.SetPointTemp = 60.0;
    Desuperheater.Mode = WaterThermalTanks::TankOperatingMode::Heating;
    state->dataLoopNodes->Node(Desuperheater.WaterInletNode).Temp = Tank.SourceOutletTemp;

    state->dataGlobal->HourOfDay = 0;
    state->dataGlobal->TimeStep = 1;
    state->dataGlobal->TimeStepZone = 1. / 60.;
    state->dataHVACGlobal->TimeStepSys = state->dataGlobal->TimeStepZone;
    state->dataHVACGlobal->TimeStepSysSec = state->dataHVACGlobal->TimeStepSys * Constant::SecInHour;
    state->dataHVACGlobal->SysTimeElapsed = 0.0;
    state->dataHeatBal->HeatReclaimSimple_WAHPCoil(1).AvailCapacity = 1000;
    state->dataWaterToAirHeatPumpSimple->SimpleWatertoAirHP(1).PartLoadRatio = 0.0;
    Tank.initialize(*state, true);
    Tank.SetPointTemp = 45;
    Tank.SetPointTemp2 = 45;
    Tank.CalcDesuperheaterWaterHeater(*state, true);
    // If there's no demand in water thermal tank, no heat is reclaimed
    EXPECT_EQ(Desuperheater.HeaterRate, 0);

    for (int i = 1; i <= Tank.Nodes; ++i) {
        auto &node = Tank.Node(i);
        node.SavedTemp = 39;
        node.Temp = 39;
    }

    Tank.SavedTankTemp = 39.0;
    Tank.SavedSourceOutletTemp = 39.0;
    Tank.SourceMassFlowRate = 0.003;
    state->dataLoopNodes->Node(Desuperheater.WaterInletNode).Temp = Tank.SavedSourceOutletTemp;

    state->dataWaterToAirHeatPumpSimple->SimpleWatertoAirHP(1).PartLoadRatio = 0.8;
    Tank.initialize(*state, false);
    Desuperheater.SaveMode = WaterThermalTanks::TankOperatingMode::Heating;
    Tank.CalcDesuperheaterWaterHeater(*state, false);
    // The HVAC part load ratio is successfully passed to waterthermaltank desuperheater data struct
    EXPECT_EQ(Desuperheater.DXSysPLR, 0.8);
    // The heater rate is correctly calculated
    EXPECT_EQ(Desuperheater.HeaterRate, 1000 * 0.25 / Desuperheater.DXSysPLR * Desuperheater.DesuperheaterPLR);
    // The source rate calculated in stratified tank calculation function is near the heater rate calcualted in desuperheater function
    EXPECT_NEAR(Tank.SourceRate, Desuperheater.HeaterRate, Tank.SourceRate * 0.05);
}

TEST_F(EnergyPlusFixture, Desuperheater_Multispeed_Coil_Test)
{
    std::string const idf_objects = delimited_string({
        "Schedule:Constant, Hot Water Demand Schedule, , 1.0;",
        "Schedule:Constant, Ambient Temp Schedule, , 20.0;",
        "Schedule:Constant, Inlet Water Temperature, , 10.0;",
        "Schedule:Constant, Desuperheater-Schedule, , 60.0;",
        "Schedule:Constant, WH Setpoint Temp, , 45.0;",

        "  Zone,",
        "    Zone_TES,                !- Name",
        "    0.0000,                  !- Direction of Relative North {deg}",
        "    10.0,                    !- X Origin {m}",
        "    10.0,                    !- Y Origin {m}",
        "    0.0,                     !- Z Origin {m}",
        "    1,                       !- Type",
        "    1,                       !- Multiplier",
        "    3.00,                    !- Ceiling Height {m}",
        "    300.0,                   !- Volume {m3}",
        "    100.0;                   !- Floor Area {m2}",

        "  Schedule:Compact,",
        "    ALWAYS_ON,               !- Name",
        "    Fraction,                !- Schedule Type Limits Name",
        "    Through: 12/31,          !- Field 1",
        "    For: AllDays,            !- Field 2",
        "    Until: 24:00,1.0;        !- Field 3",

        "WaterHeater:Mixed,",
        "  Mixed tank with desuperheater,          !- Name",
        "  0.136274824222915,                      !- Tank Volume {m3}",
        "  WH Setpoint Temp,                       !- Setpoint Temperature Schedule Name",
        "  2,                                      !- Deadband Temperature Difference {deltaC}",
        "  99,                                     !- Maximum Temperature Limit {C}",
        "  Cycle,                                  !- Heater Control Type",
        "  5500.06477392209,                       !- Heater Maximum Capacity {W}",
        "  0,                                      !- Heater Minimum Capacity {W}",
        "  0,                                      !- Heater Ignition Minimum Flow Rate {m3/s}",
        "  0,                                      !- Heater Ignition Delay {s}",
        "  Electricity,                            !- Heater Fuel Type",
        "  0.8,                                    !- Heater Thermal Efficiency",
        "  ,                                       !- Part Load Factor Curve Name",
        "  0,                                      !- Off Cycle Parasitic Fuel Consumption Rate {W}",
        "  Electricity,                            !- Off Cycle Parasitic Fuel Type",
        "  0,                                      !- Off Cycle Parasitic Heat Fraction to Tank",
        "  0,                                      !- On Cycle Parasitic Fuel Consumption Rate {W}",
        "  Electricity,                            !- On Cycle Parasitic Fuel Type",
        "  0,                                      !- On Cycle Parasitic Heat Fraction to Tank",
        "  Schedule,                               !- Ambient Temperature Indicator",
        "  Ambient Temp Schedule,                  !- Ambient Temperature Schedule Name",
        "  ,                                 	   !- Ambient Temperature Zone Name",
        "  ,                                       !- Ambient Temperature Outdoor Air Node Name",
        "  0.704227539803499,                      !- Off Cycle Loss Coefficient to Ambient Temperature {W/K}",
        "  1,                                      !- Off Cycle Loss Fraction to Zone",
        "  0.704227539803499,                      !- On Cycle Loss Coefficient to Ambient Temperature {W/K}",
        "  1,                                      !- On Cycle Loss Fraction to Zone",
        "  ,                                       !- Peak Use Flow Rate {m3/s}",
        "  ALWAYS_ON,                              !- Use Flow Rate Fraction Schedule Name",
        "  ,                                       !- Cold Water Supply Temperature Schedule Name",
        "  ,                                       !- Use Side Inlet Node Name",
        "  ,                                       !- Use Side Outlet Node Name",
        "  1,                                      !- Use Side Effectiveness",
        "  DesuperheaterOut,			           !- Source Side Inlet Node Name",
        "  DesuperheaterIn,         	           !- Source Side Outlet Node Name",
        "  1,                                      !- Source Side Effectiveness",
        "  0.00283433494640006,                    !- Use Side Design Flow Rate {m3/s}",
        "  ,                                       !- Source Side Design Flow Rate {m3/s}",
        "  1.5,                                    !- Indirect Water Heating Recovery Time {hr}",
        "  IndirectHeatPrimarySetpoint,            !- Source Side Flow Control Mode",
        "  ,                                       !- Indirect Alternate Setpoint Temperature Schedule Name",
        "  General;                                !- End-Use Subcategory",

        "Coil:WaterHeating:Desuperheater,",
        "    Desuperheater,           !- Name",
        "    ALWAYS_ON,               !- Availability Schedule Name",
        "    Desuperheater-Schedule,  !- Setpoint Temperature Schedule Name",
        "    5,                       !- Dead Band Temperature Difference {deltaC}",
        "    0.25,                    !- Rated Heat Reclaim Recovery Efficiency",
        "    50,                      !- Rated Inlet Water Temperature {C}",
        "    35,                      !- Rated Outdoor Air Temperature {C}",
        "    60,                      !- Maximum Inlet Water Temperature for Heat Reclaim {C}",
        "    ,                        !- Heat Reclaim Efficiency Function of Temperature Curve Name",
        "    DesuperheaterIn,         !- Water Inlet Node Name",
        "    DesuperheaterOut,        !- Water Outlet Node Name",
        "    WaterHeater:Mixed,       !- Tank Object Type",
        "    Mixed tank with desuperheater,  !- Tank Name",
        "    Coil:Cooling:DX:MultiSpeed,  !- Heating Source Object Type",
        "    MultiSpeed_COIL,              !- Heating Source Name",
        "    0.0001,                  !- Water Flow Rate {m3/s}",
        "    ,                        !- Water Pump Power {W}",
        "    0.2;                     !- Fraction of Pump Heat to Water",

        "Coil:Cooling:DX:MultiSpeed,",
        "  MultiSpeed_COIL,                        !- Name",
        "  ALWAYS_ON,                     !- Availability Schedule Name",
        "  res ac unitary system Fan - Cooling Coil Node, !- Air Inlet Node Name",
        "  Node 17,                                !- Air Outlet Node Name",
        "  ,                                       !- Condenser Air Inlet Node Name",
        "  AirCooled,                              !- Condenser Type",
        "  ,                                       !- Minimum Outdoor Dry-Bulb Temperature for Compressor Operation {C}",
        "  ,                                       !- Supply Water Storage Tank Name",
        "  ,                                       !- Condensate Collection Water Storage Tank Name",
        "  No,                                     !- Apply Part Load Fraction to Speeds Greater than 1",
        "  No,                                     !- Apply Latent Degradation to Speeds Greater than 1",
        "  0,                                      !- Crankcase Heater Capacity {W}",
        "  12.7777777777778,                       !- Maximum Outdoor Dry-Bulb Temperature for Crankcase Heater Operation {C}",
        "  0,                                      !- Basin Heater Capacity {W/K}",
        "  2,                                      !- Basin Heater Setpoint Temperature {C}",
        "  ,                                       !- Basin Heater Operating Schedule Name",
        "  Electricity,                            !- Fuel Type",
        "  2,                                      !- Number of Speeds",
        "  10128.5361851424,                       !- Speed Gross Rated Total Cooling Capacity 1 {W}",
        "  0.714816560872937,                      !- Speed Gross Rated Sensible Heat Ratio 1",
        "  4.84033093564236,                       !- Speed Gross Rated Cooling COP 1 {W/W}",
        "  0.576666917476216,                      !- Speed Rated Air Flow Rate 1 {m3/s}",
        "  773.3,                                  !- 2017 Speed 1 Rated Evaporator Fan Power Per Volume Flow Rate {W/(m3/s)}",
        "  934.4,                                  !- 2023 Speed 1 Rated Evaporator Fan Power Per Volume Flow Rate {W/(m3/s)}", //??BPS:TBD
        "  Cool-Cap-fT1,                           !- Speed Total Cooling Capacity Function of Temperature Curve Name 1",
        "  Cool-Cap-fFF1,                          !- Speed Total Cooling Capacity Function of Flow Fraction Curve Name 1",
        "  Cool-EIR-fT1,                           !- Speed Energy Input Ratio Function of Temperature Curve Name 1",
        "  Cool-EIR-fFF1,                          !- Speed Energy Input Ratio Function of Flow Fraction Curve Name 1",
        "  Cool-PLF-fPLR1,                         !- Speed Part Load Fraction Correlation Curve Name 1",
        "  1000,                                   !- Speed Nominal Time for Condensate Removal to Begin 1 {s}",
        "  1.5,                                    !- Speed Ratio of Initial Moisture Evaporation Rate and Steady State Latent Capacity 1 "
        "{dimensionless}",
        "  3,                                      !- Speed Maximum Cycling Rate 1 {cycles/hr}",
        "  45,                                     !- Speed Latent Capacity Time Constant 1 {s}",
        "  0.2,                                    !- Speed Rated Waste Heat Fraction of Power Input 1 {dimensionless}",
        "  ConstantBiquadratic,                    !- Speed Waste Heat Function of Temperature Curve Name 1",
        "  0.9,                                    !- Speed Evaporative Condenser Effectiveness 1 {dimensionless}",
        "  0.05,                                   !- Speed Evaporative Condenser Air Flow Rate 1 {m3/s}",
        "  50,                                     !- Speed Rated Evaporative Condenser Pump Power Consumption 1 {W}",
        "  14067.4113682534,                       !- Speed Gross Rated Total Cooling Capacity 2 {W}",
        "  0.733764546660947,                      !- Speed Gross Rated Sensible Heat Ratio 2",
        "  4.34646555035634,                       !- Speed Gross Rated Cooling COP 2 {W/W}",
        "  0.670542927297926,                      !- Speed Rated Air Flow Rate 2 {m3/s}",
        "  773.3,                                  !- 2017 Speed 2 Rated Evaporator Fan Power Per Volume Flow Rate {W/(m3/s)}",
        "  934.4,                                  !- 2023 Speed 2 Rated Evaporator Fan Power Per Volume Flow Rate {W/(m3/s)}", //??BPS:TBD
        "  Cool-Cap-fT2,                           !- Speed Total Cooling Capacity Function of Temperature Curve Name 2",
        "  Cool-Cap-fFF2,                          !- Speed Total Cooling Capacity Function of Flow Fraction Curve Name 2",
        "  Cool-EIR-fT2,                           !- Speed Energy Input Ratio Function of Temperature Curve Name 2",
        "  Cool-EIR-fFF2,                          !- Speed Energy Input Ratio Function of Flow Fraction Curve Name 2",
        "  Cool-PLF-fPLR2,                         !- Speed Part Load Fraction Correlation Curve Name 2",
        "  1000,                                   !- Speed Nominal Time for Condensate Removal to Begin 2 {s}",
        "  1.5,                                    !- Speed Ratio of Initial Moisture Evaporation Rate and Steady State Latent Capacity 2 "
        "{dimensionless}",
        "  3,                                      !- Speed Maximum Cycling Rate 2 {cycles/hr}",
        "  45,                                     !- Speed Latent Capacity Time Constant 2 {s}",
        "  0.2,                                    !- Speed Rated Waste Heat Fraction of Power Input 2 {dimensionless}",
        "  ConstantBiquadratic,                    !- Speed Waste Heat Function of Temperature Curve Name 2",
        "  0.9,                                    !- Speed Evaporative Condenser Effectiveness 2 {dimensionless}",
        "  0.3,                                    !- Speed Evaporative Condenser Air Flow Rate 2 {m3/s}",
        "  100;                                    !- Speed Rated Evaporative Condenser Pump Power Consumption 2 {W}",

        "Curve:Biquadratic,",
        "  Cool-Cap-fT1,                           !- Name",
        "  1.66457706,                             !- Coefficient1 Constant",
        "  -0.0803905902,                          !- Coefficient2 x",
        "  0.00330252552,                          !- Coefficient3 x**2",
        "  0.001238751,                            !- Coefficient4 y",
        "  -3.08772e-005,                          !- Coefficient5 y**2",
        "  -0.00052377192,                         !- Coefficient6 x*y",
        "  13.88,                                  !- Minimum Value of x {BasedOnField A2}",
        "  23.88,                                  !- Maximum Value of x {BasedOnField A2}",
        "  18.33,                                  !- Minimum Value of y {BasedOnField A3}",
        "  51.66;                                  !- Maximum Value of y {BasedOnField A3}",

        "Curve:Quadratic,",
        "  Cool-Cap-fFF1,                          !- Name",
        "  0.65673024,                             !- Coefficient1 Constant",
        "  0.516470835,                            !- Coefficient2 x",
        "  -0.172887149,                           !- Coefficient3 x**2",
        "  0,                                      !- Minimum Value of x {BasedOnField A2}",
        "  2,                                      !- Maximum Value of x {BasedOnField A2}",
        "  0,                                      !- Minimum Curve Output {BasedOnField A3}",
        "  2;                                      !- Maximum Curve Output {BasedOnField A3}",

        "Curve:Biquadratic,",
        "  Cool-EIR-fT1,                           !- Name",
        "  -0.4273762,                             !- Coefficient1 Constant",
        "  0.1419060744,                           !- Coefficient2 x",
        "  -0.0041237262,                          !- Coefficient3 x**2",
        "  -0.0140625414,                          !- Coefficient4 y",
        "  0.00083109888,                          !- Coefficient5 y**2",
        "  -0.00043266636,                         !- Coefficient6 x*y",
        "  13.88,                                  !- Minimum Value of x {BasedOnField A2}",
        "  23.88,                                  !- Maximum Value of x {BasedOnField A2}",
        "  18.33,                                  !- Minimum Value of y {BasedOnField A3}",
        "  51.66;                                  !- Maximum Value of y {BasedOnField A3}",

        "Curve:Quadratic,",
        "  Cool-EIR-fFF1,                          !- Name",
        "  1.562945114,                            !- Coefficient1 Constant",
        "  -0.791859997,                           !- Coefficient2 x",
        "  0.230030877,                            !- Coefficient3 x**2",
        "  0,                                      !- Minimum Value of x {BasedOnField A2}",
        "  2,                                      !- Maximum Value of x {BasedOnField A2}",
        "  0,                                      !- Minimum Curve Output {BasedOnField A3}",
        "  2;                                      !- Maximum Curve Output {BasedOnField A3}",

        "Curve:Quadratic,",
        "  Cool-PLF-fPLR1,                         !- Name",
        "  0.89,                                   !- Coefficient1 Constant",
        "  0.11,                                   !- Coefficient2 x",
        "  0,                                      !- Coefficient3 x**2",
        "  0,                                      !- Minimum Value of x {BasedOnField A2}",
        "  1,                                      !- Maximum Value of x {BasedOnField A2}",
        "  0.7,                                    !- Minimum Curve Output {BasedOnField A3}",
        "  1;                                      !- Maximum Curve Output {BasedOnField A3}",

        "  Curve:Biquadratic,",
        "  Cool-Cap-fT2,                           !- Name",
        "  1.367878711,                            !- Coefficient1 Constant",
        "  -0.0625665258,                          !- Coefficient2 x",
        "  0.00279689112,                          !- Coefficient3 x**2",
        "  0.0050409684,                           !- Coefficient4 y",
        "  -6.804e-005,                            !- Coefficient5 y**2",
        "  -0.00045420264,                         !- Coefficient6 x*y",
        "  13.88,                                  !- Minimum Value of x {BasedOnField A2}",
        "  23.88,                                  !- Maximum Value of x {BasedOnField A2}",
        "  18.33,                                  !- Minimum Value of y {BasedOnField A3}",
        "  51.66;                                  !- Maximum Value of y {BasedOnField A3}",

        "Curve:Quadratic,",
        "  Cool-Cap-fFF2,                          !- Name",
        "  0.690334551,                            !- Coefficient1 Constant",
        "  0.464383753,                            !- Coefficient2 x",
        "  -0.154507638,                           !- Coefficient3 x**2",
        "  0,                                      !- Minimum Value of x {BasedOnField A2}",
        "  2,                                      !- Maximum Value of x {BasedOnField A2}",
        "  0,                                      !- Minimum Curve Output {BasedOnField A3}",
        "  2;                                      !- Maximum Curve Output {BasedOnField A3}",

        "Curve:Biquadratic,",
        "  Cool-EIR-fT2,                           !- Name",
        "  0.0423235170000003,                     !- Coefficient1 Constant",
        "  0.0789200082,                           !- Coefficient2 x",
        "  -0.002376054,                           !- Coefficient3 x**2",
        "  -0.0030359106,                          !- Coefficient4 y",
        "  0.00053492076,                          !- Coefficient5 y**2",
        "  -0.000323028,                           !- Coefficient6 x*y",
        "  13.88,                                  !- Minimum Value of x {BasedOnField A2}",
        "  23.88,                                  !- Maximum Value of x {BasedOnField A2}",
        "  18.33,                                  !- Minimum Value of y {BasedOnField A3}",
        "  51.66;                                  !- Maximum Value of y {BasedOnField A3}",

        "Curve:Quadratic,",
        "  Cool-EIR-fFF2,                          !- Name",
        "  1.31565404,                             !- Coefficient1 Constant",
        "  -0.482467162,                           !- Coefficient2 x",
        "  0.166239001,                            !- Coefficient3 x**2",
        "  0,                                      !- Minimum Value of x {BasedOnField A2}",
        "  2,                                      !- Maximum Value of x {BasedOnField A2}",
        "  0,                                      !- Minimum Curve Output {BasedOnField A3}",
        "  2;                                      !- Maximum Curve Output {BasedOnField A3}",

        "Curve:Quadratic,",
        "  Cool-PLF-fPLR2,                         !- Name",
        "  0.89,                                   !- Coefficient1 Constant",
        "  0.11,                                   !- Coefficient2 x",
        "  0,                                      !- Coefficient3 x**2",
        "  0,                                      !- Minimum Value of x {BasedOnField A2}",
        "  1,                                      !- Maximum Value of x {BasedOnField A2}",
        "  0.7,                                    !- Minimum Curve Output {BasedOnField A3}",
        "  1;                                      !- Maximum Curve Output {BasedOnField A3}",
    });

    ASSERT_TRUE(process_idf(idf_objects));

    bool ErrorsFound = false;
    HeatBalanceManager::GetZoneData(*state, ErrorsFound); // read zone data
    EXPECT_FALSE(ErrorsFound);

    state->dataGlobal->NumOfTimeStepInHour = 1; // must initialize this to get schedules initialized
    state->dataGlobal->MinutesPerTimeStep = 60; // must initialize this to get schedules initialized
    ScheduleManager::ProcessScheduleInput(*state);
    state->dataScheduleMgr->ScheduleInputProcessed = true;

    state->dataGlobal->TimeStep = 1;
    state->dataGlobal->HourOfDay = 1;
    state->dataEnvrn->Month = 7;
    state->dataEnvrn->DayOfMonth = 21;
    state->dataGlobal->HourOfDay = 1;
    state->dataEnvrn->DSTIndicator = 0;
    state->dataEnvrn->DayOfWeek = 2;
    state->dataEnvrn->HolidayIndex = 0;
    state->dataEnvrn->DayOfYear_Schedule = General::OrdinalDay(state->dataEnvrn->Month, state->dataEnvrn->DayOfMonth, 1);
    ScheduleManager::UpdateScheduleValues(*state);

    int TankNum(1);
    int DXNum(1);

    EXPECT_FALSE(WaterThermalTanks::GetWaterThermalTankInput(*state));
    // Source name and type successfully passed to DataHeatBalance::HeatReclaimDXCoil data struct
    EXPECT_EQ(state->dataHeatBal->HeatReclaimDXCoil(1).Name, "MULTISPEED_COIL");
    EXPECT_EQ(state->dataHeatBal->HeatReclaimDXCoil(1).SourceType, "Coil:Cooling:DX:MultiSpeed");

    // Initiate conditions for multispeed coil calculation
    state->dataEnvrn->OutDryBulbTemp = 32.0;
    state->dataEnvrn->OutHumRat = 0.02;
    state->dataEnvrn->OutBaroPress = 101325.0;
    state->dataEnvrn->OutWetBulbTemp = Psychrometrics::PsyTwbFnTdbWPb(*state, 32.0, 0.02, 101325.0);

    state->dataDXCoils->DXCoil(1).MSRatedAirMassFlowRate(1) = state->dataDXCoils->DXCoil(1).MSRatedAirVolFlowRate(1) * 1.2;
    state->dataDXCoils->DXCoil(1).MSRatedAirMassFlowRate(2) = state->dataDXCoils->DXCoil(1).MSRatedAirVolFlowRate(2) * 1.2;
    state->dataDXCoils->DXCoil(1).InletAirMassFlowRate = state->dataDXCoils->DXCoil(1).MSRatedAirMassFlowRate(2);
    state->dataHVACGlobal->MSHPMassFlowRateLow = state->dataDXCoils->DXCoil(1).MSRatedAirMassFlowRate(1);
    state->dataHVACGlobal->MSHPMassFlowRateHigh = state->dataDXCoils->DXCoil(1).MSRatedAirMassFlowRate(2);

    state->dataDXCoils->DXCoil(1).InletAirTemp = 27.0;
    state->dataDXCoils->DXCoil(1).InletAirHumRat = 0.005;
    state->dataDXCoils->DXCoil(1).InletAirEnthalpy = Psychrometrics::PsyHFnTdbW(27.0, 0.005);
    state->dataDXCoils->DXCoil(1).SchedPtr = 1;
    state->dataScheduleMgr->Schedule(state->dataDXCoils->DXCoil(1).SchedPtr).CurrentValue = 1.0; // enable the VRF condenser
    state->dataDXCoils->DXCoil(1).MSRatedCBF(1) = 0.1262;
    state->dataDXCoils->DXCoil(1).MSRatedCBF(2) = 0.0408;

    // Calculate multispeed DX cooling coils
    DXCoils::CalcMultiSpeedDXCoilCooling(*state, DXNum, 1, 1, 2, 1, DataHVACGlobals::CompressorOperation::On, 1);

    // Source availably heat successfully passed to DataHeatBalance::HeatReclaimDXCoil data struct
    EXPECT_EQ(state->dataHeatBal->HeatReclaimDXCoil(DXNum).AvailCapacity,
              state->dataDXCoils->DXCoil(DXNum).TotalCoolingEnergyRate + state->dataDXCoils->DXCoil(DXNum).ElecCoolingPower);

    // Now move to the water thermal tank calculation
    WaterThermalTanks::WaterThermalTankData &Tank = state->dataWaterThermalTanks->WaterThermalTank(TankNum);
    WaterThermalTanks::WaterHeaterDesuperheaterData &Desuperheater = state->dataWaterThermalTanks->WaterHeaterDesuperheater(Tank.DesuperheaterNum);

    // Inititate tank conditions
    state->dataGlobal->HourOfDay = 0;
    state->dataGlobal->TimeStep = 1;
    state->dataGlobal->TimeStepZone = 1;
    state->dataHVACGlobal->TimeStepSys = state->dataGlobal->TimeStepZone;
    state->dataHVACGlobal->TimeStepSysSec = state->dataHVACGlobal->TimeStepSys * Constant::SecInHour;
    state->dataHVACGlobal->SysTimeElapsed = 0.0;
    Tank.TankTemp = 45.0;
    Tank.AmbientTemp = 20.0;
    Tank.UseInletTemp = 10.0;
    Tank.UseMassFlowRate = 0.00001;
    Tank.SourceOutletTemp = 45.0;
    state->dataLoopNodes->Node(Desuperheater.WaterInletNode).Temp = Tank.SourceOutletTemp;
    Tank.SourceMassFlowRate = 0.003;
    Tank.TimeElapsed = 0.0;
    Desuperheater.SetPointTemp = 50.0;
    Desuperheater.Mode = WaterThermalTanks::TankOperatingMode::Heating;

    Tank.Mode = WaterThermalTanks::TankOperatingMode::Floating;
    Tank.SetPointTemp = 40.0;
    Desuperheater.FirstTimeThroughFlag = true;
    Tank.CalcDesuperheaterWaterHeater(*state, true);

    EXPECT_EQ(Desuperheater.DXSysPLR, state->dataDXCoils->DXCoil(DXNum).PartLoadRatio);
    // if desuperheater was not on through all the timestep, part load ratio is searched to meet load demand
    EXPECT_GE(Desuperheater.DXSysPLR, Desuperheater.DesuperheaterPLR);
    // used desuperheater reclaim heat is successfully stored in HeatReclaimDXCoil data struct
    EXPECT_EQ(state->dataHeatBal->HeatReclaimDXCoil(DXNum).WaterHeatingDesuperheaterReclaimedHeat(Tank.DesuperheaterNum), Desuperheater.HeaterRate);
    // Desuperheater heater rate is correctly calculated
    EXPECT_EQ(Desuperheater.HeaterRate,
              (state->dataHeatBal->HeatReclaimDXCoil(DXNum).AvailCapacity) / Desuperheater.DXSysPLR * Desuperheater.DesuperheaterPLR * 0.25);

    // Test the float mode
    Tank.SavedTankTemp = 61.0;
    Tank.SavedSourceOutletTemp = 61.0;
    Desuperheater.SaveMode = WaterThermalTanks::TankOperatingMode::Floating;
    state->dataLoopNodes->Node(Desuperheater.WaterInletNode).Temp = Tank.SavedSourceOutletTemp;
    Tank.SourceMassFlowRate = 0.003;
    DXCoils::CalcMultiSpeedDXCoilCooling(*state, DXNum, 1, 1, 2, 1, DataHVACGlobals::CompressorOperation::On, 1);
    Tank.CalcDesuperheaterWaterHeater(*state, false);
    EXPECT_TRUE(Desuperheater.Mode == WaterThermalTanks::TankOperatingMode::Floating);
    EXPECT_EQ(Desuperheater.HeaterRate, 0.0);
    EXPECT_EQ(Tank.SourceRate, 0.0);
}

TEST_F(EnergyPlusFixture, MixedTankAlternateSchedule)
{
    using FluidProperties::GetDensityGlycol;

    std::string const idf_objects = delimited_string({
        "Schedule:Constant, Inlet Water Temperature, , 10.0;",
        "Schedule:Constant, Water Heater Setpoint Temperature, ,55.0;",
        "Schedule:Constant, Water Heater AltSetpoint Temperature, ,70.0;",
        "Schedule:Constant, Ambient Temp Schedule, , 20.0;",

        "WaterHeater:Mixed,",
        "    IndirectWaterTank,       !- Name",
        "    0.07,                    !- Tank Volume {m3}",
        "    Water Heater Setpoint Temperature,  !- Setpoint Temperature Schedule Name",
        "    2,                       !- Deadband Temperature Difference {deltaC}",
        "    99,                      !- Maximum Temperature Limit {C}",
        "    Cycle,                   !- Heater Control Type",
        "    0,                       !- Heater Maximum Capacity {W}",
        "    ,                        !- Heater Minimum Capacity {W}",
        "    0,                       !- Heater Ignition Minimum Flow Rate {m3/s}",
        "    0,                       !- Heater Ignition Delay {s}",
        "    Electricity,             !- Heater Fuel Type",
        "    0.8,                     !- Heater Thermal Efficiency",
        "    ,                        !- Part Load Factor Curve Name",
        "    0,                       !- Off Cycle Parasitic Fuel Consumption Rate {W}",
        "    Electricity,             !- Off Cycle Parasitic Fuel Type",
        "    0.8,                     !- Off Cycle Parasitic Heat Fraction to Tank",
        "    0,                       !- On Cycle Parasitic Fuel Consumption Rate {W}",
        "    Electricity,             !- On Cycle Parasitic Fuel Type",
        "    0,                       !- On Cycle Parasitic Heat Fraction to Tank",
        "    SCHEDULE,                !- Ambient Temperature Indicator",
        "    Ambient Temp Schedule,   !- Ambient Temperature Schedule Name",
        "    ,                        !- Ambient Temperature Zone Name",
        "    ,                        !- Ambient Temperature Outdoor Air Node Name",
        "    1,                       !- Off Cycle Loss Coefficient to Ambient Temperature {W/K}",
        "    1,                       !- Off Cycle Loss Fraction to Zone",
        "    6,                       !- On Cycle Loss Coefficient to Ambient Temperature {W/K}",
        "    1,                       !- On Cycle Loss Fraction to Zone",
        "    ,                        !- Peak Use Flow Rate {m3/s}",
        "    ,                        !- Use Flow Rate Fraction Schedule Name",
        "    ,                        !- Cold Water Supply Temperature Schedule Name",
        "    ,                        !- Use Side Inlet Node Name",
        "    ,                        !- Use Side Outlet Node Name",
        "    1,                       !- Use Side Effectiveness",
        "    DemandIn,                !- Source Side Inlet Node Name",
        "    DemandOut,               !- Source Side Outlet Node Name",
        "    1,                       !- Source Side Effectiveness",
        "    Autosize,                !- Use Side Design Flow Rate {m3/s}",
        "    0.0005,                  !- Source Side Design Flow Rate {m3/s}",
        "    1.5,                     !- Indirect Water Heating Recovery Time {hr}",
        "    IndirectHeatAlternateSetpoint,  !- Source Side Flow Control Mode",
        "    Water Heater AltSetpoint Temperature,      !- Indirect Alternate Setpoint Temperature Schedule Name",
        "    General;                 !- End-Use Subcategory",

    });

    ASSERT_TRUE(process_idf(idf_objects));

    // Schedules setup
    state->dataGlobal->NumOfTimeStepInHour = 1; // must initialize this to get schedules initialized
    state->dataGlobal->MinutesPerTimeStep = 60; // must initialize this to get schedules initialized
    ScheduleManager::ProcessScheduleInput(*state);
    state->dataScheduleMgr->ScheduleInputProcessed = true;

    state->dataGlobal->TimeStep = 1;
    state->dataGlobal->HourOfDay = 1;
    state->dataEnvrn->Month = 7;
    state->dataEnvrn->DayOfMonth = 21;
    state->dataGlobal->HourOfDay = 1;
    state->dataEnvrn->DSTIndicator = 0;
    state->dataEnvrn->DayOfWeek = 2;
    state->dataEnvrn->HolidayIndex = 0;
    state->dataEnvrn->DayOfYear_Schedule = General::OrdinalDay(state->dataEnvrn->Month, state->dataEnvrn->DayOfMonth, 1);
    ScheduleManager::UpdateScheduleValues(*state);

    EXPECT_FALSE(WaterThermalTanks::GetWaterThermalTankInput(*state));

    int TankNum(1);
    Real64 rho;
    int WaterIndex(1);
    bool NeedsHeatOrCool;
    WaterThermalTanks::WaterThermalTankData &Tank = state->dataWaterThermalTanks->WaterThermalTank(TankNum);

    // set tank temp to be alternate setpoint
    Tank.TankTemp = 70.0;
    Tank.SetPointTemp = 55.0;

    // Source side is in the demand side of the plant loop
    Tank.SrcSidePlantLoc.loopSideNum = EnergyPlus::DataPlant::LoopSideLocation::Demand;
    Tank.SavedSourceOutletTemp = 60.0;
    rho = GetDensityGlycol(*state, "Water", Tank.TankTemp, WaterIndex, "MixedTankAlternateSchedule");

    // Set the available max flow rates for tank and node
    Tank.PlantSourceMassFlowRateMax = Tank.SourceDesignVolFlowRate * rho;
    state->dataLoopNodes->Node(1).MassFlowRateMax = Tank.PlantSourceMassFlowRateMax;
    state->dataLoopNodes->Node(1).MassFlowRateMaxAvail = Tank.PlantSourceMassFlowRateMax;

    NeedsHeatOrCool = Tank.SourceHeatNeed(*state, 70.0, Tank.SetPointTemp - 2.0, Tank.SetPointTemp);
    EXPECT_FALSE(NeedsHeatOrCool);

    // set tank temp between 55 to 70 to enable alternate setpoint control
    Tank.TankTemp = 60.0;
    NeedsHeatOrCool = Tank.SourceHeatNeed(*state, 60.0, Tank.SetPointTemp - 2.0, Tank.SetPointTemp);
    EXPECT_TRUE(NeedsHeatOrCool);

    // plant mass flow rate logic for firstHVAC mode not crashed
    Tank.initialize(*state, true);
    EXPECT_EQ(Tank.SourceMassFlowRate, 0.0005 * rho);

    // plant mass flow rate logic added to other iterations run
    Tank.initialize(*state, false);
    EXPECT_EQ(Tank.SourceMassFlowRate, 0.0005 * rho);
}

TEST_F(EnergyPlusFixture, MixedTank_WarnPotentialFreeze)
{
    std::string const idf_objects = delimited_string({
        "  Schedule:Constant, Water Heater Setpoint Temperature, ,12;",
        "  Schedule:Constant, Tank Ambient Temperature, , -40;", // That's cold!

        "  WaterHeater:Mixed,",
        "    ChilledWaterTank,        !- Name",
        "    0.07,                    !- Tank Volume {m3}",
        "    Water Heater Setpoint Temperature,  !- Setpoint Temperature Schedule Name",
        "    2,                       !- Deadband Temperature Difference {deltaC}",
        "    30,                      !- Maximum Temperature Limit {C}",
        "    Cycle,                   !- Heater Control Type",
        "    0,                       !- Heater Maximum Capacity {W}",
        "    ,                        !- Heater Minimum Capacity {W}",
        "    0,                       !- Heater Ignition Minimum Flow Rate {m3/s}",
        "    0,                       !- Heater Ignition Delay {s}",
        "    Electricity,             !- Heater Fuel Type",
        "    0.8,                     !- Heater Thermal Efficiency",
        "    ,                        !- Part Load Factor Curve Name",
        "    0,                       !- Off Cycle Parasitic Fuel Consumption Rate {W}",
        "    Electricity,             !- Off Cycle Parasitic Fuel Type",
        "    0.8,                     !- Off Cycle Parasitic Heat Fraction to Tank",
        "    0,                       !- On Cycle Parasitic Fuel Consumption Rate {W}",
        "    Electricity,             !- On Cycle Parasitic Fuel Type",
        "    0,                       !- On Cycle Parasitic Heat Fraction to Tank",
        "    Schedule,                !- Ambient Temperature Indicator",
        "    Tank Ambient Temperature,!- Ambient Temperature Schedule Name",
        "    ,                        !- Ambient Temperature Zone Name",
        "    ,                        !- Ambient Temperature Outdoor Air Node Name",
        "    6,                       !- Off Cycle Loss Coefficient to Ambient Temperature {W/K}",
        "    1,                       !- Off Cycle Loss Fraction to Zone",
        "    6,                       !- On Cycle Loss Coefficient to Ambient Temperature {W/K}",
        "    1,                       !- On Cycle Loss Fraction to Zone",
        "    ,                        !- Peak Use Flow Rate {m3/s}",
        "    ,                        !- Use Flow Rate Fraction Schedule Name",
        "    ,                        !- Cold Water Supply Temperature Schedule Name",
        "    ,                        !- Use Side Inlet Node Name",
        "    ,                        !- Use Side Outlet Node Name",
        "    1,                       !- Use Side Effectiveness",
        "    ,                        !- Source Side Inlet Node Name",
        "    ,                        !- Source Side Outlet Node Name",
        "    1,                       !- Source Side Effectiveness",
        "    Autosize,                !- Use Side Design Flow Rate {m3/s}",
        "    Autosize,                !- Source Side Design Flow Rate {m3/s}",
        "    1.5;                     !- Indirect Water Heating Recovery Time {hr}",
    });

    ASSERT_TRUE(process_idf(idf_objects));

    EXPECT_FALSE(WaterThermalTanks::GetWaterThermalTankInput(*state));

    int TankNum(1);
    WaterThermalTanks::WaterThermalTankData &Tank = state->dataWaterThermalTanks->WaterThermalTank(TankNum);

    state->dataGlobal->HourOfDay = 0;
    state->dataGlobal->TimeStep = 1;
    state->dataGlobal->TimeStepZone = 1.0 / 60.0; // one-minute system time step
    state->dataHVACGlobal->TimeStepSys = state->dataGlobal->TimeStepZone;
    state->dataHVACGlobal->TimeStepSysSec = state->dataHVACGlobal->TimeStepSys * Constant::SecInHour;
    Tank.TankTemp = 2.0;
    Tank.AmbientTemp = -40;
    Tank.UseInletTemp = 3.0;
    Tank.SetPointTemp = 3.0;
    Tank.SetPointTemp2 = Tank.SetPointTemp;
    Tank.TimeElapsed = 0.0;

    // very low use mass flow rate
    Tank.UseMassFlowRate = 0.00005;
    // zero source mass flow rate
    Tank.SourceMassFlowRate = 0.0;

    // Calls CalcWaterThermalTankMixed
    Tank.CalcWaterThermalTank(*state);

    // expected tank avg temp less than starting value of 2 C
    EXPECT_LT(Tank.TankTempAvg, 2.0);
    // And the final tank temp too, which is the one triggering the warning
    EXPECT_LT(Tank.TankTemp, 2.0);

    std::string const error_string = delimited_string({"   ** Warning ** CalcWaterThermalTankMixed: WaterHeater:Mixed = 'CHILLEDWATERTANK':  "
                                                       "Temperature of tank < 2C indicates of possibility of freeze. Tank Temperature = 1.95 C.",
                                                       "   **   ~~~   **  Environment=, at Simulation time= 00:-1 - 00:00"});
    EXPECT_TRUE(compare_err_stream(error_string, true));
}

TEST_F(EnergyPlusFixture, StratifiedTank_WarnPotentialFreeze)
{
    std::string const idf_objects = delimited_string({
        "  Schedule:Constant, Water Heater Setpoint Temperature, ,12;",
        "  Schedule:Constant, Tank Ambient Temperature, , -40;", // That's cold!

        "WaterHeater:Stratified,",
        "  Stratified ChilledWaterTank, !- Name",
        "  ,                        !- End-Use Subcategory",
        "  0.17,                    !- Tank Volume {m3}",
        "  1.4,                     !- Tank Height {m}",
        "  VerticalCylinder,        !- Tank Shape",
        "  ,                        !- Tank Perimeter {m}",
        "  82.2222,                 !- Maximum Temperature Limit {C}",
        "  MasterSlave,             !- Heater Priority Control",
        "  Water Heater Setpoint Temperature,  !- Heater 1 Setpoint Temperature Schedule Name",
        "  2.0,                     !- Heater 1 Deadband Temperature Difference {deltaC}",
        "  0,                       !- Heater 1 Capacity {W}",
        "  1.0,                     !- Heater 1 Height {m}",
        "  Water Heater Setpoint Temperature,  !- Heater 2 Setpoint Temperature Schedule Name",
        "  5.0,                     !- Heater 2 Deadband Temperature Difference {deltaC}",
        "  0,                       !- Heater 2 Capacity {W}",
        "  0.0,                     !- Heater 2 Height {m}",
        "  ELECTRICITY,             !- Heater Fuel Type",
        "  1,                       !- Heater Thermal Efficiency",
        "  ,                        !- Off Cycle Parasitic Fuel Consumption Rate {W}",
        "  ELECTRICITY,             !- Off Cycle Parasitic Fuel Type",
        "  ,                        !- Off Cycle Parasitic Heat Fraction to Tank",
        "  ,                        !- Off Cycle Parasitic Height {m}",
        "  ,                        !- On Cycle Parasitic Fuel Consumption Rate {W}",
        "  ELECTRICITY,             !- On Cycle Parasitic Fuel Type",
        "  ,                        !- On Cycle Parasitic Heat Fraction to Tank",
        "  ,                        !- On Cycle Parasitic Height {m}",
        "  SCHEDULE,                !- Ambient Temperature Indicator",
        "  Tank Ambient Temperature,!- Ambient Temperature Schedule Name",
        "  ,                        !- Ambient Temperature Zone Name",
        "  ,                        !- Ambient Temperature Outdoor Air Node Name",
        "  6,                       !- Uniform Skin Loss Coefficient per Unit Area to Ambient Temperature {W/m2-K}",
        "  1,                       !- Skin Loss Fraction to Zone",
        "  6,                       !- Off Cycle Flue Loss Coefficient to Ambient Temperature {W/K}",
        "  1,                       !- Off Cycle Flue Loss Fraction to Zone",
        "  ,                        !- Peak Use Flow Rate {m3/s}",
        "  ,                        !- Use Flow Rate Fraction Schedule Name",
        "  ,                        !- Cold Water Supply Temperature Schedule Name",
        "  ,                        !- Use Side Inlet Node Name",
        "  ,                        !- Use Side Outlet Node Name",
        "  ,                        !- Use Side Effectiveness",
        "  1.0,                     !- Use Side Inlet Height {m}",
        "  0.5,                     !- Use Side Outlet Height {m}",
        "  ,                        !- Source Side Inlet Node Name",
        "  ,                        !- Source Side Outlet Node Name",
        "  ,                        !- Source Side Effectiveness",
        "  ,                        !- Source Side Inlet Height {m}",
        "  ,                        !- Source Side Outlet Height {m}",
        "  FIXED,                   !- Inlet Mode",
        "  ,                        !- Use Side Design Flow Rate {m3/s}",
        "  ,                        !- Source Side Design Flow Rate {m3/s}",
        "  ,                        !- Indirect Water Heating Recovery Time {hr}",
        "  10,                      !- Number of Nodes",
        "  0.1;                     !- Additional Destratification Conductivity {W/m-K}",
    });

    ASSERT_TRUE(process_idf(idf_objects));

    EXPECT_FALSE(WaterThermalTanks::GetWaterThermalTankInput(*state));

    int TankNum(1);
    WaterThermalTanks::WaterThermalTankData &Tank = state->dataWaterThermalTanks->WaterThermalTank(TankNum);

    state->dataGlobal->HourOfDay = 0;
    state->dataGlobal->TimeStep = 1;
    state->dataGlobal->TimeStepZone = 1.0 / 60.0; // one-minute system time step
    state->dataHVACGlobal->TimeStepSys = state->dataGlobal->TimeStepZone;
    state->dataHVACGlobal->TimeStepSysSec = state->dataHVACGlobal->TimeStepSys * Constant::SecInHour;
    Tank.TankTemp = 2.0;
    for (auto &node : Tank.Node) {
        node.Temp = 2.0;
        node.SavedTemp = 2.0;
    }

    Tank.AmbientTemp = -40;
    Tank.UseInletTemp = 3.0;
    Tank.SetPointTemp = 3.0;
    Tank.SetPointTemp2 = Tank.SetPointTemp;
    Tank.TimeElapsed = 0.0;

    // very low use mass flow rate
    Tank.UseMassFlowRate = 0.00005;
    // zero source mass flow rate
    Tank.SourceMassFlowRate = 0.0;

    // Calls CalcWaterThermalTankStratified
    Tank.CalcWaterThermalTank(*state);

    // expected tank avg temp less than starting value of 2 C
    EXPECT_LT(Tank.TankTempAvg, 2.0);
    // And the final tank temp too, which is the one triggering the warning
    EXPECT_LT(Tank.TankTemp, 2.0);
    // Might as well check the node temps too
    for (int i = 0; i < Tank.Nodes; ++i) {
        EXPECT_LT(Tank.Node[i].Temp, 2.0) << "Node i=" << i;
    }

    std::string const error_string =
        delimited_string({"   ** Warning ** CalcWaterThermalTankStratified: WaterHeater:Stratified = 'STRATIFIED CHILLEDWATERTANK':  Temperature of "
                          "tank < 2C indicates of possibility of freeze. Tank Temperature = 1.75 C.",
                          "   **   ~~~   **  Environment=, at Simulation time= 00:-1 - 00:00"});
    EXPECT_TRUE(compare_err_stream(error_string, true));
}

TEST_F(EnergyPlusFixture, MultipleDesuperheaterSingleSource)
{
    std::string const idf_objects = delimited_string({
        "Schedule:Constant, Hot Water Demand Schedule, , 1.0;",
        "Schedule:Constant, Ambient Temp Schedule, , 20.0;",
        "Schedule:Constant, Inlet Water Temperature, , 10.0;",
        "Schedule:Constant, Desuperheater-Schedule, , 55.0;",
        "Schedule:Constant, WH Setpoint Temp, , 50.0;",

        "  Schedule:Compact,",
        "    ALWAYS_ON,               !- Name",
        "    Fraction,                !- Schedule Type Limits Name",
        "    Through: 12/31,          !- Field 1",
        "    For: AllDays,            !- Field 2",
        "    Until: 24:00,1.0;        !- Field 3",

        "WaterHeater:Mixed,",
        "  Mixed tank with desuperheater,          !- Name",
        "  0.136274824222915,                      !- Tank Volume {m3}",
        "  WH Setpoint Temp,                       !- Setpoint Temperature Schedule Name",
        "  2,                                      !- Deadband Temperature Difference {deltaC}",
        "  99,                                     !- Maximum Temperature Limit {C}",
        "  Cycle,                                  !- Heater Control Type",
        "  5500,                       !- Heater Maximum Capacity {W}",
        "  0,                                      !- Heater Minimum Capacity {W}",
        "  0,                                      !- Heater Ignition Minimum Flow Rate {m3/s}",
        "  0,                                      !- Heater Ignition Delay {s}",
        "  Electricity,                            !- Heater Fuel Type",
        "  0.8,                                    !- Heater Thermal Efficiency",
        "  ,                                       !- Part Load Factor Curve Name",
        "  0,                                      !- Off Cycle Parasitic Fuel Consumption Rate {W}",
        "  Electricity,                            !- Off Cycle Parasitic Fuel Type",
        "  0,                                      !- Off Cycle Parasitic Heat Fraction to Tank",
        "  0,                                      !- On Cycle Parasitic Fuel Consumption Rate {W}",
        "  Electricity,                            !- On Cycle Parasitic Fuel Type",
        "  0,                                      !- On Cycle Parasitic Heat Fraction to Tank",
        "  Schedule,                               !- Ambient Temperature Indicator",
        "  Ambient Temp Schedule,                  !- Ambient Temperature Schedule Name",
        "  ,                                 	   !- Ambient Temperature Zone Name",
        "  ,                                       !- Ambient Temperature Outdoor Air Node Name",
        "  0.0,                      !- Off Cycle Loss Coefficient to Ambient Temperature {W/K}",
        "  1,                                      !- Off Cycle Loss Fraction to Zone",
        "  0.0,                      !- On Cycle Loss Coefficient to Ambient Temperature {W/K}",
        "  1,                                      !- On Cycle Loss Fraction to Zone",
        "  ,                                       !- Peak Use Flow Rate {m3/s}",
        "  ALWAYS_ON,                              !- Use Flow Rate Fraction Schedule Name",
        "  ,                                       !- Cold Water Supply Temperature Schedule Name",
        "  ,                                       !- Use Side Inlet Node Name",
        "  ,                                       !- Use Side Outlet Node Name",
        "  1,                                      !- Use Side Effectiveness",
        "  DesuperheaterOut,			           !- Source Side Inlet Node Name",
        "  DesuperheaterIn,         	           !- Source Side Outlet Node Name",
        "  1,                                      !- Source Side Effectiveness",
        "  0.00283433494640006,                    !- Use Side Design Flow Rate {m3/s}",
        "  ,                                       !- Source Side Design Flow Rate {m3/s}",
        "  1.5,                                    !- Indirect Water Heating Recovery Time {hr}",
        "  IndirectHeatPrimarySetpoint,            !- Source Side Flow Control Mode",
        "  ,                                       !- Indirect Alternate Setpoint Temperature Schedule Name",
        "  General;                                !- End-Use Subcategory",

        "WaterHeater:Mixed,",
        "  Mixed tank 2 with desuperheater,          !- Name",
        "  0.136274824222915,                      !- Tank Volume {m3}",
        "  WH Setpoint Temp,                       !- Setpoint Temperature Schedule Name",
        "  2,                                      !- Deadband Temperature Difference {deltaC}",
        "  99,                                     !- Maximum Temperature Limit {C}",
        "  Cycle,                                  !- Heater Control Type",
        "  5500,                       !- Heater Maximum Capacity {W}",
        "  0,                                      !- Heater Minimum Capacity {W}",
        "  0,                                      !- Heater Ignition Minimum Flow Rate {m3/s}",
        "  0,                                      !- Heater Ignition Delay {s}",
        "  Electricity,                            !- Heater Fuel Type",
        "  0.8,                                    !- Heater Thermal Efficiency",
        "  ,                                       !- Part Load Factor Curve Name",
        "  0,                                      !- Off Cycle Parasitic Fuel Consumption Rate {W}",
        "  Electricity,                            !- Off Cycle Parasitic Fuel Type",
        "  0,                                      !- Off Cycle Parasitic Heat Fraction to Tank",
        "  0,                                      !- On Cycle Parasitic Fuel Consumption Rate {W}",
        "  Electricity,                            !- On Cycle Parasitic Fuel Type",
        "  0,                                      !- On Cycle Parasitic Heat Fraction to Tank",
        "  Schedule,                               !- Ambient Temperature Indicator",
        "  Ambient Temp Schedule,                  !- Ambient Temperature Schedule Name",
        "  ,                                 	   !- Ambient Temperature Zone Name",
        "  ,                                       !- Ambient Temperature Outdoor Air Node Name",
        "  0.0,                      !- Off Cycle Loss Coefficient to Ambient Temperature {W/K}",
        "  1,                                      !- Off Cycle Loss Fraction to Zone",
        "  0.0,                      !- On Cycle Loss Coefficient to Ambient Temperature {W/K}",
        "  1,                                      !- On Cycle Loss Fraction to Zone",
        "  ,                                       !- Peak Use Flow Rate {m3/s}",
        "  ALWAYS_ON,                              !- Use Flow Rate Fraction Schedule Name",
        "  ,                                       !- Cold Water Supply Temperature Schedule Name",
        "  ,                                       !- Use Side Inlet Node Name",
        "  ,                                       !- Use Side Outlet Node Name",
        "  1,                                      !- Use Side Effectiveness",
        "  DesuperheaterOut2,			           !- Source Side Inlet Node Name",
        "  DesuperheaterIn2,         	           !- Source Side Outlet Node Name",
        "  1,                                      !- Source Side Effectiveness",
        "  0.00283433494640006,                    !- Use Side Design Flow Rate {m3/s}",
        "  ,                                       !- Source Side Design Flow Rate {m3/s}",
        "  1.5,                                    !- Indirect Water Heating Recovery Time {hr}",
        "  IndirectHeatPrimarySetpoint,            !- Source Side Flow Control Mode",
        "  ,                                       !- Indirect Alternate Setpoint Temperature Schedule Name",
        "  General;                                !- End-Use Subcategory",

        "Coil:WaterHeating:Desuperheater,",
        "    Desuperheater,           !- Name",
        "    ALWAYS_ON,               !- Availability Schedule Name",
        "    Desuperheater-Schedule,  !- Setpoint Temperature Schedule Name",
        "    2,                       !- Dead Band Temperature Difference {deltaC}",
        "    0.1,                    !- Rated Heat Reclaim Recovery Efficiency",
        "    50,                      !- Rated Inlet Water Temperature {C}",
        "    35,                      !- Rated Outdoor Air Temperature {C}",
        "    60,                      !- Maximum Inlet Water Temperature for Heat Reclaim {C}",
        "    ,                        !- Heat Reclaim Efficiency Function of Temperature Curve Name",
        "    DesuperheaterIn,         !- Water Inlet Node Name",
        "    DesuperheaterOut,        !- Water Outlet Node Name",
        "    WaterHeater:Mixed,       !- Tank Object Type",
        "    Mixed tank with desuperheater,  !- Tank Name",
        "    Coil:Cooling:DX:SingleSpeed,  !- Heating Source Object Type",
        "    SingleSpeed_COIL,              !- Heating Source Name",
        "    0.0001,                  !- Water Flow Rate {m3/s}",
        "    ,                        !- Water Pump Power {W}",
        "    0.2;                     !- Fraction of Pump Heat to Water",

        "Coil:WaterHeating:Desuperheater,",
        "    Desuperheater2,           !- Name",
        "    ALWAYS_ON,               !- Availability Schedule Name",
        "    Desuperheater-Schedule,  !- Setpoint Temperature Schedule Name",
        "    2,                       !- Dead Band Temperature Difference {deltaC}",
        "    0.15,                    !- Rated Heat Reclaim Recovery Efficiency",
        "    50,                      !- Rated Inlet Water Temperature {C}",
        "    35,                      !- Rated Outdoor Air Temperature {C}",
        "    60,                      !- Maximum Inlet Water Temperature for Heat Reclaim {C}",
        "    ,                        !- Heat Reclaim Efficiency Function of Temperature Curve Name",
        "    DesuperheaterIn2,         !- Water Inlet Node Name",
        "    DesuperheaterOut2,        !- Water Outlet Node Name",
        "    WaterHeater:Mixed,       !- Tank Object Type",
        "    Mixed tank 2 with desuperheater,  !- Tank Name",
        "    Coil:Cooling:DX:SingleSpeed,  !- Heating Source Object Type",
        "    SingleSpeed_COIL,              !- Heating Source Name",
        "    0.0001,                  !- Water Flow Rate {m3/s}",
        "    ,                        !- Water Pump Power {W}",
        "    0.2;                     !- Fraction of Pump Heat to Water",

        "Coil:Cooling:DX:SingleSpeed,",
        "  SingleSpeed_COIL,        !- Name",
        "  ALWAYS_ON,               !- Availability Schedule Name",
        "  14067.4113682534,        !- Gross Rated Total Cooling Capacity {W}",
        "  0.740402528813699,       !- Gross Rated Sensible Heat Ratio",
        "  3.99990781858502,        !- Gross Rated Cooling COP {W/W}",
        "  0.728875631277391,       !- Rated Air Flow Rate {m3/s}",
        "  773.3912012006,          !- 2017 Rated Evaporator Fan Power Per Volume Flow Rate {W/(m3/s)}",
        "  773.3912012006,          !- 2023 Rated Evaporator Fan Power Per Volume Flow Rate {W/(m3/s)}", //??BPS:TBD
        "  central ac unitary system Fan - Cooling Coil Node,  !- Air Inlet Node Name",
        "  Node 5,                  !- Air Outlet Node Name",
        "  Cool-Cap-fT1,            !- Total Cooling Capacity Function of Temperature Curve Name",
        "  Cool-Cap-fFF1,           !- Total Cooling Capacity Function of Flow Fraction Curve Name",
        "  Cool-EIR-fT1,            !- Energy Input Ratio Function of Temperature Curve Name",
        "  Cool-EIR-fFF1,           !- Energy Input Ratio Function of Flow Fraction Curve Name",
        "  Cool-PLF-fPLR1,          !- Part Load Fraction Correlation Curve Name",
        "  ,                        !- Minimum Outdoor Dry-Bulb Temperature for Compressor Operation {C}",
        "  1000,                    !- Nominal Time for Condensate Removal to Begin {s}",
        "  1.5,                     !- Ratio of Initial Moisture Evaporation Rate and Steady State Latent Capacity {dimensionless}",
        "  3,                       !- Maximum Cycling Rate {cycles/hr}",
        "  45,                      !- Latent Capacity Time Constant {s}",
        "  ,                        !- Condenser Air Inlet Node Name",
        "  AirCooled,               !- Condenser Type",
        "  0,                       !- Evaporative Condenser Effectiveness {dimensionless}",
        "  Autosize,                !- Evaporative Condenser Air Flow Rate {m3/s}",
        "  Autosize,                !- Evaporative Condenser Pump Rated Power Consumption {W}"
        "  50,                      !- Crankcase Heater Capacity {W}",
        "  10,                      !- Maximum Outdoor Dry-Bulb Temperature for Crankcase Heater Operation {C}",
        ",",
        "  ,                        !- Supply Water Storage Tank Name",
        "  ,                        !- Condensate Collection Water Storage Tank Name",
        "  0,                       !- Basin Heater Capacity {W/K}",
        "  10;                      !- Basin Heater Setpoint Temperature {C}",

        "Curve:Biquadratic,",
        "  Cool-Cap-fT1,                           !- Name",
        "  1.550902001,                             !- Coefficient1 Constant",
        "  -0.0750500892,                          !- Coefficient2 x",
        "  0.00309713544,                          !- Coefficient3 x**2",
        "  0.00240111,                            !- Coefficient4 y",
        "  -5.0544e-005,                          !- Coefficient5 y**2",
        "  -0.00042728148,                         !- Coefficient6 x*y",
        "  13.88,                                  !- Minimum Value of x {BasedOnField A2}",
        "  23.88,                                  !- Maximum Value of x {BasedOnField A2}",
        "  18.33,                                  !- Minimum Value of y {BasedOnField A3}",
        "  51.66;                                  !- Maximum Value of y {BasedOnField A3}",

        "Curve:Quadratic,",
        "  Cool-Cap-fFF1,                          !- Name",
        "  0.718605468,                             !- Coefficient1 Constant",
        "  0.410099989,                            !- Coefficient2 x",
        "  -0.128705457,                           !- Coefficient3 x**2",
        "  0,                                      !- Minimum Value of x {BasedOnField A2}",
        "  2,                                      !- Maximum Value of x {BasedOnField A2}",
        "  0,                                      !- Minimum Curve Output {BasedOnField A3}",
        "  2;                                      !- Maximum Curve Output {BasedOnField A3}",

        "Curve:Biquadratic,",
        "  Cool-EIR-fT1,                           !- Name",
        "  -0.304282997000001,                             !- Coefficient1 Constant",
        "  0.1180477062,                           !- Coefficient2 x",
        "  -0.00342466704,                          !- Coefficient3 x**2",
        "  -0.0062619138,                          !- Coefficient4 y",
        "  0.00069542712,                          !- Coefficient5 y**2",
        "  -0.00046997496,                         !- Coefficient6 x*y",
        "  13.88,                                  !- Minimum Value of x {BasedOnField A2}",
        "  23.88,                                  !- Maximum Value of x {BasedOnField A2}",
        "  18.33,                                  !- Minimum Value of y {BasedOnField A3}",
        "  51.66;                                  !- Maximum Value of y {BasedOnField A3}",

        "Curve:Quadratic,",
        "  Cool-EIR-fFF1,                          !- Name",
        "  1.32299905,                            !- Coefficient1 Constant",
        "  -0.477711207,                           !- Coefficient2 x",
        "  0.154712157,                            !- Coefficient3 x**2",
        "  0,                                      !- Minimum Value of x {BasedOnField A2}",
        "  2,                                      !- Maximum Value of x {BasedOnField A2}",
        "  0,                                      !- Minimum Curve Output {BasedOnField A3}",
        "  2;                                      !- Maximum Curve Output {BasedOnField A3}",

        "Curve:Quadratic,",
        "  Cool-PLF-fPLR1,                         !- Name",
        "  0.93,                                   !- Coefficient1 Constant",
        "  0.07,                                   !- Coefficient2 x",
        "  0,                                      !- Coefficient3 x**2",
        "  0,                                      !- Minimum Value of x {BasedOnField A2}",
        "  1,                                      !- Maximum Value of x {BasedOnField A2}",
        "  0.7,                                    !- Minimum Curve Output {BasedOnField A3}",
        "  1;                                      !- Maximum Curve Output {BasedOnField A3}",

    });

    ASSERT_TRUE(process_idf(idf_objects));

    state->dataGlobal->NumOfTimeStepInHour = 1; // must initialize this to get schedules initialized
    state->dataGlobal->MinutesPerTimeStep = 60; // must initialize this to get schedules initialized
    ScheduleManager::ProcessScheduleInput(*state);
    state->dataScheduleMgr->ScheduleInputProcessed = true;

    state->dataGlobal->TimeStep = 1;
    state->dataGlobal->HourOfDay = 1;
    state->dataEnvrn->Month = 7;
    state->dataEnvrn->DayOfMonth = 21;
    state->dataGlobal->HourOfDay = 1;
    state->dataEnvrn->DSTIndicator = 0;
    state->dataEnvrn->DayOfWeek = 2;
    state->dataEnvrn->HolidayIndex = 0;
    state->dataEnvrn->DayOfYear_Schedule = General::OrdinalDay(state->dataEnvrn->Month, state->dataEnvrn->DayOfMonth, 1);
    ScheduleManager::UpdateScheduleValues(*state);

    // Initiate tank conditions
    state->dataGlobal->HourOfDay = 0;
    state->dataGlobal->TimeStep = 1;
    state->dataGlobal->TimeStepZone = 1;
    state->dataHVACGlobal->TimeStepSys = state->dataGlobal->TimeStepZone;
    state->dataHVACGlobal->TimeStepSysSec = state->dataHVACGlobal->TimeStepSys * Constant::SecInHour;
    state->dataHVACGlobal->SysTimeElapsed = 0.0;

    int DXNum = 1;
    bool FirstHVAC = true;

    EXPECT_FALSE(WaterThermalTanks::GetWaterThermalTankInput(*state));

    // first tank
    WaterThermalTanks::WaterThermalTankData &Tank1 = state->dataWaterThermalTanks->WaterThermalTank(1);
    int desuperheaterNum1 = Tank1.DesuperheaterNum;
    WaterThermalTanks::WaterHeaterDesuperheaterData &Desuperheater1 = state->dataWaterThermalTanks->WaterHeaterDesuperheater(desuperheaterNum1);
    // second tank
    WaterThermalTanks::WaterThermalTankData &Tank2 = state->dataWaterThermalTanks->WaterThermalTank(2);
    int desuperheaterNum2 = Tank2.DesuperheaterNum;
    WaterThermalTanks::WaterHeaterDesuperheaterData &Desuperheater2 = state->dataWaterThermalTanks->WaterHeaterDesuperheater(desuperheaterNum2);

    for (auto &e : state->dataWaterThermalTanks->WaterThermalTank) {
        e.TankTemp = 20; // previous time step temperature
        e.UseInletTemp = 10;
        e.UseMassFlowRate = 0.0;
        e.SourceOutletTemp = 20;
        e.TimeElapsed = 0.0;
        e.Mode = WaterThermalTanks::TankOperatingMode::Floating;
        e.SetPointTemp = 50;
    }
    for (auto &desuperheater : state->dataWaterThermalTanks->WaterHeaterDesuperheater) {
        desuperheater.SetPointTemp = 55;
        desuperheater.Mode = WaterThermalTanks::TankOperatingMode::Heating;
    }

    state->dataHeatBal->HeatReclaimDXCoil(DXNum).AvailCapacity = 500;
    state->dataDXCoils->DXCoil(DXNum).PartLoadRatio = 1.0;

    // first tank heat reclaim
    // Call desuperheater calculation function
    Tank1.CalcDesuperheaterWaterHeater(*state, FirstHVAC);
    // Reclaim efficiency applied correctly
    EXPECT_EQ(Desuperheater1.HeaterRate, 500 * 0.1);
    // Results stored in ata structs
    EXPECT_EQ(state->dataHeatBal->HeatReclaimDXCoil(DXNum).AvailCapacity, 500);
    EXPECT_EQ(state->dataHeatBal->HeatReclaimDXCoil(DXNum).WaterHeatingDesuperheaterReclaimedHeat(desuperheaterNum1), Desuperheater1.HeaterRate);
    EXPECT_EQ(state->dataHeatBal->HeatReclaimDXCoil(DXNum).WaterHeatingDesuperheaterReclaimedHeatTotal, Desuperheater1.HeaterRate);
    // Energy balance through tank and desuperheater functions
    EXPECT_NEAR(Tank1.SourceRate, Desuperheater1.HeaterRate, Tank1.SourceRate * 0.05);

    // Call desuperheater calculation function
    Tank2.CalcDesuperheaterWaterHeater(*state, FirstHVAC);
    // Reclaim efficiency applied correctly
    EXPECT_EQ(Desuperheater2.HeaterRate, 500 * 0.15);
    // Results stored in ata structs
    EXPECT_EQ(state->dataHeatBal->HeatReclaimDXCoil(DXNum).AvailCapacity, 500);
    EXPECT_EQ(state->dataHeatBal->HeatReclaimDXCoil(DXNum).WaterHeatingDesuperheaterReclaimedHeat(desuperheaterNum2), Desuperheater2.HeaterRate);
    EXPECT_EQ(state->dataHeatBal->HeatReclaimDXCoil(DXNum).WaterHeatingDesuperheaterReclaimedHeatTotal,
              Desuperheater1.HeaterRate + Desuperheater2.HeaterRate);
    // Energy balance through tank and desuperheater functions
    EXPECT_NEAR(Tank2.SourceRate, Desuperheater2.HeaterRate, Tank2.SourceRate * 0.05);
}

// Test for #7711: having the two types of HPWH makes InputProcessor crash in getJSONObjNum
TEST_F(EnergyPlusFixture, HPWH_Both_Pumped_and_Wrapped_InputProcessing)
{
    std::string const idf_objects = delimited_string({

        "Schedule:Constant,Always On Discrete, ,1;",

        "WaterHeater:HeatPump:PumpedCondenser,",
        "  HPWHPumped,              !- Name",
        "  Always On Discrete,      !- Availability Schedule Name",
        "  HPWHPumped Compressor Setp Temp Sch,  !- Compressor Setpoint Temperature Schedule Name",
        "  5,                       !- Dead Band Temperature Difference {deltaC}",
        "  HPWHPumped Tank Outlet - Condenser Inlet,  !- Condenser Water Inlet Node Name",
        "  HPWHPumped Condenser Outlet - Tank Inlet,  !- Condenser Water Outlet Node Name",
        "  Autosize,                !- Condenser Water Flow Rate {m3/s}",
        "  Autosize,                !- Evaporator Air Flow Rate {m3/s}",
        "  ZoneAirOnly,             !- Inlet Air Configuration",
        "  HPWHPumped Air Inlet Node,  !- Air Inlet Node Name",
        "  HPWHPumped Air Outlet Node,  !- Air Outlet Node Name",
        "  ,                        !- Outdoor Air Node Name",
        "  ,                        !- Exhaust Air Node Name",
        "  ,                        !- Inlet Air Temperature Schedule Name",
        "  ,                        !- Inlet Air Humidity Schedule Name",
        "  Zone1,                   !- Inlet Air Zone Name",
        "  WaterHeater:Mixed,       !- Tank Object Type",
        "  HPWHPumped Mixed Tank,   !- Tank Name",
        "  HPWHPumped Water Inlet Node,  !- Tank Use Side Inlet Node Name",
        "  HPWHPumped Water Outlet Node,  !- Tank Use Side Outlet Node Name",
        "  Coil:WaterHeating:AirToWaterHeatPump:Pumped,  !- DX Coil Object Type",
        "  HPWHPumped DXCoil,       !- DX Coil Name",
        "  10,                      !- Minimum Inlet Air Temperature for Compressor Operation {C}",
        "  94,                      !- Maximum Inlet Air Temperature for Compressor Operation {C}",
        "  Zone,                    !- Compressor Location",
        "  ,                        !- Compressor Ambient Temperature Schedule Name",
        "  Fan:SystemModel,         !- Fan Object Type",
        "  HPWHPumped FanSystemModel,  !- Fan Name",
        "  DrawThrough,             !- Fan Placement",
        "  0,                       !- On Cycle Parasitic Electric Load {W}",
        "  0,                       !- Off Cycle Parasitic Electric Load {W}",
        "  Outdoors,                !- Parasitic Heat Rejection Location",
        "  ,                        !- Inlet Air Mixer Node Name",
        "  ;                        !- Outlet Air Splitter Node Name",

        "Schedule:Constant,HPWHPumped Compressor Setp Temp Sch, ,60;",
        "Schedule:Constant,HPWHPumped Inlet Air Hum Sch, ,0.5;",
        "Schedule:Constant,HPWHPumped Inlet Air Mixer Sch, ,0.2;",
        "Schedule:Constant,HPWHPumped Inlet Air Temp Sch, ,19.7;",

        "WaterHeater:Mixed,",
        "  HPWHPumped Mixed Tank,   !- Name",
        "  0.3785,                  !- Tank Volume {m3}",
        "  HPWHPumped Mixed Tank Setp Temp Sch,  !- Setpoint Temperature Schedule Name",
        "  2,                       !- Deadband Temperature Difference {deltaC}",
        "  82.22,                   !- Maximum Temperature Limit {C}",
        "  Cycle,                   !- Heater Control Type",
        "  845000,                  !- Heater Maximum Capacity {W}",
        "  ,                        !- Heater Minimum Capacity {W}",
        "  0,                       !- Heater Ignition Minimum Flow Rate {m3/s}",
        "  0,                       !- Heater Ignition Delay {s}",
        "  DistrictHeatingSteam,              !- Heater Fuel Type",
        "  0.8,                     !- Heater Thermal Efficiency",
        "  ,                        !- Part Load Factor Curve Name",
        "  20,                      !- Off Cycle Parasitic Fuel Consumption Rate {W}",
        "  DistrictHeatingSteam,              !- Off Cycle Parasitic Fuel Type",
        "  0.8,                     !- Off Cycle Parasitic Heat Fraction to Tank",
        "  0,                       !- On Cycle Parasitic Fuel Consumption Rate {W}",
        "  DistrictHeatingSteam,              !- On Cycle Parasitic Fuel Type",
        "  0,                       !- On Cycle Parasitic Heat Fraction to Tank",
        "  Zone,                    !- Ambient Temperature Indicator",
        "  ,                        !- Ambient Temperature Schedule Name",
        "  Zone1,                   !- Ambient Temperature Zone Name",
        "  ,                        !- Ambient Temperature Outdoor Air Node Name",
        "  6,                       !- Off Cycle Loss Coefficient to Ambient Temperature {W/K}",
        "  1,                       !- Off Cycle Loss Fraction to Zone",
        "  6,                       !- On Cycle Loss Coefficient to Ambient Temperature {W/K}",
        "  1,                       !- On Cycle Loss Fraction to Zone",
        "  ,                        !- Peak Use Flow Rate {m3/s}",
        "  ,                        !- Use Flow Rate Fraction Schedule Name",
        "  ,                        !- Cold Water Supply Temperature Schedule Name",
        "  HPWHPumped Water Inlet Node,  !- Use Side Inlet Node Name",
        "  HPWHPumped Water Outlet Node,  !- Use Side Outlet Node Name",
        "  1,                       !- Use Side Effectiveness",
        "  HPWHPumped Condenser Outlet - Tank Inlet,  !- Source Side Inlet Node Name",
        "  HPWHPumped Tank Outlet - Condenser Inlet,  !- Source Side Outlet Node Name",
        "  1,                       !- Source Side Effectiveness",
        "  Autosize,                !- Use Side Design Flow Rate {m3/s}",
        "  Autosize,                !- Source Side Design Flow Rate {m3/s}",
        "  1.5,                     !- Indirect Water Heating Recovery Time {hr}",
        "  IndirectHeatPrimarySetpoint,  !- Source Side Flow Control Mode",
        "  ,                        !- Indirect Alternate Setpoint Temperature Schedule Name",
        "  General;                 !- End-Use Subcategory",

        "Schedule:Constant,HPWHPumped Mixed Tank Setp Temp Sch, ,60;",

        "Coil:WaterHeating:AirToWaterHeatPump:Pumped,",
        "  HPWHPumped DXCoil,       !- Name",
        "  4000,                    !- Rated Heating Capacity {W}",
        "  3.2,                     !- Rated COP {W/W}",
        "  0.6956,                  !- Rated Sensible Heat Ratio",
        "  29.44,                   !- Rated Evaporator Inlet Air Dry-Bulb Temperature {C}",
        "  22.22,                   !- Rated Evaporator Inlet Air Wet-Bulb Temperature {C}",
        "  55.72,                   !- Rated Condenser Inlet Water Temperature {C}",
        "  Autosize,                !- Rated Evaporator Air Flow Rate {m3/s}",
        "  Autosize,                !- Rated Condenser Water Flow Rate {m3/s}",
        "  No,                      !- Evaporator Fan Power Included in Rated COP",
        "  No,                      !- Condenser Pump Power Included in Rated COP",
        "  No,                      !- Condenser Pump Heat Included in Rated Heating Capacity and Rated COP",
        "  150,                     !- Condenser Water Pump Power {W}",
        "  0.1,                     !- Fraction of Condenser Pump Heat to Water",
        "  HPWHPumped Air Inlet Node,  !- Evaporator Air Inlet Node Name",
        "  HPWHPumped Evap Outlet - Fan Inlet,  !- Evaporator Air Outlet Node Name",
        "  HPWHPumped Tank Outlet - Condenser Inlet,  !- Condenser Water Inlet Node Name",
        "  HPWHPumped Condenser Outlet - Tank Inlet,  !- Condenser Water Outlet Node Name",
        "  100,                     !- Crankcase Heater Capacity {W}",
        "  5,                       !- Maximum Ambient Temperature for Crankcase Heater Operation {C}",
        "  WetBulbTemperature,      !- Evaporator Air Temperature Type for Curve Objects",
        "  HPWHPumped DXCoil HeatingCapFT,  !- Heating Capacity Function of Temperature Curve Name",
        "  HPWHPumped DXCoil HeatingCapFAirFlow,  !- Heating Capacity Function of Air Flow Fraction Curve Name",
        "  HPWHPumped DXCoil HeatingCapFWaterFlow,  !- Heating Capacity Function of Water Flow Fraction Curve Name",
        "  HPWHPumped DXCoil COPFT, !- Heating COP Function of Temperature Curve Name",
        "  HPWHPumped DXCoil COPFAirFlow,  !- Heating COP Function of Air Flow Fraction Curve Name",
        "  HPWHPumped DXCoil COPFWaterFlow,  !- Heating COP Function of Water Flow Fraction Curve Name",
        "  HPWHPumped DXCoil PLFFPLR;  !- Part Load Fraction Correlation Curve Name",

        "Curve:Biquadratic,",
        "  HPWHPumped DXCoil HeatingCapFT,  !- Name",
        "  0.369827,                !- Coefficient1 Constant",
        "  0.043341,                !- Coefficient2 x",
        "  -0.00023,                !- Coefficient3 x**2",
        "  0.000466,                !- Coefficient4 y",
        "  2.6e-05,                 !- Coefficient5 y**2",
        "  -0.00027,                !- Coefficient6 x*y",
        "  0,                       !- Minimum Value of x",
        "  40,                      !- Maximum Value of x",
        "  20,                      !- Minimum Value of y",
        "  90,                      !- Maximum Value of y",
        "  ,                        !- Minimum Curve Output",
        "  ,                        !- Maximum Curve Output",
        "  Temperature,             !- Input Unit Type for X",
        "  Temperature,             !- Input Unit Type for Y",
        "  Dimensionless;           !- Output Unit Type",

        "Curve:Quadratic,",
        "  HPWHPumped DXCoil HeatingCapFAirFlow,  !- Name",
        "  1,                       !- Coefficient1 Constant",
        "  0,                       !- Coefficient2 x",
        "  0,                       !- Coefficient3 x**2",
        "  0,                       !- Minimum Value of x",
        "  1;                       !- Maximum Value of x",

        "Curve:Quadratic,",
        "  HPWHPumped DXCoil HeatingCapFWaterFlow,  !- Name",
        "  1,                       !- Coefficient1 Constant",
        "  0,                       !- Coefficient2 x",
        "  0,                       !- Coefficient3 x**2",
        "  0,                       !- Minimum Value of x",
        "  1;                       !- Maximum Value of x",

        "Curve:Biquadratic,",
        "  HPWHPumped DXCoil COPFT, !- Name",
        "  1.19713,                 !- Coefficient1 Constant",
        "  0.077849,                !- Coefficient2 x",
        "  -1.6e-06,                !- Coefficient3 x**2",
        "  -0.02675,                !- Coefficient4 y",
        "  0.000296,                !- Coefficient5 y**2",
        "  -0.00112,                !- Coefficient6 x*y",
        "  0,                       !- Minimum Value of x",
        "  40,                      !- Maximum Value of x",
        "  20,                      !- Minimum Value of y",
        "  90,                      !- Maximum Value of y",
        "  ,                        !- Minimum Curve Output",
        "  ,                        !- Maximum Curve Output",
        "  Temperature,             !- Input Unit Type for X",
        "  Temperature,             !- Input Unit Type for Y",
        "  Dimensionless;           !- Output Unit Type",

        "Curve:Quadratic,",
        "  HPWHPumped DXCoil COPFAirFlow,  !- Name",
        "  1,                       !- Coefficient1 Constant",
        "  0,                       !- Coefficient2 x",
        "  0,                       !- Coefficient3 x**2",
        "  0,                       !- Minimum Value of x",
        "  1;                       !- Maximum Value of x",

        "Curve:Quadratic,",
        "  HPWHPumped DXCoil COPFWaterFlow,  !- Name",
        "  1,                       !- Coefficient1 Constant",
        "  0,                       !- Coefficient2 x",
        "  0,                       !- Coefficient3 x**2",
        "  0,                       !- Minimum Value of x",
        "  1;                       !- Maximum Value of x",

        "Curve:Quadratic,",
        "  HPWHPumped DXCoil PLFFPLR,  !- Name",
        "  0.75,                    !- Coefficient1 Constant",
        "  0.25,                    !- Coefficient2 x",
        "  0,                       !- Coefficient3 x**2",
        "  0,                       !- Minimum Value of x",
        "  1;                       !- Maximum Value of x",

        "Fan:SystemModel,",
        "  HPWHPumped FanSystemModel,  !- Name",
        "  Always On Discrete,      !- Availability Schedule Name",
        "  HPWHPumped Evap Outlet - Fan Inlet,  !- Air Inlet Node Name",
        "  HPWHPumped Air Outlet Node,  !- Air Outlet Node Name",
        "  Autosize,                !- Design Maximum Air Flow Rate {m3/s}",
        "  Discrete,                !- Speed Control Method",
        "  0.2,                     !- Electric Power Minimum Flow Rate Fraction",
        "  500,                     !- Design Pressure Rise {Pa}",
        "  0.9,                     !- Motor Efficiency",
        "  1,                       !- Motor In Air Stream Fraction",
        "  Autosize,                !- Design Electric Power Consumption {W}",
        "  PowerPerFlowPerPressure, !- Design Power Sizing Method",
        "  840,                     !- Electric Power Per Unit Flow Rate {W/(m3/s)}",
        "  1.66667,                 !- Electric Power Per Unit Flow Rate Per Unit Pressure {W/((m3/s)-Pa)}",
        "  0.7,                     !- Fan Total Efficiency",
        "  ,                        !- Electric Power Function of Flow Fraction Curve Name",
        "  ,                        !- Night Ventilation Mode Pressure Rise {Pa}",
        "  ,                        !- Night Ventilation Mode Flow Fraction",
        "  ,                        !- Motor Loss Zone Name",
        "  0,                       !- Motor Loss Radiative Fraction",
        "  General,                 !- End-Use Subcategory",
        "  1;                       !- Number of Speeds",

        "WaterHeater:HeatPump:WrappedCondenser,",
        "  HPWHWrapped,             !- Name",
        "  Always On Discrete,      !- Availability Schedule Name",
        "  HPWHWrapped Compressor Setp Temp Sch,  !- Compressor Setpoint Temperature Schedule Name",
        "  3.89,                    !- Dead Band Temperature Difference {deltaC}",
        "  0.0664166667,            !- Condenser Bottom Location {m}",
        "  0.8634166667,            !- Condenser Top Location {m}",
        "  0.2279,                  !- Evaporator Air Flow Rate {m3/s}",
        "  ZoneAirOnly,             !- Inlet Air Configuration",
        "  HPWHWrapped Air Inlet Node,  !- Air Inlet Node Name",
        "  HPWHWrapped Air Outlet Node,  !- Air Outlet Node Name",
        "  ,                        !- Outdoor Air Node Name",
        "  ,                        !- Exhaust Air Node Name",
        "  HPWHWrapped Inlet Air Temp Sch,  !- Inlet Air Temperature Schedule Name",
        "  HPWHWrapped Inlet Air Hum Sch,  !- Inlet Air Humidity Schedule Name",
        "  Zone1,                   !- Inlet Air Zone Name",
        "  WaterHeater:Stratified,  !- Tank Object Type",
        "  HPWHWrapped Stratified Tank,  !- Tank Name",
        "  HPWHWrapped Water Inlet Node,  !- Tank Use Side Inlet Node Name",
        "  HPWHWrapped Water Outlet Node,  !- Tank Use Side Outlet Node Name",
        "  Coil:WaterHeating:AirToWaterHeatPump:Wrapped,  !- DX Coil Object Type",
        "  HPWHWrapped DXCoil,      !- DX Coil Name",
        "  7.2,                     !- Minimum Inlet Air Temperature for Compressor Operation {C}",
        "  48.89,                   !- Maximum Inlet Air Temperature for Compressor Operation {C}",
        "  Zone,                    !- Compressor Location",
        "  ,                        !- Compressor Ambient Temperature Schedule Name",
        "  Fan:SystemModel,         !- Fan Object Type",
        "  HPWHWrapped FanSystemModel,  !- Fan Name",
        "  DrawThrough,             !- Fan Placement",
        "  0,                       !- On Cycle Parasitic Electric Load {W}",
        "  0,                       !- Off Cycle Parasitic Electric Load {W}",
        "  Outdoors,                !- Parasitic Heat Rejection Location",
        "  ,                        !- Inlet Air Mixer Node Name",
        "  ,                        !- Outlet Air Splitter Node Name",
        "  ,                        !- Inlet Air Mixer Schedule Name",
        "  MutuallyExclusive,       !- Tank Element Control Logic",
        "  1.262,                   !- Control Sensor 1 Height In Stratified Tank {m}",
        "  0.75,                    !- Control Sensor 1 Weight {dimensionless}",
        "  0.464;                   !- Control Sensor 2 Height In Stratified Tank {m}",

        "Schedule:Constant,HPWHWrapped Compressor Setp Temp Sch, ,60;",
        "Schedule:Constant,HPWHWrapped Inlet Air Hum Sch, ,0.5;",
        "Schedule:Constant,HPWHWrapped Inlet Air Temp Sch, ,19.7;",

        "WaterHeater:Stratified,",
        "  HPWHWrapped Stratified Tank,  !- Name",
        "  General,                 !- End-Use Subcategory",
        "  0.1893,                  !- Tank Volume {m3}",
        "  1.4,                     !- Tank Height {m}",
        "  VerticalCylinder,        !- Tank Shape",
        "  ,                        !- Tank Perimeter {m}",
        "  82.22,                   !- Maximum Temperature Limit {C}",
        "  MasterSlave,             !- Heater Priority Control",
        "  HPWHWrapped Stratified Tank Heater1 Setp Temp Sch,  !- Heater 1 Setpoint Temperature Schedule Name",
        "  2,                       !- Heater 1 Deadband Temperature Difference {deltaC}",
        "  4500,                    !- Heater 1 Capacity {W}",
        "  1,                       !- Heater 1 Height {m}",
        "  HPWHWrapped Stratified Tank Heater2 Setp Temp Sch,  !- Heater 2 Setpoint Temperature Schedule Name",
        "  5,                       !- Heater 2 Deadband Temperature Difference {deltaC}",
        "  4500,                    !- Heater 2 Capacity {W}",
        "  0,                       !- Heater 2 Height {m}",
        "  Electricity,             !- Heater Fuel Type",
        "  0.98,                    !- Heater Thermal Efficiency",
        "  10,                      !- Off Cycle Parasitic Fuel Consumption Rate {W}",
        "  Electricity,             !- Off Cycle Parasitic Fuel Type",
        "  0,                       !- Off Cycle Parasitic Heat Fraction to Tank",
        "  0,                       !- Off Cycle Parasitic Height {m}",
        "  10,                      !- On Cycle Parasitic Fuel Consumption Rate {W}",
        "  Electricity,             !- On Cycle Parasitic Fuel Type",
        "  0,                       !- On Cycle Parasitic Heat Fraction to Tank",
        "  0,                       !- On Cycle Parasitic Height {m}",
        "  Zone,                    !- Ambient Temperature Indicator",
        "  HPWHWrapped Stratified Tank Ambient Temp Sch,  !- Ambient Temperature Schedule Name",
        "  Zone1,                   !- Ambient Temperature Zone Name",
        "  ,                        !- Ambient Temperature Outdoor Air Node Name",
        "  0.846,                   !- Uniform Skin Loss Coefficient per Unit Area to Ambient Temperature {W/m2-K}",
        "  1,                       !- Skin Loss Fraction to Zone",
        "  0,                       !- Off Cycle Flue Loss Coefficient to Ambient Temperature {W/K}",
        "  1,                       !- Off Cycle Flue Loss Fraction to Zone",
        "  ,                        !- Peak Use Flow Rate {m3/s}",
        "  ,                        !- Use Flow Rate Fraction Schedule Name",
        "  ,                        !- Cold Water Supply Temperature Schedule Name",
        "  HPWHWrapped Water Inlet Node,  !- Use Side Inlet Node Name",
        "  HPWHWrapped Water Outlet Node,  !- Use Side Outlet Node Name",
        "  1,                       !- Use Side Effectiveness",
        "  0,                       !- Use Side Inlet Height {m}",
        "  Autocalculate,           !- Use Side Outlet Height {m}",
        "  ,                        !- Source Side Inlet Node Name",
        "  ,                        !- Source Side Outlet Node Name",
        "  1,                       !- Source Side Effectiveness",
        "  Autocalculate,           !- Source Side Inlet Height {m}",
        "  0,                       !- Source Side Outlet Height {m}",
        "  Fixed,                   !- Inlet Mode",
        "  Autosize,                !- Use Side Design Flow Rate {m3/s}",
        "  Autosize,                !- Source Side Design Flow Rate {m3/s}",
        "  1.5,                     !- Indirect Water Heating Recovery Time {hr}",
        "  6,                       !- Number of Nodes",
        "  0.1,                     !- Additional Destratification Conductivity {W/m-K}",
        "  0.15,                    !- Node 1 Additional Loss Coefficient {W/K}",
        "  0,                       !- Node 2 Additional Loss Coefficient {W/K}",
        "  0,                       !- Node 3 Additional Loss Coefficient {W/K}",
        "  0,                       !- Node 4 Additional Loss Coefficient {W/K}",
        "  0,                       !- Node 5 Additional Loss Coefficient {W/K}",
        "  0.1,                     !- Node 6 Additional Loss Coefficient {W/K}",
        "  0,                       !- Node 7 Additional Loss Coefficient {W/K}",
        "  0,                       !- Node 8 Additional Loss Coefficient {W/K}",
        "  0,                       !- Node 9 Additional Loss Coefficient {W/K}",
        "  0,                       !- Node 10 Additional Loss Coefficient {W/K}",
        "  0,                       !- Node 11 Additional Loss Coefficient {W/K}",
        "  0,                       !- Node 12 Additional Loss Coefficient {W/K}",
        "  IndirectHeatPrimarySetpoint;  !- Source Side Flow Control Mode",

        "Schedule:Constant,HPWHWrapped Stratified Tank Heater1 Setp Temp Sch, ,60;",
        "Schedule:Constant,HPWHWrapped Stratified Tank Heater2 Setp Temp Sch, ,60;",
        "Schedule:Constant,HPWHWrapped Stratified Tank Ambient Temp Sch, ,21;",

        "Coil:WaterHeating:AirToWaterHeatPump:Wrapped,",
        "  HPWHWrapped DXCoil,      !- Name",
        "  2349.6,                  !- Rated Heating Capacity {W}",
        "  2.4,                     !- Rated COP {W/W}",
        "  0.981,                   !- Rated Sensible Heat Ratio",
        "  19.72,                   !- Rated Evaporator Inlet Air Dry-Bulb Temperature {C}",
        "  13.5,                    !- Rated Evaporator Inlet Air Wet-Bulb Temperature {C}",
        "  48.89,                   !- Rated Condenser Water Temperature {C}",
        "  0.189,                   !- Rated Evaporator Air Flow Rate {m3/s}",
        "  Yes,                     !- Evaporator Fan Power Included in Rated COP",
        "  HPWHWrapped Air Inlet Node,  !- Evaporator Air Inlet Node Name",
        "  HPWHWrapped Evap Outlet - Fan Inlet,  !- Evaporator Air Outlet Node Name",
        "  0,                       !- Crankcase Heater Capacity {W}",
        "  10,                      !- Maximum Ambient Temperature for Crankcase Heater Operation {C}",
        "  WetBulbTemperature,      !- Evaporator Air Temperature Type for Curve Objects",
        "  HPWHWrapped DXCoil HeatingCapFT,  !- Heating Capacity Function of Temperature Curve Name",
        "  HPWHWrapped DXCoil HeatingCapFAirFlow,  !- Heating Capacity Function of Air Flow Fraction Curve Name",
        "  HPWHWrapped DXCoil COPFT,!- Heating COP Function of Temperature Curve Name",
        "  HPWHWrapped DXCoil COPFAirFlow,  !- Heating COP Function of Air Flow Fraction Curve Name",
        "  HPWHWrapped DXCoil PLFFPLR;  !- Part Load Fraction Correlation Curve Name",

        "Curve:Biquadratic,",
        "  HPWHWrapped DXCoil HeatingCapFT,  !- Name",
        "  0.563,                   !- Coefficient1 Constant",
        "  0.0437,                  !- Coefficient2 x",
        "  3.9e-05,                 !- Coefficient3 x**2",
        "  0.0055,                  !- Coefficient4 y",
        "  -0.000148,               !- Coefficient5 y**2",
        "  -0.000145,               !- Coefficient6 x*y",
        "  0,                       !- Minimum Value of x",
        "  100,                     !- Maximum Value of x",
        "  0,                       !- Minimum Value of y",
        "  100,                     !- Maximum Value of y",
        "  0;                       !- Minimum Curve Output",

        "Curve:Cubic,",
        "  HPWHWrapped DXCoil HeatingCapFAirFlow,  !- Name",
        "  1,                       !- Coefficient1 Constant",
        "  0,                       !- Coefficient2 x",
        "  0,                       !- Coefficient3 x**2",
        "  0,                       !- Coefficient4 x**3",
        "  0,                       !- Minimum Value of x",
        "  100;                     !- Maximum Value of x",

        "Curve:Biquadratic,",
        "  HPWHWrapped DXCoil COPFT,!- Name",
        "  1.1332,                  !- Coefficient1 Constant",
        "  0.063,                   !- Coefficient2 x",
        "  -9.79e-05,               !- Coefficient3 x**2",
        "  -0.00972,                !- Coefficient4 y",
        "  -2.14e-05,               !- Coefficient5 y**2",
        "  -0.000686,               !- Coefficient6 x*y",
        "  0,                       !- Minimum Value of x",
        "  100,                     !- Maximum Value of x",
        "  0,                       !- Minimum Value of y",
        "  100;                     !- Maximum Value of y",

        "Curve:Cubic,",
        "  HPWHWrapped DXCoil COPFAirFlow,  !- Name",
        "  1,                       !- Coefficient1 Constant",
        "  0,                       !- Coefficient2 x",
        "  0,                       !- Coefficient3 x**2",
        "  0,                       !- Coefficient4 x**3",
        "  0,                       !- Minimum Value of x",
        "  100;                     !- Maximum Value of x",

        "Curve:Cubic,",
        "  HPWHWrapped DXCoil PLFFPLR,  !- Name",
        "  1,                       !- Coefficient1 Constant",
        "  0,                       !- Coefficient2 x",
        "  0,                       !- Coefficient3 x**2",
        "  0,                       !- Coefficient4 x**3",
        "  0,                       !- Minimum Value of x",
        "  1;                       !- Maximum Value of x",

        "Fan:SystemModel,",
        "  HPWHWrapped FanSystemModel,  !- Name",
        "  Always On Discrete,      !- Availability Schedule Name",
        "  HPWHWrapped Evap Outlet - Fan Inlet,  !- Air Inlet Node Name",
        "  HPWHWrapped Air Outlet Node,  !- Air Outlet Node Name",
        "  Autosize,                !- Design Maximum Air Flow Rate {m3/s}",
        "  Discrete,                !- Speed Control Method",
        "  0.2,                     !- Electric Power Minimum Flow Rate Fraction",
        "  500,                     !- Design Pressure Rise {Pa}",
        "  0.9,                     !- Motor Efficiency",
        "  1,                       !- Motor In Air Stream Fraction",
        "  Autosize,                !- Design Electric Power Consumption {W}",
        "  PowerPerFlowPerPressure, !- Design Power Sizing Method",
        "  840,                     !- Electric Power Per Unit Flow Rate {W/(m3/s)}",
        "  1.66667,                 !- Electric Power Per Unit Flow Rate Per Unit Pressure {W/((m3/s)-Pa)}",
        "  0.7,                     !- Fan Total Efficiency",
        "  ,                        !- Electric Power Function of Flow Fraction Curve Name",
        "  ,                        !- Night Ventilation Mode Pressure Rise {Pa}",
        "  ,                        !- Night Ventilation Mode Flow Fraction",
        "  ,                        !- Motor Loss Zone Name",
        "  0,                       !- Motor Loss Radiative Fraction",
        "  General,                 !- End-Use Subcategory",
        "  1;                       !- Number of Speeds",

    });

    ASSERT_TRUE(process_idf(idf_objects));

    EXPECT_TRUE(WaterThermalTanks::GetWaterThermalTankInput(*state));

    EXPECT_EQ(state->dataWaterThermalTanks->HPWaterHeater.size(), 2u);
    EXPECT_EQ(state->dataWaterThermalTanks->numHeatPumpWaterHeater, 2);

    int HPWaterHeaterNum = 1;
    {
        auto const &HPWH = state->dataWaterThermalTanks->HPWaterHeater(HPWaterHeaterNum);
        auto const &HPWHTank = state->dataWaterThermalTanks->WaterThermalTank(HPWH.WaterHeaterTankNum);
        EXPECT_EQ(HPWH.Name, "HPWHPUMPED");
        EXPECT_EQ(HPWHTank.Name, "HPWHPUMPED MIXED TANK");
        EXPECT_EQ(HPWH.CondWaterInletNode, HPWHTank.SourceOutletNode);
        EXPECT_EQ(HPWH.CondWaterOutletNode, HPWHTank.SourceInletNode);
        EXPECT_EQ(HPWH.DXCoilName, "HPWHPUMPED DXCOIL");
        EXPECT_EQ(HPWH.FanName, "HPWHPUMPED FANSYSTEMMODEL");

        // ValidateFuelType tests for WaterHeater:Mixed
        WaterThermalTanks::getWaterHeaterMixedInputs(*state);
<<<<<<< HEAD
        EXPECT_TRUE(compare_enums(HPWHTank.FuelType, Constant::eResource::DistrictHeatingSteam));
        EXPECT_TRUE(compare_enums(HPWHTank.OffCycParaFuelType, Constant::eResource::DistrictHeatingSteam));
        EXPECT_TRUE(compare_enums(HPWHTank.OnCycParaFuelType, Constant::eResource::DistrictHeatingSteam));
=======
        EXPECT_TRUE(compare_enums(HPWHTank.FuelType, Constant::eFuel::Steam));
        EXPECT_TRUE(compare_enums(HPWHTank.OffCycParaFuelType, Constant::eFuel::Steam));
        EXPECT_TRUE(compare_enums(HPWHTank.OnCycParaFuelType, Constant::eFuel::Steam));
>>>>>>> b03805c9
    }

    ++HPWaterHeaterNum;
    {
        auto const &HPWH = state->dataWaterThermalTanks->HPWaterHeater(HPWaterHeaterNum);
        auto const &HPWHTank = state->dataWaterThermalTanks->WaterThermalTank(HPWH.WaterHeaterTankNum);
        EXPECT_EQ(HPWH.Name, "HPWHWRAPPED");
        EXPECT_EQ(HPWHTank.Name, "HPWHWRAPPED STRATIFIED TANK");
        EXPECT_EQ(HPWH.CondWaterInletNode, HPWHTank.SourceOutletNode);
        EXPECT_EQ(HPWH.CondWaterOutletNode, HPWHTank.SourceInletNode);
        EXPECT_EQ(HPWH.DXCoilName, "HPWHWRAPPED DXCOIL");
        EXPECT_EQ(HPWH.FanName, "HPWHWRAPPED FANSYSTEMMODEL");
    }
}

// Test for #7720: having a tank inside a HPWH, and a tank standalone making it crash
TEST_F(EnergyPlusFixture, CrashCalcStandardRatings_HPWH_and_Standalone)
{
    std::string const idf_objects = delimited_string({
        "  Schedule:Constant, CompSetSch, , 60.0;",
        "  Schedule:Constant, TankSetSch, , 30.0;",
        "  Schedule:Constant, AmbTempSch, , 25.0;",
        "  Schedule:Constant, UseFlowSch, , 0.0;",

        "  WaterHeater:HeatPump:PumpedCondenser,",
        "    HeatPumpWaterHeater,     !- Name",
        "    ,                        !- Availability Schedule Name",
        "    CompSetSch,              !- Compressor Setpoint Temperature Schedule Name",
        "    2.0,                     !- Dead Band Temperature Difference {deltaC}",
        "    HPWHWaterInletNode,      !- Condenser Water Inlet Node Name",
        "    HPWHWaterOutletNode,     !- Condenser Water Outlet Node Name",
        "    autocalculate,           !- Condenser Water Flow Rate {m3/s}",
        "    autocalculate,           !- Evaporator Air Flow Rate {m3/s}",
        "    OutdoorAirOnly,          !- Inlet Air Configuration",
        "    ,                        !- Air Inlet Node Name",
        "    ,                        !- Air Outlet Node Name",
        "    HPWHAirInletNode,        !- Outdoor Air Node Name",
        "    HPWHAirOutletNode,       !- Exhaust Air Node Name",
        "    ,                        !- Inlet Air Temperature Schedule Name",
        "    ,                        !- Inlet Air Humidity Schedule Name",
        "    ,                        !- Inlet Air Zone Name",
        "    WaterHeater:Mixed,       !- Tank Object Type",
        "    HPWHTank,                !- Tank Name",
        "    HPWHUseInletNode,        !- Tank Use Side Inlet Node Name",
        "    HPWHUseOutletNode,       !- Tank Use Side Outlet Node Name",
        "    Coil:WaterHeating:AirToWaterHeatPump:Pumped,  !- DX Coil Object Type",
        "    HPWHDXCoil,              !- DX Coil Name",
        "    5.0,                     !- Minimum Inlet Air Temperature for Compressor Operation {C}",
        "    ,                        !- Maximum Inlet Air Temperature for Compressor Operation {C}",
        "    Outdoors,                !- Compressor Location",
        "    ,                        !- Compressor Ambient Temperature Schedule Name",
        "    Fan:OnOff,               !- Fan Object Type",
        "    HPWHFan,                 !- Fan Name",
        "    DrawThrough,             !- Fan Placement",
        "    15.0,                    !- On Cycle Parasitic Electric Load {W}",
        "    5.0,                     !- Off Cycle Parasitic Electric Load {W}",
        "    ;                        !- Parasitic Heat Rejection Location",

        "  WaterHeater:Mixed,",
        "    HPWHTank,                !- Name",
        "    0.3785,                  !- Tank Volume {m3}",
        "    TankSetSch,              !- Setpoint Temperature Schedule Name",
        "    2.0,                     !- Deadband Temperature Difference {deltaC}",
        "    82.2222,                 !- Maximum Temperature Limit {C}",
        "    CYCLE,                   !- Heater Control Type",
        "    5000,                    !- Heater Maximum Capacity {W}",
        "    0,                       !- Heater Minimum Capacity {W}",
        "    ,                        !- Heater Ignition Minimum Flow Rate {m3/s}",
        "    ,                        !- Heater Ignition Delay {s}",
        "    ELECTRICITY,             !- Heater Fuel Type",
        "    0.95,                    !- Heater Thermal Efficiency",
        "    ,                        !- Part Load Factor Curve Name",
        "    10,                      !- Off Cycle Parasitic Fuel Consumption Rate {W}",
        "    ELECTRICITY,             !- Off Cycle Parasitic Fuel Type",
        "    0,                       !- Off Cycle Parasitic Heat Fraction to Tank",
        "    30,                      !- On Cycle Parasitic Fuel Consumption Rate {W}",
        "    ELECTRICITY,             !- On Cycle Parasitic Fuel Type",
        "    0,                       !- On Cycle Parasitic Heat Fraction to Tank",
        "    Schedule,                !- Ambient Temperature Indicator",
        "    AmbTempSch,              !- Ambient Temperature Schedule Name",
        "    ,                        !- Ambient Temperature Zone Name",
        "    ,                        !- Ambient Temperature Outdoor Air Node Name",
        "    0.0,                     !- Off Cycle Loss Coefficient to Ambient Temperature {W/K}",
        "    0.0,                     !- Off Cycle Loss Fraction to Zone",
        "    0.0,                     !- On Cycle Loss Coefficient to Ambient Temperature {W/K}",
        "    0.0,                     !- On Cycle Loss Fraction to Zone",
        "    0.00379,                 !- Peak Use Flow Rate {m3/s}",
        "    UseFlowSch,              !- Use Flow Rate Fraction Schedule Name",
        "    ,                        !- Cold Water Supply Temperature Schedule Name",
        "    HPWHUseInletNode,        !- Use Side Inlet Node Name",
        "    HPWHUseOutletNode,       !- Use Side Outlet Node Name",
        "    ,                        !- Use Side Effectiveness",
        "    HPWHWaterOutletNode,     !- Source Side Inlet Node Name",
        "    HPWHWaterInletNode,      !- Source Side Outlet Node Name",
        "    0.95;                    !- Source Side Effectiveness",

        "  Coil:WaterHeating:AirToWaterHeatPump:Pumped,",
        "    HPWHDXCoil,              !- Name",
        "    4000.0,                  !- Rated Heating Capacity {W}",
        "    3.2,                     !- Rated COP {W/W}",
        "    0.6956,                  !- Rated Sensible Heat Ratio",
        "    29.44,                   !- Rated Evaporator Inlet Air Dry-Bulb Temperature {C}",
        "    22.22,                   !- Rated Evaporator Inlet Air Wet-Bulb Temperature {C}",
        "    55.72,                   !- Rated Condenser Inlet Water Temperature {C}",
        "    autocalculate,           !- Rated Evaporator Air Flow Rate {m3/s}",
        "    autocalculate,           !- Rated Condenser Water Flow Rate {m3/s}",
        "    No,                      !- Evaporator Fan Power Included in Rated COP",
        "    No,                      !- Condenser Pump Power Included in Rated COP",
        "    No,                      !- Condenser Pump Heat Included in Rated Heating Capacity and Rated COP",
        "    150.0,                   !- Condenser Water Pump Power {W}",
        "    0.1,                     !- Fraction of Condenser Pump Heat to Water",
        "    HPWHAirInletNode,        !- Evaporator Air Inlet Node Name",
        "    DXCoilAirOutletNode,     !- Evaporator Air Outlet Node Name",
        "    HPWHWaterInletNode,      !- Condenser Water Inlet Node Name",
        "    HPWHWaterOutletNode,     !- Condenser Water Outlet Node Name",
        "    100.0,                   !- Crankcase Heater Capacity {W}",
        "    5.0,                     !- Maximum Ambient Temperature for Crankcase Heater Operation {C}",
        "    WetBulbTemperature,      !- Evaporator Air Temperature Type for Curve Objects",
        "    HPWHHeatingCapFTemp,     !- Heating Capacity Function of Temperature Curve Name",
        "    ,                        !- Heating Capacity Function of Air Flow Fraction Curve Name",
        "    ,                        !- Heating Capacity Function of Water Flow Fraction Curve Name",
        "    HPWHHeatingCapFTemp,     !- Heating COP Function of Temperature Curve Name",
        "    ,                        !- Heating COP Function of Air Flow Fraction Curve Name",
        "    ,                        !- Heating COP Function of Water Flow Fraction Curve Name",
        "    HPWHPLFFPLR;             !- Part Load Fraction Correlation Curve Name",

        "  Fan:OnOff,",
        "    HPWHFan,                 !- Name",
        "    ,  !- Availability Schedule Name",
        "    0.7,                     !- Fan Total Efficiency",
        "    100.0,                   !- Pressure Rise {Pa}",
        "    0.2685,                  !- Maximum Flow Rate {m3/s}",
        "    0.9,                     !- Motor Efficiency",
        "    1.0,                     !- Motor In Airstream Fraction",
        "    DXCoilAirOutletNode,     !- Air Inlet Node Name",
        "    HPWHAirOutletNode;       !- Air Outlet Node Name",

        "  Curve:Biquadratic,",
        "    HPWHHeatingCapFTemp,     !- Name",
        "    0.369827,                !- Coefficient1 Constant",
        "    0.043341,                !- Coefficient2 x",
        "    -0.00023,                !- Coefficient3 x**2",
        "    0.000466,                !- Coefficient4 y",
        "    0.000026,                !- Coefficient5 y**2",
        "    -0.00027,                !- Coefficient6 x*y",
        "    0.0,                     !- Minimum Value of x",
        "    40.0,                    !- Maximum Value of x",
        "    20.0,                    !- Minimum Value of y",
        "    90.0,                    !- Maximum Value of y",
        "    ,                        !- Minimum Curve Output",
        "    ,                        !- Maximum Curve Output",
        "    Temperature,             !- Input Unit Type for X",
        "    Temperature,             !- Input Unit Type for Y",
        "    Dimensionless;           !- Output Unit Type",

        "  Curve:Quadratic,",
        "    HPWHPLFFPLR,             !- Name",
        "    0.75,                    !- Coefficient1 Constant",
        "    0.25,                    !- Coefficient2 x",
        "    0.0,                     !- Coefficient3 x**2",
        "    0.0,                     !- Minimum Value of x",
        "    1.0;                     !- Maximum Value of x",

        "  WaterHeater:Mixed,",
        "    Standalone Tank,         !- Name",
        "    0.3785,                  !- Tank Volume {m3}",
        "    TankSetSch,              !- Setpoint Temperature Schedule Name",
        "    2.0,                     !- Deadband Temperature Difference {deltaC}",
        "    82.2222,                 !- Maximum Temperature Limit {C}",
        "    CYCLE,                   !- Heater Control Type",
        "    5000,                    !- Heater Maximum Capacity {W}",
        "    0,                       !- Heater Minimum Capacity {W}",
        "    ,                        !- Heater Ignition Minimum Flow Rate {m3/s}",
        "    ,                        !- Heater Ignition Delay {s}",
        "    ELECTRICITY,             !- Heater Fuel Type",
        "    0.95,                    !- Heater Thermal Efficiency",
        "    ,                        !- Part Load Factor Curve Name",
        "    10,                      !- Off Cycle Parasitic Fuel Consumption Rate {W}",
        "    ELECTRICITY,             !- Off Cycle Parasitic Fuel Type",
        "    0,                       !- Off Cycle Parasitic Heat Fraction to Tank",
        "    30,                      !- On Cycle Parasitic Fuel Consumption Rate {W}",
        "    ELECTRICITY,             !- On Cycle Parasitic Fuel Type",
        "    0,                       !- On Cycle Parasitic Heat Fraction to Tank",
        "    Schedule,                !- Ambient Temperature Indicator",
        "    AmbTempSch,              !- Ambient Temperature Schedule Name",
        "    ,                        !- Ambient Temperature Zone Name",
        "    ,                        !- Ambient Temperature Outdoor Air Node Name",
        "    0.0,                     !- Off Cycle Loss Coefficient to Ambient Temperature {W/K}",
        "    0.0,                     !- Off Cycle Loss Fraction to Zone",
        "    0.0,                     !- On Cycle Loss Coefficient to Ambient Temperature {W/K}",
        "    0.0,                     !- On Cycle Loss Fraction to Zone",
        "    0.00379,                 !- Peak Use Flow Rate {m3/s}",
        "    UseFlowSch,              !- Use Flow Rate Fraction Schedule Name",
        "    ,                        !- Cold Water Supply Temperature Schedule Name",
        "    HPWHUseInletNode,        !- Use Side Inlet Node Name",
        "    HPWHUseOutletNode,       !- Use Side Outlet Node Name",
        "    ,                        !- Use Side Effectiveness",
        "    HPWHWaterOutletNode,     !- Source Side Inlet Node Name",
        "    HPWHWaterInletNode,      !- Source Side Outlet Node Name",
        "    0.95;                    !- Source Side Effectiveness",
    });

    ASSERT_TRUE(process_idf(idf_objects));
    state->dataEnvrn->StdRhoAir = 1.0;

    state->dataHVACGlobal->TimeStepSys = 1;
    state->dataHVACGlobal->TimeStepSysSec = state->dataHVACGlobal->TimeStepSys * Constant::SecInHour;
    state->dataGlobal->NumOfTimeStepInHour = 1;
    state->dataGlobal->MinutesPerTimeStep = 60 / state->dataGlobal->NumOfTimeStepInHour;
    state->dataGlobal->TimeStep = 1;
    state->dataGlobal->HourOfDay = 1;
    state->dataEnvrn->DayOfWeek = 1;
    state->dataEnvrn->DayOfYear_Schedule = 1;
    SetPredefinedTables(*state);
    ScheduleManager::UpdateScheduleValues(*state);

    EXPECT_FALSE(WaterThermalTanks::GetWaterThermalTankInput(*state));

    {
        auto &HPWH = state->dataWaterThermalTanks->HPWaterHeater(1);
        EXPECT_EQ(HPWH.WaterHeaterTankNum, 1);
        auto &HPWHTank = state->dataWaterThermalTanks->WaterThermalTank(HPWH.WaterHeaterTankNum);
        EXPECT_EQ(HPWHTank.Name, "HPWHTANK");

        state->dataHVACGlobal->HPWHInletDBTemp = 30.0;
        state->dataEnvrn->WaterMainsTemp = 40.0;
        state->dataHVACGlobal->DXCoilTotalCapacity = 3500.0;
        state->dataDXCoils->HPWHHeatingCapacity = 4000.0;

        state->dataLoopNodes->Node(3).Temp = 30.0;
        state->dataLoopNodes->Node(3).HumRat = 0.01;
        state->dataEnvrn->OutBaroPress = 101325.0;

        bool FirstHVACIteration(true);
        state->dataGlobal->WarmupFlag = true;

        //  HeatPump.SetPointTemp = 60.0, deadband = 2C, HP on at 58 C and off at 60 C
        //  Tank.SetPointTemp = 30.0, tank elements should not be used
        //  Tank.TankTemp = 60.0; // based on schedule
        //  Tank.SavedTankTemp = 60.0;
        HPWH.SaveMode = WaterThermalTanks::TankOperatingMode::Floating;
        HPWHTank.Mode = WaterThermalTanks::TankOperatingMode::Floating;
        HPWHTank.initialize(*state, FirstHVACIteration);
    }
    {
        WaterThermalTanks::WaterThermalTankData &Tank = state->dataWaterThermalTanks->WaterThermalTank(2);
        EXPECT_EQ(Tank.Name, "STANDALONE TANK");
        EXPECT_EQ(Tank.HeatPumpNum, 0);
        state->dataHVACGlobal->HPWHInletDBTemp = 30.0;
        state->dataEnvrn->WaterMainsTemp = 40.0;
        state->dataHVACGlobal->DXCoilTotalCapacity = 3500.0;
        state->dataDXCoils->HPWHHeatingCapacity = 4000.0;

        state->dataLoopNodes->Node(3).Temp = 30.0;
        state->dataLoopNodes->Node(3).HumRat = 0.01;
        state->dataEnvrn->OutBaroPress = 101325.0;

        bool FirstHVACIteration(true);
        state->dataGlobal->WarmupFlag = true;

        Tank.Mode = WaterThermalTanks::TankOperatingMode::Floating;
        Tank.initialize(*state, FirstHVACIteration);
    }
}

// Test for #7902: If the Stratified Tank Priority Mode is Simultaneous, it hits a check meant to test
// for ControlTypeEnum::Modulate (for WH:Mixed) because these two enums are the same int values and stored in
// the same int WaterThermalTankData::ControlType
TEST_F(EnergyPlusFixture, HPWH_Wrapped_Stratified_Simultaneous)
{
    std::string const idf_objects = delimited_string({

        "Schedule:Constant,Always On Discrete, ,1;",

        "WaterHeater:HeatPump:WrappedCondenser,",
        "  HPWHWrapped,             !- Name",
        "  Always On Discrete,      !- Availability Schedule Name",
        "  HPWHWrapped Compressor Setp Temp Sch,  !- Compressor Setpoint Temperature Schedule Name",
        "  3.89,                    !- Dead Band Temperature Difference {deltaC}",
        "  0.0664166667,            !- Condenser Bottom Location {m}",
        "  0.8634166667,            !- Condenser Top Location {m}",
        "  0.2279,                  !- Evaporator Air Flow Rate {m3/s}",
        "  Schedule,                !- Inlet Air Configuration",
        "  HPWHWrapped Air Inlet Node,  !- Air Inlet Node Name",
        "  HPWHWrapped Air Outlet Node,  !- Air Outlet Node Name",
        "  ,                        !- Outdoor Air Node Name",
        "  ,                        !- Exhaust Air Node Name",
        "  HPWHWrapped Inlet Air Temp Sch,  !- Inlet Air Temperature Schedule Name",
        "  HPWHWrapped Inlet Air Hum Sch,  !- Inlet Air Humidity Schedule Name",
        "  ,                        !- Inlet Air Zone Name",
        "  WaterHeater:Stratified,  !- Tank Object Type",
        "  HPWHWrapped Stratified Tank,  !- Tank Name",
        "  HPWHWrapped Water Inlet Node,  !- Tank Use Side Inlet Node Name",
        "  HPWHWrapped Water Outlet Node,  !- Tank Use Side Outlet Node Name",
        "  Coil:WaterHeating:AirToWaterHeatPump:Wrapped,  !- DX Coil Object Type",
        "  HPWHWrapped DXCoil,      !- DX Coil Name",
        "  7.2,                     !- Minimum Inlet Air Temperature for Compressor Operation {C}",
        "  48.89,                   !- Maximum Inlet Air Temperature for Compressor Operation {C}",
        "  Outdoors,                !- Compressor Location",
        "  ,                        !- Compressor Ambient Temperature Schedule Name",
        "  Fan:SystemModel,         !- Fan Object Type",
        "  HPWHWrapped FanSystemModel,  !- Fan Name",
        "  DrawThrough,             !- Fan Placement",
        "  0,                       !- On Cycle Parasitic Electric Load {W}",
        "  0,                       !- Off Cycle Parasitic Electric Load {W}",
        "  Outdoors,                !- Parasitic Heat Rejection Location",
        "  ,                        !- Inlet Air Mixer Node Name",
        "  ,                        !- Outlet Air Splitter Node Name",
        "  ,                        !- Inlet Air Mixer Schedule Name",
        "  MutuallyExclusive,       !- Tank Element Control Logic",
        "  1.262,                   !- Control Sensor 1 Height In Stratified Tank {m}",
        "  0.75,                    !- Control Sensor 1 Weight {dimensionless}",
        "  0.464;                   !- Control Sensor 2 Height In Stratified Tank {m}",

        "Schedule:Constant,HPWHWrapped Compressor Setp Temp Sch, ,60;",
        "Schedule:Constant,HPWHWrapped Inlet Air Hum Sch, ,0.5;",
        "Schedule:Constant,HPWHWrapped Inlet Air Temp Sch, ,19.7;",

        "WaterHeater:Stratified,",
        "  HPWHWrapped Stratified Tank,  !- Name",
        "  General,                 !- End-Use Subcategory",
        "  0.1893,                  !- Tank Volume {m3}",
        "  1.4,                     !- Tank Height {m}",
        "  VerticalCylinder,        !- Tank Shape",
        "  ,                        !- Tank Perimeter {m}",
        "  82.22,                   !- Maximum Temperature Limit {C}",

        // NOTE: This works fine with "MasterSlave
        // "  MasterSlave,             !- Heater Priority Control",
        "  Simultaneous,            !- Heater Priority Control",

        "  HPWHWrapped Stratified Tank Heater1 Setp Temp Sch,  !- Heater 1 Setpoint Temperature Schedule Name",
        "  2,                       !- Heater 1 Deadband Temperature Difference {deltaC}",
        "  4500,                    !- Heater 1 Capacity {W}",
        "  1,                       !- Heater 1 Height {m}",
        "  HPWHWrapped Stratified Tank Heater2 Setp Temp Sch,  !- Heater 2 Setpoint Temperature Schedule Name",
        "  5,                       !- Heater 2 Deadband Temperature Difference {deltaC}",
        "  4500,                    !- Heater 2 Capacity {W}",
        "  0,                       !- Heater 2 Height {m}",
        "  Electricity,             !- Heater Fuel Type",
        "  0.98,                    !- Heater Thermal Efficiency",
        "  10,                      !- Off Cycle Parasitic Fuel Consumption Rate {W}",
        "  Electricity,             !- Off Cycle Parasitic Fuel Type",
        "  0,                       !- Off Cycle Parasitic Heat Fraction to Tank",
        "  0,                       !- Off Cycle Parasitic Height {m}",
        "  10,                      !- On Cycle Parasitic Fuel Consumption Rate {W}",
        "  Electricity,             !- On Cycle Parasitic Fuel Type",
        "  0,                       !- On Cycle Parasitic Heat Fraction to Tank",
        "  0,                       !- On Cycle Parasitic Height {m}",
        "  Schedule,                !- Ambient Temperature Indicator",
        "  HPWHWrapped Stratified Tank Ambient Temp Sch,  !- Ambient Temperature Schedule Name",
        "  ,                        !- Ambient Temperature Zone Name",
        "  ,                        !- Ambient Temperature Outdoor Air Node Name",
        "  0.846,                   !- Uniform Skin Loss Coefficient per Unit Area to Ambient Temperature {W/m2-K}",
        "  1,                       !- Skin Loss Fraction to Zone",
        "  0,                       !- Off Cycle Flue Loss Coefficient to Ambient Temperature {W/K}",
        "  1,                       !- Off Cycle Flue Loss Fraction to Zone",
        "  ,                        !- Peak Use Flow Rate {m3/s}",
        "  ,                        !- Use Flow Rate Fraction Schedule Name",
        "  ,                        !- Cold Water Supply Temperature Schedule Name",
        "  HPWHWrapped Water Inlet Node,  !- Use Side Inlet Node Name",
        "  HPWHWrapped Water Outlet Node,  !- Use Side Outlet Node Name",
        "  1,                       !- Use Side Effectiveness",
        "  0,                       !- Use Side Inlet Height {m}",
        "  Autocalculate,           !- Use Side Outlet Height {m}",
        "  ,                        !- Source Side Inlet Node Name",
        "  ,                        !- Source Side Outlet Node Name",
        "  1,                       !- Source Side Effectiveness",
        "  Autocalculate,           !- Source Side Inlet Height {m}",
        "  0,                       !- Source Side Outlet Height {m}",
        "  Fixed,                   !- Inlet Mode",
        "  Autosize,                !- Use Side Design Flow Rate {m3/s}",
        "  Autosize,                !- Source Side Design Flow Rate {m3/s}",
        "  1.5,                     !- Indirect Water Heating Recovery Time {hr}",
        "  12,                      !- Number of Nodes",
        "  0.1,                     !- Additional Destratification Conductivity {W/m-K}",
        "  0.15,                    !- Node 1 Additional Loss Coefficient {W/K}",
        "  0,                       !- Node 2 Additional Loss Coefficient {W/K}",
        "  0,                       !- Node 3 Additional Loss Coefficient {W/K}",
        "  0,                       !- Node 4 Additional Loss Coefficient {W/K}",
        "  0,                       !- Node 5 Additional Loss Coefficient {W/K}",
        "  0.1,                     !- Node 6 Additional Loss Coefficient {W/K}",
        "  0,                       !- Node 7 Additional Loss Coefficient {W/K}",
        "  0,                       !- Node 8 Additional Loss Coefficient {W/K}",
        "  0,                       !- Node 9 Additional Loss Coefficient {W/K}",
        "  0,                       !- Node 10 Additional Loss Coefficient {W/K}",
        "  0,                       !- Node 11 Additional Loss Coefficient {W/K}",
        "  0,                       !- Node 12 Additional Loss Coefficient {W/K}",
        "  IndirectHeatPrimarySetpoint;  !- Source Side Flow Control Mode",

        "Schedule:Constant,HPWHWrapped Stratified Tank Heater1 Setp Temp Sch, ,60;",
        "Schedule:Constant,HPWHWrapped Stratified Tank Heater2 Setp Temp Sch, ,60;",
        "Schedule:Constant,HPWHWrapped Stratified Tank Ambient Temp Sch, ,21;",

        "Coil:WaterHeating:AirToWaterHeatPump:Wrapped,",
        "  HPWHWrapped DXCoil,      !- Name",
        "  2349.6,                  !- Rated Heating Capacity {W}",
        "  2.4,                     !- Rated COP {W/W}",
        "  0.981,                   !- Rated Sensible Heat Ratio",
        "  19.72,                   !- Rated Evaporator Inlet Air Dry-Bulb Temperature {C}",
        "  13.5,                    !- Rated Evaporator Inlet Air Wet-Bulb Temperature {C}",
        "  48.89,                   !- Rated Condenser Water Temperature {C}",
        "  0.189,                   !- Rated Evaporator Air Flow Rate {m3/s}",
        "  Yes,                     !- Evaporator Fan Power Included in Rated COP",
        "  HPWHWrapped Air Inlet Node,  !- Evaporator Air Inlet Node Name",
        "  HPWHWrapped Evap Outlet - Fan Inlet,  !- Evaporator Air Outlet Node Name",
        "  0,                       !- Crankcase Heater Capacity {W}",
        "  10,                      !- Maximum Ambient Temperature for Crankcase Heater Operation {C}",
        "  WetBulbTemperature,      !- Evaporator Air Temperature Type for Curve Objects",
        "  HPWHWrapped DXCoil HeatingCapFT,  !- Heating Capacity Function of Temperature Curve Name",
        "  HPWHWrapped DXCoil HeatingCapFAirFlow,  !- Heating Capacity Function of Air Flow Fraction Curve Name",
        "  HPWHWrapped DXCoil COPFT,!- Heating COP Function of Temperature Curve Name",
        "  HPWHWrapped DXCoil COPFAirFlow,  !- Heating COP Function of Air Flow Fraction Curve Name",
        "  HPWHWrapped DXCoil PLFFPLR;  !- Part Load Fraction Correlation Curve Name",

        "Curve:Biquadratic,",
        "  HPWHWrapped DXCoil HeatingCapFT,  !- Name",
        "  0.563,                   !- Coefficient1 Constant",
        "  0.0437,                  !- Coefficient2 x",
        "  3.9e-05,                 !- Coefficient3 x**2",
        "  0.0055,                  !- Coefficient4 y",
        "  -0.000148,               !- Coefficient5 y**2",
        "  -0.000145,               !- Coefficient6 x*y",
        "  0,                       !- Minimum Value of x",
        "  100,                     !- Maximum Value of x",
        "  0,                       !- Minimum Value of y",
        "  100,                     !- Maximum Value of y",
        "  0;                       !- Minimum Curve Output",

        "Curve:Cubic,",
        "  HPWHWrapped DXCoil HeatingCapFAirFlow,  !- Name",
        "  1,                       !- Coefficient1 Constant",
        "  0,                       !- Coefficient2 x",
        "  0,                       !- Coefficient3 x**2",
        "  0,                       !- Coefficient4 x**3",
        "  0,                       !- Minimum Value of x",
        "  100;                     !- Maximum Value of x",

        "Curve:Biquadratic,",
        "  HPWHWrapped DXCoil COPFT,!- Name",
        "  1.1332,                  !- Coefficient1 Constant",
        "  0.063,                   !- Coefficient2 x",
        "  -9.79e-05,               !- Coefficient3 x**2",
        "  -0.00972,                !- Coefficient4 y",
        "  -2.14e-05,               !- Coefficient5 y**2",
        "  -0.000686,               !- Coefficient6 x*y",
        "  0,                       !- Minimum Value of x",
        "  100,                     !- Maximum Value of x",
        "  0,                       !- Minimum Value of y",
        "  100;                     !- Maximum Value of y",

        "Curve:Cubic,",
        "  HPWHWrapped DXCoil COPFAirFlow,  !- Name",
        "  1,                       !- Coefficient1 Constant",
        "  0,                       !- Coefficient2 x",
        "  0,                       !- Coefficient3 x**2",
        "  0,                       !- Coefficient4 x**3",
        "  0,                       !- Minimum Value of x",
        "  100;                     !- Maximum Value of x",

        "Curve:Cubic,",
        "  HPWHWrapped DXCoil PLFFPLR,  !- Name",
        "  1,                       !- Coefficient1 Constant",
        "  0,                       !- Coefficient2 x",
        "  0,                       !- Coefficient3 x**2",
        "  0,                       !- Coefficient4 x**3",
        "  0,                       !- Minimum Value of x",
        "  1;                       !- Maximum Value of x",

        "Fan:SystemModel,",
        "  HPWHWrapped FanSystemModel,  !- Name",
        "  Always On Discrete,      !- Availability Schedule Name",
        "  HPWHWrapped Evap Outlet - Fan Inlet,  !- Air Inlet Node Name",
        "  HPWHWrapped Air Outlet Node,  !- Air Outlet Node Name",
        "  Autosize,                !- Design Maximum Air Flow Rate {m3/s}",
        "  Discrete,                !- Speed Control Method",
        "  0.2,                     !- Electric Power Minimum Flow Rate Fraction",
        "  500,                     !- Design Pressure Rise {Pa}",
        "  0.9,                     !- Motor Efficiency",
        "  1,                       !- Motor In Air Stream Fraction",
        "  Autosize,                !- Design Electric Power Consumption {W}",
        "  PowerPerFlowPerPressure, !- Design Power Sizing Method",
        "  840,                     !- Electric Power Per Unit Flow Rate {W/(m3/s)}",
        "  1.66667,                 !- Electric Power Per Unit Flow Rate Per Unit Pressure {W/((m3/s)-Pa)}",
        "  0.7,                     !- Fan Total Efficiency",
        "  ,                        !- Electric Power Function of Flow Fraction Curve Name",
        "  ,                        !- Night Ventilation Mode Pressure Rise {Pa}",
        "  ,                        !- Night Ventilation Mode Flow Fraction",
        "  ,                        !- Motor Loss Zone Name",
        "  0,                       !- Motor Loss Radiative Fraction",
        "  General,                 !- End-Use Subcategory",
        "  1;                       !- Number of Speeds",

    });

    ASSERT_TRUE(process_idf(idf_objects));

    // This returns true if ErrorsFound
    EXPECT_FALSE(WaterThermalTanks::GetWaterThermalTankInput(*state));

    // Previous warning before fix
    // std::string const error_string = delimited_string({

    //"   ** Severe  ** WaterHeater:HeatPump:WrappedCondenser = HPWHWRAPPED:",
    //"   **   ~~~   ** Heater Control Type for WaterHeater:Stratified = HPWHWRAPPED STRATIFIED TANK must be CYCLE.",
    //});

    EXPECT_TRUE(compare_err_stream("", true));
}

// Test for #7902: If the HPWH is Pumped, and it has a Stratified Tank which  Priority Mode is Simultaneous,
// it hits a check meant to test for ControlTypeEnum::Modulate (for WH:Mixed)
// because these two enums are the same int values and stored in the same int WaterThermalTankData::ControlType
TEST_F(EnergyPlusFixture, HPWH_Pumped_Stratified_Simultaneous)
{

    std::string const idf_objects = delimited_string({

        "Schedule:Constant,Always On Discrete, ,1;",

        "WaterHeater:HeatPump:PumpedCondenser,",
        "  HPWHPumped,              !- Name",
        "  Always On Discrete,      !- Availability Schedule Name",
        "  HPWHPumped Compressor Setp Temp Sch,  !- Compressor Setpoint Temperature Schedule Name",
        "  5,                       !- Dead Band Temperature Difference {deltaC}",
        "  HPWHPumped Tank Outlet - Condenser Inlet,  !- Condenser Water Inlet Node Name",
        "  HPWHPumped Condenser Outlet - Tank Inlet,  !- Condenser Water Outlet Node Name",
        "  Autosize,                !- Condenser Water Flow Rate {m3/s}",
        "  Autosize,                !- Evaporator Air Flow Rate {m3/s}",
        "  Schedule,                !- Inlet Air Configuration",
        "  HPWHPumped Air Inlet Node,  !- Air Inlet Node Name",
        "  HPWHPumped Air Outlet Node,  !- Air Outlet Node Name",
        "  ,                        !- Outdoor Air Node Name",
        "  ,                        !- Exhaust Air Node Name",
        "  HPWHPumped Inlet Air Temp Sch,  !- Inlet Air Temperature Schedule Name",
        "  HPWHPumped Inlet Air Hum Sch,   !- Inlet Air Humidity Schedule Name",
        "  Zone1,                   !- Inlet Air Zone Name",
        "  WaterHeater:Stratified,  !- Tank Object Type",
        "  HPWHPumped Stratified Tank,   !- Tank Name",
        "  HPWHPumped Water Inlet Node,  !- Tank Use Side Inlet Node Name",
        "  HPWHPumped Water Outlet Node,  !- Tank Use Side Outlet Node Name",
        "  Coil:WaterHeating:AirToWaterHeatPump:Pumped,  !- DX Coil Object Type",
        "  HPWHPumped DXCoil,       !- DX Coil Name",
        "  10,                      !- Minimum Inlet Air Temperature for Compressor Operation {C}",
        "  94,                      !- Maximum Inlet Air Temperature for Compressor Operation {C}",
        "  Outdoors,                !- Compressor Location",
        "  ,                        !- Compressor Ambient Temperature Schedule Name",
        "  Fan:SystemModel,         !- Fan Object Type",
        "  HPWHPumped FanSystemModel,  !- Fan Name",
        "  DrawThrough,             !- Fan Placement",
        "  0,                       !- On Cycle Parasitic Electric Load {W}",
        "  0,                       !- Off Cycle Parasitic Electric Load {W}",
        "  Outdoors,                !- Parasitic Heat Rejection Location",
        "  ,                        !- Inlet Air Mixer Node Name",
        "  ;                        !- Outlet Air Splitter Node Name",

        "Schedule:Constant,HPWHPumped Compressor Setp Temp Sch, ,60;",
        "Schedule:Constant,HPWHPumped Inlet Air Hum Sch, ,0.5;",
        "Schedule:Constant,HPWHPumped Inlet Air Temp Sch, ,19.7;",

        "WaterHeater:Stratified,",
        "  HPWHPumped Stratified Tank,  !- Name",
        "  General,                 !- End-Use Subcategory",
        "  0.1893,                  !- Tank Volume {m3}",
        "  1.4,                     !- Tank Height {m}",
        "  VerticalCylinder,        !- Tank Shape",
        "  ,                        !- Tank Perimeter {m}",
        "  82.22,                   !- Maximum Temperature Limit {C}",

        // NOTE: This works fine with "MasterSlave
        //"  MasterSlave,             !- Heater Priority Control",
        "  Simultaneous,            !- Heater Priority Control",

        "  HPWHPumped Stratified Tank Heater1 Setp Temp Sch,  !- Heater 1 Setpoint Temperature Schedule Name",
        "  2,                       !- Heater 1 Deadband Temperature Difference {deltaC}",
        "  4500,                    !- Heater 1 Capacity {W}",
        "  1,                       !- Heater 1 Height {m}",
        "  HPWHPumped Stratified Tank Heater2 Setp Temp Sch,  !- Heater 2 Setpoint Temperature Schedule Name",
        "  5,                       !- Heater 2 Deadband Temperature Difference {deltaC}",
        "  4500,                    !- Heater 2 Capacity {W}",
        "  0,                       !- Heater 2 Height {m}",
        "  Electricity,             !- Heater Fuel Type",
        "  0.98,                    !- Heater Thermal Efficiency",
        "  10,                      !- Off Cycle Parasitic Fuel Consumption Rate {W}",
        "  Electricity,             !- Off Cycle Parasitic Fuel Type",
        "  0,                       !- Off Cycle Parasitic Heat Fraction to Tank",
        "  0,                       !- Off Cycle Parasitic Height {m}",
        "  10,                      !- On Cycle Parasitic Fuel Consumption Rate {W}",
        "  Electricity,             !- On Cycle Parasitic Fuel Type",
        "  0,                       !- On Cycle Parasitic Heat Fraction to Tank",
        "  0,                       !- On Cycle Parasitic Height {m}",
        "  Schedule,                !- Ambient Temperature Indicator",
        "  HPWHPumped Stratified Tank Ambient Temp Sch,  !- Ambient Temperature Schedule Name",
        "  ,                        !- Ambient Temperature Zone Name",
        "  ,                        !- Ambient Temperature Outdoor Air Node Name",
        "  0.846,                   !- Uniform Skin Loss Coefficient per Unit Area to Ambient Temperature {W/m2-K}",
        "  1,                       !- Skin Loss Fraction to Zone",
        "  0,                       !- Off Cycle Flue Loss Coefficient to Ambient Temperature {W/K}",
        "  1,                       !- Off Cycle Flue Loss Fraction to Zone",
        "  ,                        !- Peak Use Flow Rate {m3/s}",
        "  ,                        !- Use Flow Rate Fraction Schedule Name",
        "  ,                        !- Cold Water Supply Temperature Schedule Name",
        "  HPWHPumped Water Inlet Node,  !- Use Side Inlet Node Name",
        "  HPWHPumped Water Outlet Node,  !- Use Side Outlet Node Name",
        "  1,                       !- Use Side Effectiveness",
        "  0,                       !- Use Side Inlet Height {m}",
        "  Autocalculate,           !- Use Side Outlet Height {m}",
        "  HPWHPumped Condenser Outlet - Tank Inlet,  !- Source Side Inlet Node Name",
        "  HPWHPumped Tank Outlet - Condenser Inlet,  !- Source Side Outlet Node Name",
        "  1,                       !- Source Side Effectiveness",
        "  Autocalculate,           !- Source Side Inlet Height {m}",
        "  0,                       !- Source Side Outlet Height {m}",
        "  Fixed,                   !- Inlet Mode",
        "  Autosize,                !- Use Side Design Flow Rate {m3/s}",
        "  Autosize,                !- Source Side Design Flow Rate {m3/s}",
        "  1.5,                     !- Indirect Water Heating Recovery Time {hr}",
        "  12,                      !- Number of Nodes",
        "  0.1,                     !- Additional Destratification Conductivity {W/m-K}",
        "  0.15,                    !- Node 1 Additional Loss Coefficient {W/K}",
        "  0,                       !- Node 2 Additional Loss Coefficient {W/K}",
        "  0,                       !- Node 3 Additional Loss Coefficient {W/K}",
        "  0,                       !- Node 4 Additional Loss Coefficient {W/K}",
        "  0,                       !- Node 5 Additional Loss Coefficient {W/K}",
        "  0.1,                     !- Node 6 Additional Loss Coefficient {W/K}",
        "  0,                       !- Node 7 Additional Loss Coefficient {W/K}",
        "  0,                       !- Node 8 Additional Loss Coefficient {W/K}",
        "  0,                       !- Node 9 Additional Loss Coefficient {W/K}",
        "  0,                       !- Node 10 Additional Loss Coefficient {W/K}",
        "  0,                       !- Node 11 Additional Loss Coefficient {W/K}",
        "  0,                       !- Node 12 Additional Loss Coefficient {W/K}",
        "  IndirectHeatPrimarySetpoint;  !- Source Side Flow Control Mode",

        "Schedule:Constant,HPWHPumped Stratified Tank Heater1 Setp Temp Sch, ,60;",
        "Schedule:Constant,HPWHPumped Stratified Tank Heater2 Setp Temp Sch, ,60;",
        "Schedule:Constant,HPWHPumped Stratified Tank Ambient Temp Sch, ,21;",

        "Coil:WaterHeating:AirToWaterHeatPump:Pumped,",
        "  HPWHPumped DXCoil,       !- Name",
        "  4000,                    !- Rated Heating Capacity {W}",
        "  3.2,                     !- Rated COP {W/W}",
        "  0.6956,                  !- Rated Sensible Heat Ratio",
        "  29.44,                   !- Rated Evaporator Inlet Air Dry-Bulb Temperature {C}",
        "  22.22,                   !- Rated Evaporator Inlet Air Wet-Bulb Temperature {C}",
        "  55.72,                   !- Rated Condenser Inlet Water Temperature {C}",
        "  Autosize,                !- Rated Evaporator Air Flow Rate {m3/s}",
        "  Autosize,                !- Rated Condenser Water Flow Rate {m3/s}",
        "  No,                      !- Evaporator Fan Power Included in Rated COP",
        "  No,                      !- Condenser Pump Power Included in Rated COP",
        "  No,                      !- Condenser Pump Heat Included in Rated Heating Capacity and Rated COP",
        "  150,                     !- Condenser Water Pump Power {W}",
        "  0.1,                     !- Fraction of Condenser Pump Heat to Water",
        "  HPWHPumped Air Inlet Node,  !- Evaporator Air Inlet Node Name",
        "  HPWHPumped Evap Outlet - Fan Inlet,  !- Evaporator Air Outlet Node Name",
        "  HPWHPumped Tank Outlet - Condenser Inlet,  !- Condenser Water Inlet Node Name",
        "  HPWHPumped Condenser Outlet - Tank Inlet,  !- Condenser Water Outlet Node Name",
        "  100,                     !- Crankcase Heater Capacity {W}",
        "  5,                       !- Maximum Ambient Temperature for Crankcase Heater Operation {C}",
        "  WetBulbTemperature,      !- Evaporator Air Temperature Type for Curve Objects",
        "  HPWHPumped DXCoil HeatingCapFT,  !- Heating Capacity Function of Temperature Curve Name",
        "  HPWHPumped DXCoil HeatingCapFAirFlow,  !- Heating Capacity Function of Air Flow Fraction Curve Name",
        "  HPWHPumped DXCoil HeatingCapFWaterFlow,  !- Heating Capacity Function of Water Flow Fraction Curve Name",
        "  HPWHPumped DXCoil COPFT, !- Heating COP Function of Temperature Curve Name",
        "  HPWHPumped DXCoil COPFAirFlow,  !- Heating COP Function of Air Flow Fraction Curve Name",
        "  HPWHPumped DXCoil COPFWaterFlow,  !- Heating COP Function of Water Flow Fraction Curve Name",
        "  HPWHPumped DXCoil PLFFPLR;  !- Part Load Fraction Correlation Curve Name",

        "Curve:Biquadratic,",
        "  HPWHPumped DXCoil HeatingCapFT,  !- Name",
        "  0.369827,                !- Coefficient1 Constant",
        "  0.043341,                !- Coefficient2 x",
        "  -0.00023,                !- Coefficient3 x**2",
        "  0.000466,                !- Coefficient4 y",
        "  2.6e-05,                 !- Coefficient5 y**2",
        "  -0.00027,                !- Coefficient6 x*y",
        "  0,                       !- Minimum Value of x",
        "  40,                      !- Maximum Value of x",
        "  20,                      !- Minimum Value of y",
        "  90,                      !- Maximum Value of y",
        "  ,                        !- Minimum Curve Output",
        "  ,                        !- Maximum Curve Output",
        "  Temperature,             !- Input Unit Type for X",
        "  Temperature,             !- Input Unit Type for Y",
        "  Dimensionless;           !- Output Unit Type",

        "Curve:Quadratic,",
        "  HPWHPumped DXCoil HeatingCapFAirFlow,  !- Name",
        "  1,                       !- Coefficient1 Constant",
        "  0,                       !- Coefficient2 x",
        "  0,                       !- Coefficient3 x**2",
        "  0,                       !- Minimum Value of x",
        "  1;                       !- Maximum Value of x",

        "Curve:Quadratic,",
        "  HPWHPumped DXCoil HeatingCapFWaterFlow,  !- Name",
        "  1,                       !- Coefficient1 Constant",
        "  0,                       !- Coefficient2 x",
        "  0,                       !- Coefficient3 x**2",
        "  0,                       !- Minimum Value of x",
        "  1;                       !- Maximum Value of x",

        "Curve:Biquadratic,",
        "  HPWHPumped DXCoil COPFT, !- Name",
        "  1.19713,                 !- Coefficient1 Constant",
        "  0.077849,                !- Coefficient2 x",
        "  -1.6e-06,                !- Coefficient3 x**2",
        "  -0.02675,                !- Coefficient4 y",
        "  0.000296,                !- Coefficient5 y**2",
        "  -0.00112,                !- Coefficient6 x*y",
        "  0,                       !- Minimum Value of x",
        "  40,                      !- Maximum Value of x",
        "  20,                      !- Minimum Value of y",
        "  90,                      !- Maximum Value of y",
        "  ,                        !- Minimum Curve Output",
        "  ,                        !- Maximum Curve Output",
        "  Temperature,             !- Input Unit Type for X",
        "  Temperature,             !- Input Unit Type for Y",
        "  Dimensionless;           !- Output Unit Type",

        "Curve:Quadratic,",
        "  HPWHPumped DXCoil COPFAirFlow,  !- Name",
        "  1,                       !- Coefficient1 Constant",
        "  0,                       !- Coefficient2 x",
        "  0,                       !- Coefficient3 x**2",
        "  0,                       !- Minimum Value of x",
        "  1;                       !- Maximum Value of x",

        "Curve:Quadratic,",
        "  HPWHPumped DXCoil COPFWaterFlow,  !- Name",
        "  1,                       !- Coefficient1 Constant",
        "  0,                       !- Coefficient2 x",
        "  0,                       !- Coefficient3 x**2",
        "  0,                       !- Minimum Value of x",
        "  1;                       !- Maximum Value of x",

        "Curve:Quadratic,",
        "  HPWHPumped DXCoil PLFFPLR,  !- Name",
        "  0.75,                    !- Coefficient1 Constant",
        "  0.25,                    !- Coefficient2 x",
        "  0,                       !- Coefficient3 x**2",
        "  0,                       !- Minimum Value of x",
        "  1;                       !- Maximum Value of x",

        "Fan:SystemModel,",
        "  HPWHPumped FanSystemModel,  !- Name",
        "  Always On Discrete,      !- Availability Schedule Name",
        "  HPWHPumped Evap Outlet - Fan Inlet,  !- Air Inlet Node Name",
        "  HPWHPumped Air Outlet Node,  !- Air Outlet Node Name",
        "  Autosize,                !- Design Maximum Air Flow Rate {m3/s}",
        "  Discrete,                !- Speed Control Method",
        "  0.2,                     !- Electric Power Minimum Flow Rate Fraction",
        "  500,                     !- Design Pressure Rise {Pa}",
        "  0.9,                     !- Motor Efficiency",
        "  1,                       !- Motor In Air Stream Fraction",
        "  Autosize,                !- Design Electric Power Consumption {W}",
        "  PowerPerFlowPerPressure, !- Design Power Sizing Method",
        "  840,                     !- Electric Power Per Unit Flow Rate {W/(m3/s)}",
        "  1.66667,                 !- Electric Power Per Unit Flow Rate Per Unit Pressure {W/((m3/s)-Pa)}",
        "  0.7,                     !- Fan Total Efficiency",
        "  ,                        !- Electric Power Function of Flow Fraction Curve Name",
        "  ,                        !- Night Ventilation Mode Pressure Rise {Pa}",
        "  ,                        !- Night Ventilation Mode Flow Fraction",
        "  ,                        !- Motor Loss Zone Name",
        "  0,                       !- Motor Loss Radiative Fraction",
        "  General,                 !- End-Use Subcategory",
        "  1;                       !- Number of Speeds",

    });

    ASSERT_TRUE(process_idf(idf_objects));

    // This returns true if ErrorsFound
    EXPECT_FALSE(WaterThermalTanks::GetWaterThermalTankInput(*state));

    // Previous warning before fix
    // std::string const error_string = delimited_string({
    //"   ** Severe  ** WaterHeater:HeatPump:PumpedCondenser = HPWHPUMPED:",
    //"   **   ~~~   ** Heater Control Type for WaterHeater:Stratified = HPWHPUMPED STRATIFIED TANK must be CYCLE.",
    //});

    EXPECT_TRUE(compare_err_stream("", true));
}

TEST_F(EnergyPlusFixture, StratifiedTank_WarningNumberOfNodes_FalsePositiveBlanks)
{
    // Test for #8163

    std::string const idf_objects = delimited_string({
        "Schedule:Constant, Hot Water Setpoint Temp Schedule, , 60.0;",
        "Schedule:Constant, Ambient Temp Schedule, , 22.0;",
        "Schedule:Constant, Hot Water Demand Schedule, , 0.0;",
        "WaterHeater:Stratified,",
        "  Stratified Tank,         !- Name",
        "  ,                        !- End-Use Subcategory",
        "  0.17,                    !- Tank Volume {m3}",
        "  1.4,                     !- Tank Height {m}",
        "  VerticalCylinder,        !- Tank Shape",
        "  ,                        !- Tank Perimeter {m}",
        "  100.0,                   !- Maximum Temperature Limit {C}",
        "  MasterSlave,             !- Heater Priority Control",
        "  Hot Water Setpoint Temp Schedule,  !- Heater 1 Setpoint Temperature Schedule Name",
        "  2.0,                     !- Heater 1 Deadband Temperature Difference {deltaC}",
        "  4500,                    !- Heater 1 Capacity {W}",
        "  1.0,                     !- Heater 1 Height {m}",
        "  Hot Water Setpoint Temp Schedule,  !- Heater 2 Setpoint Temperature Schedule Name",
        "  5.0,                     !- Heater 2 Deadband Temperature Difference {deltaC}",
        "  4500,                    !- Heater 2 Capacity {W}",
        "  0.0,                     !- Heater 2 Height {m}",
        "  ELECTRICITY,             !- Heater Fuel Type",
        "  0.98,                    !- Heater Thermal Efficiency",
        "  ,                        !- Off Cycle Parasitic Fuel Consumption Rate {W}",
        "  ELECTRICITY,             !- Off Cycle Parasitic Fuel Type",
        "  ,                        !- Off Cycle Parasitic Heat Fraction to Tank",
        "  ,                        !- Off Cycle Parasitic Height {m}",
        "  ,                        !- On Cycle Parasitic Fuel Consumption Rate {W}",
        "  ELECTRICITY,             !- On Cycle Parasitic Fuel Type",
        "  ,                        !- On Cycle Parasitic Heat Fraction to Tank",
        "  ,                        !- On Cycle Parasitic Height {m}",
        "  SCHEDULE,                !- Ambient Temperature Indicator",
        "  Ambient Temp Schedule,   !- Ambient Temperature Schedule Name",
        "  ,                        !- Ambient Temperature Zone Name",
        "  ,                        !- Ambient Temperature Outdoor Air Node Name",
        "  0.846,                   !- Uniform Skin Loss Coefficient per Unit Area to Ambient Temperature {W/m2-K}",
        "  ,                        !- Skin Loss Fraction to Zone",
        "  ,                        !- Off Cycle Flue Loss Coefficient to Ambient Temperature {W/K}",
        "  ,                        !- Off Cycle Flue Loss Fraction to Zone",
        "  0.000189,                !- Peak Use Flow Rate {m3/s}",
        "  Hot Water Demand Schedule,  !- Use Flow Rate Fraction Schedule Name",
        "  ,                        !- Cold Water Supply Temperature Schedule Name",
        "  ,                        !- Use Side Inlet Node Name",
        "  ,                        !- Use Side Outlet Node Name",
        "  ,                        !- Use Side Effectiveness",
        "  ,                        !- Use Side Inlet Height {m}",
        "  ,                        !- Use Side Outlet Height {m}",
        "  ,                        !- Source Side Inlet Node Name",
        "  ,                        !- Source Side Outlet Node Name",
        "  ,                        !- Source Side Effectiveness",
        "  ,                        !- Source Side Inlet Height {m}",
        "  ,                        !- Source Side Outlet Height {m}",
        "  FIXED,                   !- Inlet Mode",
        "  ,                        !- Use Side Design Flow Rate {m3/s}",
        "  ,                        !- Source Side Design Flow Rate {m3/s}",
        "  ,                        !- Indirect Water Heating Recovery Time {hr}",
        "  6,                       !- Number of Nodes",
        "  ,                        !- Additional Destratification Conductivity {W/m-K}",
        "  1,                       !- Node 1 Additional Loss Coefficient {W/K}",
        "  ,                        !- Node 2 Additional Loss Coefficient {W/K}",
        "  3,                       !- Node 3 Additional Loss Coefficient {W/K}",
        "  4,                       !- Node 4 Additional Loss Coefficient {W/K}",
        "  5,                       !- Node 5 Additional Loss Coefficient {W/K}",
        "  6,                       !- Node 6 Additional Loss Coefficient {W/K}",
        "  ,                        !- Node 7 Additional Loss Coefficient {W/K}",
        "  ,                        !- Node 8 Additional Loss Coefficient {W/K}",
        "  ,                        !- Node 9 Additional Loss Coefficient {W/K}",
        "  ;                        !- Node 10 Additional Loss Coefficient {W/K}",
    });

    ASSERT_TRUE(process_idf(idf_objects));

    bool ErrorsFound = false;
    HeatBalanceManager::GetZoneData(*state, ErrorsFound); // read zone data
    EXPECT_FALSE(ErrorsFound);

    InternalHeatGains::GetInternalHeatGainsInput(*state);
    EXPECT_FALSE(WaterThermalTanks::GetWaterThermalTankInput(*state));

    EXPECT_EQ(1, state->dataWaterThermalTanks->numWaterHeaterStratified);
    WaterThermalTanks::WaterThermalTankData &Tank = state->dataWaterThermalTanks->WaterThermalTank(1);
    EXPECT_EQ(6, Tank.Nodes);
    EXPECT_EQ(6u, Tank.AdditionalLossCoeff.size());
    for (int i = 1; i <= Tank.Nodes; ++i) {
        if (i == 2) {
            EXPECT_EQ(0, Tank.AdditionalLossCoeff(i));
        } else {
            EXPECT_EQ(i, Tank.AdditionalLossCoeff(i));
        }
    }

    EXPECT_TRUE(compare_err_stream(""));
}

TEST_F(EnergyPlusFixture, StratifiedTank_WarningNumberOfNodes_FalsePositiveZeroes)
{
    // Test for #8163 - Similar to what OpenStudio or IDFEditor would do when filling the entries after the Node X Additional Coefficients

    std::string const idf_objects =
        delimited_string({"Schedule:Constant, Hot Water Setpoint Temp Schedule, , 60.0;",
                          "Schedule:Constant, Ambient Temp Schedule, , 22.0;",
                          "Schedule:Constant, Hot Water Demand Schedule, , 0.0;",
                          "WaterHeater:Stratified,",
                          "  Stratified Tank,         !- Name",
                          "  ,                        !- End-Use Subcategory",
                          "  0.17,                    !- Tank Volume {m3}",
                          "  1.4,                     !- Tank Height {m}",
                          "  VerticalCylinder,        !- Tank Shape",
                          "  ,                        !- Tank Perimeter {m}",
                          "  100.0,                   !- Maximum Temperature Limit {C}",
                          "  MasterSlave,             !- Heater Priority Control",
                          "  Hot Water Setpoint Temp Schedule,  !- Heater 1 Setpoint Temperature Schedule Name",
                          "  2.0,                     !- Heater 1 Deadband Temperature Difference {deltaC}",
                          "  4500,                    !- Heater 1 Capacity {W}",
                          "  1.0,                     !- Heater 1 Height {m}",
                          "  Hot Water Setpoint Temp Schedule,  !- Heater 2 Setpoint Temperature Schedule Name",
                          "  5.0,                     !- Heater 2 Deadband Temperature Difference {deltaC}",
                          "  4500,                    !- Heater 2 Capacity {W}",
                          "  0.0,                     !- Heater 2 Height {m}",
                          "  ELECTRICITY,             !- Heater Fuel Type",
                          "  0.98,                    !- Heater Thermal Efficiency",
                          "  ,                        !- Off Cycle Parasitic Fuel Consumption Rate {W}",
                          "  ELECTRICITY,             !- Off Cycle Parasitic Fuel Type",
                          "  ,                        !- Off Cycle Parasitic Heat Fraction to Tank",
                          "  ,                        !- Off Cycle Parasitic Height {m}",
                          "  ,                        !- On Cycle Parasitic Fuel Consumption Rate {W}",
                          "  ELECTRICITY,             !- On Cycle Parasitic Fuel Type",
                          "  ,                        !- On Cycle Parasitic Heat Fraction to Tank",
                          "  ,                        !- On Cycle Parasitic Height {m}",
                          "  SCHEDULE,                !- Ambient Temperature Indicator",
                          "  Ambient Temp Schedule,   !- Ambient Temperature Schedule Name",
                          "  ,                        !- Ambient Temperature Zone Name",
                          "  ,                        !- Ambient Temperature Outdoor Air Node Name",
                          "  0.846,                   !- Uniform Skin Loss Coefficient per Unit Area to Ambient Temperature {W/m2-K}",
                          "  ,                        !- Skin Loss Fraction to Zone",
                          "  ,                        !- Off Cycle Flue Loss Coefficient to Ambient Temperature {W/K}",
                          "  ,                        !- Off Cycle Flue Loss Fraction to Zone",
                          "  0.000189,                !- Peak Use Flow Rate {m3/s}",
                          "  Hot Water Demand Schedule,  !- Use Flow Rate Fraction Schedule Name",
                          "  ,                        !- Cold Water Supply Temperature Schedule Name",
                          "  ,                        !- Use Side Inlet Node Name",
                          "  ,                        !- Use Side Outlet Node Name",
                          "  ,                        !- Use Side Effectiveness",
                          "  ,                        !- Use Side Inlet Height {m}",
                          "  ,                        !- Use Side Outlet Height {m}",
                          "  ,                        !- Source Side Inlet Node Name",
                          "  ,                        !- Source Side Outlet Node Name",
                          "  ,                        !- Source Side Effectiveness",
                          "  ,                        !- Source Side Inlet Height {m}",
                          "  ,                        !- Source Side Outlet Height {m}",
                          "  FIXED,                   !- Inlet Mode",
                          "  ,                        !- Use Side Design Flow Rate {m3/s}",
                          "  ,                        !- Source Side Design Flow Rate {m3/s}",
                          "  ,                        !- Indirect Water Heating Recovery Time {hr}",
                          "  6,                       !- Number of Nodes",
                          "  ,                        !- Additional Destratification Conductivity {W/m-K}",
                          "  1,                       !- Node 1 Additional Loss Coefficient {W/K}",
                          "  ,                        !- Node 2 Additional Loss Coefficient {W/K}",
                          "  3,                       !- Node 3 Additional Loss Coefficient {W/K}",
                          "  4,                       !- Node 4 Additional Loss Coefficient {W/K}",
                          "  5,                       !- Node 5 Additional Loss Coefficient {W/K}",
                          "  6,                       !- Node 6 Additional Loss Coefficient {W/K}",
                          "  0,                       !- Node 7 Additional Loss Coefficient {W/K}",
                          "  0,                       !- Node 8 Additional Loss Coefficient {W/K}",
                          "  0,                       !- Node 9 Additional Loss Coefficient {W/K}",
                          "  0,                       !- Node 10 Additional Loss Coefficient {W/K}",
                          "  0,                       !- Node 11 Additional Loss Coefficient {W/K}",
                          "  0,                       !- Node 12 Additional Loss Coefficient {W/K}",
                          "  IndirectHeatPrimarySetpoint;   !- Source Side Flow Control Mode"});

    ASSERT_TRUE(process_idf(idf_objects));

    bool ErrorsFound = false;
    HeatBalanceManager::GetZoneData(*state, ErrorsFound); // read zone data
    EXPECT_FALSE(ErrorsFound);

    InternalHeatGains::GetInternalHeatGainsInput(*state);
    EXPECT_FALSE(WaterThermalTanks::GetWaterThermalTankInput(*state));

    EXPECT_EQ(1, state->dataWaterThermalTanks->numWaterHeaterStratified);
    WaterThermalTanks::WaterThermalTankData &Tank = state->dataWaterThermalTanks->WaterThermalTank(1);
    EXPECT_EQ(6, Tank.Nodes);
    EXPECT_EQ(6u, Tank.AdditionalLossCoeff.size());
    for (int i = 1; i <= Tank.Nodes; ++i) {
        if (i == 2) {
            EXPECT_EQ(0, Tank.AdditionalLossCoeff(i));
        } else {
            EXPECT_EQ(i, Tank.AdditionalLossCoeff(i));
        }
    }

    EXPECT_TRUE(compare_err_stream(""));
}

TEST_F(EnergyPlusFixture, StratifiedTank_WarningNumberOfNodes_ExpectedWarning)
{

    // Test for #8163

    std::string const idf_objects = delimited_string({
        "Schedule:Constant, Hot Water Setpoint Temp Schedule, , 60.0;",
        "Schedule:Constant, Ambient Temp Schedule, , 22.0;",
        "Schedule:Constant, Hot Water Demand Schedule, , 0.0;",
        "WaterHeater:Stratified,",
        "  Stratified Tank,         !- Name",
        "  ,                        !- End-Use Subcategory",
        "  0.17,                    !- Tank Volume {m3}",
        "  1.4,                     !- Tank Height {m}",
        "  VerticalCylinder,        !- Tank Shape",
        "  ,                        !- Tank Perimeter {m}",
        "  100.0,                   !- Maximum Temperature Limit {C}",
        "  MasterSlave,             !- Heater Priority Control",
        "  Hot Water Setpoint Temp Schedule,  !- Heater 1 Setpoint Temperature Schedule Name",
        "  2.0,                     !- Heater 1 Deadband Temperature Difference {deltaC}",
        "  4500,                    !- Heater 1 Capacity {W}",
        "  1.0,                     !- Heater 1 Height {m}",
        "  Hot Water Setpoint Temp Schedule,  !- Heater 2 Setpoint Temperature Schedule Name",
        "  5.0,                     !- Heater 2 Deadband Temperature Difference {deltaC}",
        "  4500,                    !- Heater 2 Capacity {W}",
        "  0.0,                     !- Heater 2 Height {m}",
        "  ELECTRICITY,             !- Heater Fuel Type",
        "  0.98,                    !- Heater Thermal Efficiency",
        "  ,                        !- Off Cycle Parasitic Fuel Consumption Rate {W}",
        "  ELECTRICITY,             !- Off Cycle Parasitic Fuel Type",
        "  ,                        !- Off Cycle Parasitic Heat Fraction to Tank",
        "  ,                        !- Off Cycle Parasitic Height {m}",
        "  ,                        !- On Cycle Parasitic Fuel Consumption Rate {W}",
        "  ELECTRICITY,             !- On Cycle Parasitic Fuel Type",
        "  ,                        !- On Cycle Parasitic Heat Fraction to Tank",
        "  ,                        !- On Cycle Parasitic Height {m}",
        "  SCHEDULE,                !- Ambient Temperature Indicator",
        "  Ambient Temp Schedule,   !- Ambient Temperature Schedule Name",
        "  ,                        !- Ambient Temperature Zone Name",
        "  ,                        !- Ambient Temperature Outdoor Air Node Name",
        "  0.846,                   !- Uniform Skin Loss Coefficient per Unit Area to Ambient Temperature {W/m2-K}",
        "  ,                        !- Skin Loss Fraction to Zone",
        "  ,                        !- Off Cycle Flue Loss Coefficient to Ambient Temperature {W/K}",
        "  ,                        !- Off Cycle Flue Loss Fraction to Zone",
        "  0.000189,                !- Peak Use Flow Rate {m3/s}",
        "  Hot Water Demand Schedule,  !- Use Flow Rate Fraction Schedule Name",
        "  ,                        !- Cold Water Supply Temperature Schedule Name",
        "  ,                        !- Use Side Inlet Node Name",
        "  ,                        !- Use Side Outlet Node Name",
        "  ,                        !- Use Side Effectiveness",
        "  ,                        !- Use Side Inlet Height {m}",
        "  ,                        !- Use Side Outlet Height {m}",
        "  ,                        !- Source Side Inlet Node Name",
        "  ,                        !- Source Side Outlet Node Name",
        "  ,                        !- Source Side Effectiveness",
        "  ,                        !- Source Side Inlet Height {m}",
        "  ,                        !- Source Side Outlet Height {m}",
        "  FIXED,                   !- Inlet Mode",
        "  ,                        !- Use Side Design Flow Rate {m3/s}",
        "  ,                        !- Source Side Design Flow Rate {m3/s}",
        "  ,                        !- Indirect Water Heating Recovery Time {hr}",
        "  6,                       !- Number of Nodes",
        "  ,                        !- Additional Destratification Conductivity {W/m-K}",
        "  1,                       !- Node 1 Additional Loss Coefficient {W/K}",
        "  ,                        !- Node 2 Additional Loss Coefficient {W/K}",
        "  3,                       !- Node 3 Additional Loss Coefficient {W/K}",
        "  4,                       !- Node 4 Additional Loss Coefficient {W/K}",
        "  5,                       !- Node 5 Additional Loss Coefficient {W/K}",
        "  6,                       !- Node 6 Additional Loss Coefficient {W/K}",
        "  7,                       !- Node 7 Additional Loss Coefficient {W/K}",
        "  ,                        !- Node 8 Additional Loss Coefficient {W/K}",
        "  ,                        !- Node 9 Additional Loss Coefficient {W/K}",
        "  ;                        !- Node 10 Additional Loss Coefficient {W/K}",
    });

    ASSERT_TRUE(process_idf(idf_objects));

    bool ErrorsFound = false;
    HeatBalanceManager::GetZoneData(*state, ErrorsFound); // read zone data
    EXPECT_FALSE(ErrorsFound);

    InternalHeatGains::GetInternalHeatGainsInput(*state);
    EXPECT_FALSE(WaterThermalTanks::GetWaterThermalTankInput(*state));

    EXPECT_EQ(1, state->dataWaterThermalTanks->numWaterHeaterStratified);
    WaterThermalTanks::WaterThermalTankData &Tank = state->dataWaterThermalTanks->WaterThermalTank(1);
    EXPECT_EQ(6, Tank.Nodes);
    EXPECT_EQ(6u, Tank.AdditionalLossCoeff.size());
    for (int i = 1; i <= Tank.Nodes; ++i) {
        if (i == 2) {
            EXPECT_EQ(0, Tank.AdditionalLossCoeff(i));
        } else {
            EXPECT_EQ(i, Tank.AdditionalLossCoeff(i));
        }
    }

    std::string const error_string = delimited_string({
        "   ** Warning ** WaterHeater:Stratified = STRATIFIED TANK:  More Additional Loss Coefficients were entered than the number of nodes; extra "
        "coefficients will not be used",
    });

    EXPECT_TRUE(compare_err_stream(error_string));
}

TEST_F(EnergyPlusFixture, PlantMassFlowRatesFuncTest)
{

    // Test for #8844: Make sure very small values are zeroed out to avoid underflow.
    state->dataWaterThermalTanks->HPWaterHeater.allocate(1);
    state->dataWaterThermalTanks->WaterThermalTank.allocate(1);
    state->dataLoopNodes->Node.allocate(1);

    auto &Tank = state->dataWaterThermalTanks->WaterThermalTank(1);

    state->dataLoopNodes->Node(1).MassFlowRate = 1.0e-33;
    int inNodeNum = 1;
    DataPlant::LoopSideLocation plantLoopSide = DataPlant::LoopSideLocation::Invalid;
    Real64 outletTemp = 23.0;
    Real64 deadbandTemp = 21.0;
    Real64 setPtTemp = 25.0;
    Real64 result;
    Real64 expected = 0.0;
    Real64 answerTolerance = 1.0e-35;
    Tank.UseSideAvailSchedNum = -1;

    result = Tank.PlantMassFlowRatesFunc(*state,
                                         inNodeNum,
                                         false,
                                         EnergyPlus::WaterThermalTanks::WaterHeaterSide::Use,
                                         plantLoopSide,
                                         false,
                                         DataBranchAirLoopPlant::ControlType::Bypass,
                                         outletTemp,
                                         deadbandTemp,
                                         setPtTemp);
    EXPECT_NEAR(result, expected, answerTolerance);
}

TEST_F(EnergyPlusFixture, setBackupElementCapacityTest)
{
    Real64 expectedAnswer;
    Real64 allowedTolerance = 0.001;

    // Test for #9001: Make sure BackupElementCapacity is reset when equal to DataSizing::Autosize which is -99999.0
    // or a negative number because this results in negative electricity consumption.
    state->dataWaterThermalTanks->HPWaterHeater.allocate(1);
    state->dataWaterThermalTanks->WaterHeaterDesuperheater.allocate(1);
    state->dataWaterThermalTanks->WaterThermalTank.allocate(1);

    auto &HPWH = state->dataWaterThermalTanks->HPWaterHeater(1);
    auto &DSup = state->dataWaterThermalTanks->WaterHeaterDesuperheater(1);
    auto &Tank = state->dataWaterThermalTanks->WaterThermalTank(1);

    HPWH.HPWHType = DataPlant::PlantEquipmentType::HeatPumpWtrHeaterPumped;

    // Test 1: Heat Pump Hot Water Heater.  BackupHeaterCapacity is negative--should be reset to whatever the tank max capacity is.
    Tank.HeatPumpNum = 1;
    Tank.DesuperheaterNum = 0;
    Tank.MaxCapacity = 100.0;
    HPWH.BackupElementCapacity = DataSizing::AutoSize;
    expectedAnswer = 100.0;
    Tank.setBackupElementCapacity(*state);
    EXPECT_NEAR(HPWH.BackupElementCapacity, expectedAnswer, allowedTolerance);

    // Test 2: Heat Pump Hot Water Heater.  BackupHeaterCapacity is positive--do not reset.
    Tank.HeatPumpNum = 1;
    Tank.DesuperheaterNum = 0;
    Tank.MaxCapacity = 100.0;
    HPWH.BackupElementCapacity = 50.0;
    expectedAnswer = 50.0;
    Tank.setBackupElementCapacity(*state);
    EXPECT_NEAR(HPWH.BackupElementCapacity, expectedAnswer, allowedTolerance);

    // Test 3: Desuperheater.  BackupHeaterCapacity is negative--should be reset to whatever the tank max capacity is.
    Tank.HeatPumpNum = 0;
    Tank.DesuperheaterNum = 1;
    Tank.MaxCapacity = 200.0;
    DSup.BackupElementCapacity = DataSizing::AutoSize;
    expectedAnswer = 200.0;
    Tank.setBackupElementCapacity(*state);
    EXPECT_NEAR(DSup.BackupElementCapacity, expectedAnswer, allowedTolerance);

    // Test 4: Desuperheater.  BackupHeaterCapacity is positive--do not reset.
    Tank.HeatPumpNum = 0;
    Tank.DesuperheaterNum = 1;
    Tank.MaxCapacity = 200.0;
    DSup.BackupElementCapacity = 123.0;
    expectedAnswer = 123.0;
    Tank.setBackupElementCapacity(*state);
    EXPECT_NEAR(DSup.BackupElementCapacity, expectedAnswer, allowedTolerance);

    // Test 5: Not a Heat Pump Water Heater or Desuperheater.  Do not do anything.
    Tank.HeatPumpNum = 0;
    Tank.DesuperheaterNum = 0;
    Tank.MaxCapacity = 200.0;
    HPWH.BackupElementCapacity = 123.0;
    DSup.BackupElementCapacity = -456.0;
    Tank.setBackupElementCapacity(*state);
    expectedAnswer = 123.0;
    EXPECT_NEAR(HPWH.BackupElementCapacity, expectedAnswer, allowedTolerance);
    expectedAnswer = -456.0;
    EXPECT_NEAR(DSup.BackupElementCapacity, expectedAnswer, allowedTolerance);

    // Test 6: Wrapped Heat Pump Water Heater.  Do not do anything.
    HPWH.HPWHType = DataPlant::PlantEquipmentType::HeatPumpWtrHeaterWrapped;
    Tank.HeatPumpNum = 1;
    Tank.DesuperheaterNum = 0;
    Tank.MaxCapacity = 200.0;
    HPWH.BackupElementCapacity = 123.0;
    DSup.BackupElementCapacity = -456.0;
    Tank.setBackupElementCapacity(*state);
    expectedAnswer = 123.0;
    EXPECT_NEAR(HPWH.BackupElementCapacity, expectedAnswer, allowedTolerance);
    expectedAnswer = -456.0;
    EXPECT_NEAR(DSup.BackupElementCapacity, expectedAnswer, allowedTolerance);
}<|MERGE_RESOLUTION|>--- conflicted
+++ resolved
@@ -4210,15 +4210,9 @@
 
         // ValidateFuelType tests for WaterHeater:Mixed
         WaterThermalTanks::getWaterHeaterMixedInputs(*state);
-<<<<<<< HEAD
-        EXPECT_TRUE(compare_enums(HPWHTank.FuelType, Constant::eResource::DistrictHeatingSteam));
-        EXPECT_TRUE(compare_enums(HPWHTank.OffCycParaFuelType, Constant::eResource::DistrictHeatingSteam));
-        EXPECT_TRUE(compare_enums(HPWHTank.OnCycParaFuelType, Constant::eResource::DistrictHeatingSteam));
-=======
-        EXPECT_TRUE(compare_enums(HPWHTank.FuelType, Constant::eFuel::Steam));
-        EXPECT_TRUE(compare_enums(HPWHTank.OffCycParaFuelType, Constant::eFuel::Steam));
-        EXPECT_TRUE(compare_enums(HPWHTank.OnCycParaFuelType, Constant::eFuel::Steam));
->>>>>>> b03805c9
+        EXPECT_TRUE(compare_enums(HPWHTank.FuelType, Constant::eFuel::DistrictHeatingSteam));
+        EXPECT_TRUE(compare_enums(HPWHTank.OffCycParaFuelType, Constant::eFuel::DistrictHeatingSteam));
+        EXPECT_TRUE(compare_enums(HPWHTank.OnCycParaFuelType, Constant::eFuel::DistrictHeatingSteam));
     }
 
     ++HPWaterHeaterNum;
