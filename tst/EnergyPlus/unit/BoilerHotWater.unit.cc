--- conflicted
+++ resolved
@@ -169,10 +169,7 @@
     EXPECT_DOUBLE_EQ(Boiler(1).getDesignVolumeFlowRate(), 1.2);
 
     // see if boiler nominal capacity returned is autosized value
-<<<<<<< HEAD
     EXPECT_DOUBLE_EQ(Boiler(1).getDesignNominalCapacity(), NomCapBoilerExpected);
-=======
-    EXPECT_DOUBLE_EQ(Boilers::Boiler(1).NomCap, NomCapBoilerExpected);
 }
 
 // Cf: https://github.com/NREL/EnergyPlus/issues/6164
@@ -207,5 +204,4 @@
     EXPECT_EQ(1, Boilers::NumBoilers);
     EXPECT_EQ(AutoSize, Boiler(1).VolFlowRate);
 
->>>>>>> cce3a234
 }