--- conflicted
+++ resolved
@@ -526,11 +526,7 @@
     ASSERT_TRUE(process_idf(idf_objects));
 
     // OutputProcessor::TimeValue.allocate(2); //
-<<<<<<< HEAD
-    SimulationManager::ManageSimulation(state, OutputFiles::getSingleton());
-=======
-    SimulationManager::ManageSimulation(outputFiles());
->>>>>>> 507eb8d3
+    SimulationManager::ManageSimulation(state, outputFiles());
     // re-set the hour of the day to mide day
     DataGlobals::TimeStep = 1;
     DataGlobals::HourOfDay = 12;
@@ -887,11 +883,7 @@
     ASSERT_TRUE(process_idf(idf_objects));
 
     // OutputProcessor::TimeValue.allocate(2);
-<<<<<<< HEAD
-    SimulationManager::ManageSimulation(state, OutputFiles::getSingleton());
-=======
-    SimulationManager::ManageSimulation(outputFiles());
->>>>>>> 507eb8d3
+    SimulationManager::ManageSimulation(state, outputFiles());
     // re-set the hour of the day to noon
     DataGlobals::TimeStep = 1;
     DataGlobals::HourOfDay = 12;
@@ -1245,11 +1237,7 @@
     });
     ASSERT_TRUE(process_idf(idf_objects));
 
-<<<<<<< HEAD
-    SimulationManager::ManageSimulation(state, OutputFiles::getSingleton());
-=======
-    SimulationManager::ManageSimulation(outputFiles());
->>>>>>> 507eb8d3
+    SimulationManager::ManageSimulation(state, outputFiles());
 
     int EQLNum(1);
     Array1D<Real64> T({1, CFSMAXNL}, 0.0);
@@ -1573,11 +1561,7 @@
     });
     ASSERT_TRUE(process_idf(idf_objects));
 
-<<<<<<< HEAD
-    SimulationManager::ManageSimulation(state, OutputFiles::getSingleton());
-=======
-    SimulationManager::ManageSimulation(outputFiles());
->>>>>>> 507eb8d3
+    SimulationManager::ManageSimulation(state, outputFiles());
 
     int EQLNum(1);
     Array1D<Real64> T({1, CFSMAXNL}, 0.0);
@@ -1965,11 +1949,7 @@
     });
     ASSERT_TRUE(process_idf(idf_objects));
 
-<<<<<<< HEAD
-    SimulationManager::ManageSimulation(state, OutputFiles::getSingleton());
-=======
-    SimulationManager::ManageSimulation(outputFiles());
->>>>>>> 507eb8d3
+    SimulationManager::ManageSimulation(state, outputFiles());
 
     int EQLNum(0);
     int SurfNum(0);
