INCLUDE_DIRECTORIES( ${CMAKE_SOURCE_DIR}/src )
INCLUDE_DIRECTORIES( ${CMAKE_SOURCE_DIR}/src/EnergyPlus )

set( test_src
  DataPlant.unit.cc
  DXCoils.unit.cc
  ExteriorEnergyUse.unit.cc
  HeatBalanceManager.unit.cc
  HVACStandaloneERV.unit.cc
  MixedAir.unit.cc
  PurchasedAirManager.unit.cc
  OutputProcessor.unit.cc
  OutputReportTabular.unit.cc
  SizingManager.unit.cc
  SolarShading.unit.cc
  SortAndStringUtilities.unit.cc
  Vectors.unit.cc
  Vector.unit.cc
<<<<<<< HEAD
  Humidifiers.unit.cc
=======
  WaterThermalTanks.unit.cc
>>>>>>> e421b47f
)

set( test_dependencies
  energyplusapi
#  objexx
#  sqlite
#  bcvtb 
#  epexpat 
#  epfmiimport 
#  DElight
 )

if(CMAKE_HOST_UNIX)
  if(NOT APPLE)
    list(APPEND test_dependencies dl )
  endif()
endif()

# Executable name will be EnergyPlus_tests
# Execute EnergyPlus_tests --help for options using gtest runner
# Execute EnergyPlus_tests with no arguments to run all tests
CREATE_TEST_TARGETS( energyplus "${test_src}" "${test_dependencies}" )<|MERGE_RESOLUTION|>--- conflicted
+++ resolved
@@ -7,6 +7,7 @@
   ExteriorEnergyUse.unit.cc
   HeatBalanceManager.unit.cc
   HVACStandaloneERV.unit.cc
+  Humidifiers.unit.cc
   MixedAir.unit.cc
   PurchasedAirManager.unit.cc
   OutputProcessor.unit.cc
@@ -16,13 +17,8 @@
   SortAndStringUtilities.unit.cc
   Vectors.unit.cc
   Vector.unit.cc
-<<<<<<< HEAD
-  Humidifiers.unit.cc
-=======
   WaterThermalTanks.unit.cc
->>>>>>> e421b47f
 )
-
 set( test_dependencies
   energyplusapi
 #  objexx
