INCLUDE_DIRECTORIES( ${CMAKE_SOURCE_DIR}/src )
INCLUDE_DIRECTORIES( ${CMAKE_SOURCE_DIR}/src/EnergyPlus )

set( test_src
  AdvancedAFN.unit.cc
  AirflowNetworkBalanceManager.unit.cc
  AirflowNetworkSolver.unit.cc
  ConvectionCoefficients.unit.cc
  DataPlant.unit.cc
<<<<<<< HEAD
  HeatBalanceManager.unit.cc
=======
  DataZoneEquipment.unit.cc
  DXCoils.unit.cc
  EvaporativeCoolers.unit.cc
  ExteriorEnergyUse.unit.cc
  Fans.unit.cc
  FluidCoolers.unit.cc
  Furnaces.unit.cc
  GroundHeatExchangers.unit.cc
  HeatBalanceManager.unit.cc
  Humidifiers.unit.cc
  HVACSizingSimulationManager.unit.cc 
  HVACStandaloneERV.unit.cc
  ICSCollector.unit.cc
  ManageElectricPower.unit.cc
  HVACUnitarySystem.unit.cc
  MixedAir.unit.cc
  PurchasedAirManager.unit.cc
  OutputProcessor.unit.cc
  OutputReportTabular.unit.cc
  ReportSizingManager.unit.cc
  SizingAnalysisObjects.unit.cc
  SizingManager.unit.cc
  SolarShading.unit.cc
>>>>>>> 6d97d074
  SortAndStringUtilities.unit.cc
  SQLite.unit.cc
  Vectors.unit.cc
  Vector.unit.cc
  WaterCoils.unit.cc
  WaterThermalTanks.unit.cc
  ZoneTempPredictorCorrector.unit.cc
  main.cc
)
set( test_dependencies
  energyplusapi
 )

if(CMAKE_HOST_UNIX)
  if(NOT APPLE)
    list(APPEND test_dependencies dl )
  endif()
endif()

# Executable name will be EnergyPlus_tests
# Execute energyplus_tests --help for options using gtest runner
# Execute energyplus_tests with no arguments to run all tests
CREATE_TEST_TARGETS( energyplus "${test_src}" "${test_dependencies}" )<|MERGE_RESOLUTION|>--- conflicted
+++ resolved
@@ -7,9 +7,6 @@
   AirflowNetworkSolver.unit.cc
   ConvectionCoefficients.unit.cc
   DataPlant.unit.cc
-<<<<<<< HEAD
-  HeatBalanceManager.unit.cc
-=======
   DataZoneEquipment.unit.cc
   DXCoils.unit.cc
   EvaporativeCoolers.unit.cc
@@ -33,7 +30,6 @@
   SizingAnalysisObjects.unit.cc
   SizingManager.unit.cc
   SolarShading.unit.cc
->>>>>>> 6d97d074
   SortAndStringUtilities.unit.cc
   SQLite.unit.cc
   Vectors.unit.cc
