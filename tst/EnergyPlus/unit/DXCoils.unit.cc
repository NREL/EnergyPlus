// EnergyPlus, Copyright (c) 1996-2023, The Board of Trustees of the University of Illinois,
// The Regents of the University of California, through Lawrence Berkeley National Laboratory
// (subject to receipt of any required approvals from the U.S. Dept. of Energy), Oak Ridge
// National Laboratory, managed by UT-Battelle, Alliance for Sustainable Energy, LLC, and other
// contributors. All rights reserved.
//
// NOTICE: This Software was developed under funding from the U.S. Department of Energy and the
// U.S. Government consequently retains certain rights. As such, the U.S. Government has been
// granted for itself and others acting on its behalf a paid-up, nonexclusive, irrevocable,
// worldwide license in the Software to reproduce, distribute copies to the public, prepare
// derivative works, and perform publicly and display publicly, and to permit others to do so.
//
// Redistribution and use in source and binary forms, with or without modification, are permitted
// provided that the following conditions are met:
//
// (1) Redistributions of source code must retain the above copyright notice, this list of
//     conditions and the following disclaimer.
//
// (2) Redistributions in binary form must reproduce the above copyright notice, this list of
//     conditions and the following disclaimer in the documentation and/or other materials
//     provided with the distribution.
//
// (3) Neither the name of the University of California, Lawrence Berkeley National Laboratory,
//     the University of Illinois, U.S. Dept. of Energy nor the names of its contributors may be
//     used to endorse or promote products derived from this software without specific prior
//     written permission.
//
// (4) Use of EnergyPlus(TM) Name. If Licensee (i) distributes the software in stand-alone form
//     without changes from the version obtained under this License, or (ii) Licensee makes a
//     reference solely to the software portion of its product, Licensee must refer to the
//     software as "EnergyPlus version X" software, where "X" is the version number Licensee
//     obtained under this License and may not use a different name for the software. Except as
//     specifically required in this Section (4), Licensee shall not use in a company name, a
//     product name, in advertising, publicity, or other promotional activities any name, trade
//     name, trademark, logo, or other designation of "EnergyPlus", "E+", "e+" or confusingly
//     similar designation, without the U.S. Department of Energy's prior written consent.
//
// THIS SOFTWARE IS PROVIDED BY THE COPYRIGHT HOLDERS AND CONTRIBUTORS "AS IS" AND ANY EXPRESS OR
// IMPLIED WARRANTIES, INCLUDING, BUT NOT LIMITED TO, THE IMPLIED WARRANTIES OF MERCHANTABILITY
// AND FITNESS FOR A PARTICULAR PURPOSE ARE DISCLAIMED. IN NO EVENT SHALL THE COPYRIGHT OWNER OR
// CONTRIBUTORS BE LIABLE FOR ANY DIRECT, INDIRECT, INCIDENTAL, SPECIAL, EXEMPLARY, OR
// CONSEQUENTIAL DAMAGES (INCLUDING, BUT NOT LIMITED TO, PROCUREMENT OF SUBSTITUTE GOODS OR
// SERVICES; LOSS OF USE, DATA, OR PROFITS; OR BUSINESS INTERRUPTION) HOWEVER CAUSED AND ON ANY
// THEORY OF LIABILITY, WHETHER IN CONTRACT, STRICT LIABILITY, OR TORT (INCLUDING NEGLIGENCE OR
// OTHERWISE) ARISING IN ANY WAY OUT OF THE USE OF THIS SOFTWARE, EVEN IF ADVISED OF THE
// POSSIBILITY OF SUCH DAMAGE.

// EnergyPlus::DXCoils unit tests
// DX heating coil defrost capacity with electric resistance

// Google test headers
#include <gtest/gtest.h>

// EnergyPlus Headers
#include "Fixtures/EnergyPlusFixture.hh"
#include "Fixtures/SQLiteFixture.hh"
#include <EnergyPlus/CurveManager.hh>
#include <EnergyPlus/DXCoils.hh>
#include <EnergyPlus/Data/EnergyPlusData.hh>
#include <EnergyPlus/DataAirLoop.hh>
#include <EnergyPlus/DataAirSystems.hh>
#include <EnergyPlus/DataEnvironment.hh>
#include <EnergyPlus/DataErrorTracking.hh>
#include <EnergyPlus/DataHeatBalance.hh>
#include <EnergyPlus/DataSizing.hh>
#include <EnergyPlus/DataWater.hh>
#include <EnergyPlus/Fans.hh>
#include <EnergyPlus/IOFiles.hh>
#include <EnergyPlus/NodeInputManager.hh>
#include <EnergyPlus/OutAirNodeManager.hh>
#include <EnergyPlus/OutputProcessor.hh>
#include <EnergyPlus/OutputReportPredefined.hh>
#include <EnergyPlus/Psychrometrics.hh>
#include <EnergyPlus/ScheduleManager.hh>
#include <EnergyPlus/WaterManager.hh>

using namespace EnergyPlus;
using namespace DXCoils;
using namespace DataAirLoop;
using namespace DataAirSystems;
using namespace DataHVACGlobals;
using namespace DataSizing;
using namespace Curve;
using namespace OutputReportPredefined;
using namespace ScheduleManager;
using namespace DataEnvironment;

namespace EnergyPlus {

TEST_F(EnergyPlusFixture, DXCoils_Test1)
{
    using Psychrometrics::PsyRhFnTdbWPb;
    using Psychrometrics::PsyTdbFnHW;
    using Psychrometrics::PsyTsatFnHPb;
    using Psychrometrics::PsyWFnTdbH;
    int DXCoilNum;

    state->dataDXCoils->NumDXCoils = 2;
    state->dataDXCoils->DXCoil.allocate(state->dataDXCoils->NumDXCoils);
    state->dataDXCoils->DXCoil(1).DXCoilType_Num = CoilDX_MultiSpeedCooling;
    state->dataDXCoils->DXCoil(1).DXCoilType = "Coil:Cooling:DX:MultiSpeed";
    state->dataDXCoils->DXCoil(2).DXCoilType_Num = CoilDX_MultiSpeedHeating;
    state->dataDXCoils->DXCoil(2).DXCoilType = "Coil:Heating:DX:MultiSpeed";
    state->dataDXCoils->DXCoil(1).MSRatedTotCap.allocate(2);
    state->dataDXCoils->DXCoil(2).MSRatedTotCap.allocate(2);
    state->dataDXCoils->DXCoil(2).CompanionUpstreamDXCoil = 1;

    state->dataDXCoils->DXCoilNumericFields.allocate(state->dataDXCoils->NumDXCoils);
    state->dataDXCoils->DXCoilNumericFields(2).PerfMode.allocate(1);
    state->dataDXCoils->DXCoilNumericFields(2).PerfMode(1).FieldNames.allocate(17);
    state->dataDXCoils->DXCoil(2).DefrostStrategy = StandardRatings::DefrostStrat::Resistive;
    state->dataDXCoils->DXCoil(2).DefrostCapacity = 5000.0;
    state->dataDXCoils->DXCoil(2).Name = "DX Heating coil";
    state->dataDXCoils->DXCoil(1).NumOfSpeeds = 2;
    state->dataDXCoils->DXCoil(2).NumOfSpeeds = 2;

    for (DXCoilNum = 1; DXCoilNum <= 2; ++DXCoilNum) {
        state->dataDXCoils->DXCoil(DXCoilNum).MSRatedTotCap.allocate(state->dataDXCoils->DXCoil(DXCoilNum).NumOfSpeeds);
        state->dataDXCoils->DXCoil(DXCoilNum).MSRatedSHR.allocate(state->dataDXCoils->DXCoil(DXCoilNum).NumOfSpeeds);
        state->dataDXCoils->DXCoil(DXCoilNum).MSRatedCOP.allocate(state->dataDXCoils->DXCoil(DXCoilNum).NumOfSpeeds);
        state->dataDXCoils->DXCoil(DXCoilNum).MSRatedAirVolFlowRate.allocate(state->dataDXCoils->DXCoil(DXCoilNum).NumOfSpeeds);
        state->dataDXCoils->DXCoil(DXCoilNum).MSRatedAirMassFlowRate.allocate(state->dataDXCoils->DXCoil(DXCoilNum).NumOfSpeeds);
        state->dataDXCoils->DXCoil(DXCoilNum).MSCCapFTemp.allocate(state->dataDXCoils->DXCoil(DXCoilNum).NumOfSpeeds);
        state->dataDXCoils->DXCoil(DXCoilNum).MSCCapFFlow.allocate(state->dataDXCoils->DXCoil(DXCoilNum).NumOfSpeeds);
        state->dataDXCoils->DXCoil(DXCoilNum).MSEIRFTemp.allocate(state->dataDXCoils->DXCoil(DXCoilNum).NumOfSpeeds);
        state->dataDXCoils->DXCoil(DXCoilNum).MSEIRFFlow.allocate(state->dataDXCoils->DXCoil(DXCoilNum).NumOfSpeeds);
        state->dataDXCoils->DXCoil(DXCoilNum).MSWasteHeat.allocate(state->dataDXCoils->DXCoil(DXCoilNum).NumOfSpeeds);
        state->dataDXCoils->DXCoil(DXCoilNum).MSEvapCondEffect.allocate(state->dataDXCoils->DXCoil(DXCoilNum).NumOfSpeeds);
        state->dataDXCoils->DXCoil(DXCoilNum).MSEvapCondAirFlow.allocate(state->dataDXCoils->DXCoil(DXCoilNum).NumOfSpeeds);
        state->dataDXCoils->DXCoil(DXCoilNum).MSEvapCondPumpElecNomPower.allocate(state->dataDXCoils->DXCoil(DXCoilNum).NumOfSpeeds);
        state->dataDXCoils->DXCoil(DXCoilNum).MSRatedCBF.allocate(state->dataDXCoils->DXCoil(DXCoilNum).NumOfSpeeds);
        state->dataDXCoils->DXCoil(DXCoilNum).MSWasteHeatFrac.allocate(state->dataDXCoils->DXCoil(DXCoilNum).NumOfSpeeds);
        state->dataDXCoils->DXCoil(DXCoilNum).MSPLFFPLR.allocate(state->dataDXCoils->DXCoil(DXCoilNum).NumOfSpeeds);
        state->dataDXCoils->DXCoil(DXCoilNum).MSTwet_Rated.allocate(state->dataDXCoils->DXCoil(DXCoilNum).NumOfSpeeds);
        state->dataDXCoils->DXCoil(DXCoilNum).MSGamma_Rated.allocate(state->dataDXCoils->DXCoil(DXCoilNum).NumOfSpeeds);
        state->dataDXCoils->DXCoil(DXCoilNum).MSMaxONOFFCyclesperHour.allocate(state->dataDXCoils->DXCoil(DXCoilNum).NumOfSpeeds);
        state->dataDXCoils->DXCoil(DXCoilNum).MSLatentCapacityTimeConstant.allocate(state->dataDXCoils->DXCoil(DXCoilNum).NumOfSpeeds);
        state->dataDXCoils->DXCoil(DXCoilNum).MSFanPowerPerEvapAirFlowRate.allocate(state->dataDXCoils->DXCoil(DXCoilNum).NumOfSpeeds);
        state->dataDXCoils->DXCoil(DXCoilNum).MSFanPowerPerEvapAirFlowRate_2023.allocate(state->dataDXCoils->DXCoil(DXCoilNum).NumOfSpeeds);
    }

    state->dataDXCoils->DXCoil(1).MSRatedTotCap(1) = 4455.507579219055;
    state->dataDXCoils->DXCoil(1).MSRatedTotCap(2) = 6188.507579219055;
    state->dataDXCoils->DXCoil(1).MSCCapFFlow = 1;
    state->dataDXCoils->DXCoil(1).MSCCapFTemp = 3;
    state->dataDXCoils->DXCoil(1).MSEIRFFlow = 1;
    state->dataDXCoils->DXCoil(1).MSEIRFTemp = 3;
    state->dataDXCoils->DXCoil(1).MSPLFFPLR = 2;

    DXCoilNum = 2;
    state->dataDXCoils->DXCoil(DXCoilNum).MSRatedTotCap(1) = 4455.507579219055;
    state->dataDXCoils->DXCoil(DXCoilNum).MSRatedTotCap(2) = 6188.204971137576;
    state->dataDXCoils->DXCoil(DXCoilNum).MSRatedCOP(1) = 4.03;
    state->dataDXCoils->DXCoil(DXCoilNum).MSRatedCOP(2) = 3.53;

    state->dataDXCoils->DXCoil(DXCoilNum).MSCCapFFlow = 1;
    state->dataDXCoils->DXCoil(DXCoilNum).MSCCapFTemp = 3;
    state->dataDXCoils->DXCoil(DXCoilNum).MSEIRFFlow = 1;
    state->dataDXCoils->DXCoil(DXCoilNum).MSEIRFTemp = 3;
    state->dataDXCoils->DXCoil(DXCoilNum).MSPLFFPLR = 2;
    state->dataDXCoils->DXCoil(DXCoilNum).MSRatedAirVolFlowRate(1) = 0.2339;
    state->dataDXCoils->DXCoil(DXCoilNum).MSRatedAirVolFlowRate(2) = 0.2924;
    state->dataDXCoils->DXCoil(DXCoilNum).MSFanPowerPerEvapAirFlowRate = 0.0;
    state->dataDXCoils->DXCoil(DXCoilNum).MSFanPowerPerEvapAirFlowRate_2023 = 0.0;
    state->dataDXCoils->DXCoil(DXCoilNum).RegionNum = 4;
    state->dataDXCoils->DXCoil(DXCoilNum).MinOATCompressor = -17.78;

    state->dataCurveManager->allocateCurveVector(3);

    auto *curve1 = state->dataCurveManager->PerfCurve(1);
    curve1->curveType = CurveType::Quadratic;
    curve1->interpolationType = InterpType::EvaluateCurveToLimits;
    curve1->coeff[0] = 1;
    curve1->coeff[1] = 0.0;
    curve1->coeff[2] = 0.0;
    curve1->coeff[3] = 0.0;
    curve1->coeff[4] = 0.0;
    curve1->coeff[5] = 0.0;
    curve1->inputLimits[0].min = 0.0;
    curve1->inputLimits[0].max = 2.0;
    curve1->inputLimits[1].min = 0.0;
    curve1->inputLimits[1].max = 2.0;

    auto *curve2 = state->dataCurveManager->PerfCurve(2);
    curve2->curveType = CurveType::Quadratic;
    curve2->interpolationType = InterpType::EvaluateCurveToLimits;
    curve2->coeff[0] = 1;
    curve2->coeff[1] = 0.0;
    curve2->coeff[2] = 0.0;
    curve2->coeff[3] = 0.0;
    curve2->coeff[4] = 0.0;
    curve2->coeff[5] = 0.0;
    curve2->inputLimits[0].min = 0.0;
    curve2->inputLimits[0].max = 1.0;
    curve2->inputLimits[1].min = 0.7;
    curve2->inputLimits[1].max = 1.0;

    auto *curve3 = state->dataCurveManager->PerfCurve(3);
    curve3->curveType = CurveType::BiQuadratic;
    curve3->interpolationType = InterpType::EvaluateCurveToLimits;
    curve3->coeff[0] = 1;
    curve3->coeff[1] = 0.0;
    curve3->coeff[2] = 0.0;
    curve3->coeff[3] = 0.0;
    curve3->coeff[4] = 0.0;
    curve3->coeff[5] = 0.0;
    curve3->inputLimits[0].min = -100.0;
    curve3->inputLimits[0].max = 100.0;
    curve3->inputLimits[1].min = -100.0;
    curve3->inputLimits[1].max = 100.0;

    SetPredefinedTables(*state);
    SizeDXCoil(*state, 2);
    EXPECT_DOUBLE_EQ(5000.0, state->dataDXCoils->DXCoil(2).DefrostCapacity);

    EXPECT_TRUE(has_eio_output());

    // fails on windows due to endline issue... this outputs /r/n on Windows but it is outputting /n on Windows for some reason...
    // EXPECT_TRUE( compare_eio_stream( delimited_string( {
    // 	"! <DX Heating Coil Standard Rating Information>, Component Type, Component Name, High Temperature Heating (net) Rating Capacity {W}, Low
    // Temperature Heating (net) Rating Capacity {W}, HSPF {Btu/W-h}, Region Number", 	" DX Heating Coil Standard Rating Information, , DX Heating
    // coil, 6414.3, 6414.3, 6.58, 4" } ) ) );

    // set up coil operating conditions (replicates first occurrence of RH > 1 warning in HVACTemplate_UnitarySytsem annual run)
    state->dataEnvrn->OutDryBulbTemp = 16.1;
    state->dataEnvrn->OutHumRat = 0.0114507065;
    state->dataEnvrn->OutBaroPress = 98200.0;
    state->dataEnvrn->StdRhoAir = 1.2;
    state->dataHVACGlobal->MSHPMassFlowRateLow = 0.2339 * state->dataEnvrn->StdRhoAir;
    state->dataHVACGlobal->MSHPMassFlowRateHigh = 0.2924 * state->dataEnvrn->StdRhoAir;

    int CoilIndex = 1;
    state->dataHeatBal->HeatReclaimDXCoil.allocate(2);
    state->dataDXCoils->DXCoil(CoilIndex).InletAirMassFlowRate = state->dataHVACGlobal->MSHPMassFlowRateLow;
    state->dataDXCoils->DXCoil(CoilIndex).MSRatedAirMassFlowRate(1) = state->dataHVACGlobal->MSHPMassFlowRateLow;
    state->dataDXCoils->DXCoil(CoilIndex).MSRatedAirMassFlowRate(2) = state->dataHVACGlobal->MSHPMassFlowRateHigh;
    state->dataDXCoils->DXCoil(CoilIndex).InletAirTemp = 16.1; // 97% RH - inlet is right up against the saturation curve
    state->dataDXCoils->DXCoil(CoilIndex).InletAirEnthalpy = 45158.16;
    state->dataDXCoils->DXCoil(CoilIndex).InletAirHumRat = 0.01145065;
    state->dataDXCoils->DXCoil(CoilIndex).MSRatedCBF(1) = 0.0107723;
    state->dataDXCoils->DXCoil(CoilIndex).MSRatedCBF(2) = 0.0107723;
    state->dataDXCoils->DXCoil(CoilIndex).MSWasteHeat(1) = 0;
    state->dataDXCoils->DXCoil(CoilIndex).MSWasteHeat(2) = 0;
    state->dataDXCoils->DXCoil(CoilIndex).MSWasteHeatFrac(1) = 0;
    state->dataDXCoils->DXCoil(CoilIndex).MSWasteHeatFrac(2) = 0;
    state->dataDXCoils->DXCoil(CoilIndex).SchedPtr = 1;
    state->dataScheduleMgr->Schedule.allocate(1);
    state->dataScheduleMgr->Schedule(1).CurrentValue = 1.0;
    state->dataDXCoils->DXCoilOutletTemp.allocate(1);
    state->dataDXCoils->DXCoilOutletHumRat.allocate(1);
    state->dataDXCoils->DXCoilPartLoadRatio.allocate(1);
    state->dataDXCoils->DXCoilFanOpMode.allocate(1);

    state->dataLoopNodes->Node.allocate(1);
    state->dataDXCoils->DXCoil(CoilIndex).AirOutNode = 1;

    Real64 SpeedRatio = 0.0;
    Real64 CycRatio = 1.0;
    int SpeedNum = 2;
    int FanOpMode = 1;
    DataHVACGlobals::CompressorOperation CompressorOp = DataHVACGlobals::CompressorOperation::On;
    int SingleMode = 0;
    CalcMultiSpeedDXCoilCooling(*state, CoilIndex, SpeedRatio, CycRatio, SpeedNum, FanOpMode, CompressorOp, SingleMode);

    Real64 TdbAtOutlet = PsyTdbFnHW(state->dataDXCoils->DXCoil(CoilIndex).OutletAirEnthalpy, state->dataDXCoils->DXCoil(CoilIndex).OutletAirHumRat);
    Real64 tSatAtOutlet = PsyTsatFnHPb(*state, state->dataDXCoils->DXCoil(CoilIndex).OutletAirEnthalpy, state->dataEnvrn->OutBaroPress);
    Real64 rhAtOutlet = PsyRhFnTdbWPb(*state,
                                      state->dataDXCoils->DXCoil(CoilIndex).OutletAirTemp,
                                      state->dataDXCoils->DXCoil(CoilIndex).OutletAirHumRat,
                                      state->dataEnvrn->OutBaroPress);

    // air outlet condition is right next to the saturation curve
    EXPECT_DOUBLE_EQ(TdbAtOutlet, tSatAtOutlet); // Tdb higher than TSat by 1.8E-15 C
    EXPECT_GT(TdbAtOutlet, tSatAtOutlet);        // Tdb higher than TSat by 1.8E-15 C
    EXPECT_NEAR(1.0, rhAtOutlet, 0.00001);       // 99.9995% RH (i.e., it's not 100% as PsyRhFnTdbWPb would have reported previously)
    EXPECT_LT(rhAtOutlet, 1.0);                  // just to the right of saturation curve

    // TODO: FIXME: This now outputs a warning...?
    // EXPECT_FALSE( has_cerr_output() ); // old warning no longer reported
}

TEST_F(EnergyPlusFixture, DXCoils_Test2)
{
    int DXCoilNum;

    state->dataGlobal->DisplayExtraWarnings = true;
    state->dataSize->SysSizingRunDone = true;
    state->dataSize->FinalSysSizing.allocate(1);
    state->dataAirSystemsData->PrimaryAirSystems.allocate(1);
    state->dataAirLoop->AirLoopControlInfo.allocate(1);
    state->dataSize->CurSysNum = 1;
    state->dataDXCoils->NumDXCoils = 2;
    DXCoilNum = 2;
    state->dataSize->UnitarySysEqSizing.allocate(1);
    state->dataDXCoils->DXCoil.allocate(state->dataDXCoils->NumDXCoils);
    state->dataDXCoils->DXCoil(1).DXCoilType_Num = CoilDX_CoolingSingleSpeed;
    state->dataDXCoils->DXCoil(2).DXCoilType_Num = CoilDX_HeatingEmpirical;
    state->dataDXCoils->DXCoil(DXCoilNum).DXCoilType = "Coil:Heating:DX:SingleSpeed";
    state->dataDXCoils->DXCoil(2).CompanionUpstreamDXCoil = 1;

    state->dataDXCoils->DXCoilNumericFields.allocate(state->dataDXCoils->NumDXCoils);
    state->dataDXCoils->DXCoilNumericFields(2).PerfMode.allocate(1);
    state->dataDXCoils->DXCoilNumericFields(2).PerfMode(1).FieldNames.allocate(20);
    state->dataDXCoils->DXCoil(2).DefrostStrategy = StandardRatings::DefrostStrat::Resistive;
    state->dataDXCoils->DXCoil(2).DefrostCapacity = 5000.0;
    state->dataDXCoils->DXCoil(2).Name = "DX Heating coil";

    state->dataDXCoils->DXCoil(1).RatedTotCap(1) = AutoSize;
    state->dataDXCoils->DXCoil(1).RatedTotCap(2) = AutoSize;
    state->dataDXCoils->DXCoil(2).RatedTotCap(1) = AutoSize;
    state->dataDXCoils->DXCoil(DXCoilNum).RegionNum = 4;
    state->dataDXCoils->DXCoil(DXCoilNum).MinOATCompressor = -17.78;
    state->dataDXCoils->DXCoil(DXCoilNum).CCapFFlow(1) = 1;
    state->dataDXCoils->DXCoil(DXCoilNum).CCapFTemp(1) = 1;
    state->dataDXCoils->DXCoil(DXCoilNum).EIRFFlow(1) = 1;
    state->dataDXCoils->DXCoil(DXCoilNum).EIRFTemp(1) = 1;
    state->dataDXCoils->DXCoil(DXCoilNum).PLFFPLR(1) = 1;
    state->dataCurveManager->allocateCurveVector(3);

    auto *curve1 = state->dataCurveManager->PerfCurve(1);
    curve1->curveType = CurveType::Quadratic;
    curve1->interpolationType = InterpType::EvaluateCurveToLimits;
    curve1->coeff[0] = 1;
    curve1->coeff[1] = 0.0;
    curve1->coeff[2] = 0.0;
    curve1->coeff[3] = 0.0;
    curve1->coeff[4] = 0.0;
    curve1->coeff[5] = 0.0;
    curve1->inputLimits[0].min = 0.0;
    curve1->inputLimits[0].max = 2.0;
    curve1->inputLimits[1].min = 0.0;
    curve1->inputLimits[1].max = 2.0;

    auto *curve2 = state->dataCurveManager->PerfCurve(2);
    curve2->curveType = CurveType::Quadratic;
    curve2->interpolationType = InterpType::EvaluateCurveToLimits;
    curve2->coeff[0] = 1;
    curve2->coeff[1] = 0.0;
    curve2->coeff[2] = 0.0;
    curve2->coeff[3] = 0.0;
    curve2->coeff[4] = 0.0;
    curve2->coeff[5] = 0.0;
    curve2->inputLimits[0].min = 0.0;
    curve2->inputLimits[0].max = 1.0;
    curve2->inputLimits[1].min = 0.7;
    curve2->inputLimits[1].max = 1.0;

    auto *curve3 = state->dataCurveManager->PerfCurve(3);
    curve3->curveType = CurveType::BiQuadratic;
    curve3->interpolationType = InterpType::EvaluateCurveToLimits;
    curve3->coeff[0] = 1;
    curve3->coeff[1] = 0.0;
    curve3->coeff[2] = 0.0;
    curve3->coeff[3] = 0.0;
    curve3->coeff[4] = 0.0;
    curve3->coeff[5] = 0.0;
    curve3->inputLimits[0].min = -100.0;
    curve3->inputLimits[0].max = 100.0;
    curve3->inputLimits[1].min = -100.0;
    curve3->inputLimits[1].max = 100.0;

    SetPredefinedTables(*state);
    SizeDXCoil(*state, 2);
    EXPECT_DOUBLE_EQ(0.0, state->dataDXCoils->DXCoil(2).RatedTotCap(1));

    EXPECT_TRUE(has_eio_output());

    // EXPECT_TRUE( compare_eio_stream( delimited_string( {
    // 	"! <Component Sizing Information>, Component Type, Component Name, Input Field Description, Value",
    // 	" Component Sizing Information, Coil:Heating:DX:SingleSpeed, DX Heating coil, Design Size  [W], 0.00000",
    // 	" Component Sizing Information, Coil:Heating:DX:SingleSpeed, DX Heating coil, User-Specified  [W], 5000.00000",
    // 	" DX Heating Coil Standard Rating Information, Coil:Heating:DX:SingleSpeed, DX Heating coil, 0.0, 0.0, 3.51, 4"} ) ) );

    // Output from CI, I don't know why it is different than above...

    // "! , Component Type, Component Name, Input Field Description, Value",
    // " Component Sizing Information, Coil:Heating:DX:SingleSpeed, DX Heating coil, Design Size [W], 0.00000",
    // " Component Sizing Information, Coil:Heating:DX:SingleSpeed, DX Heating coil, User-Specified [W], 5000.00000",
    // "! , Component Type, Component Name, High Temperature Heating (net) Rating Capacity {W}, Low Temperature Heating (net) Rating Capacity {W},
    // HSPF {Btu/W-h}, Region Number", " DX Heating Coil Standard Rating Information, Coil:Heating:DX:SingleSpeed, DX Heating coil, 0.0, 0.0, 3.51, 4"

    // Clean up
    state->dataSize->UnitarySysEqSizing.deallocate();
    state->dataSize->FinalSysSizing.deallocate();
    state->dataAirSystemsData->PrimaryAirSystems.deallocate();
    state->dataAirLoop->AirLoopControlInfo.deallocate();
}

TEST_F(EnergyPlusFixture, TestMultiSpeedDefrostCOP)
{
    // Test that the COP calculation is correct when the defrost is on. #4973

    using DXCoils::CalcMultiSpeedDXCoilHeating;
    using Psychrometrics::PsyHFnTdbW;
    using Psychrometrics::PsyRhoAirFnPbTdbW;
    int DXCoilNum;

    // Set up heating coil and curves.

    state->dataDXCoils->NumDXCoils = 1;
    DXCoilNum = 1;
    state->dataDXCoils->DXCoil.allocate(state->dataDXCoils->NumDXCoils);
    DXCoilData &Coil = state->dataDXCoils->DXCoil(DXCoilNum);

    Coil.DXCoilType = "Coil:Heating:DX:MultiSpeed";
    Coil.DXCoilType_Num = CoilDX_MultiSpeedHeating;
    Coil.SchedPtr = ScheduleManager::ScheduleAlwaysOn;

    state->dataDXCoils->DXCoilNumericFields.allocate(state->dataDXCoils->NumDXCoils);
    state->dataHeatBal->HeatReclaimDXCoil.allocate(state->dataDXCoils->NumDXCoils);
    state->dataDXCoils->DXCoilOutletTemp.allocate(state->dataDXCoils->NumDXCoils);
    state->dataDXCoils->DXCoilOutletHumRat.allocate(state->dataDXCoils->NumDXCoils);
    state->dataDXCoils->DXCoilFanOpMode.allocate(state->dataDXCoils->NumDXCoils);
    state->dataDXCoils->DXCoilPartLoadRatio.allocate(state->dataDXCoils->NumDXCoils);
    state->dataDXCoils->DXCoilNumericFields(DXCoilNum).PerfMode.allocate(1);
    state->dataDXCoils->DXCoilNumericFields(DXCoilNum).PerfMode(1).FieldNames.allocate(15);
    Coil.DefrostStrategy = StandardRatings::DefrostStrat::Resistive;
    Coil.Name = "DX Heating coil";
    Coil.NumOfSpeeds = 2;
    state->dataLoopNodes->Node.allocate(1);
    Coil.AirOutNode = 1;

    Coil.MSRatedTotCap.allocate(Coil.NumOfSpeeds);
    Coil.MSRatedSHR.allocate(Coil.NumOfSpeeds);
    Coil.MSRatedCOP.allocate(Coil.NumOfSpeeds);
    Coil.MSRatedAirVolFlowRate.allocate(Coil.NumOfSpeeds);
    Coil.MSRatedAirMassFlowRate.allocate(Coil.NumOfSpeeds);
    Coil.MSCCapFTemp.allocate(Coil.NumOfSpeeds);
    Coil.MSCCapFFlow.allocate(Coil.NumOfSpeeds);
    Coil.MSEIRFTemp.allocate(Coil.NumOfSpeeds);
    Coil.MSEIRFFlow.allocate(Coil.NumOfSpeeds);
    Coil.MSWasteHeat.allocate(Coil.NumOfSpeeds);
    Coil.MSEvapCondEffect.allocate(Coil.NumOfSpeeds);
    Coil.MSEvapCondAirFlow.allocate(Coil.NumOfSpeeds);
    Coil.MSEvapCondPumpElecNomPower.allocate(Coil.NumOfSpeeds);
    Coil.MSRatedCBF.allocate(Coil.NumOfSpeeds);
    Coil.MSWasteHeatFrac.allocate(Coil.NumOfSpeeds);
    Coil.MSPLFFPLR.allocate(Coil.NumOfSpeeds);
    Coil.MSTwet_Rated.allocate(Coil.NumOfSpeeds);
    Coil.MSGamma_Rated.allocate(Coil.NumOfSpeeds);
    Coil.MSMaxONOFFCyclesperHour.allocate(Coil.NumOfSpeeds);
    Coil.MSLatentCapacityTimeConstant.allocate(Coil.NumOfSpeeds);
    Coil.MSFanPowerPerEvapAirFlowRate.allocate(Coil.NumOfSpeeds);

    Coil.MinOATCompressor = -73.27777777777779;
    Coil.CrankcaseHeaterCapacity = 0.0;
    Coil.MaxOATDefrost = 0.0;
    Coil.DefrostStrategy = StandardRatings::DefrostStrat::Resistive;
    Coil.DefrostControl = StandardRatings::HPdefrostControl::Timed;
    Coil.DefrostTime = 0.058333;
    Coil.DefrostCapacity = 1000;
    Coil.PLRImpact = false;
<<<<<<< HEAD
    Coil.FuelTypeNum = DataGlobalConstants::eResource::Electricity;
=======
    Coil.FuelType = "Electricity";
    Coil.FuelTypeNum = Constant::ResourceType::Electricity;
>>>>>>> c1b367a1
    Coil.RegionNum = 4;
    Coil.MSRatedTotCap(1) = 2202.5268975202675;
    Coil.MSRatedCOP(1) = 4.200635910578916;
    Coil.MSRatedAirVolFlowRate(1) = 0.087746133503702;
    Coil.MSFanPowerPerEvapAirFlowRate(1) = 773.3;
    Coil.MSWasteHeatFrac(1) = 0.2;
    Coil.MSRatedTotCap(2) = 11012.634487601337;
    Coil.MSRatedCOP(2) = 4.200635910578916;
    Coil.MSRatedAirVolFlowRate(2) = 0.43873066751851;
    Coil.MSFanPowerPerEvapAirFlowRate(2) = 773.3;
    Coil.MSWasteHeatFrac(2) = 0.2;
    Coil.RatedSHR(1) = 1.0;

    for (int mode = 1; mode <= Coil.NumOfSpeeds; ++mode) {
        Coil.MSRatedAirMassFlowRate(mode) =
            Coil.MSRatedAirVolFlowRate(mode) * PsyRhoAirFnPbTdbW(*state, state->dataEnvrn->StdBaroPress, 21.11, 0.00881, "InitDXCoil");
    }

    state->dataCurveManager->allocateCurveVector(11);

    Curve::Curve *pCurve;

    int constexpr nCapfT1 = 1;
    pCurve = state->dataCurveManager->PerfCurve(nCapfT1);
    pCurve->curveType = CurveType::BiQuadratic;
    pCurve->Name = "HP_Heat-Cap-fT1";
    pCurve->coeff[0] = 0.95624428;
    pCurve->coeff[1] = 0;
    pCurve->coeff[2] = 0;
    pCurve->coeff[3] = 0.005999544;
    pCurve->coeff[4] = -0.0000900072;
    pCurve->coeff[5] = 0;
    pCurve->inputLimits[0].min = -100;
    pCurve->inputLimits[0].max = 100;
    pCurve->inputLimits[1].min = -100;
    pCurve->inputLimits[1].max = 100;

    Coil.MSCCapFTemp(1) = nCapfT1;

    int constexpr nCapfFF1 = 2;
    pCurve = state->dataCurveManager->PerfCurve(nCapfFF1);
    pCurve->curveType = CurveType::Quadratic;
    pCurve->Name = "HP_Heat-Cap-fFF1";
    pCurve->coeff[0] = 1;
    pCurve->coeff[1] = 0;
    pCurve->coeff[2] = 0;
    pCurve->inputLimits[0].min = 0;
    pCurve->inputLimits[0].max = 2;
    pCurve->outputLimits.min = 0;
    pCurve->outputLimits.max = 2;

    Coil.MSCCapFFlow(1) = nCapfFF1;

    int constexpr nEIRfT1 = 3;
    pCurve = state->dataCurveManager->PerfCurve(nEIRfT1);
    pCurve->curveType = CurveType::BiQuadratic;
    pCurve->Name = "HP_Heat-EIR-fT1";
    pCurve->coeff[0] = 1.065476178;
    pCurve->coeff[1] = 0;
    pCurve->coeff[2] = 0;
    pCurve->coeff[3] = -0.0085714308;
    pCurve->coeff[4] = 0.0000857142;
    pCurve->coeff[5] = 0;
    pCurve->inputLimits[0].min = -100;
    pCurve->inputLimits[0].max = 100;
    pCurve->inputLimits[1].min = -100;
    pCurve->inputLimits[1].max = 100;

    Coil.MSEIRFTemp(1) = nEIRfT1;

    int constexpr nEIRfFF1 = 4;
    pCurve = state->dataCurveManager->PerfCurve(nEIRfFF1);
    pCurve->curveType = CurveType::Quadratic;
    pCurve->Name = "HP_Heat-EIR-fFF1";
    pCurve->coeff[0] = 1;
    pCurve->coeff[1] = 0;
    pCurve->coeff[2] = 0;
    pCurve->inputLimits[0].min = 0;
    pCurve->inputLimits[0].max = 2;
    pCurve->outputLimits.min = 0;
    pCurve->outputLimits.max = 2;

    Coil.MSEIRFFlow(1) = nEIRfFF1;

    int constexpr nPLFfPLR1 = 5;
    pCurve = state->dataCurveManager->PerfCurve(nPLFfPLR1);
    pCurve->curveType = CurveType::Quadratic;
    pCurve->Name = "HP_Heat-PLF-fPLR1";
    pCurve->coeff[0] = 1;
    pCurve->coeff[1] = 0;
    pCurve->coeff[2] = 0;
    pCurve->inputLimits[0].min = 0;
    pCurve->inputLimits[0].max = 1;
    pCurve->outputLimits.min = 0.7;
    pCurve->outputLimits.max = 1;

    Coil.MSPLFFPLR(1) = nPLFfPLR1;

    int constexpr nConstantBiquadratic = 6;
    pCurve = state->dataCurveManager->PerfCurve(nConstantBiquadratic);
    pCurve->curveType = CurveType::BiQuadratic;
    pCurve->Name = "ConstantBiquadratic";
    pCurve->coeff[0] = 1;
    pCurve->coeff[1] = 0;
    pCurve->coeff[2] = 0;
    pCurve->coeff[3] = 0;
    pCurve->coeff[4] = 0;
    pCurve->coeff[5] = 0;
    pCurve->inputLimits[0].min = -100;
    pCurve->inputLimits[0].max = 100;
    pCurve->inputLimits[1].min = -100;
    pCurve->inputLimits[1].max = 100;

    Coil.MSWasteHeat(1) = nConstantBiquadratic;
    Coil.MSWasteHeat(2) = nConstantBiquadratic;

    int constexpr nCapfT2 = 7;
    pCurve = state->dataCurveManager->PerfCurve(nCapfT2);
    pCurve->curveType = CurveType::BiQuadratic;
    pCurve->Name = "HP_Heat-Cap-fT2";
    pCurve->coeff[0] = 0.95624428;
    pCurve->coeff[1] = 0;
    pCurve->coeff[2] = 0;
    pCurve->coeff[3] = 0.005999544;
    pCurve->coeff[4] = -0.0000900072;
    pCurve->coeff[5] = 0;
    pCurve->inputLimits[0].min = -100;
    pCurve->inputLimits[0].max = 100;
    pCurve->inputLimits[1].min = -100;
    pCurve->inputLimits[1].max = 100;

    Coil.MSCCapFTemp(2) = nCapfT2;

    int constexpr nCapfFF2 = 8;
    pCurve = state->dataCurveManager->PerfCurve(nCapfFF2);
    pCurve->curveType = CurveType::Quadratic;
    pCurve->Name = "HP_Heat-Cap-fFF2";
    pCurve->coeff[0] = 1;
    pCurve->coeff[1] = 0;
    pCurve->coeff[2] = 0;
    pCurve->inputLimits[0].min = 0;
    pCurve->inputLimits[0].max = 2;
    pCurve->outputLimits.min = 0;
    pCurve->outputLimits.max = 2;

    Coil.MSCCapFFlow(2) = nCapfFF2;

    int constexpr nEIRfT2 = 9;
    pCurve = state->dataCurveManager->PerfCurve(nEIRfT2);
    pCurve->curveType = CurveType::BiQuadratic;
    pCurve->Name = "HP_Heat-EIR-fT2";
    pCurve->coeff[0] = 1.065476178;
    pCurve->coeff[1] = 0;
    pCurve->coeff[2] = 0;
    pCurve->coeff[3] = -0.0085714308;
    pCurve->coeff[4] = 0.0000857142;
    pCurve->coeff[5] = 0;
    pCurve->inputLimits[0].min = -100;
    pCurve->inputLimits[0].max = 100;
    pCurve->inputLimits[1].min = -100;
    pCurve->inputLimits[1].max = 100;

    Coil.MSEIRFTemp(2) = nEIRfT2;

    int constexpr nEIRfFF2 = 10;
    pCurve = state->dataCurveManager->PerfCurve(nEIRfFF2);
    pCurve->curveType = CurveType::Quadratic;
    pCurve->Name = "HP_Heat-EIR-fFF2";
    pCurve->coeff[0] = 1;
    pCurve->coeff[1] = 0;
    pCurve->coeff[2] = 0;
    pCurve->inputLimits[0].min = 0;
    pCurve->inputLimits[0].max = 2;
    pCurve->outputLimits.min = 0;
    pCurve->outputLimits.max = 2;

    Coil.MSEIRFFlow(2) = nEIRfFF2;

    int constexpr nPLFfPLR2 = 11;
    pCurve = state->dataCurveManager->PerfCurve(nPLFfPLR2);
    pCurve->curveType = CurveType::Quadratic;
    pCurve->Name = "HP_Heat-PLF-fPLR2";
    pCurve->coeff[0] = 1;
    pCurve->coeff[1] = 0;
    pCurve->coeff[2] = 0;
    pCurve->inputLimits[0].min = 0;
    pCurve->inputLimits[0].max = 1;
    pCurve->outputLimits.min = 0.7;
    pCurve->outputLimits.max = 1;

    Coil.MSPLFFPLR(2) = nPLFfPLR2;

    for (int CurveNum = 1; CurveNum <= state->dataCurveManager->NumCurves; ++CurveNum) {
        Curve::Curve *rCurve = state->dataCurveManager->PerfCurve(CurveNum);
        if (rCurve->curveType == CurveType::BiQuadratic) {
            rCurve->interpolationType = InterpType::EvaluateCurveToLimits;
        } else if (rCurve->curveType == CurveType::Quadratic) {
            rCurve->interpolationType = InterpType::EvaluateCurveToLimits;
        }
    }

    // Set up inlet air conditions.
    Coil.InletAirMassFlowRate = Coil.MSRatedAirMassFlowRate(1);
    state->dataHVACGlobal->MSHPMassFlowRateLow = Coil.MSRatedAirMassFlowRate(1);
    state->dataHVACGlobal->MSHPMassFlowRateHigh = Coil.MSRatedAirMassFlowRate(2);
    state->dataEnvrn->OutHumRat = 0.002;
    state->dataEnvrn->OutBaroPress = 101325; // sea level
    Coil.InletAirTemp = 20;
    Coil.InletAirHumRat = 0.008;
    Coil.InletAirEnthalpy = PsyHFnTdbW(Coil.InletAirTemp, Coil.InletAirHumRat);

    // Test high speed
    Real64 SpeedRatio = 1.0;
    Real64 CycRatio = 1.0;
    int SpeedNum = 2;
    int const FanOpMode = ContFanCycCoil;

    // Defroster on
    state->dataEnvrn->OutDryBulbTemp = -5.0; // cold
    CalcMultiSpeedDXCoilHeating(*state, DXCoilNum, SpeedRatio, CycRatio, SpeedNum, FanOpMode, 0);
    Real64 COPwoDefrost = Coil.MSRatedCOP(SpeedNum) /
                          (CurveValue(*state, nEIRfT2, Coil.InletAirTemp, state->dataEnvrn->OutDryBulbTemp) * CurveValue(*state, nEIRfFF2, 1));
    Real64 COPwDefrost = Coil.TotalHeatingEnergyRate / Coil.ElecHeatingPower;
    EXPECT_LT(COPwDefrost, COPwoDefrost);

    // Defroster off
    state->dataEnvrn->OutDryBulbTemp = 5.0; // not cold enough for defroster
    CalcMultiSpeedDXCoilHeating(*state, DXCoilNum, SpeedRatio, CycRatio, SpeedNum, FanOpMode, 0);
    COPwoDefrost = Coil.MSRatedCOP(SpeedNum) /
                   (CurveValue(*state, nEIRfT2, Coil.InletAirTemp, state->dataEnvrn->OutDryBulbTemp) * CurveValue(*state, nEIRfFF2, 1));
    COPwDefrost = Coil.TotalHeatingEnergyRate / Coil.ElecHeatingPower;
    EXPECT_DOUBLE_EQ(COPwoDefrost, COPwDefrost);

    // Test low speed
    SpeedNum = 1;

    // Defroster on
    state->dataEnvrn->OutDryBulbTemp = -5.0; // cold
    CalcMultiSpeedDXCoilHeating(*state, DXCoilNum, SpeedRatio, CycRatio, SpeedNum, FanOpMode, 0);
    COPwoDefrost = Coil.MSRatedCOP(SpeedNum) /
                   (CurveValue(*state, nEIRfT1, Coil.InletAirTemp, state->dataEnvrn->OutDryBulbTemp) * CurveValue(*state, nEIRfFF1, 1));
    COPwDefrost = Coil.TotalHeatingEnergyRate / Coil.ElecHeatingPower;
    EXPECT_LT(COPwDefrost, COPwoDefrost);

    // Defroster off
    state->dataEnvrn->OutDryBulbTemp = 5.0; // not cold enough for defroster
    CalcMultiSpeedDXCoilHeating(*state, DXCoilNum, SpeedRatio, CycRatio, SpeedNum, FanOpMode, 0);
    COPwoDefrost = Coil.MSRatedCOP(SpeedNum) /
                   (CurveValue(*state, nEIRfT1, Coil.InletAirTemp, state->dataEnvrn->OutDryBulbTemp) * CurveValue(*state, nEIRfFF1, 1));
    COPwDefrost = Coil.TotalHeatingEnergyRate / Coil.ElecHeatingPower;
    EXPECT_DOUBLE_EQ(COPwoDefrost, COPwDefrost);

    // Now test that coil output at Speed = 1, CyclingRatio = 1 is the same as Speed = 2 and SpeedRatio = 0
    Real64 DXCoilOutletNodeTemp = Coil.OutletAirTemp;
    Real64 DXCoilOutletNodeHumRat = Coil.OutletAirHumRat;
    Real64 DXCoilOutletNodeEnthalpy = Coil.OutletAirEnthalpy;
    Real64 DXCoilHeatingCapacity = Coil.TotalHeatingEnergyRate;

    SpeedRatio = 0.0;
    CycRatio = 1.0;
    SpeedNum = 2;

    CalcMultiSpeedDXCoilHeating(*state, DXCoilNum, SpeedRatio, CycRatio, SpeedNum, FanOpMode, 0);

    Real64 DXCoilOutletNodeTemp2 = Coil.OutletAirTemp;
    Real64 DXCoilOutletNodeHumRat2 = Coil.OutletAirHumRat;
    Real64 DXCoilOutletNodeEnthalpy2 = Coil.OutletAirEnthalpy;
    Real64 DXCoilHeatingCapacity2 = Coil.TotalHeatingEnergyRate;

    EXPECT_DOUBLE_EQ(DXCoilOutletNodeTemp, DXCoilOutletNodeTemp2);
    EXPECT_DOUBLE_EQ(DXCoilOutletNodeHumRat, DXCoilOutletNodeHumRat2);
    EXPECT_DOUBLE_EQ(DXCoilOutletNodeEnthalpy, DXCoilOutletNodeEnthalpy2);
    EXPECT_DOUBLE_EQ(DXCoilHeatingCapacity, DXCoilHeatingCapacity2);

    // Defroster on
    state->dataEnvrn->OutDryBulbTemp = -5.0; // cold

    SpeedRatio = 0.0;
    CycRatio = 1.0;
    SpeedNum = 1;

    CalcMultiSpeedDXCoilHeating(*state, DXCoilNum, SpeedRatio, CycRatio, SpeedNum, FanOpMode, 0);

    DXCoilOutletNodeTemp = Coil.OutletAirTemp;
    DXCoilOutletNodeHumRat = Coil.OutletAirHumRat;
    DXCoilOutletNodeEnthalpy = Coil.OutletAirEnthalpy;
    DXCoilHeatingCapacity = Coil.TotalHeatingEnergyRate;

    SpeedRatio = 0.0;
    CycRatio = 1.0;
    SpeedNum = 2;

    CalcMultiSpeedDXCoilHeating(*state, DXCoilNum, SpeedRatio, CycRatio, SpeedNum, FanOpMode, 0);

    DXCoilOutletNodeTemp2 = Coil.OutletAirTemp;
    DXCoilOutletNodeHumRat2 = Coil.OutletAirHumRat;
    DXCoilOutletNodeEnthalpy2 = Coil.OutletAirEnthalpy;
    DXCoilHeatingCapacity2 = Coil.TotalHeatingEnergyRate;

    EXPECT_DOUBLE_EQ(DXCoilOutletNodeTemp, DXCoilOutletNodeTemp2);
    EXPECT_DOUBLE_EQ(DXCoilOutletNodeHumRat, DXCoilOutletNodeHumRat2);
    EXPECT_DOUBLE_EQ(DXCoilOutletNodeEnthalpy, DXCoilOutletNodeEnthalpy2);
    EXPECT_DOUBLE_EQ(DXCoilHeatingCapacity, DXCoilHeatingCapacity2);
}

TEST_F(EnergyPlusFixture, TestSingleSpeedDefrostCOP)
{
    // Test that the COP calculation is correct when the defrost is on. #4973

    using DXCoils::CalcMultiSpeedDXCoilHeating;
    using Psychrometrics::PsyHFnTdbW;
    using Psychrometrics::PsyRhoAirFnPbTdbW;
    int DXCoilNum;

    // Set up heating coil and curves.

    state->dataDXCoils->NumDXCoils = 1;
    DXCoilNum = 1;
    state->dataDXCoils->DXCoil.allocate(state->dataDXCoils->NumDXCoils);
    state->dataDXCoils->DXCoilNumericFields.allocate(1);
    state->dataDXCoils->DXCoilOutletTemp.allocate(state->dataDXCoils->NumDXCoils);
    state->dataDXCoils->DXCoilOutletHumRat.allocate(state->dataDXCoils->NumDXCoils);
    state->dataDXCoils->DXCoilFanOpMode.allocate(state->dataDXCoils->NumDXCoils);
    state->dataDXCoils->DXCoilPartLoadRatio.allocate(state->dataDXCoils->NumDXCoils);
    state->dataDXCoils->DXCoilTotalHeating.allocate(state->dataDXCoils->NumDXCoils);
    state->dataDXCoils->DXCoilHeatInletAirDBTemp.allocate(state->dataDXCoils->NumDXCoils);
    state->dataDXCoils->DXCoilHeatInletAirWBTemp.allocate(state->dataDXCoils->NumDXCoils);
    DXCoilData &Coil = state->dataDXCoils->DXCoil(DXCoilNum);

    Coil.Name = "DX Single Speed Heating Coil";
    Coil.DXCoilType = "Coil:Heating:DX:SingleSpeed";
    Coil.DXCoilType_Num = CoilDX_HeatingEmpirical;
    Coil.SchedPtr = ScheduleManager::ScheduleAlwaysOn;
    state->dataLoopNodes->Node.allocate(1);
    Coil.AirOutNode = 1;

    Coil.RatedSHR(1) = 1.0;
    Coil.RatedTotCap(1) = 11012.634487601337;
    Coil.RatedCOP(1) = 4.200635910578916;
    Coil.RatedEIR(1) = 1 / Coil.RatedCOP(1);
    Coil.RatedAirVolFlowRate(1) = 0.43873066751851;
    Coil.RatedAirMassFlowRate(1) =
        Coil.RatedAirVolFlowRate(1) * PsyRhoAirFnPbTdbW(*state, state->dataEnvrn->StdBaroPress, 21.11, 0.00881, "InitDXCoil");
    Coil.FanPowerPerEvapAirFlowRate(1) = 773.3;
    Coil.FanPowerPerEvapAirFlowRate_2023(1) = 934.3;
    Coil.MinOATCompressor = -73.27777777777779;
    Coil.CrankcaseHeaterCapacity = 0.0;
    Coil.MaxOATDefrost = 0.0;
    Coil.DefrostStrategy = StandardRatings::DefrostStrat::Resistive;
    Coil.DefrostControl = StandardRatings::HPdefrostControl::Timed;
    Coil.DefrostTime = 0.058333;
    Coil.DefrostCapacity = 1000;
    Coil.PLRImpact = false;
<<<<<<< HEAD
    Coil.FuelTypeNum = DataGlobalConstants::eResource::Electricity;
=======
    Coil.FuelType = "Electricity";
    Coil.FuelTypeNum = Constant::ResourceType::Electricity;
>>>>>>> c1b367a1
    Coil.RegionNum = 4;

    state->dataCurveManager->allocateCurveVector(5);

    Curve::Curve *pCurve;

    int constexpr nCapfT2 = 1;
    pCurve = state->dataCurveManager->PerfCurve(nCapfT2);
    pCurve->curveType = CurveType::BiQuadratic;
    pCurve->Name = "HP_Heat-Cap-fT2";
    pCurve->coeff[0] = 0.95624428;
    pCurve->coeff[1] = 0;
    pCurve->coeff[2] = 0;
    pCurve->coeff[3] = 0.005999544;
    pCurve->coeff[4] = -0.0000900072;
    pCurve->coeff[5] = 0;
    pCurve->inputLimits[0].min = -100;
    pCurve->inputLimits[0].max = 100;
    pCurve->inputLimits[1].min = -100;
    pCurve->inputLimits[1].max = 100;

    Coil.CCapFTemp(1) = nCapfT2;

    int constexpr nCapfFF2 = 2;
    pCurve = state->dataCurveManager->PerfCurve(nCapfFF2);
    pCurve->curveType = CurveType::Quadratic;
    pCurve->Name = "HP_Heat-Cap-fFF2";
    pCurve->coeff[0] = 1;
    pCurve->coeff[1] = 0;
    pCurve->coeff[2] = 0;
    pCurve->inputLimits[0].min = 0;
    pCurve->inputLimits[0].max = 2;
    pCurve->outputLimits.min = 0;
    pCurve->outputLimits.max = 2;

    Coil.CCapFFlow(1) = nCapfFF2;

    int constexpr nEIRfT2 = 3;
    pCurve = state->dataCurveManager->PerfCurve(nEIRfT2);
    pCurve->curveType = CurveType::BiQuadratic;
    pCurve->Name = "HP_Heat-EIR-fT2";
    pCurve->coeff[0] = 1.065476178;
    pCurve->coeff[1] = 0;
    pCurve->coeff[2] = 0;
    pCurve->coeff[3] = -0.0085714308;
    pCurve->coeff[4] = 0.0000857142;
    pCurve->coeff[5] = 0;
    pCurve->inputLimits[0].min = -100;
    pCurve->inputLimits[0].max = 100;
    pCurve->inputLimits[1].min = -100;
    pCurve->inputLimits[1].max = 100;

    Coil.EIRFTemp(1) = nEIRfT2;

    int constexpr nEIRfFF2 = 4;
    pCurve = state->dataCurveManager->PerfCurve(nEIRfFF2);
    pCurve->curveType = CurveType::Quadratic;
    pCurve->Name = "HP_Heat-EIR-fFF2";
    pCurve->coeff[0] = 1;
    pCurve->coeff[1] = 0;
    pCurve->coeff[2] = 0;
    pCurve->inputLimits[0].min = 0;
    pCurve->inputLimits[0].max = 2;
    pCurve->outputLimits.min = 0;
    pCurve->outputLimits.max = 2;

    Coil.EIRFFlow(1) = nEIRfFF2;

    int constexpr nPLFfPLR2 = 5;
    pCurve = state->dataCurveManager->PerfCurve(nPLFfPLR2);
    pCurve->curveType = CurveType::Quadratic;
    pCurve->Name = "HP_Heat-PLF-fPLR2";
    pCurve->coeff[0] = 1;
    pCurve->coeff[1] = 0;
    pCurve->coeff[2] = 0;
    pCurve->inputLimits[0].min = 0;
    pCurve->inputLimits[0].max = 1;
    pCurve->outputLimits.min = 0.7;
    pCurve->outputLimits.max = 1;

    Coil.PLFFPLR(1) = nPLFfPLR2;

    for (int CurveNum = 1; CurveNum <= state->dataCurveManager->NumCurves; ++CurveNum) {
        Curve::Curve *rCurve = state->dataCurveManager->PerfCurve(CurveNum);
        if (rCurve->curveType == CurveType::BiQuadratic) {
            rCurve->interpolationType = InterpType::EvaluateCurveToLimits;
        } else if (rCurve->curveType == CurveType::Quadratic) {
            rCurve->interpolationType = InterpType::EvaluateCurveToLimits;
        }
    }

    // Set up inlet air conditions.
    Coil.InletAirMassFlowRate = Coil.RatedAirMassFlowRate(1);
    state->dataEnvrn->OutHumRat = 0.002;
    state->dataEnvrn->OutBaroPress = 101325; // sea level
    Coil.InletAirTemp = 20;
    Coil.InletAirHumRat = 0.008;
    Coil.InletAirEnthalpy = PsyHFnTdbW(Coil.InletAirTemp, Coil.InletAirHumRat);

    int const FanOpMode = ContFanCycCoil;
    Real64 constexpr PLR = 1.0;

    // Defrost Off
    state->dataEnvrn->OutDryBulbTemp = -5.0; // cold
    CalcDXHeatingCoil(*state, DXCoilNum, PLR, FanOpMode);
    Real64 COPwoDefrost =
        Coil.RatedCOP(1) / (CurveValue(*state, nEIRfT2, Coil.InletAirTemp, state->dataEnvrn->OutDryBulbTemp) * CurveValue(*state, nEIRfFF2, 1));
    Real64 COPwDefrost = Coil.TotalHeatingEnergyRate / Coil.ElecHeatingPower;
    EXPECT_LT(COPwDefrost, COPwoDefrost);

    // Defrost On
    state->dataEnvrn->OutDryBulbTemp = 5.0; // not as cold
    CalcDXHeatingCoil(*state, DXCoilNum, PLR, FanOpMode);
    COPwoDefrost =
        Coil.RatedCOP(1) / (CurveValue(*state, nEIRfT2, Coil.InletAirTemp, state->dataEnvrn->OutDryBulbTemp) * CurveValue(*state, nEIRfFF2, 1));
    COPwDefrost = Coil.TotalHeatingEnergyRate / Coil.ElecHeatingPower;
    EXPECT_DOUBLE_EQ(COPwoDefrost, COPwDefrost);
}

TEST_F(EnergyPlusFixture, TestCalcCBF)
{
    using DataEnvironment::StdPressureSeaLevel;
    const std::string CoilType("Coil:WaterHeating:AirToWaterHeatPump:Wrapped");
    const std::string CoilName("The Coil");
    Real64 InletDBTemp(19.722222222222221);
    Real64 InletWBTemp(13.078173565729553);
    Real64 InletAirHumRat;
    constexpr Real64 TotalCap(1303.5987246916557);
    constexpr Real64 AirVolFlowRate(0.085422486640000003);
    constexpr Real64 SHR(0.88);
    Real64 AirPressure;
    Real64 CBF_expected;
    Real64 CBF_calculated;

    AirPressure = StdPressureSeaLevel;
    InletAirHumRat = Psychrometrics::PsyWFnTdbTwbPb(*state, InletDBTemp, InletWBTemp, AirPressure);
    CBF_calculated = CalcCBF(*state, CoilType, CoilName, InletDBTemp, InletAirHumRat, TotalCap, AirVolFlowRate, SHR, true);
    CBF_expected = 0.17268167698750708;
    EXPECT_DOUBLE_EQ(CBF_calculated, CBF_expected);

    // push inlet condition towards saturation curve to test CBF calculation robustness
    InletWBTemp = 19.7; // 19.72 DB / 19.7 WB
    InletAirHumRat = Psychrometrics::PsyWFnTdbTwbPb(*state, InletDBTemp, InletWBTemp, AirPressure);
    CBF_calculated = CalcCBF(*state, CoilType, CoilName, InletDBTemp, InletAirHumRat, TotalCap, AirVolFlowRate, SHR, true);
    EXPECT_NEAR(CBF_calculated, 0.00020826, 0.0000001);

    InletDBTemp = 13.1;  // colder and much less likely inlet air temperature
    InletWBTemp = 13.08; // 13.1 DB / 13.08 WB - hard to find ADP (needed mod to CalcCBF function)
    InletAirHumRat = Psychrometrics::PsyWFnTdbTwbPb(*state, InletDBTemp, InletWBTemp, AirPressure);
    CBF_calculated = CalcCBF(*state, CoilType, CoilName, InletDBTemp, InletAirHumRat, TotalCap, AirVolFlowRate, SHR, true);
    EXPECT_NEAR(CBF_calculated, 0.0001572, 0.0000001);
}

TEST_F(EnergyPlusFixture, DXCoilEvapCondPumpSizingTest)
{

    // tests autosizing evaporatively cooled condenser pump #4802

    std::string const idf_objects = delimited_string({
        "	Schedule:Compact,",
        "	FanAndCoilAvailSched, !- Name",
        "	Fraction,             !- Schedule Type Limits Name",
        "	Through: 12/31,       !- Field 1",
        "	For: AllDays,         !- Field 2",
        "	Until: 24:00, 1.0;    !- Field 3",
        "Curve:Biquadratic,",
        "	WindACCoolCapFT, !- Name",
        "	0.942587793,     !- Coefficient1 Constant",
        "	0.009543347,     !- Coefficient2 x",
        "	0.000683770,     !- Coefficient3 x**2",
        "	-0.011042676,    !- Coefficient4 y",
        "	0.000005249,     !- Coefficient5 y**2",
        "	-0.000009720,    !- Coefficient6 x*y",
        "	12.77778,        !- Minimum Value of x",
        "	23.88889,        !- Maximum Value of x",
        "	18.0,            !- Minimum Value of y",
        "	46.11111,        !- Maximum Value of y",
        "	,                !- Minimum Curve Output",
        "	,                !- Maximum Curve Output",
        "	Temperature,     !- Input Unit Type for X",
        "	Temperature,     !- Input Unit Type for Y",
        "	Dimensionless;   !- Output Unit Type",
        "Curve:Biquadratic,",
        "	WindACEIRFT,   !- Name",
        "	0.342414409,   !- Coefficient1 Constant",
        "	0.034885008,   !- Coefficient2 x",
        "	-0.000623700,  !- Coefficient3 x**2",
        "	0.004977216,   !- Coefficient4 y",
        "	0.000437951,   !- Coefficient5 y**2",
        "	-0.000728028,  !- Coefficient6 x*y",
        "	12.77778,      !- Minimum Value of x",
        "	23.88889,      !- Maximum Value of x",
        "	18.0,          !- Minimum Value of y",
        "	46.11111,      !- Maximum Value of y",
        "	,              !- Minimum Curve Output",
        "	,              !- Maximum Curve Output",
        "	Temperature,   !- Input Unit Type for X",
        "	Temperature,   !- Input Unit Type for Y",
        "	Dimensionless; !- Output Unit Type",
        "Curve:Quadratic,",
        "	WindACCoolCapFFF, !- Name",
        "	0.8,              !- Coefficient1 Constant",
        "	0.2,              !- Coefficient2 x",
        "	0.0,              !- Coefficient3 x**2",
        "	0.5,              !- Minimum Value of x",
        "	1.5;              !- Maximum Value of x",
        "Curve:Quadratic,",
        "	WindACEIRFFF, !- Name",
        "	1.1552,       !- Coefficient1 Constant",
        "  -0.1808,       !- Coefficient2 x",
        "	0.0256,       !- Coefficient3 x**2",
        "	0.5,          !- Minimum Value of x",
        "	1.5;          !- Maximum Value of x",
        "Curve:Quadratic,",
        "	WindACPLFFPLR, !- Name",
        "	0.85,          !- Coefficient1 Constant",
        "	0.15,          !- Coefficient2 x",
        "	0.0,           !- Coefficient3 x**2",
        "	0.0,           !- Minimum Value of x",
        "	1.0;           !- Maximum Value of x",
        "Coil:Cooling:DX:SingleSpeed,",
        "	Furnace ACDXCoil 1,   !- Name",
        " 	FanAndCoilAvailSched, !- Availability Schedule Name",
        "	25000.0,              !- Gross Rated Total Cooling Capacity { W }",
        "	0.75,                 !- Gross Rated Sensible Heat Ratio",
        "	4.40,                 !- Gross Rated Cooling COP { W / W }",
        "	1.30,                 !- Rated Air Flow Rate { m3 / s }",
        "	,                     !- 2017 Rated Evaporator Fan Power Per Volume Flow Rate {W/(m3/s)}",
        "   ,                     !- 2023 Rated Evaporator Fan Power Per Volume Flow Rate {W/(m3/s)}",
        "	DX Cooling Coil Air Inlet Node, !- Air Inlet Node Name",
        "	Heating Coil Air Inlet Node,    !- Air Outlet Node Name",
        "	WindACCoolCapFT,      !- Total Cooling Capacity Function of Temperature Curve Name",
        "	WindACCoolCapFFF,     !- Total Cooling Capacity Function of Flow Fraction Curve Name",
        "	WindACEIRFT,          !- Energy Input Ratio Function of Temperature Curve Name",
        "	WindACEIRFFF,         !- Energy Input Ratio Function of Flow Fraction Curve Name",
        "	WindACPLFFPLR,        !- Part Load Fraction Correlation Curve Name",
        "	,                     !- Minimum Outdoor Dry-Bulb Temperature for Compressor Operation {C}",
        "	0.0,                  !- Nominal Time for Condensate Removal to Begin",
        "	0.0,                  !- Ratio of Initial Moisture Evaporation Rate and Steady State Latent Capacity",
        "	0.0,                  !- Maximum Cycling Rate",
        "	0.0,                  !- Latent Capacity Time Constant",
        "	Split TSW Cooling Coil Condenser Inlet, !- Condenser Air Inlet Node Name",
        "	EvaporativelyCooled,  !- Condenser Type",
        "	0.0,                  !- Evaporative Condenser Effectiveness",
        "	,                     !- Evaporative Condenser Air Flow Rate",
        "	autosize,             !- Evaporative Condenser Pump Rated Power Consumption",
        "	0.0,                  !- Crankcase Heater Capacity",
        "	10.0;                 !- Maximum Outdoor DryBulb Temperature for Crankcase Heater Operation",
    });

    ASSERT_TRUE(process_idf(idf_objects));

    ProcessScheduleInput(*state);
    GetCurveInput(*state);
    GetDXCoils(*state);

    ASSERT_EQ(1, state->dataDXCoils->NumDXCoils);
    EXPECT_EQ(DataSizing::AutoSize, state->dataDXCoils->DXCoil(1).EvapCondPumpElecNomPower(1));

    SetPredefinedTables(*state);

    SizeDXCoil(*state, 1);
    EXPECT_EQ(25000.0, state->dataDXCoils->DXCoil(1).RatedTotCap(1));
    EXPECT_EQ(state->dataDXCoils->DXCoil(1).RatedTotCap(1) * 0.004266, state->dataDXCoils->DXCoil(1).EvapCondPumpElecNomPower(1));
    // Minimum Outdoor Temperature for Compressor Operation defaults to -25.0 C
    EXPECT_EQ(state->dataDXCoils->DXCoil(1).MinOATCompressor, -25.0);
}

TEST_F(EnergyPlusFixture, TestDXCoilIndoorOrOutdoor)
{

    // Test whether the coil is placed indoor or outdoor, by checking the air inlet node location

    using namespace DXCoils;
    using OutAirNodeManager::CheckOutAirNodeNumber;

    // Common Inputs
    int NumCoils;  // total number of coils
    int DXCoilNum; // index to the current coil

    // Allocate
    NumCoils = 3;
    state->dataDXCoils->DXCoil.allocate(NumCoils);

    // IDF snippets
    std::string const idf_objects = delimited_string({
        "OutdoorAir:Node,                                      ",
        "   Outside Air Inlet Node 1; !- Name                  ",
        "OutdoorAir:NodeList,                                  ",
        "   OutsideAirInletNodes;    !- Node or NodeList Name 1",
        "NodeList,                                             ",
        "   OutsideAirInletNodes,    !- Name                   ",
        "   Outside Air Inlet Node 2;!- Node 1 Name            ",
    });

    ASSERT_TRUE(process_idf(idf_objects));

    // Run
    DXCoilNum = 1;
    state->dataDXCoils->DXCoil(DXCoilNum).AirInNode = 1; // "Outside Air Inlet Node 1"
    state->dataDXCoils->DXCoil(DXCoilNum).IsDXCoilInZone = !CheckOutAirNodeNumber(*state, state->dataDXCoils->DXCoil(DXCoilNum).AirInNode);

    DXCoilNum = 2;
    state->dataDXCoils->DXCoil(DXCoilNum).AirInNode = 2; // "Outside Air Inlet Node 2"
    state->dataDXCoils->DXCoil(DXCoilNum).IsDXCoilInZone = !CheckOutAirNodeNumber(*state, state->dataDXCoils->DXCoil(DXCoilNum).AirInNode);

    DXCoilNum = 3; // "Inside Air Inlet Node"
    state->dataDXCoils->DXCoil(DXCoilNum).IsDXCoilInZone = !CheckOutAirNodeNumber(*state, state->dataDXCoils->DXCoil(DXCoilNum).AirInNode);

    // Check
    EXPECT_FALSE(state->dataDXCoils->DXCoil(1).IsDXCoilInZone);
    EXPECT_FALSE(state->dataDXCoils->DXCoil(2).IsDXCoilInZone);
    EXPECT_TRUE(state->dataDXCoils->DXCoil(3).IsDXCoilInZone);
}

TEST_F(EnergyPlusFixture, TestMultiSpeedWasteHeat)
{
    // Test the waste heat function #4536

    using Psychrometrics::PsyHFnTdbW;
    using Psychrometrics::PsyTwbFnTdbWPb;

    std::string const idf_objects = delimited_string({
        " Schedule:Compact,",
        "	FanAndCoilAvailSched, !- Name",
        "	Fraction,             !- Schedule Type Limits Name",
        "	Through: 12/31,       !- Field 1",
        "	For: AllDays,         !- Field 2",
        "	Until: 24:00, 1.0;    !- Field 3",
        " OutdoorAir:Node,",
        "	Outdoor Condenser Air Node, !- Name",
        "	1.0;                     !- Height Above Ground{ m }",
        " Coil:Cooling:DX:MultiSpeed,",
        "  Heat Pump ACDXCoil 1, !- Name",
        "  FanAndCoilAvailSched, !- Availability Schedule Name",
        "  DX Cooling Coil Air Inlet Node, !- Air Inlet Node Name",
        "  Heating Coil Air Inlet Node, !- Air Outlet Node Name",
        "  Outdoor Condenser Air Node, !- Condenser Air Inlet Node Name",
        "  AirCooled, !- Condenser Type",
        "  , !- Minimum Outdoor Dry-Bulb Temperature for Compressor Operation {C}",
        "  , !- Supply Water Storage Tank Name",
        "  , !- Condensate Collection Water Storage Tank Name",
        "  No, !- Apply Part Load Fraction to Speeds Greater than 1",
        "  No, !- Apply Latent Degradation to Speeds Greater than 1",
        "  200.0, !- Crankcase Heater Capacity{ W }",
        "  10.0, !- Maximum Outdoor Dry - Bulb Temperature for Crankcase Heater Operation{ C }",
        "  , !- Basin Heater Capacity{ W / K }",
        "  , !- Basin Heater Setpoint Temperature{ C }",
        "  , !- Basin Heater Operating Schedule Name",
        "  Electricity, !- Fuel Type",
        "  4, !- Number of Speeds",
        "  7500, !- Speed 1 Gross Rated Total Cooling Capacity{ W }",
        "  0.75, !- Speed 1 Gross Rated Sensible Heat Ratio",
        "  3.0, !- Speed 1 Gross Rated Cooling COP{ W / W }",
        "  0.40, !- Speed 1 Rated Air Flow Rate{ m3 / s }",
        "  453.3, !- 2017 Speed 1 Rated Evaporator Fan Power Per Volume Flow Rate {W/(m3/s)}",
        "  453.3, !- 2023 Speed 1 Rated Evaporator Fan Power Per Volume Flow Rate {W/(m3/s)}", //??TBD:BPS
        "  HPACCoolCapFT Speed, !- Speed 1 Total Cooling Capacity Function of Temperature Curve Name",
        "  HPACCoolCapFF Speed, !- Speed 1 Total Cooling Capacity Function of Flow Fraction Curve Name",
        "  HPACCOOLEIRFT Speed, !- Speed 1 Energy Input Ratio Function of Temperature Curve Name",
        "  HPACCOOLEIRFF Speed, !- Speed 1 Energy Input Ratio Function of Flow Fraction Curve Name",
        "  HPACCOOLPLFFPLR Speed, !- Speed 1 Part Load Fraction Correlation Curve Name",
        "  1000.0, !- Speed 1 Nominal Time for Condensate Removal to Begin{ s }",
        "  1.5, !- Speed 1 Ratio of Initial Moisture Evaporation Rate and Steady State Latent Capacity{ dimensionless }",
        "  3.0, !- Speed 1 Maximum Cycling Rate{ cycles / hr }",
        "  45.0, !- Speed 1 Latent Capacity Time Constant{ s }",
        "  0.2, !- Speed 1 Rated Waste Heat Fraction of Power Input{ dimensionless }",
        "  , !- Speed 1 Waste Heat Function of Temperature Curve Name",
        "  0.9, !- Speed 1 Evaporative Condenser Effectiveness{ dimensionless }",
        "  0.05, !- Speed 1 Evaporative Condenser Air Flow Rate{ m3 / s }",
        "  50, !- Speed 1 Rated Evaporative Condenser Pump Power Consumption{ W }",
        "  17500, !- Speed 2 Gross Rated Total Cooling Capacity{ W }",
        "  0.75, !- Speed 2 Gross Rated Sensible Heat Ratio",
        "  3.0, !- Speed 2 Gross Rated Cooling COP{ W / W }",
        "  0.85, !- Speed 2 Rated Air Flow Rate{ m3 / s }",
        "  523.3, !- 2017 Speed 2 Rated Evaporator Fan Power Per Volume Flow Rate {W/(m3/s)}",
        "  523.3, !- 2023 Speed 2 Rated Evaporator Fan Power Per Volume Flow Rate {W/(m3/s)}", //??TBD:BPS
        "  HPACCoolCapFT Speed, !- Speed 2 Total Cooling Capacity Function of Temperature Curve Name",
        "  HPACCoolCapFF Speed, !- Speed 2 Total Cooling Capacity Function of Flow Fraction Curve Name",
        "  HPACCOOLEIRFT Speed, !- Speed 2 Energy Input Ratio Function of Temperature Curve Name",
        "  HPACCOOLEIRFF Speed, !- Speed 2 Energy Input Ratio Function of Flow Fraction Curve Name",
        "  HPACCOOLPLFFPLR Speed, !- Speed 2 Part Load Fraction Correlation Curve Name",
        "  1000.0, !- Speed 2 Nominal Time for Condensate Removal to Begin{ s }",
        "  1.5, !- Speed 2 Ratio of Initial Moisture Evaporation Rate and steady state Latent Capacity{ dimensionless }",
        "  3.0, !- Speed 2 Maximum Cycling Rate{ cycles / hr }",
        "  45.0, !- Speed 2 Latent Capacity Time Constant{ s }",
        "  0.2, !- Speed 2 Rated Waste Heat Fraction of Power Input{ dimensionless }",
        "  , !- Speed 2 Waste Heat Function of Temperature Curve Name",
        "  0.9, !- Speed 2 Evaporative Condenser Effectiveness{ dimensionless }",
        "  0.1, !- Speed 2 Evaporative Condenser Air Flow Rate{ m3 / s }",
        "  60, !- Speed 2 Rated Evaporative Condenser Pump Power Consumption{ W }",
        "  25500, !- Speed 3 Gross Rated Total Cooling Capacity{ W }",
        "  0.75, !- Speed 3 Gross Rated Sensible Heat Ratio",
        "  3.0, !- Speed 3 Gross Rated Cooling COP{ W / W }",
        "  1.25, !- Speed 3 Rated Air Flow Rate{ m3 / s }",
        "  573.3, !- 2017 Speed 3 Rated Evaporator Fan Power Per Volume Flow Rate {W/(m3/s)}",
        "  573.3, !- 2023 Speed 3 Rated Evaporator Fan Power Per Volume Flow Rate {W/(m3/s)}", //??TBD:BPS
        "  HPACCoolCapFT Speed, !- Speed 3 Total Cooling Capacity Function of Temperature Curve Name",
        "  HPACCoolCapFF Speed, !- Speed 3 Total Cooling Capacity Function of Flow Fraction Curve Name",
        "  HPACCOOLEIRFT Speed, !- Speed 3 Energy Input Ratio Function of Temperature Curve Name",
        "  HPACCOOLEIRFF Speed, !- Speed 3 Energy Input Ratio Function of Flow Fraction Curve Name",
        "  HPACCOOLPLFFPLR Speed, !- Speed 3 Part Load Fraction Correlation Curve Name",
        "  1000.0, !- Speed 3 Nominal Time for Condensate Removal to Begin{ s }",
        "  1.5, !- Speed 3 Ratio of Initial Moisture Evaporation Rate and steady state Latent Capacity{ dimensionless }",
        "  3.0, !- Speed 3 Maximum Cycling Rate{ cycles / hr }",
        "  45.0, !- Speed 3 Latent Capacity Time Constant{ s }",
        "  0.2, !- Speed 3 Rated Waste Heat Fraction of Power Input{ dimensionless }",
        "  , !- Speed 3 Waste Heat Function of Temperature Curve Name",
        "  0.9, !- Speed 3 Evaporative Condenser Effectiveness{ dimensionless }",
        "  0.2, !- Speed 3 Evaporative Condenser Air Flow Rate{ m3 / s }",
        "  80, !- Speed 3 Rated Evaporative Condenser Pump Power Consumption{ W }",
        "  35500, !- Speed 4 Gross Rated Total Cooling Capacity{ W }",
        "  0.75, !- Speed 4 Gross Rated Sensible Heat Ratio",
        "  3.0, !- Speed 4 Gross Rated Cooling COP{ W / W }",
        "  1.75, !- Speed 4 Rated Air Flow Rate{ m3 / s }",
        "  673.3, !- 2017 Speed 4 Rated Evaporator Fan Power Per Volume Flow Rate {W/(m3/s)}",
        "  673.3, !- 2023 Speed 4 Rated Evaporator Fan Power Per Volume Flow Rate {W/(m3/s)}", //??TBD:BPS
        "  HPACCoolCapFT Speed, !- Speed 4 Total Cooling Capacity Function of Temperature Curve Name",
        "  HPACCoolCapFF Speed, !- Speed 4 Total Cooling Capacity Function of Flow Fraction Curve Name",
        "  HPACCOOLEIRFT Speed, !- Speed 4 Energy Input Ratio Function of Temperature Curve Name",
        "  HPACCOOLEIRFF Speed, !- Speed 4 Energy Input Ratio Function of Flow Fraction Curve Name",
        "  HPACCOOLPLFFPLR Speed, !- Speed 4 Part Load Fraction Correlation Curve Name",
        "  1000.0, !- Speed 4 Nominal Time for Condensate Removal to Begin{ s }",
        "  1.5, !- Speed 4 Ratio of Initial Moisture Evaporation Rate and steady state Latent Capacity{ dimensionless }",
        "  3.0, !- Speed 4 Maximum Cycling Rate{ cycles / hr }",
        "  45.0, !- Speed 4 Latent Capacity Time Constant{ s }",
        "  0.2, !- Speed 4 Rated Waste Heat Fraction of Power Input{ dimensionless }",
        "  , !- Speed 4 Waste Heat Function of Temperature Curve Name",
        "  0.9, !- Speed 4 Evaporative Condenser Effectiveness{ dimensionless }",
        "  0.3, !- Speed 4 Evaporative Condenser Air Flow Rate{ m3 / s }",
        " 100;                     !- Speed 4 Rated Evaporative Condenser Pump Power Consumption{ W }",
        " Curve:Biquadratic,",
        "  HPACCoolCapFT Speed, !- Name",
        "  1.0, !- Coefficient1 Constant",
        "  0.0, !- Coefficient2 x",
        "  0.0, !- Coefficient3 x**2",
        "  0.0, !- Coefficient4 y",
        "  0.0, !- Coefficient5 y**2",
        "  0.0, !- Coefficient6 x*y",
        "  12.77778, !- Minimum Value of x",
        "  23.88889, !- Maximum Value of x",
        "  23.88889, !- Minimum Value of y",
        "  46.11111, !- Maximum Value of y",
        "  , !- Minimum Curve Output",
        "  , !- Maximum Curve Output",
        "  Temperature, !- Input Unit Type for X",
        "  Temperature, !- Input Unit Type for Y",
        "  Dimensionless;           !- Output Unit Type",
        " Curve:Cubic,",
        "  HPACCoolCapFF Speed, !- Name",
        "  .47278589, !- Coefficient1 Constant",
        "  1.2433415, !- Coefficient2 x",
        "  -1.0387055, !- Coefficient3 x**2",
        "  .32257813, !- Coefficient4 x**3",
        "  0.5, !- Minimum Value of x",
        "  1.5;                   !- Maximum Value of x",
        " Curve:Biquadratic,",
        "  HPACCOOLEIRFT Speed, !- Name",
        "  0.632475E+00, !- Coefficient1 Constant",
        "  -0.121321E-01, !- Coefficient2 x",
        "  0.507773E-03, !- Coefficient3 x**2",
        "  0.155377E-01, !- Coefficient4 y",
        "  0.272840E-03, !- Coefficient5 y**2",
        "  -0.679201E-03, !- Coefficient6 x*y",
        "  12.77778, !- Minimum Value of x",
        "  23.88889, !- Maximum Value of x",
        "  23.88889, !- Minimum Value of y",
        "  46.11111, !- Maximum Value of y",
        "  , !- Minimum Curve Output",
        "  , !- Maximum Curve Output",
        "  Temperature, !- Input Unit Type for X",
        "  Temperature, !- Input Unit Type for Y",
        "  Dimensionless;           !- Output Unit Type",
        "Curve:Cubic,",
        "  HPACCOOLEIRFF Speed, !- Name",
        "  .47278589, !- Coefficient1 Constant",
        "  1.2433415, !- Coefficient2 x",
        "  -1.0387055, !- Coefficient3 x**2",
        "  .32257813, !- Coefficient4 x**3",
        "  0.5, !- Minimum Value of x",
        "  1.5;                     !- Maximum Value of x",
        "Curve:Quadratic,",
        "  HPACCOOLPLFFPLR Speed, !- Name",
        "  0.85, !- Coefficient1 Constant",
        "  0.15, !- Coefficient2 x",
        "  0.0, !- Coefficient3 x**2",
        "  0.0, !- Minimum Value of x",
        "  1.0;                     !- Maximum Value of x",
    });

    ASSERT_TRUE(process_idf(idf_objects));

    // Case 1 test
    GetDXCoils(*state);

<<<<<<< HEAD
    EXPECT_TRUE(compare_enums(DataGlobalConstants::eResource::Electricity, state->dataDXCoils->DXCoil(1).FuelTypeNum));
=======
    EXPECT_EQ("Electricity", state->dataDXCoils->DXCoil(1).FuelType); // it also covers a test for fuel type input
    EXPECT_TRUE(compare_enums(Constant::ResourceType::Electricity, state->dataDXCoils->DXCoil(1).FuelTypeNum));
>>>>>>> c1b367a1
    EXPECT_EQ(0, state->dataDXCoils->DXCoil(1).MSWasteHeat(2));

    // Test calculations of the waste heat function #5162

    // Case 2 test waste heat is zero when the parent has not heat recovery inputs
<<<<<<< HEAD
    state->dataDXCoils->DXCoil(1).FuelTypeNum = DataGlobalConstants::eResource::NaturalGas;
=======
    state->dataDXCoils->DXCoil(1).FuelType = "NaturalGas";
    state->dataDXCoils->DXCoil(1).FuelTypeNum = Constant::ResourceType::Natural_Gas;
>>>>>>> c1b367a1
    state->dataDXCoils->DXCoil(1).MSHPHeatRecActive = false;

    state->dataEnvrn->OutDryBulbTemp = 35;
    state->dataEnvrn->OutHumRat = 0.0128;
    state->dataEnvrn->OutBaroPress = 101325;
    state->dataEnvrn->OutWetBulbTemp =
        PsyTwbFnTdbWPb(*state, state->dataEnvrn->OutDryBulbTemp, state->dataEnvrn->OutHumRat, state->dataEnvrn->OutBaroPress);

    state->dataDXCoils->DXCoil(1).MSRatedAirMassFlowRate(1) = state->dataDXCoils->DXCoil(1).MSRatedAirVolFlowRate(1) * 1.2;
    state->dataDXCoils->DXCoil(1).MSRatedAirMassFlowRate(2) = state->dataDXCoils->DXCoil(1).MSRatedAirVolFlowRate(2) * 1.2;
    state->dataDXCoils->DXCoil(1).InletAirMassFlowRate = state->dataDXCoils->DXCoil(1).MSRatedAirMassFlowRate(2);
    state->dataHVACGlobal->MSHPMassFlowRateLow = state->dataDXCoils->DXCoil(1).MSRatedAirMassFlowRate(1);
    state->dataHVACGlobal->MSHPMassFlowRateHigh = state->dataDXCoils->DXCoil(1).MSRatedAirMassFlowRate(2);

    state->dataDXCoils->DXCoil(1).InletAirTemp = 25.0;
    state->dataDXCoils->DXCoil(1).InletAirHumRat = 0.005;
    state->dataDXCoils->DXCoil(1).InletAirEnthalpy = PsyHFnTdbW(25.0, 0.005);

    state->dataDXCoils->DXCoil(1).SchedPtr = 1;
    state->dataScheduleMgr->Schedule(state->dataDXCoils->DXCoil(1).SchedPtr).CurrentValue = 1.0; // enable the VRF condenser
    state->dataDXCoils->DXCoil(1).MSRatedCBF(1) = 0.1262;
    state->dataDXCoils->DXCoil(1).MSRatedCBF(2) = 0.0408;

    CalcMultiSpeedDXCoilCooling(*state, 1, 1, 1, 2, 1, DataHVACGlobals::CompressorOperation::On, 0);
    EXPECT_EQ(0, state->dataHVACGlobal->MSHPWasteHeat);

    // Case 3 heat recovery is true and no waste heat function cuvre
    state->dataDXCoils->DXCoil(1).MSWasteHeat(1) = 0;
    state->dataDXCoils->DXCoil(1).MSWasteHeat(2) = 0;
    state->dataDXCoils->DXCoil(1).MSHPHeatRecActive = true;

    CalcMultiSpeedDXCoilCooling(*state, 1, 1, 1, 2, 1, DataHVACGlobals::CompressorOperation::On, 0);

    EXPECT_NEAR(1302.748, state->dataHVACGlobal->MSHPWasteHeat, 0.001);
}

TEST_F(EnergyPlusFixture, DXCoil_ValidateADPFunction)
{

    using Psychrometrics::PsyRhoAirFnPbTdbW;

    // tests autosizing DX coil SHR #4853

    std::string const idf_objects = delimited_string({
        "	Schedule:Compact,",
        "	FanAndCoilAvailSched, !- Name",
        "	Fraction,             !- Schedule Type Limits Name",
        "	Through: 12/31,       !- Field 1",
        "	For: AllDays,         !- Field 2",
        "	Until: 24:00, 1.0;    !- Field 3",
        "Curve:Biquadratic,",
        "	WindACCoolCapFT, !- Name",
        "	0.942587793,     !- Coefficient1 Constant",
        "	0.009543347,     !- Coefficient2 x",
        "	0.000683770,     !- Coefficient3 x**2",
        "	-0.011042676,    !- Coefficient4 y",
        "	0.000005249,     !- Coefficient5 y**2",
        "	-0.000009720,    !- Coefficient6 x*y",
        "	12.77778,        !- Minimum Value of x",
        "	23.88889,        !- Maximum Value of x",
        "	18.0,            !- Minimum Value of y",
        "	46.11111,        !- Maximum Value of y",
        "	,                !- Minimum Curve Output",
        "	,                !- Maximum Curve Output",
        "	Temperature,     !- Input Unit Type for X",
        "	Temperature,     !- Input Unit Type for Y",
        "	Dimensionless;   !- Output Unit Type",
        "Curve:Biquadratic,",
        "	WindACEIRFT,   !- Name",
        "	0.342414409,   !- Coefficient1 Constant",
        "	0.034885008,   !- Coefficient2 x",
        "	-0.000623700,  !- Coefficient3 x**2",
        "	0.004977216,   !- Coefficient4 y",
        "	0.000437951,   !- Coefficient5 y**2",
        "	-0.000728028,  !- Coefficient6 x*y",
        "	12.77778,      !- Minimum Value of x",
        "	23.88889,      !- Maximum Value of x",
        "	18.0,          !- Minimum Value of y",
        "	46.11111,      !- Maximum Value of y",
        "	,              !- Minimum Curve Output",
        "	,              !- Maximum Curve Output",
        "	Temperature,   !- Input Unit Type for X",
        "	Temperature,   !- Input Unit Type for Y",
        "	Dimensionless; !- Output Unit Type",
        "Curve:Quadratic,",
        "	WindACCoolCapFFF, !- Name",
        "	0.8,              !- Coefficient1 Constant",
        "	0.2,              !- Coefficient2 x",
        "	0.0,              !- Coefficient3 x**2",
        "	0.5,              !- Minimum Value of x",
        "	1.5;              !- Maximum Value of x",
        "Curve:Quadratic,",
        "	WindACEIRFFF, !- Name",
        "	1.1552,       !- Coefficient1 Constant",
        "  -0.1808,       !- Coefficient2 x",
        "	0.0256,       !- Coefficient3 x**2",
        "	0.5,          !- Minimum Value of x",
        "	1.5;          !- Maximum Value of x",
        "Curve:Quadratic,",
        "	WindACPLFFPLR, !- Name",
        "	0.85,          !- Coefficient1 Constant",
        "	0.15,          !- Coefficient2 x",
        "	0.0,           !- Coefficient3 x**2",
        "	0.0,           !- Minimum Value of x",
        "	1.0;           !- Maximum Value of x",
        "Coil:Cooling:DX:SingleSpeed,",
        "	Furnace ACDXCoil 1,   !- Name",
        " 	FanAndCoilAvailSched, !- Availability Schedule Name",
        "	25000.0,              !- Gross Rated Total Cooling Capacity { W }",
        "	autosize,             !- Gross Rated Sensible Heat Ratio",
        "	4.40,                 !- Gross Rated Cooling COP { W / W }",
        "	1.30,                 !- Rated Air Flow Rate { m3 / s }",
        "	,                     !- 2017 Rated Evaporator Fan Power Per Volume Flow Rate {W/(m3/s)}",
        "   ,                     !- 2023 Rated Evaporator Fan Power Per Volume Flow Rate {W/(m3/s)}",
        "	DX Cooling Coil Air Inlet Node, !- Air Inlet Node Name",
        "	Heating Coil Air Inlet Node,    !- Air Outlet Node Name",
        "	WindACCoolCapFT,      !- Total Cooling Capacity Function of Temperature Curve Name",
        "	WindACCoolCapFFF,     !- Total Cooling Capacity Function of Flow Fraction Curve Name",
        "	WindACEIRFT,          !- Energy Input Ratio Function of Temperature Curve Name",
        "	WindACEIRFFF,         !- Energy Input Ratio Function of Flow Fraction Curve Name",
        "	WindACPLFFPLR,        !- Part Load Fraction Correlation Curve Name",
        "	,                     !- Minimum Outdoor Dry-Bulb Temperature for Compressor Operation {C}",
        "	0.0,                  !- Nominal Time for Condensate Removal to Begin",
        "	0.0,                  !- Ratio of Initial Moisture Evaporation Rate and Steady State Latent Capacity",
        "	0.0,                  !- Maximum Cycling Rate",
        "	0.0,                  !- Latent Capacity Time Constant",
        "	Split TSW Cooling Coil Condenser Inlet, !- Condenser Air Inlet Node Name",
        "	EvaporativelyCooled,  !- Condenser Type",
        "	0.0,                  !- Evaporative Condenser Effectiveness",
        "	,                     !- Evaporative Condenser Air Flow Rate",
        "	autosize,             !- Evaporative Condenser Pump Rated Power Consumption",
        "	0.0,                  !- Crankcase Heater Capacity",
        "	10.0;                 !- Maximum Outdoor DryBulb Temperature for Crankcase Heater Operation",
    });

    ASSERT_TRUE(process_idf(idf_objects));

    ProcessScheduleInput(*state);
    GetCurveInput(*state);
    GetDXCoils(*state);
    SetPredefinedTables(*state);
    state->dataSize->CurZoneEqNum = 1;

    // Need this to prevent crash in Sizers
    state->dataSize->FinalZoneSizing.allocate(1);
    state->dataSize->FinalZoneSizing(state->dataSize->CurZoneEqNum).DesCoolVolFlow = 0.1;
    state->dataSize->FinalZoneSizing(state->dataSize->CurZoneEqNum).DesHeatVolFlow = 0.1;
    state->dataSize->DataFlowUsedForSizing = 0.1;
    state->dataSize->ZoneEqSizing.allocate(1);
    state->dataSize->ZoneEqSizing(state->dataSize->CurZoneEqNum).CoolingCapacity = true;
    state->dataSize->ZoneEqSizing(state->dataSize->CurZoneEqNum).DesCoolingLoad = state->dataDXCoils->DXCoil(1).RatedTotCap(1);
    state->dataSize->ZoneEqSizing(state->dataSize->CurZoneEqNum).DesignSizeFromParent = false;
    state->dataSize->ZoneEqSizing(state->dataSize->CurZoneEqNum).SizingMethod.allocate(25);
    state->dataSize->ZoneEqSizing(state->dataSize->CurZoneEqNum).SizingMethod(DataHVACGlobals::SystemAirflowSizing) = DataSizing::SupplyAirFlowRate;
    state->dataSize->ZoneSizingInput.allocate(1);
    state->dataSize->ZoneSizingInput(1).ZoneNum = 1;
    state->dataSize->NumZoneSizingInput = 1;
    state->dataSize->ZoneSizingRunDone = true;
    state->dataEnvrn->StdBaroPress = 101325.0;

    SizeDXCoil(*state, 1); // normal sizing

    Real64 constexpr RatedInletAirTemp(26.6667);   // 26.6667C or 80F
    Real64 constexpr RatedInletAirHumRat(0.01125); // Humidity ratio corresponding to 80F dry bulb/67F wet bulb
    std::string const CallingRoutine("DXCoil_ValidateADPFunction");

    Real64 CBF_calculated = CalcCBF(*state,
                                    state->dataDXCoils->DXCoil(1).DXCoilType,
                                    state->dataDXCoils->DXCoil(1).Name,
                                    RatedInletAirTemp,
                                    RatedInletAirHumRat,
                                    state->dataDXCoils->DXCoil(1).RatedTotCap(1),
                                    state->dataDXCoils->DXCoil(1).RatedAirVolFlowRate(1),
                                    state->dataDXCoils->DXCoil(1).RatedSHR(1),
                                    true);

    EXPECT_NEAR(0.792472, state->dataDXCoils->DXCoil(1).RatedSHR(1), 0.0000001);
    EXPECT_NEAR(0.00213735, CBF_calculated, 0.0000001);

    state->dataDXCoils->DXCoil(1).RatedTotCap(1) = 35000.0; // simulate outlet condition right at the saturation curve
    state->dataDXCoils->DXCoil(1).RatedSHR(1) = AutoSize;

    SizeDXCoil(*state, 1);
    CBF_calculated = CalcCBF(*state,
                             state->dataDXCoils->DXCoil(1).DXCoilType,
                             state->dataDXCoils->DXCoil(1).Name,
                             RatedInletAirTemp,
                             RatedInletAirHumRat,
                             state->dataDXCoils->DXCoil(1).RatedTotCap(1),
                             state->dataDXCoils->DXCoil(1).RatedAirVolFlowRate(1),
                             state->dataDXCoils->DXCoil(1).RatedSHR(1),
                             true);

    EXPECT_NEAR(0.67908322, state->dataDXCoils->DXCoil(1).RatedSHR(1), 0.0000001);
    EXPECT_NEAR(0.00298921, CBF_calculated, 0.0000001);

    state->dataDXCoils->DXCoil(1).RatedTotCap(1) = 40000.0; // reverse perturb SHR (i.e., decrease SHR), CalcCBF would have failed with RH >= 1.0
    state->dataDXCoils->DXCoil(1).RatedSHR(1) = AutoSize;

    SizeDXCoil(*state, 1);
    CBF_calculated = CalcCBF(*state,
                             state->dataDXCoils->DXCoil(1).DXCoilType,
                             state->dataDXCoils->DXCoil(1).Name,
                             RatedInletAirTemp,
                             RatedInletAirHumRat,
                             state->dataDXCoils->DXCoil(1).RatedTotCap(1),
                             state->dataDXCoils->DXCoil(1).RatedAirVolFlowRate(1),
                             state->dataDXCoils->DXCoil(1).RatedSHR(1),
                             true);

    EXPECT_NEAR(0.64708322, state->dataDXCoils->DXCoil(1).RatedSHR(1), 0.0000001);
    EXPECT_NEAR(0.00252307, CBF_calculated, 0.0000001);
}

TEST_F(EnergyPlusFixture, TestMultiSpeedCoolingCrankcaseOutput)
{
    // Test the crankcase heat for Coil:Cooling:DX:MultiSpeed #5659

    std::string const idf_objects = delimited_string({
        " Schedule:Compact,",
        "	FanAndCoilAvailSched, !- Name",
        "	Fraction,             !- Schedule Type Limits Name",
        "	Through: 12/31,       !- Field 1",
        "	For: AllDays,         !- Field 2",
        "	Until: 24:00, 1.0;    !- Field 3",
        " OutdoorAir:Node,",
        "	Outdoor Condenser Air Node, !- Name",
        "	1.0;                     !- Height Above Ground{ m }",
        " Coil:Cooling:DX:MultiSpeed,",
        "  Heat Pump ACDXCoil 1, !- Name",
        "  FanAndCoilAvailSched, !- Availability Schedule Name",
        "  DX Cooling Coil Air Inlet Node, !- Air Inlet Node Name",
        "  Heating Coil Air Inlet Node, !- Air Outlet Node Name",
        "  Outdoor Condenser Air Node, !- Condenser Air Inlet Node Name",
        "  AirCooled, !- Condenser Type",
        "  , !- Minimum Outdoor Dry-Bulb Temperature for Compressor Operation {C}",
        "  , !- Supply Water Storage Tank Name",
        "  , !- Condensate Collection Water Storage Tank Name",
        "  No, !- Apply Part Load Fraction to Speeds Greater than 1",
        "  No, !- Apply Latent Degradation to Speeds Greater than 1",
        "  200.0, !- Crankcase Heater Capacity{ W }",
        "  10.0, !- Maximum Outdoor Dry - Bulb Temperature for Crankcase Heater Operation{ C }",
        "  , !- Basin Heater Capacity{ W / K }",
        "  , !- Basin Heater Setpoint Temperature{ C }",
        "  , !- Basin Heater Operating Schedule Name",
        "  Electricity, !- Fuel Type",
        "  4, !- Number of Speeds",
        "  7500, !- Speed 1 Gross Rated Total Cooling Capacity{ W }",
        "  0.75, !- Speed 1 Gross Rated Sensible Heat Ratio",
        "  3.0, !- Speed 1 Gross Rated Cooling COP{ W / W }",
        "  0.40, !- Speed 1 Rated Air Flow Rate{ m3 / s }",
        "  453.3, !- 2017 Speed 1 Rated Evaporator Fan Power Per Volume Flow Rate {W/(m3/s)}",
        "  453.3, !- 2023 Speed 1 Rated Evaporator Fan Power Per Volume Flow Rate {W/(m3/s)}", //??TBD:BPS
        "  HPACCoolCapFT Speed, !- Speed 1 Total Cooling Capacity Function of Temperature Curve Name",
        "  HPACCoolCapFF Speed, !- Speed 1 Total Cooling Capacity Function of Flow Fraction Curve Name",
        "  HPACCOOLEIRFT Speed, !- Speed 1 Energy Input Ratio Function of Temperature Curve Name",
        "  HPACCOOLEIRFF Speed, !- Speed 1 Energy Input Ratio Function of Flow Fraction Curve Name",
        "  HPACCOOLPLFFPLR Speed, !- Speed 1 Part Load Fraction Correlation Curve Name",
        "  1000.0, !- Speed 1 Nominal Time for Condensate Removal to Begin{ s }",
        "  1.5, !- Speed 1 Ratio of Initial Moisture Evaporation Rate and Steady State Latent Capacity{ dimensionless }",
        "  3.0, !- Speed 1 Maximum Cycling Rate{ cycles / hr }",
        "  45.0, !- Speed 1 Latent Capacity Time Constant{ s }",
        "  0.2, !- Speed 1 Rated Waste Heat Fraction of Power Input{ dimensionless }",
        "  , !- Speed 1 Waste Heat Function of Temperature Curve Name",
        "  0.9, !- Speed 1 Evaporative Condenser Effectiveness{ dimensionless }",
        "  0.05, !- Speed 1 Evaporative Condenser Air Flow Rate{ m3 / s }",
        "  50, !- Speed 1 Rated Evaporative Condenser Pump Power Consumption{ W }",
        "  17500, !- Speed 2 Gross Rated Total Cooling Capacity{ W }",
        "  0.75, !- Speed 2 Gross Rated Sensible Heat Ratio",
        "  3.0, !- Speed 2 Gross Rated Cooling COP{ W / W }",
        "  0.85, !- Speed 2 Rated Air Flow Rate{ m3 / s }",
        "  523.3, !- 2017 Speed 2 Rated Evaporator Fan Power Per Volume Flow Rate {W/(m3/s)}",
        "  523.3, !- 2023 Speed 2 Rated Evaporator Fan Power Per Volume Flow Rate {W/(m3/s)}", //??TBD:BPS
        "  HPACCoolCapFT Speed, !- Speed 2 Total Cooling Capacity Function of Temperature Curve Name",
        "  HPACCoolCapFF Speed, !- Speed 2 Total Cooling Capacity Function of Flow Fraction Curve Name",
        "  HPACCOOLEIRFT Speed, !- Speed 2 Energy Input Ratio Function of Temperature Curve Name",
        "  HPACCOOLEIRFF Speed, !- Speed 2 Energy Input Ratio Function of Flow Fraction Curve Name",
        "  HPACCOOLPLFFPLR Speed, !- Speed 2 Part Load Fraction Correlation Curve Name",
        "  1000.0, !- Speed 2 Nominal Time for Condensate Removal to Begin{ s }",
        "  1.5, !- Speed 2 Ratio of Initial Moisture Evaporation Rate and steady state Latent Capacity{ dimensionless }",
        "  3.0, !- Speed 2 Maximum Cycling Rate{ cycles / hr }",
        "  45.0, !- Speed 2 Latent Capacity Time Constant{ s }",
        "  0.2, !- Speed 2 Rated Waste Heat Fraction of Power Input{ dimensionless }",
        "  , !- Speed 2 Waste Heat Function of Temperature Curve Name",
        "  0.9, !- Speed 2 Evaporative Condenser Effectiveness{ dimensionless }",
        "  0.1, !- Speed 2 Evaporative Condenser Air Flow Rate{ m3 / s }",
        "  60, !- Speed 2 Rated Evaporative Condenser Pump Power Consumption{ W }",
        "  25500, !- Speed 3 Gross Rated Total Cooling Capacity{ W }",
        "  0.75, !- Speed 3 Gross Rated Sensible Heat Ratio",
        "  3.0, !- Speed 3 Gross Rated Cooling COP{ W / W }",
        "  1.25, !- Speed 3 Rated Air Flow Rate{ m3 / s }",
        "  573.3, !- 2017 Speed 3 Rated Evaporator Fan Power Per Volume Flow Rate {W/(m3/s)}",
        "  573.3, !- 2023 Speed 3 Rated Evaporator Fan Power Per Volume Flow Rate {W/(m3/s)}", //??TBD:BPS
        "  HPACCoolCapFT Speed, !- Speed 3 Total Cooling Capacity Function of Temperature Curve Name",
        "  HPACCoolCapFF Speed, !- Speed 3 Total Cooling Capacity Function of Flow Fraction Curve Name",
        "  HPACCOOLEIRFT Speed, !- Speed 3 Energy Input Ratio Function of Temperature Curve Name",
        "  HPACCOOLEIRFF Speed, !- Speed 3 Energy Input Ratio Function of Flow Fraction Curve Name",
        "  HPACCOOLPLFFPLR Speed, !- Speed 3 Part Load Fraction Correlation Curve Name",
        "  1000.0, !- Speed 3 Nominal Time for Condensate Removal to Begin{ s }",
        "  1.5, !- Speed 3 Ratio of Initial Moisture Evaporation Rate and steady state Latent Capacity{ dimensionless }",
        "  3.0, !- Speed 3 Maximum Cycling Rate{ cycles / hr }",
        "  45.0, !- Speed 3 Latent Capacity Time Constant{ s }",
        "  0.2, !- Speed 3 Rated Waste Heat Fraction of Power Input{ dimensionless }",
        "  , !- Speed 3 Waste Heat Function of Temperature Curve Name",
        "  0.9, !- Speed 3 Evaporative Condenser Effectiveness{ dimensionless }",
        "  0.2, !- Speed 3 Evaporative Condenser Air Flow Rate{ m3 / s }",
        "  80, !- Speed 3 Rated Evaporative Condenser Pump Power Consumption{ W }",
        "  35500, !- Speed 4 Gross Rated Total Cooling Capacity{ W }",
        "  0.75, !- Speed 4 Gross Rated Sensible Heat Ratio",
        "  3.0, !- Speed 4 Gross Rated Cooling COP{ W / W }",
        "  1.75, !- Speed 4 Rated Air Flow Rate{ m3 / s }",
        "  673.3, !- 2017 Speed 4 Rated Evaporator Fan Power Per Volume Flow Rate {W/(m3/s)}",
        "  673.3, !- 2023 Speed 4 Rated Evaporator Fan Power Per Volume Flow Rate {W/(m3/s)}", //??TBD:BPS
        "  HPACCoolCapFT Speed, !- Speed 4 Total Cooling Capacity Function of Temperature Curve Name",
        "  HPACCoolCapFF Speed, !- Speed 4 Total Cooling Capacity Function of Flow Fraction Curve Name",
        "  HPACCOOLEIRFT Speed, !- Speed 4 Energy Input Ratio Function of Temperature Curve Name",
        "  HPACCOOLEIRFF Speed, !- Speed 4 Energy Input Ratio Function of Flow Fraction Curve Name",
        "  HPACCOOLPLFFPLR Speed, !- Speed 4 Part Load Fraction Correlation Curve Name",
        "  1000.0, !- Speed 4 Nominal Time for Condensate Removal to Begin{ s }",
        "  1.5, !- Speed 4 Ratio of Initial Moisture Evaporation Rate and steady state Latent Capacity{ dimensionless }",
        "  3.0, !- Speed 4 Maximum Cycling Rate{ cycles / hr }",
        "  45.0, !- Speed 4 Latent Capacity Time Constant{ s }",
        "  0.2, !- Speed 4 Rated Waste Heat Fraction of Power Input{ dimensionless }",
        "  , !- Speed 4 Waste Heat Function of Temperature Curve Name",
        "  0.9, !- Speed 4 Evaporative Condenser Effectiveness{ dimensionless }",
        "  0.3, !- Speed 4 Evaporative Condenser Air Flow Rate{ m3 / s }",
        " 100;                     !- Speed 4 Rated Evaporative Condenser Pump Power Consumption{ W }",
        " Curve:Biquadratic,",
        "  HPACCoolCapFT Speed, !- Name",
        "  1.0, !- Coefficient1 Constant",
        "  0.0, !- Coefficient2 x",
        "  0.0, !- Coefficient3 x**2",
        "  0.0, !- Coefficient4 y",
        "  0.0, !- Coefficient5 y**2",
        "  0.0, !- Coefficient6 x*y",
        "  12.77778, !- Minimum Value of x",
        "  23.88889, !- Maximum Value of x",
        "  23.88889, !- Minimum Value of y",
        "  46.11111, !- Maximum Value of y",
        "  , !- Minimum Curve Output",
        "  , !- Maximum Curve Output",
        "  Temperature, !- Input Unit Type for X",
        "  Temperature, !- Input Unit Type for Y",
        "  Dimensionless;           !- Output Unit Type",
        " Curve:Cubic,",
        "  HPACCoolCapFF Speed, !- Name",
        "  .47278589, !- Coefficient1 Constant",
        "  1.2433415, !- Coefficient2 x",
        "  -1.0387055, !- Coefficient3 x**2",
        "  .32257813, !- Coefficient4 x**3",
        "  0.5, !- Minimum Value of x",
        "  1.5;                   !- Maximum Value of x",
        " Curve:Biquadratic,",
        "  HPACCOOLEIRFT Speed, !- Name",
        "  0.632475E+00, !- Coefficient1 Constant",
        "  -0.121321E-01, !- Coefficient2 x",
        "  0.507773E-03, !- Coefficient3 x**2",
        "  0.155377E-01, !- Coefficient4 y",
        "  0.272840E-03, !- Coefficient5 y**2",
        "  -0.679201E-03, !- Coefficient6 x*y",
        "  12.77778, !- Minimum Value of x",
        "  23.88889, !- Maximum Value of x",
        "  23.88889, !- Minimum Value of y",
        "  46.11111, !- Maximum Value of y",
        "  , !- Minimum Curve Output",
        "  , !- Maximum Curve Output",
        "  Temperature, !- Input Unit Type for X",
        "  Temperature, !- Input Unit Type for Y",
        "  Dimensionless;           !- Output Unit Type",
        "Curve:Cubic,",
        "  HPACCOOLEIRFF Speed, !- Name",
        "  .47278589, !- Coefficient1 Constant",
        "  1.2433415, !- Coefficient2 x",
        "  -1.0387055, !- Coefficient3 x**2",
        "  .32257813, !- Coefficient4 x**3",
        "  0.5, !- Minimum Value of x",
        "  1.5;                     !- Maximum Value of x",
        "Curve:Quadratic,",
        "  HPACCOOLPLFFPLR Speed, !- Name",
        "  0.85, !- Coefficient1 Constant",
        "  0.15, !- Coefficient2 x",
        "  0.0, !- Coefficient3 x**2",
        "  0.0, !- Minimum Value of x",
        "  1.0;                     !- Maximum Value of x",
    });

    ASSERT_TRUE(process_idf(idf_objects));

    // Case 1 test
    GetDXCoils(*state);

    state->dataAirLoop->AirLoopInputsFilled = true;

    state->dataGlobal->SysSizingCalc = true;

    InitDXCoil(*state, 1);

    EXPECT_FALSE(state->dataDXCoils->DXCoil(1).ReportCoolingCoilCrankcasePower);
    // These two output variables are listed in rdd for Coil:Cooling:DX:MultiSpeed used for AC only
    EXPECT_EQ("Cooling Coil Crankcase Heater Electricity Rate", state->dataOutputProcessor->DDVariableTypes(10).VarNameOnly);
    EXPECT_EQ("Cooling Coil Crankcase Heater Electricity Energy", state->dataOutputProcessor->DDVariableTypes(11).VarNameOnly);

    state->dataGlobal->SysSizingCalc = false;
    state->dataAirLoop->AirLoopInputsFilled = false;
}

TEST_F(EnergyPlusFixture, BlankDefrostEIRCurveInput)
{

    // tests autosizing evaporatively cooled condenser pump #4802

    std::string const idf_objects = delimited_string({
        "	Schedule:Compact,",
        "	Always On,            !- Name",
        "	Fraction,             !- Schedule Type Limits Name",
        "	Through: 12/31,       !- Field 1",
        "	For: AllDays,         !- Field 2",
        "	Until: 24:00, 1.0;    !- Field 3",

        "Curve:Biquadratic,",
        "	Biquadratic,     !- Name",
        "	1.0,             !- Coefficient1 Constant",
        "	0.0,             !- Coefficient2 x",
        "	0.0,             !- Coefficient3 x**2",
        "	0.0,             !- Coefficient4 y",
        "	0.0,             !- Coefficient5 y**2",
        "	0.0,             !- Coefficient6 x*y",
        "	12.0,            !- Minimum Value of x",
        "	23.9,            !- Maximum Value of x",
        "	18.0,            !- Minimum Value of y",
        "	46.1,            !- Maximum Value of y",
        "	,                !- Minimum Curve Output",
        "	,                !- Maximum Curve Output",
        "	Temperature,     !- Input Unit Type for X",
        "	Temperature,     !- Input Unit Type for Y",
        "	Dimensionless;   !- Output Unit Type",

        "Curve:Quadratic,",
        "	Quadratic, !- Name",
        "	0.8,              !- Coefficient1 Constant",
        "	0.2,              !- Coefficient2 x",
        "	0.0,              !- Coefficient3 x**2",
        "	0.5,              !- Minimum Value of x",
        "	1.5;              !- Maximum Value of x",

        "Coil:Heating:DX:SingleSpeed,",
        "	BC Heating Coil System HC,  !- Name",
        "	Always On,               !- Availability Schedule Name",
        "	autosize,                !- Gross Rated Heating Capacity {W}",
        "	3.03,                    !- Gross Rated Heating COP {W/W}",
        "	autosize,                !- Rated Air Flow Rate {m3/s}",
        "	773.3,                   !- 2017 Rated Supply Fan Power Per Volume Flow Rate {W/(m3/s)}",
        "   934.3,                   !- 2023 Rated Supply Fan Power Per Volume Flow Rate {W/(m3/s)}", //??TBD:BPS
        "	CoilSystem_Cooling_DX 1 DX Cooling Coil System Outlet Node Name,  !- Air Inlet Node Name",
        "	CoilSystem_Heating_DX 1 Air Outlet,  !- Air Outlet Node Name",
        "	Biquadratic,             !- Heating Capacity Function of Temperature Curve Name",
        "	Quadratic,               !- Heating Capacity Function of Flow Fraction Curve Name",
        "	Biquadratic,             !- Energy Input Ratio Function of Temperature Curve Name",
        "	Quadratic,               !- Energy Input Ratio Function of Flow Fraction Curve Name",
        "	Quadratic,               !- Part Load Fraction Correlation Curve Name",
        "	Biquadratic,             !- Defrost Energy Input Ratio Function of Temperature Curve Name",
        "	-8.0,                    !- Minimum Outdoor Dry-Bulb Temperature for Compressor Operation {C}",
        "	,                        !- Outdoor Dry-Bulb Temperature to Turn On Compressor {C}",
        "	5.0,                     !- Maximum Outdoor Dry-Bulb Temperature for Defrost Operation {C}",
        "	0.0,                     !- Crankcase Heater Capacity {W}",
        "	10.0,                    !- Maximum Outdoor Dry-Bulb Temperature for Crankcase Heater Operation {C}",
        "	,                        !- Defrost Strategy",
        "	,                        !- Defrost Control",
        "	0.058333,                !- Defrost Time Period Fraction",
        "	autosize,                !- Resistive Defrost Heater Capacity {W}",
        "	4;                       !- Region number for calculating HSPF",
    });

    ASSERT_TRUE(process_idf(idf_objects));

    ProcessScheduleInput(*state);
    GetCurveInput(*state);
    GetDXCoils(*state);

    ASSERT_EQ(1, state->dataDXCoils->NumDXCoils);
    ASSERT_TRUE(compare_enums(state->dataDXCoils->DXCoil(1).DefrostStrategy, StandardRatings::DefrostStrat::ReverseCycle));
    ASSERT_TRUE(compare_enums(state->dataDXCoils->DXCoil(1).DefrostControl, StandardRatings::HPdefrostControl::Timed));
    ASSERT_EQ(state->dataDXCoils->DXCoil(1).DefrostEIRFT, 1);
    ASSERT_EQ(state->dataDXCoils->DXCoil(1).MaxOATDefrost, 5.0);
    ASSERT_EQ(state->dataDXCoils->DXCoil(1).DefrostTime, 0.058333);
}

TEST_F(EnergyPlusFixture, CurveOutputLimitWarning)
{

    // tests performance curves reports warning if rating point results is not near 1.0

    std::string const idf_objects = delimited_string({
        "	Schedule:Compact,",
        "	Always On,            !- Name",
        "	Fraction,             !- Schedule Type Limits Name",
        "	Through: 12/31,       !- Field 1",
        "	For: AllDays,         !- Field 2",
        "	Until: 24:00, 1.0;    !- Field 3",

        "Curve:Biquadratic,",
        "	Biquadratic,     !- Name",
        "	1.1001,          !- Coefficient1 Constant",
        "	0.0,             !- Coefficient2 x",
        "	0.0,             !- Coefficient3 x**2",
        "	0.0,             !- Coefficient4 y",
        "	0.0,             !- Coefficient5 y**2",
        "	0.0,             !- Coefficient6 x*y",
        "	12.0,            !- Minimum Value of x",
        "	23.9,            !- Maximum Value of x",
        "	18.0,            !- Minimum Value of y",
        "	46.1,            !- Maximum Value of y",
        "	,                !- Minimum Curve Output",
        "	,                !- Maximum Curve Output",
        "	Temperature,     !- Input Unit Type for X",
        "	Temperature,     !- Input Unit Type for Y",
        "	Dimensionless;   !- Output Unit Type",

        "Curve:Quadratic,",
        "	Quadratic, !- Name",
        "	0.8,              !- Coefficient1 Constant",
        "	0.2,              !- Coefficient2 x",
        "	0.0,              !- Coefficient3 x**2",
        "	0.5,              !- Minimum Value of x",
        "	1.5;              !- Maximum Value of x",

        "  COIL:Cooling:DX:VariableRefrigerantFlow,",
        "    TU1 VRF DX Cooling Coil, !- Name",
        "    Always On,           !- Availability Schedule Name",
        "    6600.0,                  !- Gross Rated Total Cooling Capacity {W}",
        "    0.75,                    !- Gross Rated Sensible Heat Ratio",
        "    0.500,                   !- Rated Air Flow Rate {m3/s}",
        "    Biquadratic,             !- Cooling Capacity Ratio Modifier Function of Temperature Curve Name",
        "    Quadratic,               !- Cooling Capacity Modifier Curve Function of Flow Fraction Name",
        "    TU1 Inlet Node,          !- Coil Air Inlet Node",
        "    TU1 VRF DX CCoil Outlet Node,  !- Coil Air Outlet Node",
        "    ;                        !- Name of Water Storage Tank for Condensate Collection",

    });

    ASSERT_TRUE(process_idf(idf_objects));

    ProcessScheduleInput(*state);
    GetCurveInput(*state);
    GetDXCoils(*state);

    // TODO: FIXME: Should this still have cerr output?
    // EXPECT_TRUE( has_cerr_output() ); // capacity as a function of temperature inputs will give output above 1.0 +- 10% and trip warning message

    Real64 CurveVal = CurveValue(*state, state->dataDXCoils->DXCoil(1).CCapFTemp(1), RatedInletWetBulbTemp, RatedOutdoorAirTemp);
    ASSERT_EQ(CurveVal, 1.1001); // anything over 1.1 will trip warning message for capacity as a function of temperature
}

TEST_F(EnergyPlusFixture, CoilHeatingDXSingleSpeed_MinOADBTempCompOperLimit)
{

    // tests minimum limits of Minimum Outdoor Drybulb Temperature for Compressor Operation

    std::string const idf_objects = delimited_string({

        "  Schedule:Compact,",
        "    FanAvailSched,           !- Name",
        "    Fraction,                !- Schedule Type Limits Name",
        "    Through: 12/31,          !- Field 1",
        "    For: AllDays,            !- Field 2",
        "    Until: 24:00,1.0;        !- Field 3",

        "  Curve:Cubic,",
        "    HPACHeatCapFT,           !- Name",
        "    0.758746,                !- Coefficient1 Constant",
        "    0.027626,                !- Coefficient2 x",
        "    0.000148716,             !- Coefficient3 x**2",
        "    0.0000034992,            !- Coefficient4 x**3",
        "    -20.0,                   !- Minimum Value of x",
        "    20.0,                    !- Maximum Value of x",
        "    ,                        !- Minimum Curve Output",
        "    ,                        !- Maximum Curve Output",
        "    Temperature,             !- Input Unit Type for X",
        "    Dimensionless;           !- Output Unit Type",

        "  Curve:Cubic,",
        "    HPACHeatCapFFF,          !- Name",
        "    0.84,                    !- Coefficient1 Constant",
        "    0.16,                    !- Coefficient2 x",
        "    0.0,                     !- Coefficient3 x**2",
        "    0.0,                     !- Coefficient4 x**3",
        "    0.5,                     !- Minimum Value of x",
        "    1.5;                     !- Maximum Value of x",

        "  Curve:Cubic,",
        "    HPACHeatEIRFT,           !- Name",
        "    1.19248,                 !- Coefficient1 Constant",
        "    -0.0300438,              !- Coefficient2 x",
        "    0.00103745,              !- Coefficient3 x**2",
        "    -0.000023328,            !- Coefficient4 x**3",
        "    -20.0,                   !- Minimum Value of x",
        "    20.0,                    !- Maximum Value of x",
        "    ,                        !- Minimum Curve Output",
        "    ,                        !- Maximum Curve Output",
        "    Temperature,             !- Input Unit Type for X",
        "    Dimensionless;           !- Output Unit Type",

        "  Curve:Quadratic,",
        "    HPACHeatEIRFFF,          !- Name",
        "    1.3824,                  !- Coefficient1 Constant",
        "    -0.4336,                 !- Coefficient2 x",
        "    0.0512,                  !- Coefficient3 x**2",
        "    0.0,                     !- Minimum Value of x",
        "    1.0;                     !- Maximum Value of x",

        "  Curve:Quadratic,",
        "    HPACHeatPLFFPLR,         !- Name",
        "    0.75,                    !- Coefficient1 Constant",
        "    0.25,                    !- Coefficient2 x",
        "    0.0,                     !- Coefficient3 x**2",
        "    0.0,                     !- Minimum Value of x",
        "    1.0;                     !- Maximum Value of x",

        "  Coil:Heating:DX:SingleSpeed,",
        "    Heating Coil SingleSpeed,!- Name",
        "    FanAvailSched,           !- Availability Schedule Name",
        "    Autosize,                !- Gross Rated Heating Capacity {W}",
        "    3.75,                    !- Gross Rated Heating COP {W/W}",
        "    Autosize,                !- Rated Air Flow Rate {m3/s}",
        "    ,                        !- 2017 Rated Supply Fan Power Per Volume Flow Rate {W/(m3/s)}",
        "    ,                        !- 2023 Rated Supply Fan Power Per Volume Flow Rate {W/(m3/s)}",
        "    SPACE1-1 Cooling Coil Outlet,  !- Air Inlet Node Name",
        "    SPACE1-1 Heating Coil Outlet,  !- Air Outlet Node Name",
        "    HPACHeatCapFT,           !- Heating Capacity Function of Temperature Curve Name",
        "    HPACHeatCapFFF,          !- Heating Capacity Function of Flow Fraction Curve Name",
        "    HPACHeatEIRFT,           !- Energy Input Ratio Function of Temperature Curve Name",
        "    HPACHeatEIRFFF,          !- Energy Input Ratio Function of Flow Fraction Curve Name",
        "    HPACHeatPLFFPLR,         !- Part Load Fraction Correlation Curve Name",
        "    ,                        !- Defrost Energy Input Ratio Function of Temperature Curve Name",
        "   -30.0,                    !- Minimum Outdoor Dry-Bulb Temperature for Compressor Operation {C}",
        "    ,                        !- Outdoor Dry-Bulb Temperature to Turn On Compressor {C}",
        "    5.0,                     !- Maximum Outdoor Dry-Bulb Temperature for Defrost Operation {C}",
        "    200.0,                   !- Crankcase Heater Capacity {W}",
        "    10.0,                    !- Maximum Outdoor Dry-Bulb Temperature for Crankcase Heater Operation {C}",
        "    Resistive,               !- Defrost Strategy",
        "    TIMED,                   !- Defrost Control",
        "    0.166667,                !- Defrost Time Period Fraction",
        "    Autosize;                !- Resistive Defrost Heater Capacity {W}",

    });

    ASSERT_TRUE(process_idf(idf_objects));

    ProcessScheduleInput(*state);
    GetDXCoils(*state);

    ASSERT_EQ("HEATING COIL SINGLESPEED", state->dataDXCoils->DXCoil(1).Name); // Heating Coil Single Speed
    ASSERT_EQ(-30.0, state->dataDXCoils->DXCoil(1).MinOATCompressor);          // removed the minimum limit of -20.0C
}

TEST_F(EnergyPlusFixture, CoilCoolingDXTwoSpeed_MinOADBTempCompOperLimit)
{

    // tests minimum limits of Minimum Outdoor Drybulb Temperature for Compressor Operation #6507

    std::string const idf_objects = delimited_string({

        "  Schedule:Compact,",
        "    FanAvailSched,           !- Name",
        "    Fraction,                !- Schedule Type Limits Name",
        "    Through: 12/31,          !- Field 1",
        "    For: AllDays,            !- Field 2",
        "    Until: 24:00,1.0;        !- Field 3",

        "  Curve:Biquadratic,",
        "    WindACCoolCapFT,         !- Name",
        "    0.942587793,             !- Coefficient1 Constant",
        "  0.009543347,             !- Coefficient2 x",
        "  0.000683770,             !- Coefficient3 x**2",
        "  -0.011042676,            !- Coefficient4 y",
        "  0.000005249,             !- Coefficient5 y**2",
        "  -0.000009720,            !- Coefficient6 x*y",
        "  12.77778,                !- Minimum Value of x",
        "  23.88889,                !- Maximum Value of x",
        "  23.88889,                !- Minimum Value of y",
        "  46.11111,                !- Maximum Value of y",
        "  ,                        !- Minimum Curve Output",
        "  ,                        !- Maximum Curve Output",
        "  Temperature,             !- Input Unit Type for X",
        "  Temperature,             !- Input Unit Type for Y",
        "  Dimensionless;           !- Output Unit Type",

        "  Curve:Cubic,",
        "    RATED - CCAP - FFLOW,          !- Name",
        "    0.84,                    !- Coefficient1 Constant",
        "    0.16,                    !- Coefficient2 x",
        "    0.0,                     !- Coefficient3 x**2",
        "    0.0,                     !- Coefficient4 x**3",
        "    0.5,                     !- Minimum Value of x",
        "    1.5;                     !- Maximum Value of x",

        "  Curve:Biquadratic,",
        "    WindACEIRFT,         !- Name",
        "    0.942587793,             !- Coefficient1 Constant",
        "  0.009543347,             !- Coefficient2 x",
        "  0.000683770,             !- Coefficient3 x**2",
        "  -0.011042676,            !- Coefficient4 y",
        "  0.000005249,             !- Coefficient5 y**2",
        "  -0.000009720,            !- Coefficient6 x*y",
        "  12.77778,                !- Minimum Value of x",
        "  23.88889,                !- Maximum Value of x",
        "  23.88889,                !- Minimum Value of y",
        "  46.11111,                !- Maximum Value of y",
        "  ,                        !- Minimum Curve Output",
        "  ,                        !- Maximum Curve Output",
        "  Temperature,             !- Input Unit Type for X",
        "  Temperature,             !- Input Unit Type for Y",
        "  Dimensionless;           !- Output Unit Type",

        "  Curve:Quadratic,",
        "    RATED - CEIR - FFLOW,          !- Name",
        "    1.3824,                  !- Coefficient1 Constant",
        "    -0.4336,                 !- Coefficient2 x",
        "    0.0512,                  !- Coefficient3 x**2",
        "    0.0,                     !- Minimum Value of x",
        "    1.0;                     !- Maximum Value of x",

        "  Curve:Quadratic,",
        "    WindACPLFFPLR,         !- Name",
        "    0.75,                    !- Coefficient1 Constant",
        "    0.25,                    !- Coefficient2 x",
        "    0.0,                     !- Coefficient3 x**2",
        "    0.0,                     !- Minimum Value of x",
        "    1.0;                     !- Maximum Value of x",

        "  Coil:Cooling:DX:TwoSpeed,",
        "    Main Cooling Coil 1,     !- Name",
        "    FanAvailSched,   !- Availability Schedule Name",
        "    autosize,                !- High Speed Gross Rated Total Cooling Capacity{ W }",
        "    0.8,                     !- High Speed Rated Sensible Heat Ratio",
        "    3.0,                     !- High Speed Gross Rated Cooling COP{ W / W }",
        "    autosize,                !- High Speed Rated Air Flow Rate{ m3 / s }",
        "    ,                        !- Unit Internal Static Air Pressure{ Pa }",
        "    Mixed Air Node 1,        !- Air Inlet Node Name",
        "    Main Cooling Coil 1 Outlet Node,  !- Air Outlet Node Name",
        "    WindACCoolCapFT,         !- Total Cooling Capacity Function of Temperature Curve Name",
        "    RATED - CCAP - FFLOW,        !- Total Cooling Capacity Function of Flow Fraction Curve Name",
        "    WindACEIRFT,             !- Energy Input Ratio Function of Temperature Curve Name",
        "    RATED - CEIR - FFLOW,        !- Energy Input Ratio Function of Flow Fraction Curve Name",
        "    WindACPLFFPLR,           !- Part Load Fraction Correlation Curve Name",
        "    autosize,                !- Low Speed Gross Rated Total Cooling Capacity{ W }",
        "    0.8,                     !- Low Speed Gross Rated Sensible Heat Ratio",
        "    4.2,                     !- Low Speed Gross Rated Cooling COP{ W / W }",
        "    autosize,                !- Low Speed Rated Air Flow Rate{ m3 / s }",
        "    WindACCoolCapFT,         !- Low Speed Total Cooling Capacity Function of Temperature Curve Name",
        "    WindACEIRFT,             !- Low Speed Energy Input Ratio Function of Temperature Curve Name",
        "    ;  !- Condenser Air Inlet Node Name",

    });

    ASSERT_TRUE(process_idf(idf_objects));

    ProcessScheduleInput(*state);
    GetDXCoils(*state);

    ASSERT_EQ("MAIN COOLING COIL 1", state->dataDXCoils->DXCoil(1).Name); // Cooling Coil Two Speed
    ASSERT_EQ(-25.0, state->dataDXCoils->DXCoil(1).MinOATCompressor);     // use default value at -25C
}

TEST_F(SQLiteFixture, DXCoils_TestComponentSizingOutput_TwoSpeed)
{
    state->dataSQLiteProcedures->sqlite->sqliteBegin();
    state->dataSQLiteProcedures->sqlite->createSQLiteSimulationsRecord(1, "EnergyPlus Version", "Current Time");

    std::string const idf_objects = delimited_string({

        "Schedule:Compact,",
        "  FanAvailSched,           !- Name",
        "  Fraction,                !- Schedule Type Limits Name",
        "  Through: 12/31,          !- Field 1",
        "  For: AllDays,            !- Field 2",
        "  Until: 24:00,1.0;        !- Field 3",

        "Curve:Biquadratic,",
        "  WindACCoolCapFT,         !- Name",
        "  0.942587793,             !- Coefficient1 Constant",
        "0.009543347,             !- Coefficient2 x",
        "0.000683770,             !- Coefficient3 x**2",
        "-0.011042676,            !- Coefficient4 y",
        "0.000005249,             !- Coefficient5 y**2",
        "-0.000009720,            !- Coefficient6 x*y",
        "12.77778,                !- Minimum Value of x",
        "23.88889,                !- Maximum Value of x",
        "23.88889,                !- Minimum Value of y",
        "46.11111,                !- Maximum Value of y",
        ",                        !- Minimum Curve Output",
        ",                        !- Maximum Curve Output",
        "Temperature,             !- Input Unit Type for X",
        "Temperature,             !- Input Unit Type for Y",
        "Dimensionless;           !- Output Unit Type",

        "Curve:Cubic,",
        "  RATED - CCAP - FFLOW,          !- Name",
        "  0.84,                    !- Coefficient1 Constant",
        "  0.16,                    !- Coefficient2 x",
        "  0.0,                     !- Coefficient3 x**2",
        "  0.0,                     !- Coefficient4 x**3",
        "  0.5,                     !- Minimum Value of x",
        "  1.5;                     !- Maximum Value of x",

        "Curve:Biquadratic,",
        "  WindACEIRFT,         !- Name",
        "  0.942587793,             !- Coefficient1 Constant",
        "  0.009543347,             !- Coefficient2 x",
        "  0.000683770,             !- Coefficient3 x**2",
        "  -0.011042676,            !- Coefficient4 y",
        "  0.000005249,             !- Coefficient5 y**2",
        "  -0.000009720,            !- Coefficient6 x*y",
        "  12.77778,                !- Minimum Value of x",
        "  23.88889,                !- Maximum Value of x",
        "  23.88889,                !- Minimum Value of y",
        "  46.11111,                !- Maximum Value of y",
        "  ,                        !- Minimum Curve Output",
        "  ,                        !- Maximum Curve Output",
        "  Temperature,             !- Input Unit Type for X",
        "  Temperature,             !- Input Unit Type for Y",
        "  Dimensionless;           !- Output Unit Type",

        "Curve:Quadratic,",
        "  RATED - CEIR - FFLOW,          !- Name",
        "  1.3824,                  !- Coefficient1 Constant",
        "  -0.4336,                 !- Coefficient2 x",
        "  0.0512,                  !- Coefficient3 x**2",
        "  0.0,                     !- Minimum Value of x",
        "  1.0;                     !- Maximum Value of x",

        "Curve:Quadratic,",
        "  WindACPLFFPLR,         !- Name",
        "  0.75,                    !- Coefficient1 Constant",
        "  0.25,                    !- Coefficient2 x",
        "  0.0,                     !- Coefficient3 x**2",
        "  0.0,                     !- Minimum Value of x",
        "  1.0;                     !- Maximum Value of x",

        "Coil:Cooling:DX:TwoSpeed,",
        "  Main Cooling Coil 1,     !- Name",
        "  FanAvailSched,           !- Availability Schedule Name",
        "  autosize,                !- High Speed Gross Rated Total Cooling Capacity{ W }",
        "  0.8,                     !- High Speed Rated Sensible Heat Ratio",
        "  3.0,                     !- High Speed Gross Rated Cooling COP{ W / W }",
        "  autosize,                !- High Speed Rated Air Flow Rate{ m3 / s }",
        "  ,                        !- Unit Internal Static Air Pressure{ Pa }",
        "  Mixed Air Node 1,        !- Air Inlet Node Name",
        "  Main Cooling Coil 1 Outlet Node,  !- Air Outlet Node Name",
        "  WindACCoolCapFT,         !- Total Cooling Capacity Function of Temperature Curve Name",
        "  RATED - CCAP - FFLOW,    !- Total Cooling Capacity Function of Flow Fraction Curve Name",
        "  WindACEIRFT,             !- Energy Input Ratio Function of Temperature Curve Name",
        "  RATED - CEIR - FFLOW,    !- Energy Input Ratio Function of Flow Fraction Curve Name",
        "  WindACPLFFPLR,           !- Part Load Fraction Correlation Curve Name",
        "  autosize,                !- Low Speed Gross Rated Total Cooling Capacity{ W }",
        "  0.8,                     !- Low Speed Gross Rated Sensible Heat Ratio",
        "  4.2,                     !- Low Speed Gross Rated Cooling COP{ W / W }",
        "  autosize,                !- Low Speed Rated Air Flow Rate{ m3 / s }",
        "  WindACCoolCapFT,         !- Low Speed Total Cooling Capacity Function of Temperature Curve Name",
        "  WindACEIRFT,             !- Low Speed Energy Input Ratio Function of Temperature Curve Name",
        "  Main Cooling Coil 1 Condenser Node,  !- Condenser Air Inlet Node Name",
        "  EvaporativelyCooled,     !- Condenser Type",
        "  ,                        !- Minimum Outdoor Dry-Bulb Temperature for Compressor Operation {C}",
        "  ,                        !- High Speed Evaporative Condenser Effectiveness {dimensionless}",
        "  autosize,                !- High Speed Evaporative Condenser Air Flow Rate {m3/s}",
        "  autosize,                !- High Speed Evaporative Condenser Pump Rated Power Consumption {W}",
        "  ,                        !- Low Speed Evaporative Condenser Effectiveness {dimensionless}",
        "  autosize,                !- Low Speed Evaporative Condenser Air Flow Rate {m3/s}",
        "  autosize,                !- Low Speed Evaporative Condenser Pump Rated Power Consumption {W}",
        "  ,                        !- Supply Water Storage Tank Name",
        "  ,                        !- Condensate Collection Water Storage Tank Name",
        "  200,                     !- Basin Heater Capacity {W/K}",
        "  2,                       !- Basin Heater Setpoint Temperature {C}",
        "  BasinHeaterSched;        !- Basin Heater Operating Schedule Name",
    });

    ASSERT_TRUE(process_idf(idf_objects));

    ScheduleManager::ProcessScheduleInput(*state);
    DXCoils::GetDXCoils(*state);
    EXPECT_EQ(1, state->dataDXCoils->NumDXCoils);

    state->dataSize->CurZoneEqNum = 0;
    state->dataSize->CurOASysNum = 0;
    state->dataSize->CurSysNum = 1;
    state->dataSize->FinalSysSizing.allocate(1);
    state->dataSize->FinalSysSizing(state->dataSize->CurSysNum).CoolSupTemp = 12.0;
    state->dataSize->FinalSysSizing(state->dataSize->CurSysNum).CoolSupHumRat = 0.0085;
    state->dataSize->FinalSysSizing(state->dataSize->CurSysNum).MixTempAtCoolPeak = 28.0;
    state->dataSize->FinalSysSizing(state->dataSize->CurSysNum).MixHumRatAtCoolPeak = 0.0075;
    state->dataSize->FinalSysSizing(state->dataSize->CurSysNum).DesCoolVolFlow = 1.00;
    state->dataSize->FinalSysSizing(state->dataSize->CurSysNum).DesOutAirVolFlow = 0.2;

    state->dataAirSystemsData->PrimaryAirSystems.allocate(1);
    state->dataAirSystemsData->PrimaryAirSystems(state->dataSize->CurSysNum).NumOACoolCoils = 0;
    state->dataAirSystemsData->PrimaryAirSystems(state->dataSize->CurSysNum).SupFanNum = 0;
    state->dataAirSystemsData->PrimaryAirSystems(state->dataSize->CurSysNum).RetFanNum = 0;

    state->dataSize->SysSizingRunDone = true;
    state->dataSize->SysSizInput.allocate(1);
    state->dataSize->SysSizInput(1).AirLoopNum = state->dataSize->CurSysNum;
    state->dataSize->NumSysSizInput = 1;

    state->dataEnvrn->StdBaroPress = 101325.0;
    Psychrometrics::InitializePsychRoutines(*state);

    // Need this to prevent crash in Sizers
    state->dataSize->UnitarySysEqSizing.allocate(1);
    state->dataSize->OASysEqSizing.allocate(1);

    // Fake having a parent coil setting the size
    // UnitarySysEqSizing(DXCoilNum).CoolingCapacity = true;
    state->dataSize->CurDuctType = DataHVACGlobals::AirDuctType::Cooling;

    // We aim to test resulting values that are in this report, so request it
    // We actually don't need this because ReportSizerOutput also outputs to the "ComponentSizes" table
    // OutputReportTabular::displayEioSummary = true;

    // Setting predefined tables is needed though
    OutputReportPredefined::SetPredefinedTables(*state);

    // SizeDXCoil is the one doing the sizing AND the reporting
    DXCoils::SizeDXCoil(*state, 1);
    // Ensure we have a RatedTotCap size to begin with
    Real64 ratedTotCap = state->dataDXCoils->DXCoil(1).RatedTotCap(1);
    EXPECT_GT(ratedTotCap, 0.0);

    // High Speed Condenser Air Flow = RatedTotCap * 0.000114 m3/s/W (850 CFM/ton)
    Real64 highSpeedCondAirFlow = state->dataDXCoils->DXCoil(1).RatedTotCap(1) * 0.000114;
    EXPECT_NEAR(highSpeedCondAirFlow, state->dataDXCoils->DXCoil(1).EvapCondAirFlow(1), 0.1);

    // Low Speed Condenser Air Flow: 1/3 Total Capacity * 0.000114 m3/s/w (850 cfm/ton)
    Real64 lowSpeedCondAirFlow = state->dataDXCoils->DXCoil(1).RatedTotCap(1) * 0.000114 * 0.3333;
    EXPECT_NEAR(lowSpeedCondAirFlow, state->dataDXCoils->DXCoil(1).EvapCondAirFlow2, 0.1);

    // High Speed Condenser Pump Power = Total Capacity * 0.004266 W/W (15 W/ton)
    Real64 highSpeedCondPumpPower = state->dataDXCoils->DXCoil(1).RatedTotCap(1) * 0.004266;
    EXPECT_NEAR(highSpeedCondPumpPower, state->dataDXCoils->DXCoil(1).EvapCondPumpElecNomPower(1), 0.1);

    // Low Speed Condenser Pump Power = Total Capacity * 0.004266 W/W (15 W/ton) * 1/3
    Real64 lowSpeedCondPumpPower = state->dataDXCoils->DXCoil(1).RatedTotCap(1) * 0.004266 * 0.3333;
    EXPECT_NEAR(lowSpeedCondPumpPower, state->dataDXCoils->DXCoil(1).EvapCondPumpElecNomPower2, 0.1);

    // Write the EIO Table we need
    // We actually don't need this because ReportSizerOutput also outputs to the "ComponentSizes" table
    // OutputReportTabular::WriteEioTables();

    // Now check output tables / EIO
    const std::string compType = state->dataDXCoils->DXCoil(1).DXCoilType;
    EXPECT_EQ(compType, "Coil:Cooling:DX:TwoSpeed");
    const std::string compName = state->dataDXCoils->DXCoil(1).Name;
    EXPECT_EQ(compName, "MAIN COOLING COIL 1");

    struct TestQuery
    {
        TestQuery(std::string t_description, std::string t_units, Real64 t_value)
            : description(t_description), units(t_units), expectedValue(t_value),
              displayString("Description='" + description + "'; Units='" + units + "'"){};

        const std::string description;
        const std::string units;
        const Real64 expectedValue;
        const std::string displayString;
    };

    std::vector<TestQuery> testQueries({
        TestQuery("Design Size High Speed Gross Rated Total Cooling Capacity", "W", ratedTotCap),
        TestQuery("Design Size High Speed Evaporative Condenser Air Flow Rate", "m3/s", highSpeedCondAirFlow),
        TestQuery("Design Size Low Speed Evaporative Condenser Air Flow Rate", "m3/s", lowSpeedCondAirFlow),
        TestQuery("Design Size High Speed Evaporative Condenser Pump Rated Power Consumption", "W", highSpeedCondPumpPower),
        TestQuery("Design Size Low Speed Evaporative Condenser Pump Rated Power Consumption", "W", lowSpeedCondPumpPower),
    });

    for (auto &testQuery : testQueries) {

        std::string query("SELECT Value From ComponentSizes"
                          "  WHERE CompType = '" +
                          compType +
                          "'"
                          "  AND CompName = '" +
                          compName +
                          "'"
                          "  AND Description = '" +
                          testQuery.description + "'" + "  AND Units = '" + testQuery.units + "'");

        // execAndReturnFirstDouble returns -10000.0 if not found
        Real64 return_val = SQLiteFixture::execAndReturnFirstDouble(query);

        if (return_val < 0) {
            EXPECT_TRUE(false) << "Query returned nothing for " << testQuery.displayString;
        } else {
            EXPECT_NEAR(testQuery.expectedValue, return_val, 0.01) << "Failed for " << testQuery.displayString;
        }
    }

    state->dataSQLiteProcedures->sqlite->sqliteCommit();
}

TEST_F(SQLiteFixture, DXCoils_TestComponentSizingOutput_SingleSpeed)
{
    state->dataSQLiteProcedures->sqlite->sqliteBegin();
    state->dataSQLiteProcedures->sqlite->createSQLiteSimulationsRecord(1, "EnergyPlus Version", "Current Time");

    std::string const idf_objects = delimited_string({

        "Schedule:Compact,",
        "  FanAndCoilAvailSched, !- Name",
        "  Fraction,             !- Schedule Type Limits Name",
        "  Through: 12/31,       !- Field 1",
        "  For: AllDays,         !- Field 2",
        "  Until: 24:00, 1.0;    !- Field 3",

        "Curve:Biquadratic,",
        "  WindACCoolCapFT, !- Name",
        "  0.942587793,     !- Coefficient1 Constant",
        "  0.009543347,     !- Coefficient2 x",
        "  0.000683770,     !- Coefficient3 x**2",
        "  -0.011042676,    !- Coefficient4 y",
        "  0.000005249,     !- Coefficient5 y**2",
        "  -0.000009720,    !- Coefficient6 x*y",
        "  12.77778,        !- Minimum Value of x",
        "  23.88889,        !- Maximum Value of x",
        "  18.0,            !- Minimum Value of y",
        "  46.11111,        !- Maximum Value of y",
        "  ,                !- Minimum Curve Output",
        "  ,                !- Maximum Curve Output",
        "  Temperature,     !- Input Unit Type for X",
        "  Temperature,     !- Input Unit Type for Y",
        "  Dimensionless;   !- Output Unit Type",

        "Curve:Biquadratic,",
        "  WindACEIRFT,   !- Name",
        "  0.342414409,   !- Coefficient1 Constant",
        "  0.034885008,   !- Coefficient2 x",
        "  -0.000623700,  !- Coefficient3 x**2",
        "  0.004977216,   !- Coefficient4 y",
        "  0.000437951,   !- Coefficient5 y**2",
        "  -0.000728028,  !- Coefficient6 x*y",
        "  12.77778,      !- Minimum Value of x",
        "  23.88889,      !- Maximum Value of x",
        "  18.0,          !- Minimum Value of y",
        "  46.11111,      !- Maximum Value of y",
        "  ,              !- Minimum Curve Output",
        "  ,              !- Maximum Curve Output",
        "  Temperature,   !- Input Unit Type for X",
        "  Temperature,   !- Input Unit Type for Y",
        "  Dimensionless; !- Output Unit Type",

        "Curve:Quadratic,",
        "  WindACCoolCapFFF, !- Name",
        "  0.8,              !- Coefficient1 Constant",
        "  0.2,              !- Coefficient2 x",
        "  0.0,              !- Coefficient3 x**2",
        "  0.5,              !- Minimum Value of x",
        "  1.5;              !- Maximum Value of x",

        "Curve:Quadratic,",
        "  WindACEIRFFF, !- Name",
        "  1.1552,       !- Coefficient1 Constant",
        " -0.1808,       !- Coefficient2 x",
        "  0.0256,       !- Coefficient3 x**2",
        "  0.5,          !- Minimum Value of x",
        "  1.5;          !- Maximum Value of x",

        "Curve:Quadratic,",
        "  WindACPLFFPLR, !- Name",
        "  0.85,          !- Coefficient1 Constant",
        "  0.15,          !- Coefficient2 x",
        "  0.0,           !- Coefficient3 x**2",
        "  0.0,           !- Minimum Value of x",
        "  1.0;           !- Maximum Value of x",

        "Coil:Cooling:DX:SingleSpeed,",
        "  Furnace ACDXCoil 1,   !- Name",
        "  FanAndCoilAvailSched, !- Availability Schedule Name",
        "  autosize,             !- Gross Rated Total Cooling Capacity { W }",
        "  0.75,                 !- Gross Rated Sensible Heat Ratio",
        "  4.40,                 !- Gross Rated Cooling COP { W / W }",
        "  1.30,                 !- Rated Air Flow Rate { m3 / s }",
        "  ,                     !- 2017 Rated Evaporator Fan Power Per Volume Flow Rate {W/(m3/s)}",
        "  ,                     !- 2023 Rated Evaporator Fan Power Per Volume Flow Rate {W/(m3/s)}",
        "  DX Cooling Coil Air Inlet Node, !- Air Inlet Node Name",
        "  Heating Coil Air Inlet Node,    !- Air Outlet Node Name",
        "  WindACCoolCapFT,      !- Total Cooling Capacity Function of Temperature Curve Name",
        "  WindACCoolCapFFF,     !- Total Cooling Capacity Function of Flow Fraction Curve Name",
        "  WindACEIRFT,          !- Energy Input Ratio Function of Temperature Curve Name",
        "  WindACEIRFFF,         !- Energy Input Ratio Function of Flow Fraction Curve Name",
        "  WindACPLFFPLR,        !- Part Load Fraction Correlation Curve Name",
        "  ,                     !- Minimum Outdoor Dry-Bulb Temperature for Compressor Operation {C}",
        "  0.0,                  !- Nominal Time for Condensate Removal to Begin",
        "  0.0,                  !- Ratio of Initial Moisture Evaporation Rate and Steady State Latent Capacity",
        "  0.0,                  !- Maximum Cycling Rate",
        "  0.0,                  !- Latent Capacity Time Constant",
        "  Split TSW Cooling Coil Condenser Inlet, !- Condenser Air Inlet Node Name",
        "  EvaporativelyCooled,  !- Condenser Type",
        "  ,                     !- Evaporative Condenser Effectiveness",
        "  autosize,             !- Evaporative Condenser Air Flow Rate",
        "  autosize,             !- Evaporative Condenser Pump Rated Power Consumption",
        "  0.0,                  !- Crankcase Heater Capacity",
        "  10.0;                 !- Maximum Outdoor DryBulb Temperature for Crankcase Heater Operation",
    });

    ASSERT_TRUE(process_idf(idf_objects));

    ScheduleManager::ProcessScheduleInput(*state);
    DXCoils::GetDXCoils(*state);
    EXPECT_EQ(1, state->dataDXCoils->NumDXCoils);

    // All of this is to basically manage to get RatedTotCap to be autosized
    state->dataSize->CurZoneEqNum = 0;
    state->dataSize->CurOASysNum = 0;
    state->dataSize->CurSysNum = 1;
    state->dataSize->FinalSysSizing.allocate(1);
    state->dataSize->FinalSysSizing(state->dataSize->CurSysNum).CoolSupTemp = 12.0;
    state->dataSize->FinalSysSizing(state->dataSize->CurSysNum).CoolSupHumRat = 0.0085;
    state->dataSize->FinalSysSizing(state->dataSize->CurSysNum).MixTempAtCoolPeak = 28.0;
    state->dataSize->FinalSysSizing(state->dataSize->CurSysNum).MixHumRatAtCoolPeak = 0.0075;
    state->dataSize->FinalSysSizing(state->dataSize->CurSysNum).DesCoolVolFlow = 1.00;
    state->dataSize->FinalSysSizing(state->dataSize->CurSysNum).DesOutAirVolFlow = 0.2;

    state->dataAirSystemsData->PrimaryAirSystems.allocate(1);
    state->dataAirSystemsData->PrimaryAirSystems(state->dataSize->CurSysNum).NumOACoolCoils = 0;
    state->dataAirSystemsData->PrimaryAirSystems(state->dataSize->CurSysNum).SupFanNum = 0;
    state->dataAirSystemsData->PrimaryAirSystems(state->dataSize->CurSysNum).RetFanNum = 0;

    state->dataSize->SysSizingRunDone = true;
    state->dataSize->SysSizInput.allocate(1);
    state->dataSize->SysSizInput(1).AirLoopNum = state->dataSize->CurSysNum;
    state->dataSize->NumSysSizInput = 1;

    state->dataEnvrn->StdBaroPress = 101325.0;
    Psychrometrics::InitializePsychRoutines(*state);

    // Need this to prevent crash in Sizers
    state->dataSize->UnitarySysEqSizing.allocate(1);
    state->dataSize->OASysEqSizing.allocate(1);

    // Get into a block so that it sets the RatedTotCap
    state->dataSize->CurDuctType = DataHVACGlobals::AirDuctType::Cooling;

    // We aim to test resulting values that are in this report, so request it
    // We actually don't need this because ReportSizerOutput also outputs to the "ComponentSizes" table
    // OutputReportTabular::displayEioSummary = true;

    // Setting predefined tables is needed though
    OutputReportPredefined::SetPredefinedTables(*state);

    // SizeDXCoil is the one doing the sizing AND the reporting
    DXCoils::SizeDXCoil(*state, 1);
    // Ensure we have a RatedTotCap size to begin with
    Real64 ratedTotCap = state->dataDXCoils->DXCoil(1).RatedTotCap(1);
    EXPECT_GT(ratedTotCap, 0.0);

    // Condenser Air Flow = RatedTotCap * 0.000114 m3/s/W (850 CFM/ton)
    Real64 condAirFlow = state->dataDXCoils->DXCoil(1).RatedTotCap(1) * 0.000114;
    EXPECT_NEAR(condAirFlow, state->dataDXCoils->DXCoil(1).EvapCondAirFlow(1), 0.1);

    // Condenser Pump Power = Total Capacity * 0.004266 W/W (15 W/ton)
    Real64 condPumpPower = state->dataDXCoils->DXCoil(1).RatedTotCap(1) * 0.004266;
    EXPECT_NEAR(condPumpPower, state->dataDXCoils->DXCoil(1).EvapCondPumpElecNomPower(1), 0.1);

    // Write the EIO Table we need
    // We actually don't need this because ReportSizerOutput also outputs to the "ComponentSizes" table
    // OutputReportTabular::WriteEioTables();

    // Now check output tables / EIO
    const std::string compType = state->dataDXCoils->DXCoil(1).DXCoilType;
    EXPECT_EQ(compType, "Coil:Cooling:DX:SingleSpeed");
    const std::string compName = state->dataDXCoils->DXCoil(1).Name;
    EXPECT_EQ(compName, "FURNACE ACDXCOIL 1");

    struct TestQuery
    {
        TestQuery(std::string t_description, std::string t_units, Real64 t_value)
            : description(t_description), units(t_units), expectedValue(t_value),
              displayString("Description='" + description + "'; Units='" + units + "'"){};

        const std::string description;
        const std::string units;
        const Real64 expectedValue;
        const std::string displayString;
    };

    std::vector<TestQuery> testQueries({
        TestQuery("Design Size Gross Rated Total Cooling Capacity", "W", ratedTotCap),
        TestQuery("Design Size Evaporative Condenser Air Flow Rate", "m3/s", condAirFlow),
        TestQuery("Design Size Evaporative Condenser Pump Rated Power Consumption", "W", condPumpPower),
    });

    for (auto &testQuery : testQueries) {

        std::string query("SELECT Value From ComponentSizes"
                          "  WHERE CompType = '" +
                          compType +
                          "'"
                          "  AND CompName = '" +
                          compName +
                          "'"
                          "  AND Description = '" +
                          testQuery.description + "'" + "  AND Units = '" + testQuery.units + "'");

        // execAndReturnFirstDouble returns -10000.0 if not found
        Real64 return_val = SQLiteFixture::execAndReturnFirstDouble(query);

        if (return_val < 0) {
            EXPECT_TRUE(false) << "Query returned nothing for " << testQuery.displayString;
        } else {
            EXPECT_NEAR(testQuery.expectedValue, return_val, 0.01) << "Failed for " << testQuery.displayString;
        }
    }

    state->dataSQLiteProcedures->sqlite->sqliteCommit();
}

TEST_F(EnergyPlusFixture, TestMultiSpeedHeatingCoilSizingOutput)
{
    // Test rated heating capacity for Coil:Heating:DX:MultiSpeed #7381

    std::string const idf_objects = delimited_string({

        " Coil:Cooling:DX:MultiSpeed,",
        "   ashp clg coil,                          !- Name",
        "   ,                                       !- Availability Schedule Name",
        "   ashp unitary system Fan - Cooling Coil Node, !- Air Inlet Node Name",
        "   ashp unitary system Cooling Coil - Heating Coil Node, !- Air Outlet Node Name",
        "   ,                                       !- Condenser Air Inlet Node Name",
        "   AirCooled,                              !- Condenser Type",
        "   ,                                       !- Minimum Outdoor Dry-Bulb Temperature for Compressor Operation {C}",
        "   ,                                       !- Supply Water Storage Tank Name",
        "   ,                                       !- Condensate Collection Water Storage Tank Name",
        "   No,                                     !- Apply Part Load Fraction to Speeds Greater than 1",
        "   No,                                     !- Apply Latent Degradation to Speeds Greater than 1",
        "   0,                                      !- Crankcase Heater Capacity {W}",
        "   10,                                     !- Maximum Outdoor Dry-Bulb Temperature for Crankcase Heater Operation {C}",
        "   0,                                      !- Basin Heater Capacity {W/K}",
        "   2,                                      !- Basin Heater Setpoint Temperature {C}",
        "   ,                                       !- Basin Heater Operating Schedule Name",
        "   Electricity,                            !- Fuel Type",
        "   2,                                      !- Number of Speeds",
        "   10128.5361851424,                       !- Speed Gross Rated Total Cooling Capacity 1 {W}",
        "   0.714668466400895,                      !- Speed Gross Rated Sensible Heat Ratio 1",
        "   4.77462180051141,                       !- Speed Gross Rated Cooling COP 1 {W/W}",
        "   0.558646076305085,                      !- Speed Rated Air Flow Rate 1 {m3/s}",
        "   773.3,                                  !- 2017 Speed 1 Rated Evaporator Fan Power Per Volume Flow Rate {W/(m3/s)}",
        "   934.4,                                  !- 2023 Speed 1 Rated Evaporator Fan Power Per Volume Flow Rate {W/(m3/s)}", //??TBD:BPS
        "   Cool-Cap-fT1,                           !- Speed Total Cooling Capacity Function of Temperature Curve Name 1",
        "   Cool-Cap-fFF1,                          !- Speed Total Cooling Capacity Function of Flow Fraction Curve Name 1",
        "   Cool-EIR-fT1,                           !- Speed Energy Input Ratio Function of Temperature Curve Name 1",
        "   Cool-EIR-fFF1,                          !- Speed Energy Input Ratio Function of Flow Fraction Curve Name 1",
        "   Cool-PLF-fPLR1,                         !- Speed Part Load Fraction Correlation Curve Name 1",
        "   1000,                                   !- Speed Nominal Time for Condensate Removal to Begin 1 {s}",
        "   1.5,                                    !- Speed Ratio of Initial Moisture Evaporation Rate and Steady State Latent Capacity 1 "
        "{dimensionless}",
        "   3,                                      !- Speed Maximum Cycling Rate 1 {cycles/hr}",
        "   45,                                     !- Speed Latent Capacity Time Constant 1 {s}",
        "   0.2,                                    !- Speed Rated Waste Heat Fraction of Power Input 1 {dimensionless}",
        "   ConstantBiquadratic 1,                  !- Speed Waste Heat Function of Temperature Curve Name 1",
        "   0.9,                                    !- Speed Evaporative Condenser Effectiveness 1 {dimensionless}",
        "   AutoSize,                               !- Speed Evaporative Condenser Air Flow Rate 1 {m3/s}",
        "   AutoSize,                               !- Speed Rated Evaporative Condenser Pump Power Consumption 1 {W}",
        "   14067.4113682534,                       !- Speed Gross Rated Total Cooling Capacity 2 {W}",
        "   0.727729571918817,                      !- Speed Gross Rated Sensible Heat Ratio 2",
        "   4.41853147094111,                       !- Speed Gross Rated Cooling COP 2 {W/W}",
        "   0.649588460819866,                      !- Speed Rated Air Flow Rate 2 {m3/s}",
        "   773.3,                                  !- 2017 Speed 2 Rated Evaporator Fan Power Per Volume Flow Rate {W/(m3/s)}",
        "   934.4,                                  !- 2023 Speed 2 Rated Evaporator Fan Power Per Volume Flow Rate {W/(m3/s)}", //??TBD:BPS
        "   Cool-Cap-fT2,                           !- Speed Total Cooling Capacity Function of Temperature Curve Name 2",
        "   Cool-Cap-fFF2,                          !- Speed Total Cooling Capacity Function of Flow Fraction Curve Name 2",
        "   Cool-EIR-fT2,                           !- Speed Energy Input Ratio Function of Temperature Curve Name 2",
        "   Cool-EIR-fFF2,                          !- Speed Energy Input Ratio Function of Flow Fraction Curve Name 2",
        "   Cool-PLF-fPLR2,                         !- Speed Part Load Fraction Correlation Curve Name 2",
        "   1000,                                   !- Speed Nominal Time for Condensate Removal to Begin 2 {s}",
        "   1.5,                                    !- Speed Ratio of Initial Moisture Evaporation Rate and Steady State Latent Capacity 2 "
        "{dimensionless}",
        "   3,                                      !- Speed Maximum Cycling Rate 2 {cycles/hr}",
        "   45,                                     !- Speed Latent Capacity Time Constant 2 {s}",
        "   0.2,                                    !- Speed Rated Waste Heat Fraction of Power Input 2 {dimensionless}",
        "   ConstantBiquadratic 1,                  !- Speed Waste Heat Function of Temperature Curve Name 2",
        "   0.9,                                    !- Speed Evaporative Condenser Effectiveness 2 {dimensionless}",
        "   AutoSize,                               !- Speed Evaporative Condenser Air Flow Rate 2 {m3/s}",
        "   AutoSize;                               !- Speed Rated Evaporative Condenser Pump Power Consumption 2 {W}",

        " Curve:Biquadratic,",
        "   Cool-Cap-fT1,                           !- Name",
        "   1.658788451,                            !- Coefficient1 Constant",
        "   -0.0834530076,                          !- Coefficient2 x",
        "   0.00342409032,                          !- Coefficient3 x**2",
        "   0.0024332436,                           !- Coefficient4 y",
        "   -4.5036e-005,                           !- Coefficient5 y**2",
        "   -0.00053367984,                         !- Coefficient6 x*y",
        "   13.88,                                  !- Minimum Value of x {BasedOnField A2}",
        "   23.88,                                  !- Maximum Value of x {BasedOnField A2}",
        "   18.33,                                  !- Minimum Value of y {BasedOnField A3}",
        "   51.66;                                  !- Maximum Value of y {BasedOnField A3}",

        " Curve:Quadratic,",
        "   Cool-Cap-fFF1,                          !- Name",
        "   0.655239515,                            !- Coefficient1 Constant",
        "   0.511655216,                            !- Coefficient2 x",
        "   -0.166894731,                           !- Coefficient3 x**2",
        "   0,                                      !- Minimum Value of x {BasedOnField A2}",
        "   2,                                      !- Maximum Value of x {BasedOnField A2}",
        "   0,                                      !- Minimum Curve Output {BasedOnField A3}",
        "   2;                                      !- Maximum Curve Output {BasedOnField A3}",

        " Curve:Biquadratic,",
        "   Cool-EIR-fT1,                           !- Name",
        "   -0.582915701,                           !- Coefficient1 Constant",
        "   0.1581006726,                           !- Coefficient2 x",
        "   -0.00439794684,                         !- Coefficient3 x**2",
        "   -0.020335122,                           !- Coefficient4 y",
        "   0.00107983368,                          !- Coefficient5 y**2",
        "   -0.0006395922,                          !- Coefficient6 x*y",
        "   13.88,                                  !- Minimum Value of x {BasedOnField A2}",
        "   23.88,                                  !- Maximum Value of x {BasedOnField A2}",
        "   18.33,                                  !- Minimum Value of y {BasedOnField A3}",
        "   51.66;                                  !- Maximum Value of y {BasedOnField A3}",

        " Curve:Quadratic,",
        "   Cool-EIR-fFF1,                          !- Name",
        "   1.639108268,                            !- Coefficient1 Constant",
        "   -0.998953996,                           !- Coefficient2 x",
        "   0.359845728,                            !- Coefficient3 x**2",
        "   0,                                      !- Minimum Value of x {BasedOnField A2}",
        "   2,                                      !- Maximum Value of x {BasedOnField A2}",
        "   0,                                      !- Minimum Curve Output {BasedOnField A3}",
        "   2;                                      !- Maximum Curve Output {BasedOnField A3}",

        " Curve:Quadratic,",
        "   Cool-PLF-fPLR1,                         !- Name",
        "   0.89,                                   !- Coefficient1 Constant",
        "   0.11,                                   !- Coefficient2 x",
        "   0,                                      !- Coefficient3 x**2",
        "   0,                                      !- Minimum Value of x {BasedOnField A2}",
        "   1,                                      !- Maximum Value of x {BasedOnField A2}",
        "   0.7,                                    !- Minimum Curve Output {BasedOnField A3}",
        "   1;                                      !- Maximum Curve Output {BasedOnField A3}",

        " Curve:Biquadratic,",
        "   ConstantBiquadratic 1,                  !- Name",
        "   1,                                      !- Coefficient1 Constant",
        "   0,                                      !- Coefficient2 x",
        "   0,                                      !- Coefficient3 x**2",
        "   0,                                      !- Coefficient4 y",
        "   0,                                      !- Coefficient5 y**2",
        "   0,                                      !- Coefficient6 x*y",
        "   -100,                                   !- Minimum Value of x {BasedOnField A2}",
        "   100,                                    !- Maximum Value of x {BasedOnField A2}",
        "   -100,                                   !- Minimum Value of y {BasedOnField A3}",
        "   100;                                    !- Maximum Value of y {BasedOnField A3}",

        " Curve:Biquadratic,",
        "   Cool-Cap-fT2,                           !- Name",
        "   1.472738138,                            !- Coefficient1 Constant",
        "   -0.0672218352,                          !- Coefficient2 x",
        "   0.0029199042,                           !- Coefficient3 x**2",
        "   5.16005999999982e-005,                  !- Coefficient4 y",
        "   -2.97756e-005,                          !- Coefficient5 y**2",
        "   -0.00035908596,                         !- Coefficient6 x*y",
        "   13.88,                                  !- Minimum Value of x {BasedOnField A2}",
        "   23.88,                                  !- Maximum Value of x {BasedOnField A2}",
        "   18.33,                                  !- Minimum Value of y {BasedOnField A3}",
        "   51.66;                                  !- Maximum Value of y {BasedOnField A3}",

        " Curve:Quadratic,",
        "   Cool-Cap-fFF2,                          !- Name",
        "   0.618281092,                            !- Coefficient1 Constant",
        "   0.569060264,                            !- Coefficient2 x",
        "   -0.187341356,                           !- Coefficient3 x**2",
        "   0,                                      !- Minimum Value of x {BasedOnField A2}",
        "   2,                                      !- Maximum Value of x {BasedOnField A2}",
        "   0,                                      !- Minimum Curve Output {BasedOnField A3}",
        "   2;                                      !- Maximum Curve Output {BasedOnField A3}",

        " Curve:Biquadratic,",
        "   Cool-EIR-fT2,                           !- Name",
        "   -0.488195597,                           !- Coefficient1 Constant",
        "   0.0991621818,                           !- Coefficient2 x",
        "   -0.00236967444,                         !- Coefficient3 x**2",
        "   0.019503441,                            !- Coefficient4 y",
        "   0.0004297698,                           !- Coefficient5 y**2",
        "   -0.00109743984,                         !- Coefficient6 x*y",
        "   13.88,                                  !- Minimum Value of x {BasedOnField A2}",
        "   23.88,                                  !- Maximum Value of x {BasedOnField A2}",
        "   18.33,                                  !- Minimum Value of y {BasedOnField A3}",
        "   51.66;                                  !- Maximum Value of y {BasedOnField A3}",

        " Curve:Quadratic,",
        "   Cool-EIR-fFF2,                          !- Name",
        "   1.570774717,                            !- Coefficient1 Constant",
        "   -0.914152018,                           !- Coefficient2 x",
        "   0.343377302,                            !- Coefficient3 x**2",
        "   0,                                      !- Minimum Value of x {BasedOnField A2}",
        "   2,                                      !- Maximum Value of x {BasedOnField A2}",
        "   0,                                      !- Minimum Curve Output {BasedOnField A3}",
        "   2;                                      !- Maximum Curve Output {BasedOnField A3}",

        " Curve:Quadratic,",
        "   Cool-PLF-fPLR2,                         !- Name",
        "   0.89,                                   !- Coefficient1 Constant",
        "   0.11,                                   !- Coefficient2 x",
        "   0,                                      !- Coefficient3 x**2",
        "   0,                                      !- Minimum Value of x {BasedOnField A2}",
        "   1,                                      !- Maximum Value of x {BasedOnField A2}",
        "   0.7,                                    !- Minimum Curve Output {BasedOnField A3}",
        "   1;                                      !- Maximum Curve Output {BasedOnField A3}",

        " Coil:Heating:DX:MultiSpeed,",
        "   ashp htg coil,                          !- Name",
        "   ,                                       !- Availability Schedule Name",
        "   ashp unitary system Cooling Coil - Heating Coil Node, !- Air Inlet Node Name",
        "   ashp unitary system Heating Coil - Supplemental Coil Node, !- Air Outlet Node Name",
        "   -17.7777777777778,                      !- Minimum Outdoor Dry-Bulb Temperature for Compressor Operation {C}",
        "   ,                                       !- Outdoor Dry-Bulb Temperature to Turn On Compressor {C}",
        "   50,                                     !- Crankcase Heater Capacity {W}",
        "   10,                                     !- Maximum Outdoor Dry-Bulb Temperature for Crankcase Heater Operation {C}",
        "   DefrostEIR,                             !- Defrost Energy Input Ratio Function of Temperature Curve Name",
        "   4.44444444444444,                       !- Maximum Outdoor Dry-Bulb Temperature for Defrost Operation {C}",
        "   ReverseCycle,                           !- Defrost Strategy",
        "   OnDemand,                               !- Defrost Control",
        "   0.058333,                               !- Defrost Time Period Fraction",
        "   AutoSize,                               !- Resistive Defrost Heater Capacity {W}",
        "   No,                                     !- Apply Part Load Fraction to Speeds Greater than 1",
        "   Electricity,                            !- Fuel Type",
        "   4,                                      !- Region number for Calculating HSPF",
        "   2,                                      !- Number of Speeds",
        "   10128.5361851424,                       !- Speed Gross Rated Heating Capacity 1 {W}",
        "   4.4518131589158,                        !- Speed Gross Rated Heating COP 1 {W/W}",
        "   0.531903646383625,                      !- Speed Rated Air Flow Rate 1 {m3/s}",
        "   773.3,                                  !- 2017 Speed 1 Rated Supply Air Fan Power Per Volume Flow Rate {W/(m3/s)}",
        "   934.3,                                  !- 2023 Speed 1 Rated Supply Air Fan Power Per Volume Flow Rate {W/(m3/s)}", //??
        "   HP_Heat-Cap-fT1,                        !- Speed Heating Capacity Function of Temperature Curve Name 1",
        "   HP_Heat-CAP-fFF1,                       !- Speed Heating Capacity Function of Flow Fraction Curve Name 1",
        "   HP_Heat-EIR-fT1,                        !- Speed Energy Input Ratio Function of Temperature Curve Name 1",
        "   HP_Heat-EIR-fFF1,                       !- Speed Energy Input Ratio Function of Flow Fraction Curve Name 1",
        "   HP_Heat-PLF-fPLR1,                      !- Speed Part Load Fraction Correlation Curve Name 1",
        "   0.2,                                    !- Speed Rated Waste Heat Fraction of Power Input 1 {dimensionless}",
        "   ConstantBiquadratic,                    !- Speed Waste Heat Function of Temperature Curve Name 1",
        "   14067.4113682534,                       !- Speed Gross Rated Heating Capacity 2 {W}",
        "   3.9871749697327,                        !- Speed Gross Rated Heating COP 2 {W/W}",
        "   0.664879557979531,                      !- Speed Rated Air Flow Rate 2 {m3/s}",
        "   773.3,                                  !- 2017 Speed 2 Rated Supply Air Fan Power Per Volume Flow Rate {W/(m3/s)}",
        "   934.3,                                  !- 2023 Speed 2 Rated Supply Air Fan Power Per Volume Flow Rate {W/(m3/s)}",
        "   HP_Heat-Cap-fT2,                        !- Speed Heating Capacity Function of Temperature Curve Name 2",
        "   HP_Heat-CAP-fFF2,                       !- Speed Heating Capacity Function of Flow Fraction Curve Name 2",
        "   HP_Heat-EIR-fT2,                        !- Speed Energy Input Ratio Function of Temperature Curve Name 2",
        "   HP_Heat-EIR-fFF2,                       !- Speed Energy Input Ratio Function of Flow Fraction Curve Name 2",
        "   HP_Heat-PLF-fPLR2,                      !- Speed Part Load Fraction Correlation Curve Name 2",
        "   0.2,                                    !- Speed Rated Waste Heat Fraction of Power Input 2 {dimensionless}",
        "   ConstantBiquadratic;                    !- Speed Waste Heat Function of Temperature Curve Name 2",

        " Curve:Biquadratic,",
        "   DefrostEIR,                             !- Name",
        "   0.1528,                                 !- Coefficient1 Constant",
        "   0,                                      !- Coefficient2 x",
        "   0,                                      !- Coefficient3 x**2",
        "   0,                                      !- Coefficient4 y",
        "   0,                                      !- Coefficient5 y**2",
        "   0,                                      !- Coefficient6 x*y",
        "   -100,                                   !- Minimum Value of x {BasedOnField A2}",
        "   100,                                    !- Maximum Value of x {BasedOnField A2}",
        "   -100,                                   !- Minimum Value of y {BasedOnField A3}",
        "   100;                                    !- Maximum Value of y {BasedOnField A3}",

        " Curve:Biquadratic,",
        "   HP_Heat-Cap-fT1,                        !- Name",
        "   0.84077409,                             !- Coefficient1 Constant",
        "   -0.0014336586,                          !- Coefficient2 x",
        "   -0.000150336,                           !- Coefficient3 x**2",
        "   0.029628603,                            !- Coefficient4 y",
        "   0.000161676,                            !- Coefficient5 y**2",
        "   -2.349e-005,                            !- Coefficient6 x*y",
        "   -100,                                   !- Minimum Value of x {BasedOnField A2}",
        "   100,                                    !- Maximum Value of x {BasedOnField A2}",
        "   -100,                                   !- Minimum Value of y {BasedOnField A3}",
        "   100;                                    !- Maximum Value of y {BasedOnField A3}",

        " Curve:Quadratic,",
        "   HP_Heat-CAP-fFF1,                       !- Name",
        "   0.741466907,                            !- Coefficient1 Constant",
        "   0.378645444,                            !- Coefficient2 x",
        "   -0.119754733,                           !- Coefficient3 x**2",
        "   0,                                      !- Minimum Value of x {BasedOnField A2}",
        "   2,                                      !- Maximum Value of x {BasedOnField A2}",
        "   0,                                      !- Minimum Curve Output {BasedOnField A3}",
        "   2;                                      !- Maximum Curve Output {BasedOnField A3}",

        " Curve:Biquadratic,",
        "   HP_Heat-EIR-fT1,                        !- Name",
        "   0.539472334,                            !- Coefficient1 Constant",
        "   0.0165103146,                           !- Coefficient2 x",
        "   0.00083874528,                          !- Coefficient3 x**2",
        "   -0.00403234020000001,                   !- Coefficient4 y",
        "   0.00142404156,                          !- Coefficient5 y**2",
        "   -0.00211806252,                         !- Coefficient6 x*y",
        "   -100,                                   !- Minimum Value of x {BasedOnField A2}",
        "   100,                                    !- Maximum Value of x {BasedOnField A2}",
        "   -100,                                   !- Minimum Value of y {BasedOnField A3}",
        "   100;                                    !- Maximum Value of y {BasedOnField A3}",

        " Curve:Quadratic,",
        "   HP_Heat-EIR-fFF1,                       !- Name",
        "   2.153618211,                            !- Coefficient1 Constant",
        "   -1.737190609,                           !- Coefficient2 x",
        "   0.584269478,                            !- Coefficient3 x**2",
        "   0,                                      !- Minimum Value of x {BasedOnField A2}",
        "   2,                                      !- Maximum Value of x {BasedOnField A2}",
        "   0,                                      !- Minimum Curve Output {BasedOnField A3}",
        "   2;                                      !- Maximum Curve Output {BasedOnField A3}",

        " Curve:Quadratic,",
        "   HP_Heat-PLF-fPLR1,                      !- Name",
        "   0.89,                                   !- Coefficient1 Constant",
        "   0.11,                                   !- Coefficient2 x",
        "   0,                                      !- Coefficient3 x**2",
        "   0,                                      !- Minimum Value of x {BasedOnField A2}",
        "   1,                                      !- Maximum Value of x {BasedOnField A2}",
        "   0.7,                                    !- Minimum Curve Output {BasedOnField A3}",
        "   1;                                      !- Maximum Curve Output {BasedOnField A3}",

        " Curve:Biquadratic,",
        "   ConstantBiquadratic,                    !- Name",
        "   1,                                      !- Coefficient1 Constant",
        "   0,                                      !- Coefficient2 x",
        "   0,                                      !- Coefficient3 x**2",
        "   0,                                      !- Coefficient4 y",
        "   0,                                      !- Coefficient5 y**2",
        "   0,                                      !- Coefficient6 x*y",
        "   -100,                                   !- Minimum Value of x {BasedOnField A2}",
        "   100,                                    !- Maximum Value of x {BasedOnField A2}",
        "   -100,                                   !- Minimum Value of y {BasedOnField A3}",
        "   100;                                    !- Maximum Value of y {BasedOnField A3}",

        " Curve:Biquadratic,",
        "   HP_Heat-Cap-fT2,                        !- Name",
        "   0.831506971,                            !- Coefficient1 Constant",
        "   0.0018392166,                           !- Coefficient2 x",
        "   -0.000187596,                           !- Coefficient3 x**2",
        "   0.0266002056,                           !- Coefficient4 y",
        "   0.000191484,                            !- Coefficient5 y**2",
        "   -6.5772e-005,                           !- Coefficient6 x*y",
        "   -100,                                   !- Minimum Value of x {BasedOnField A2}",
        "   100,                                    !- Maximum Value of x {BasedOnField A2}",
        "   -100,                                   !- Minimum Value of y {BasedOnField A3}",
        "   100;                                    !- Maximum Value of y {BasedOnField A3}",

        " Curve:Quadratic,",
        "   HP_Heat-CAP-fFF2,                       !- Name",
        "   0.76634609,                             !- Coefficient1 Constant",
        "   0.32840943,                             !- Coefficient2 x",
        "   -0.094701495,                           !- Coefficient3 x**2",
        "   0,                                      !- Minimum Value of x {BasedOnField A2}",
        "   2,                                      !- Maximum Value of x {BasedOnField A2}",
        "   0,                                      !- Minimum Curve Output {BasedOnField A3}",
        "   2;                                      !- Maximum Curve Output {BasedOnField A3}",

        " Curve:Biquadratic,",
        "   HP_Heat-EIR-fT2,                        !- Name",
        "   0.787746797,                            !- Coefficient1 Constant",
        "   -0.000652314599999999,                  !- Coefficient2 x",
        "   0.00078866784,                          !- Coefficient3 x**2",
        "   -0.0023209056,                          !- Coefficient4 y",
        "   0.00074760408,                          !- Coefficient5 y**2",
        "   -0.00109173096,                         !- Coefficient6 x*y",
        "   -100,                                   !- Minimum Value of x {BasedOnField A2}",
        "   100,                                    !- Maximum Value of x {BasedOnField A2}",
        "   -100,                                   !- Minimum Value of y {BasedOnField A3}",
        "   100;                                    !- Maximum Value of y {BasedOnField A3}",

        " Curve:Quadratic,",
        "   HP_Heat-EIR-fFF2,                       !- Name",
        "   2.001041353,                            !- Coefficient1 Constant",
        "   -1.58869128,                            !- Coefficient2 x",
        "   0.587593517,                            !- Coefficient3 x**2",
        "   0,                                      !- Minimum Value of x {BasedOnField A2}",
        "   2,                                      !- Maximum Value of x {BasedOnField A2}",
        "   0,                                      !- Minimum Curve Output {BasedOnField A3}",
        "   2;                                      !- Maximum Curve Output {BasedOnField A3}",

        " Curve:Quadratic,",
        "   HP_Heat-PLF-fPLR2,                      !- Name",
        "   0.89,                                   !- Coefficient1 Constant",
        "   0.11,                                   !- Coefficient2 x",
        "   0,                                      !- Coefficient3 x**2",
        "   0,                                      !- Minimum Value of x {BasedOnField A2}",
        "   1,                                      !- Maximum Value of x {BasedOnField A2}",
        "   0.7,                                    !- Minimum Curve Output {BasedOnField A3}",
        "   1;                                      !- Maximum Curve Output {BasedOnField A3}",
    });

    ASSERT_TRUE(process_idf(idf_objects));

    // get input
    GetDXCoils(*state);
    SetPredefinedTables(*state);
    // check multi-speed DX cooling coil
    EXPECT_EQ("ASHP CLG COIL", state->dataDXCoils->DXCoil(1).Name);
    EXPECT_EQ("Coil:Cooling:DX:MultiSpeed", state->dataDXCoils->DXCoil(1).DXCoilType);
    SizeDXCoil(*state, 1);
    EXPECT_EQ(14067.4113682534, state->dataDXCoils->DXCoil(1).MSRatedTotCap(2));
    EXPECT_EQ(10128.5361851424, state->dataDXCoils->DXCoil(1).MSRatedTotCap(1));
    EXPECT_EQ(0.649588460819866, state->dataDXCoils->DXCoil(1).MSRatedAirVolFlowRate(2));
    EXPECT_EQ(0.558646076305085, state->dataDXCoils->DXCoil(1).MSRatedAirVolFlowRate(1));

    // check multi-speed DX heating coil
    EXPECT_EQ("ASHP HTG COIL", state->dataDXCoils->DXCoil(2).Name);
    EXPECT_EQ("Coil:Heating:DX:MultiSpeed", state->dataDXCoils->DXCoil(2).DXCoilType);
    SizeDXCoil(*state, 2);
    EXPECT_EQ(14067.4113682534, state->dataDXCoils->DXCoil(2).MSRatedTotCap(2));
    EXPECT_EQ(10128.5361851424, state->dataDXCoils->DXCoil(2).MSRatedTotCap(1));
    EXPECT_EQ(0.664879557979531, state->dataDXCoils->DXCoil(2).MSRatedAirVolFlowRate(2));
    EXPECT_EQ(0.531903646383625, state->dataDXCoils->DXCoil(2).MSRatedAirVolFlowRate(1));
}
TEST_F(EnergyPlusFixture, TestMultiSpeedCoolingCoilTabularReporting)
{
    // Test rated sensible cooling capacity reporting for Coil:Cooling:DX:MultiSpeed #7381

    std::string const idf_objects = delimited_string({

        " Coil:Cooling:DX:MultiSpeed,",
        "   ashp clg coil,                          !- Name",
        "   ,                                       !- Availability Schedule Name",
        "   ashp unitary system Fan - Cooling Coil Node, !- Air Inlet Node Name",
        "   ashp unitary system Cooling Coil - Heating Coil Node, !- Air Outlet Node Name",
        "   ,                                       !- Condenser Air Inlet Node Name",
        "   AirCooled,                              !- Condenser Type",
        "   ,                                       !- Minimum Outdoor Dry-Bulb Temperature for Compressor Operation {C}",
        "   ,                                       !- Supply Water Storage Tank Name",
        "   ,                                       !- Condensate Collection Water Storage Tank Name",
        "   No,                                     !- Apply Part Load Fraction to Speeds Greater than 1",
        "   No,                                     !- Apply Latent Degradation to Speeds Greater than 1",
        "   0,                                      !- Crankcase Heater Capacity {W}",
        "   10,                                     !- Maximum Outdoor Dry-Bulb Temperature for Crankcase Heater Operation {C}",
        "   0,                                      !- Basin Heater Capacity {W/K}",
        "   2,                                      !- Basin Heater Setpoint Temperature {C}",
        "   ,                                       !- Basin Heater Operating Schedule Name",
        "   Electricity,                            !- Fuel Type",
        "   2,                                      !- Number of Speeds",
        "   10128.5361851424,                       !- Speed Gross Rated Total Cooling Capacity 1 {W}",
        "   0.714668466400895,                      !- Speed Gross Rated Sensible Heat Ratio 1",
        "   4.77462180051141,                       !- Speed Gross Rated Cooling COP 1 {W/W}",
        "   0.558646076305085,                      !- Speed Rated Air Flow Rate 1 {m3/s}",
        "   773.3,                                  !- 2017 Speed 1 Rated Evaporator Fan Power Per Volume Flow Rate {W/(m3/s)}",
        "   934.4,                                  !- 2023 Speed 1 Rated Evaporator Fan Power Per Volume Flow Rate {W/(m3/s)}", //??TBD:BPS
        "   Cool-Cap-fT1,                           !- Speed Total Cooling Capacity Function of Temperature Curve Name 1",
        "   Cool-Cap-fFF1,                          !- Speed Total Cooling Capacity Function of Flow Fraction Curve Name 1",
        "   Cool-EIR-fT1,                           !- Speed Energy Input Ratio Function of Temperature Curve Name 1",
        "   Cool-EIR-fFF1,                          !- Speed Energy Input Ratio Function of Flow Fraction Curve Name 1",
        "   Cool-PLF-fPLR1,                         !- Speed Part Load Fraction Correlation Curve Name 1",
        "   1000,                                   !- Speed Nominal Time for Condensate Removal to Begin 1 {s}",
        "   1.5,                                    !- Speed Ratio of Initial Moisture Evaporation Rate and Steady State Latent Capacity 1 "
        "{dimensionless}",
        "   3,                                      !- Speed Maximum Cycling Rate 1 {cycles/hr}",
        "   45,                                     !- Speed Latent Capacity Time Constant 1 {s}",
        "   0.2,                                    !- Speed Rated Waste Heat Fraction of Power Input 1 {dimensionless}",
        "   ConstantBiquadratic 1,                  !- Speed Waste Heat Function of Temperature Curve Name 1",
        "   0.9,                                    !- Speed Evaporative Condenser Effectiveness 1 {dimensionless}",
        "   AutoSize,                               !- Speed Evaporative Condenser Air Flow Rate 1 {m3/s}",
        "   AutoSize,                               !- Speed Rated Evaporative Condenser Pump Power Consumption 1 {W}",
        "   14067.4113682534,                       !- Speed Gross Rated Total Cooling Capacity 2 {W}",
        "   0.727729571918817,                      !- Speed Gross Rated Sensible Heat Ratio 2",
        "   4.41853147094111,                       !- Speed Gross Rated Cooling COP 2 {W/W}",
        "   0.649588460819866,                      !- Speed Rated Air Flow Rate 2 {m3/s}",
        "   773.3,                                  !- 2017 Speed 2 Rated Evaporator Fan Power Per Volume Flow Rate 2 {W/(m3/s)}",
        "   934.4,                                  !- 2023 Speed 2 Rated Evaporator Fan Power Per Volume Flow Rate 2 {W/(m3/s)}", //??TBD:BPS
        "   Cool-Cap-fT2,                           !- Speed Total Cooling Capacity Function of Temperature Curve Name 2",
        "   Cool-Cap-fFF2,                          !- Speed Total Cooling Capacity Function of Flow Fraction Curve Name 2",
        "   Cool-EIR-fT2,                           !- Speed Energy Input Ratio Function of Temperature Curve Name 2",
        "   Cool-EIR-fFF2,                          !- Speed Energy Input Ratio Function of Flow Fraction Curve Name 2",
        "   Cool-PLF-fPLR2,                         !- Speed Part Load Fraction Correlation Curve Name 2",
        "   1000,                                   !- Speed Nominal Time for Condensate Removal to Begin 2 {s}",
        "   1.5,                                    !- Speed Ratio of Initial Moisture Evaporation Rate and Steady State Latent Capacity 2 "
        "{dimensionless}",
        "   3,                                      !- Speed Maximum Cycling Rate 2 {cycles/hr}",
        "   45,                                     !- Speed Latent Capacity Time Constant 2 {s}",
        "   0.2,                                    !- Speed Rated Waste Heat Fraction of Power Input 2 {dimensionless}",
        "   ConstantBiquadratic 1,                  !- Speed Waste Heat Function of Temperature Curve Name 2",
        "   0.9,                                    !- Speed Evaporative Condenser Effectiveness 2 {dimensionless}",
        "   AutoSize,                               !- Speed Evaporative Condenser Air Flow Rate 2 {m3/s}",
        "   AutoSize;                               !- Speed Rated Evaporative Condenser Pump Power Consumption 2 {W}",

        " Curve:Biquadratic,",
        "   Cool-Cap-fT1,                           !- Name",
        "   1.658788451,                            !- Coefficient1 Constant",
        "   -0.0834530076,                          !- Coefficient2 x",
        "   0.00342409032,                          !- Coefficient3 x**2",
        "   0.0024332436,                           !- Coefficient4 y",
        "   -4.5036e-005,                           !- Coefficient5 y**2",
        "   -0.00053367984,                         !- Coefficient6 x*y",
        "   13.88,                                  !- Minimum Value of x {BasedOnField A2}",
        "   23.88,                                  !- Maximum Value of x {BasedOnField A2}",
        "   18.33,                                  !- Minimum Value of y {BasedOnField A3}",
        "   51.66;                                  !- Maximum Value of y {BasedOnField A3}",

        " Curve:Quadratic,",
        "   Cool-Cap-fFF1,                          !- Name",
        "   0.655239515,                            !- Coefficient1 Constant",
        "   0.511655216,                            !- Coefficient2 x",
        "   -0.166894731,                           !- Coefficient3 x**2",
        "   0,                                      !- Minimum Value of x {BasedOnField A2}",
        "   2,                                      !- Maximum Value of x {BasedOnField A2}",
        "   0,                                      !- Minimum Curve Output {BasedOnField A3}",
        "   2;                                      !- Maximum Curve Output {BasedOnField A3}",

        " Curve:Biquadratic,",
        "   Cool-EIR-fT1,                           !- Name",
        "   -0.582915701,                           !- Coefficient1 Constant",
        "   0.1581006726,                           !- Coefficient2 x",
        "   -0.00439794684,                         !- Coefficient3 x**2",
        "   -0.020335122,                           !- Coefficient4 y",
        "   0.00107983368,                          !- Coefficient5 y**2",
        "   -0.0006395922,                          !- Coefficient6 x*y",
        "   13.88,                                  !- Minimum Value of x {BasedOnField A2}",
        "   23.88,                                  !- Maximum Value of x {BasedOnField A2}",
        "   18.33,                                  !- Minimum Value of y {BasedOnField A3}",
        "   51.66;                                  !- Maximum Value of y {BasedOnField A3}",

        " Curve:Quadratic,",
        "   Cool-EIR-fFF1,                          !- Name",
        "   1.639108268,                            !- Coefficient1 Constant",
        "   -0.998953996,                           !- Coefficient2 x",
        "   0.359845728,                            !- Coefficient3 x**2",
        "   0,                                      !- Minimum Value of x {BasedOnField A2}",
        "   2,                                      !- Maximum Value of x {BasedOnField A2}",
        "   0,                                      !- Minimum Curve Output {BasedOnField A3}",
        "   2;                                      !- Maximum Curve Output {BasedOnField A3}",

        " Curve:Quadratic,",
        "   Cool-PLF-fPLR1,                         !- Name",
        "   0.89,                                   !- Coefficient1 Constant",
        "   0.11,                                   !- Coefficient2 x",
        "   0,                                      !- Coefficient3 x**2",
        "   0,                                      !- Minimum Value of x {BasedOnField A2}",
        "   1,                                      !- Maximum Value of x {BasedOnField A2}",
        "   0.7,                                    !- Minimum Curve Output {BasedOnField A3}",
        "   1;                                      !- Maximum Curve Output {BasedOnField A3}",

        " Curve:Biquadratic,",
        "   ConstantBiquadratic 1,                  !- Name",
        "   1,                                      !- Coefficient1 Constant",
        "   0,                                      !- Coefficient2 x",
        "   0,                                      !- Coefficient3 x**2",
        "   0,                                      !- Coefficient4 y",
        "   0,                                      !- Coefficient5 y**2",
        "   0,                                      !- Coefficient6 x*y",
        "   -100,                                   !- Minimum Value of x {BasedOnField A2}",
        "   100,                                    !- Maximum Value of x {BasedOnField A2}",
        "   -100,                                   !- Minimum Value of y {BasedOnField A3}",
        "   100;                                    !- Maximum Value of y {BasedOnField A3}",

        " Curve:Biquadratic,",
        "   Cool-Cap-fT2,                           !- Name",
        "   1.472738138,                            !- Coefficient1 Constant",
        "   -0.0672218352,                          !- Coefficient2 x",
        "   0.0029199042,                           !- Coefficient3 x**2",
        "   5.16005999999982e-005,                  !- Coefficient4 y",
        "   -2.97756e-005,                          !- Coefficient5 y**2",
        "   -0.00035908596,                         !- Coefficient6 x*y",
        "   13.88,                                  !- Minimum Value of x {BasedOnField A2}",
        "   23.88,                                  !- Maximum Value of x {BasedOnField A2}",
        "   18.33,                                  !- Minimum Value of y {BasedOnField A3}",
        "   51.66;                                  !- Maximum Value of y {BasedOnField A3}",

        " Curve:Quadratic,",
        "   Cool-Cap-fFF2,                          !- Name",
        "   0.618281092,                            !- Coefficient1 Constant",
        "   0.569060264,                            !- Coefficient2 x",
        "   -0.187341356,                           !- Coefficient3 x**2",
        "   0,                                      !- Minimum Value of x {BasedOnField A2}",
        "   2,                                      !- Maximum Value of x {BasedOnField A2}",
        "   0,                                      !- Minimum Curve Output {BasedOnField A3}",
        "   2;                                      !- Maximum Curve Output {BasedOnField A3}",

        " Curve:Biquadratic,",
        "   Cool-EIR-fT2,                           !- Name",
        "   -0.488195597,                           !- Coefficient1 Constant",
        "   0.0991621818,                           !- Coefficient2 x",
        "   -0.00236967444,                         !- Coefficient3 x**2",
        "   0.019503441,                            !- Coefficient4 y",
        "   0.0004297698,                           !- Coefficient5 y**2",
        "   -0.00109743984,                         !- Coefficient6 x*y",
        "   13.88,                                  !- Minimum Value of x {BasedOnField A2}",
        "   23.88,                                  !- Maximum Value of x {BasedOnField A2}",
        "   18.33,                                  !- Minimum Value of y {BasedOnField A3}",
        "   51.66;                                  !- Maximum Value of y {BasedOnField A3}",

        " Curve:Quadratic,",
        "   Cool-EIR-fFF2,                          !- Name",
        "   1.570774717,                            !- Coefficient1 Constant",
        "   -0.914152018,                           !- Coefficient2 x",
        "   0.343377302,                            !- Coefficient3 x**2",
        "   0,                                      !- Minimum Value of x {BasedOnField A2}",
        "   2,                                      !- Maximum Value of x {BasedOnField A2}",
        "   0,                                      !- Minimum Curve Output {BasedOnField A3}",
        "   2;                                      !- Maximum Curve Output {BasedOnField A3}",

        " Curve:Quadratic,",
        "   Cool-PLF-fPLR2,                         !- Name",
        "   0.89,                                   !- Coefficient1 Constant",
        "   0.11,                                   !- Coefficient2 x",
        "   0,                                      !- Coefficient3 x**2",
        "   0,                                      !- Minimum Value of x {BasedOnField A2}",
        "   1,                                      !- Maximum Value of x {BasedOnField A2}",
        "   0.7,                                    !- Minimum Curve Output {BasedOnField A3}",
        "   1;                                      !- Maximum Curve Output {BasedOnField A3}",
    });

    ASSERT_TRUE(process_idf(idf_objects));

    // get input
    GetDXCoils(*state);
    // Setup the predefined tables
    EnergyPlus::OutputReportPredefined::SetPredefinedTables(*state);
    // check multi-speed DX cooling coil
    EXPECT_EQ("ASHP CLG COIL", state->dataDXCoils->DXCoil(1).Name);
    EXPECT_EQ("Coil:Cooling:DX:MultiSpeed", state->dataDXCoils->DXCoil(1).DXCoilType);
    // coils are in an airloop
    state->dataSize->CurSysNum = 1;
    state->dataSize->UnitarySysEqSizing.allocate(state->dataSize->CurSysNum);
    state->dataSize->UnitarySysEqSizing(state->dataSize->CurSysNum).CoolingCapacity = false;
    state->dataSize->UnitarySysEqSizing(state->dataSize->CurSysNum).HeatingCapacity = false;
    // coil sizing
    SizeDXCoil(*state, 1);
    EXPECT_EQ(14067.4113682534, state->dataDXCoils->DXCoil(1).MSRatedTotCap(2));
    EXPECT_EQ(10128.5361851424, state->dataDXCoils->DXCoil(1).MSRatedTotCap(1));
    EXPECT_EQ(0.649588460819866, state->dataDXCoils->DXCoil(1).MSRatedAirVolFlowRate(2));
    EXPECT_EQ(0.558646076305085, state->dataDXCoils->DXCoil(1).MSRatedAirVolFlowRate(1));
    // check multi-speed DX cooling coil rated capacity
    EXPECT_EQ(14067.4113682534, state->dataDXCoils->DXCoil(1).RatedTotCap(1));
    EXPECT_EQ(0.727729571918817, state->dataDXCoils->DXCoil(1).RatedSHR(1));
    Real64 RatedSensCapacity = state->dataDXCoils->DXCoil(1).RatedTotCap(1) * state->dataDXCoils->DXCoil(1).RatedSHR(1);
    EXPECT_EQ(10237.271253024948, RatedSensCapacity);
    // check tabular outputs
    PreDefTableEntry(*state,
                     state->dataOutRptPredefined->pdch2CoilFinalTotalCap,
                     "Coil Final Gross Total Capacity [W]",
                     state->dataDXCoils->DXCoil(1).RatedTotCap(1),
                     3);
    PreDefTableEntry(*state,
                     state->dataOutRptPredefined->pdch2CoilFinalSensCap,
                     "Coil Final Gross Sensible Capacity [W]",
                     state->dataDXCoils->DXCoil(1).RatedTotCap(1) * state->dataDXCoils->DXCoil(1).RatedSHR(1),
                     3);
    EXPECT_EQ("14067.411",
              RetrievePreDefTableEntry(*state, state->dataOutRptPredefined->pdch2CoilFinalTotalCap, "Coil Final Gross Total Capacity [W]"));
    EXPECT_EQ("10237.271",
              RetrievePreDefTableEntry(*state, state->dataOutRptPredefined->pdch2CoilFinalSensCap, "Coil Final Gross Sensible Capacity [W]"));
}

TEST_F(EnergyPlusFixture, TestMultiSpeedCoilsAutoSizingOutput)
{
    // Test rated heating capacity for Coil:Heating:DX:MultiSpeed #7477

    std::string const idf_objects = delimited_string({

        " Coil:Cooling:DX:MultiSpeed,",
        "   ashp clg coil,                          !- Name",
        "   ,                                       !- Availability Schedule Name",
        "   ashp unitary system Fan - Cooling Coil Node, !- Air Inlet Node Name",
        "   ashp unitary system Cooling Coil - Heating Coil Node, !- Air Outlet Node Name",
        "   ,                                       !- Condenser Air Inlet Node Name",
        "   AirCooled,                              !- Condenser Type",
        "   ,                                       !- Minimum Outdoor Dry-Bulb Temperature for Compressor Operation {C}",
        "   ,                                       !- Supply Water Storage Tank Name",
        "   ,                                       !- Condensate Collection Water Storage Tank Name",
        "   No,                                     !- Apply Part Load Fraction to Speeds Greater than 1",
        "   No,                                     !- Apply Latent Degradation to Speeds Greater than 1",
        "   0,                                      !- Crankcase Heater Capacity {W}",
        "   10,                                     !- Maximum Outdoor Dry-Bulb Temperature for Crankcase Heater Operation {C}",
        "   0,                                      !- Basin Heater Capacity {W/K}",
        "   2,                                      !- Basin Heater Setpoint Temperature {C}",
        "   ,                                       !- Basin Heater Operating Schedule Name",
        "   Electricity,                            !- Fuel Type",
        "   2,                                      !- Number of Speeds",
        "   AutoSize,                               !- Speed Gross Rated Total Cooling Capacity 1 {W}",
        "   AutoSize,                               !- Speed Gross Rated Sensible Heat Ratio 1",
        "   4.80,                                   !- Speed Gross Rated Cooling COP 1 {W/W}",
        "   AutoSize,                               !- Speed Rated Air Flow Rate 1 {m3/s}",
        "   773.3,                                  !- 2017 Speed 1 Rated Evaporator Fan Power Per Volume Flow Rate {W/(m3/s)}",
        "   934.4,                                  !- 2023 Speed 1 Rated Evaporator Fan Power Per Volume Flow Rate {W/(m3/s)}", //??TBD:BPS
        "   Cool-Cap-fT1,                           !- Speed Total Cooling Capacity Function of Temperature Curve Name 1",
        "   Cool-Cap-fFF1,                          !- Speed Total Cooling Capacity Function of Flow Fraction Curve Name 1",
        "   Cool-EIR-fT1,                           !- Speed Energy Input Ratio Function of Temperature Curve Name 1",
        "   Cool-EIR-fFF1,                          !- Speed Energy Input Ratio Function of Flow Fraction Curve Name 1",
        "   Cool-PLF-fPLR1,                         !- Speed Part Load Fraction Correlation Curve Name 1",
        "   1000,                                   !- Speed Nominal Time for Condensate Removal to Begin 1 {s}",
        "   1.5,                                    !- Speed Ratio of Initial Moisture Evaporation Rate and Steady State Latent Capacity 1 "
        "{dimensionless}",
        "   3,                                      !- Speed Maximum Cycling Rate 1 {cycles/hr}",
        "   45,                                     !- Speed Latent Capacity Time Constant 1 {s}",
        "   0.2,                                    !- Speed Rated Waste Heat Fraction of Power Input 1 {dimensionless}",
        "   ConstantBiquadratic 1,                  !- Speed Waste Heat Function of Temperature Curve Name 1",
        "   0.9,                                    !- Speed Evaporative Condenser Effectiveness 1 {dimensionless}",
        "   AutoSize,                               !- Speed Evaporative Condenser Air Flow Rate 1 {m3/s}",
        "   AutoSize,                               !- Speed Rated Evaporative Condenser Pump Power Consumption 1 {W}",
        "   AutoSize,                               !- Speed Gross Rated Total Cooling Capacity 2 {W}",
        "   AutoSize,                               !- Speed Gross Rated Sensible Heat Ratio 2",
        "   4.80,                                   !- Speed Gross Rated Cooling COP 2 {W/W}",
        "   AutoSize,                               !- Speed Rated Air Flow Rate 2 {m3/s}",
        "   773.3,                                  !- 2017 Speed 2 Rated Evaporator Fan Power Per Volume Flow Rate {W/(m3/s)}",
        "   934.4,                                  !- 2023 Speed 2 Rated Evaporator Fan Power Per Volume Flow Rate {W/(m3/s)}", //??TBD:BPS
        "   Cool-Cap-fT2,                           !- Speed Total Cooling Capacity Function of Temperature Curve Name 2",
        "   Cool-Cap-fFF2,                          !- Speed Total Cooling Capacity Function of Flow Fraction Curve Name 2",
        "   Cool-EIR-fT2,                           !- Speed Energy Input Ratio Function of Temperature Curve Name 2",
        "   Cool-EIR-fFF2,                          !- Speed Energy Input Ratio Function of Flow Fraction Curve Name 2",
        "   Cool-PLF-fPLR2,                         !- Speed Part Load Fraction Correlation Curve Name 2",
        "   1000,                                   !- Speed Nominal Time for Condensate Removal to Begin 2 {s}",
        "   1.5,                                    !- Speed Ratio of Initial Moisture Evaporation Rate and Steady State Latent Capacity 2 "
        "{dimensionless}",
        "   3,                                      !- Speed Maximum Cycling Rate 2 {cycles/hr}",
        "   45,                                     !- Speed Latent Capacity Time Constant 2 {s}",
        "   0.2,                                    !- Speed Rated Waste Heat Fraction of Power Input 2 {dimensionless}",
        "   ConstantBiquadratic 1,                  !- Speed Waste Heat Function of Temperature Curve Name 2",
        "   0.9,                                    !- Speed Evaporative Condenser Effectiveness 2 {dimensionless}",
        "   AutoSize,                               !- Speed Evaporative Condenser Air Flow Rate 2 {m3/s}",
        "   AutoSize;                               !- Speed Rated Evaporative Condenser Pump Power Consumption 2 {W}",

        " Curve:Biquadratic,",
        "   Cool-Cap-fT1,                           !- Name",
        "   1.658788451,                            !- Coefficient1 Constant",
        "   -0.0834530076,                          !- Coefficient2 x",
        "   0.00342409032,                          !- Coefficient3 x**2",
        "   0.0024332436,                           !- Coefficient4 y",
        "   -4.5036e-005,                           !- Coefficient5 y**2",
        "   -0.00053367984,                         !- Coefficient6 x*y",
        "   13.88,                                  !- Minimum Value of x {BasedOnField A2}",
        "   23.88,                                  !- Maximum Value of x {BasedOnField A2}",
        "   18.33,                                  !- Minimum Value of y {BasedOnField A3}",
        "   51.66;                                  !- Maximum Value of y {BasedOnField A3}",

        " Curve:Quadratic,",
        "   Cool-Cap-fFF1,                          !- Name",
        "   0.655239515,                            !- Coefficient1 Constant",
        "   0.511655216,                            !- Coefficient2 x",
        "   -0.166894731,                           !- Coefficient3 x**2",
        "   0,                                      !- Minimum Value of x {BasedOnField A2}",
        "   2,                                      !- Maximum Value of x {BasedOnField A2}",
        "   0,                                      !- Minimum Curve Output {BasedOnField A3}",
        "   2;                                      !- Maximum Curve Output {BasedOnField A3}",

        " Curve:Biquadratic,",
        "   Cool-EIR-fT1,                           !- Name",
        "   -0.582915701,                           !- Coefficient1 Constant",
        "   0.1581006726,                           !- Coefficient2 x",
        "   -0.00439794684,                         !- Coefficient3 x**2",
        "   -0.020335122,                           !- Coefficient4 y",
        "   0.00107983368,                          !- Coefficient5 y**2",
        "   -0.0006395922,                          !- Coefficient6 x*y",
        "   13.88,                                  !- Minimum Value of x {BasedOnField A2}",
        "   23.88,                                  !- Maximum Value of x {BasedOnField A2}",
        "   18.33,                                  !- Minimum Value of y {BasedOnField A3}",
        "   51.66;                                  !- Maximum Value of y {BasedOnField A3}",

        " Curve:Quadratic,",
        "   Cool-EIR-fFF1,                          !- Name",
        "   1.639108268,                            !- Coefficient1 Constant",
        "   -0.998953996,                           !- Coefficient2 x",
        "   0.359845728,                            !- Coefficient3 x**2",
        "   0,                                      !- Minimum Value of x {BasedOnField A2}",
        "   2,                                      !- Maximum Value of x {BasedOnField A2}",
        "   0,                                      !- Minimum Curve Output {BasedOnField A3}",
        "   2;                                      !- Maximum Curve Output {BasedOnField A3}",

        " Curve:Quadratic,",
        "   Cool-PLF-fPLR1,                         !- Name",
        "   0.89,                                   !- Coefficient1 Constant",
        "   0.11,                                   !- Coefficient2 x",
        "   0,                                      !- Coefficient3 x**2",
        "   0,                                      !- Minimum Value of x {BasedOnField A2}",
        "   1,                                      !- Maximum Value of x {BasedOnField A2}",
        "   0.7,                                    !- Minimum Curve Output {BasedOnField A3}",
        "   1;                                      !- Maximum Curve Output {BasedOnField A3}",

        " Curve:Biquadratic,",
        "   ConstantBiquadratic 1,                  !- Name",
        "   1,                                      !- Coefficient1 Constant",
        "   0,                                      !- Coefficient2 x",
        "   0,                                      !- Coefficient3 x**2",
        "   0,                                      !- Coefficient4 y",
        "   0,                                      !- Coefficient5 y**2",
        "   0,                                      !- Coefficient6 x*y",
        "   -100,                                   !- Minimum Value of x {BasedOnField A2}",
        "   100,                                    !- Maximum Value of x {BasedOnField A2}",
        "   -100,                                   !- Minimum Value of y {BasedOnField A3}",
        "   100;                                    !- Maximum Value of y {BasedOnField A3}",

        " Curve:Biquadratic,",
        "   Cool-Cap-fT2,                           !- Name",
        "   1.472738138,                            !- Coefficient1 Constant",
        "   -0.0672218352,                          !- Coefficient2 x",
        "   0.0029199042,                           !- Coefficient3 x**2",
        "   5.16005999999982e-005,                  !- Coefficient4 y",
        "   -2.97756e-005,                          !- Coefficient5 y**2",
        "   -0.00035908596,                         !- Coefficient6 x*y",
        "   13.88,                                  !- Minimum Value of x {BasedOnField A2}",
        "   23.88,                                  !- Maximum Value of x {BasedOnField A2}",
        "   18.33,                                  !- Minimum Value of y {BasedOnField A3}",
        "   51.66;                                  !- Maximum Value of y {BasedOnField A3}",

        " Curve:Quadratic,",
        "   Cool-Cap-fFF2,                          !- Name",
        "   0.618281092,                            !- Coefficient1 Constant",
        "   0.569060264,                            !- Coefficient2 x",
        "   -0.187341356,                           !- Coefficient3 x**2",
        "   0,                                      !- Minimum Value of x {BasedOnField A2}",
        "   2,                                      !- Maximum Value of x {BasedOnField A2}",
        "   0,                                      !- Minimum Curve Output {BasedOnField A3}",
        "   2;                                      !- Maximum Curve Output {BasedOnField A3}",

        " Curve:Biquadratic,",
        "   Cool-EIR-fT2,                           !- Name",
        "   -0.488195597,                           !- Coefficient1 Constant",
        "   0.0991621818,                           !- Coefficient2 x",
        "   -0.00236967444,                         !- Coefficient3 x**2",
        "   0.019503441,                            !- Coefficient4 y",
        "   0.0004297698,                           !- Coefficient5 y**2",
        "   -0.00109743984,                         !- Coefficient6 x*y",
        "   13.88,                                  !- Minimum Value of x {BasedOnField A2}",
        "   23.88,                                  !- Maximum Value of x {BasedOnField A2}",
        "   18.33,                                  !- Minimum Value of y {BasedOnField A3}",
        "   51.66;                                  !- Maximum Value of y {BasedOnField A3}",

        " Curve:Quadratic,",
        "   Cool-EIR-fFF2,                          !- Name",
        "   1.570774717,                            !- Coefficient1 Constant",
        "   -0.914152018,                           !- Coefficient2 x",
        "   0.343377302,                            !- Coefficient3 x**2",
        "   0,                                      !- Minimum Value of x {BasedOnField A2}",
        "   2,                                      !- Maximum Value of x {BasedOnField A2}",
        "   0,                                      !- Minimum Curve Output {BasedOnField A3}",
        "   2;                                      !- Maximum Curve Output {BasedOnField A3}",

        " Curve:Quadratic,",
        "   Cool-PLF-fPLR2,                         !- Name",
        "   0.89,                                   !- Coefficient1 Constant",
        "   0.11,                                   !- Coefficient2 x",
        "   0,                                      !- Coefficient3 x**2",
        "   0,                                      !- Minimum Value of x {BasedOnField A2}",
        "   1,                                      !- Maximum Value of x {BasedOnField A2}",
        "   0.7,                                    !- Minimum Curve Output {BasedOnField A3}",
        "   1;                                      !- Maximum Curve Output {BasedOnField A3}",

        " Coil:Heating:DX:MultiSpeed,",
        "   ashp htg coil,                          !- Name",
        "   ,                                       !- Availability Schedule Name",
        "   ashp unitary system Cooling Coil - Heating Coil Node, !- Air Inlet Node Name",
        "   ashp unitary system Heating Coil - Supplemental Coil Node, !- Air Outlet Node Name",
        "   -17.7777777777778,                      !- Minimum Outdoor Dry-Bulb Temperature for Compressor Operation {C}",
        "   ,                                       !- Outdoor Dry-Bulb Temperature to Turn On Compressor {C}",
        "   50,                                     !- Crankcase Heater Capacity {W}",
        "   10,                                     !- Maximum Outdoor Dry-Bulb Temperature for Crankcase Heater Operation {C}",
        "   DefrostEIR,                             !- Defrost Energy Input Ratio Function of Temperature Curve Name",
        "   4.44444444444444,                       !- Maximum Outdoor Dry-Bulb Temperature for Defrost Operation {C}",
        "   ReverseCycle,                           !- Defrost Strategy",
        "   OnDemand,                               !- Defrost Control",
        "   0.058333,                               !- Defrost Time Period Fraction",
        "   AutoSize,                               !- Resistive Defrost Heater Capacity {W}",
        "   No,                                     !- Apply Part Load Fraction to Speeds Greater than 1",
        "   Electricity,                            !- Fuel Type",
        "   4,                                      !- Region number for Calculating HSPF",
        "   2,                                      !- Number of Speeds",
        "   AutoSize,                               !- Speed Gross Rated Heating Capacity 1 {W}",
        "   4.60,                                   !- Speed Gross Rated Heating COP 1 {W/W}",
        "   AutoSize,                               !- Speed Rated Air Flow Rate 1 {m3/s}",
        "   773.3,                                  !- 2017 Speed 1 Rated Supply Air Fan Power Per Volume Flow Rate {W/(m3/s)}",
        "   934.3,                                  !- 2023 Speed 1 Rated Supply Air Fan Power Per Volume Flow Rate {W/(m3/s)}", //??
        "   HP_Heat-Cap-fT1,                        !- Speed Heating Capacity Function of Temperature Curve Name 1",
        "   HP_Heat-CAP-fFF1,                       !- Speed Heating Capacity Function of Flow Fraction Curve Name 1",
        "   HP_Heat-EIR-fT1,                        !- Speed Energy Input Ratio Function of Temperature Curve Name 1",
        "   HP_Heat-EIR-fFF1,                       !- Speed Energy Input Ratio Function of Flow Fraction Curve Name 1",
        "   HP_Heat-PLF-fPLR1,                      !- Speed Part Load Fraction Correlation Curve Name 1",
        "   0.2,                                    !- Speed Rated Waste Heat Fraction of Power Input 1 {dimensionless}",
        "   ConstantBiquadratic,                    !- Speed Waste Heat Function of Temperature Curve Name 1",
        "   AutoSize,                               !- Speed Gross Rated Heating Capacity 2 {W}",
        "   4.40,                                   !- Speed Gross Rated Heating COP 2 {W/W}",
        "   AutoSize,                               !- Speed Rated Air Flow Rate 2 {m3/s}",
        "   773.3,                                  !- 2017 Speed 2 Rated Supply Air Fan Power Per Volume Flow Rate {W/(m3/s)}",
        "   934.3,                                  !- 2023 Speed 2 Rated Supply Air Fan Power Per Volume Flow Rate {W/(m3/s)}", //??
        "   HP_Heat-Cap-fT2,                        !- Speed Heating Capacity Function of Temperature Curve Name 2",
        "   HP_Heat-CAP-fFF2,                       !- Speed Heating Capacity Function of Flow Fraction Curve Name 2",
        "   HP_Heat-EIR-fT2,                        !- Speed Energy Input Ratio Function of Temperature Curve Name 2",
        "   HP_Heat-EIR-fFF2,                       !- Speed Energy Input Ratio Function of Flow Fraction Curve Name 2",
        "   HP_Heat-PLF-fPLR2,                      !- Speed Part Load Fraction Correlation Curve Name 2",
        "   0.2,                                    !- Speed Rated Waste Heat Fraction of Power Input 2 {dimensionless}",
        "   ConstantBiquadratic;                    !- Speed Waste Heat Function of Temperature Curve Name 2",

        " Curve:Biquadratic,",
        "   DefrostEIR,                             !- Name",
        "   0.1528,                                 !- Coefficient1 Constant",
        "   0,                                      !- Coefficient2 x",
        "   0,                                      !- Coefficient3 x**2",
        "   0,                                      !- Coefficient4 y",
        "   0,                                      !- Coefficient5 y**2",
        "   0,                                      !- Coefficient6 x*y",
        "   -100,                                   !- Minimum Value of x {BasedOnField A2}",
        "   100,                                    !- Maximum Value of x {BasedOnField A2}",
        "   -100,                                   !- Minimum Value of y {BasedOnField A3}",
        "   100;                                    !- Maximum Value of y {BasedOnField A3}",

        " Curve:Biquadratic,",
        "   HP_Heat-Cap-fT1,                        !- Name",
        "   0.84077409,                             !- Coefficient1 Constant",
        "   -0.0014336586,                          !- Coefficient2 x",
        "   -0.000150336,                           !- Coefficient3 x**2",
        "   0.029628603,                            !- Coefficient4 y",
        "   0.000161676,                            !- Coefficient5 y**2",
        "   -2.349e-005,                            !- Coefficient6 x*y",
        "   -100,                                   !- Minimum Value of x {BasedOnField A2}",
        "   100,                                    !- Maximum Value of x {BasedOnField A2}",
        "   -100,                                   !- Minimum Value of y {BasedOnField A3}",
        "   100;                                    !- Maximum Value of y {BasedOnField A3}",

        " Curve:Quadratic,",
        "   HP_Heat-CAP-fFF1,                       !- Name",
        "   0.741466907,                            !- Coefficient1 Constant",
        "   0.378645444,                            !- Coefficient2 x",
        "   -0.119754733,                           !- Coefficient3 x**2",
        "   0,                                      !- Minimum Value of x {BasedOnField A2}",
        "   2,                                      !- Maximum Value of x {BasedOnField A2}",
        "   0,                                      !- Minimum Curve Output {BasedOnField A3}",
        "   2;                                      !- Maximum Curve Output {BasedOnField A3}",

        " Curve:Biquadratic,",
        "   HP_Heat-EIR-fT1,                        !- Name",
        "   0.539472334,                            !- Coefficient1 Constant",
        "   0.0165103146,                           !- Coefficient2 x",
        "   0.00083874528,                          !- Coefficient3 x**2",
        "   -0.00403234020000001,                   !- Coefficient4 y",
        "   0.00142404156,                          !- Coefficient5 y**2",
        "   -0.00211806252,                         !- Coefficient6 x*y",
        "   -100,                                   !- Minimum Value of x {BasedOnField A2}",
        "   100,                                    !- Maximum Value of x {BasedOnField A2}",
        "   -100,                                   !- Minimum Value of y {BasedOnField A3}",
        "   100;                                    !- Maximum Value of y {BasedOnField A3}",

        " Curve:Quadratic,",
        "   HP_Heat-EIR-fFF1,                       !- Name",
        "   2.153618211,                            !- Coefficient1 Constant",
        "   -1.737190609,                           !- Coefficient2 x",
        "   0.584269478,                            !- Coefficient3 x**2",
        "   0,                                      !- Minimum Value of x {BasedOnField A2}",
        "   2,                                      !- Maximum Value of x {BasedOnField A2}",
        "   0,                                      !- Minimum Curve Output {BasedOnField A3}",
        "   2;                                      !- Maximum Curve Output {BasedOnField A3}",

        " Curve:Quadratic,",
        "   HP_Heat-PLF-fPLR1,                      !- Name",
        "   0.89,                                   !- Coefficient1 Constant",
        "   0.11,                                   !- Coefficient2 x",
        "   0,                                      !- Coefficient3 x**2",
        "   0,                                      !- Minimum Value of x {BasedOnField A2}",
        "   1,                                      !- Maximum Value of x {BasedOnField A2}",
        "   0.7,                                    !- Minimum Curve Output {BasedOnField A3}",
        "   1;                                      !- Maximum Curve Output {BasedOnField A3}",

        " Curve:Biquadratic,",
        "   ConstantBiquadratic,                    !- Name",
        "   1,                                      !- Coefficient1 Constant",
        "   0,                                      !- Coefficient2 x",
        "   0,                                      !- Coefficient3 x**2",
        "   0,                                      !- Coefficient4 y",
        "   0,                                      !- Coefficient5 y**2",
        "   0,                                      !- Coefficient6 x*y",
        "   -100,                                   !- Minimum Value of x {BasedOnField A2}",
        "   100,                                    !- Maximum Value of x {BasedOnField A2}",
        "   -100,                                   !- Minimum Value of y {BasedOnField A3}",
        "   100;                                    !- Maximum Value of y {BasedOnField A3}",

        " Curve:Biquadratic,",
        "   HP_Heat-Cap-fT2,                        !- Name",
        "   0.831506971,                            !- Coefficient1 Constant",
        "   0.0018392166,                           !- Coefficient2 x",
        "   -0.000187596,                           !- Coefficient3 x**2",
        "   0.0266002056,                           !- Coefficient4 y",
        "   0.000191484,                            !- Coefficient5 y**2",
        "   -6.5772e-005,                           !- Coefficient6 x*y",
        "   -100,                                   !- Minimum Value of x {BasedOnField A2}",
        "   100,                                    !- Maximum Value of x {BasedOnField A2}",
        "   -100,                                   !- Minimum Value of y {BasedOnField A3}",
        "   100;                                    !- Maximum Value of y {BasedOnField A3}",

        " Curve:Quadratic,",
        "   HP_Heat-CAP-fFF2,                       !- Name",
        "   0.76634609,                             !- Coefficient1 Constant",
        "   0.32840943,                             !- Coefficient2 x",
        "   -0.094701495,                           !- Coefficient3 x**2",
        "   0,                                      !- Minimum Value of x {BasedOnField A2}",
        "   2,                                      !- Maximum Value of x {BasedOnField A2}",
        "   0,                                      !- Minimum Curve Output {BasedOnField A3}",
        "   2;                                      !- Maximum Curve Output {BasedOnField A3}",

        " Curve:Biquadratic,",
        "   HP_Heat-EIR-fT2,                        !- Name",
        "   0.787746797,                            !- Coefficient1 Constant",
        "   -0.000652314599999999,                  !- Coefficient2 x",
        "   0.00078866784,                          !- Coefficient3 x**2",
        "   -0.0023209056,                          !- Coefficient4 y",
        "   0.00074760408,                          !- Coefficient5 y**2",
        "   -0.00109173096,                         !- Coefficient6 x*y",
        "   -100,                                   !- Minimum Value of x {BasedOnField A2}",
        "   100,                                    !- Maximum Value of x {BasedOnField A2}",
        "   -100,                                   !- Minimum Value of y {BasedOnField A3}",
        "   100;                                    !- Maximum Value of y {BasedOnField A3}",

        " Curve:Quadratic,",
        "   HP_Heat-EIR-fFF2,                       !- Name",
        "   2.001041353,                            !- Coefficient1 Constant",
        "   -1.58869128,                            !- Coefficient2 x",
        "   0.587593517,                            !- Coefficient3 x**2",
        "   0,                                      !- Minimum Value of x {BasedOnField A2}",
        "   2,                                      !- Maximum Value of x {BasedOnField A2}",
        "   0,                                      !- Minimum Curve Output {BasedOnField A3}",
        "   2;                                      !- Maximum Curve Output {BasedOnField A3}",

        " Curve:Quadratic,",
        "   HP_Heat-PLF-fPLR2,                      !- Name",
        "   0.89,                                   !- Coefficient1 Constant",
        "   0.11,                                   !- Coefficient2 x",
        "   0,                                      !- Coefficient3 x**2",
        "   0,                                      !- Minimum Value of x {BasedOnField A2}",
        "   1,                                      !- Maximum Value of x {BasedOnField A2}",
        "   0.7,                                    !- Minimum Curve Output {BasedOnField A3}",
        "   1;                                      !- Maximum Curve Output {BasedOnField A3}",
    });

    ASSERT_TRUE(process_idf(idf_objects));

    // get input
    GetDXCoils(*state);
    SetPredefinedTables(*state);
    // check multi-speed DX cooling coil
    EXPECT_EQ("ASHP CLG COIL", state->dataDXCoils->DXCoil(1).Name);
    EXPECT_EQ("Coil:Cooling:DX:MultiSpeed", state->dataDXCoils->DXCoil(1).DXCoilType);

    state->dataEnvrn->StdBaroPress = 101325.0;
    state->dataEnvrn->StdRhoAir = 1.2;
    Psychrometrics::InitializePsychRoutines(*state);

    // set system sizing parameters
    state->dataSize->CurZoneEqNum = 0;
    state->dataSize->CurSysNum = 1;
    state->dataSize->FinalSysSizing.allocate(1);

    state->dataSize->SysSizingRunDone = true;
    state->dataSize->FinalSysSizing(state->dataSize->CurSysNum).DesMainVolFlow = 1.75;
    state->dataSize->FinalSysSizing(state->dataSize->CurSysNum).CoolSupTemp = 13.0;
    state->dataSize->FinalSysSizing(state->dataSize->CurSysNum).CoolSupHumRat = 0.0080;
    state->dataSize->FinalSysSizing(state->dataSize->CurSysNum).MixTempAtCoolPeak = 24.290004300002032;
    state->dataSize->FinalSysSizing(state->dataSize->CurSysNum).MixHumRatAtCoolPeak = 0.0095218208835786931;
    state->dataSize->FinalSysSizing(state->dataSize->CurSysNum).OutTempAtCoolPeak = 28.244709704058657;

    state->dataAirSystemsData->PrimaryAirSystems.allocate(1);
    state->dataAirSystemsData->PrimaryAirSystems(state->dataSize->CurSysNum).NumOACoolCoils = 0;
    state->dataAirSystemsData->PrimaryAirSystems(state->dataSize->CurSysNum).SupFanNum = 0;
    state->dataAirSystemsData->PrimaryAirSystems(state->dataSize->CurSysNum).RetFanNum = 0;

    state->dataSize->SysSizInput.allocate(1);
    state->dataSize->SysSizInput(1).AirLoopNum = state->dataSize->CurSysNum;
    state->dataSize->NumSysSizInput = 1;
    // Need this to prevent crash in Sizers
    state->dataSize->UnitarySysEqSizing.allocate(1);

    SizeDXCoil(*state, 1);
    // Design flow rate at speed 2 and speed 1
    EXPECT_EQ(1.75, state->dataDXCoils->DXCoil(1).MSRatedAirVolFlowRate(2));
    EXPECT_EQ(0.875, state->dataDXCoils->DXCoil(1).MSRatedAirVolFlowRate(2) * 0.5);
    EXPECT_EQ(0.875, state->dataDXCoils->DXCoil(1).MSRatedAirVolFlowRate(1));
    // Design Capacity at speed 2 and speed 1
    EXPECT_NEAR(32731.91, state->dataDXCoils->DXCoil(1).MSRatedTotCap(2), 0.01);
    EXPECT_NEAR(16365.95, state->dataDXCoils->DXCoil(1).MSRatedTotCap(1), 0.01);

    // check multi-speed DX heating coil
    EXPECT_EQ("ASHP HTG COIL", state->dataDXCoils->DXCoil(2).Name);
    EXPECT_EQ("Coil:Heating:DX:MultiSpeed", state->dataDXCoils->DXCoil(2).DXCoilType);
    // set companion dx cooling coil
    state->dataDXCoils->DXCoil(2).CompanionUpstreamDXCoil = 1;
    SizeDXCoil(*state, 2);
    EXPECT_EQ(1.75, state->dataDXCoils->DXCoil(2).MSRatedAirVolFlowRate(2));
    EXPECT_EQ(0.875, state->dataDXCoils->DXCoil(2).MSRatedAirVolFlowRate(2) * 0.5);
    EXPECT_EQ(0.875, state->dataDXCoils->DXCoil(2).MSRatedAirVolFlowRate(1));
    EXPECT_NEAR(32731.91, state->dataDXCoils->DXCoil(2).MSRatedTotCap(2), 0.01);
    EXPECT_NEAR(16365.95, state->dataDXCoils->DXCoil(2).MSRatedTotCap(1), 0.01);
}

TEST_F(EnergyPlusFixture, TestMultiSpeedCoolingCoilPartialAutoSizeOutput)
{
    // Test partial autosize Coil:Cooling:DX:MultiSpeed #7477

    std::string const idf_objects = delimited_string({

        " Coil:Cooling:DX:MultiSpeed,",
        "   ashp clg coil,                          !- Name",
        "   ,                                       !- Availability Schedule Name",
        "   ashp unitary system Fan - Cooling Coil Node, !- Air Inlet Node Name",
        "   ashp unitary system Cooling Coil - Heating Coil Node, !- Air Outlet Node Name",
        "   ,                                       !- Condenser Air Inlet Node Name",
        "   AirCooled,                              !- Condenser Type",
        "   ,                                       !- Minimum Outdoor Dry-Bulb Temperature for Compressor Operation {C}",
        "   ,                                       !- Supply Water Storage Tank Name",
        "   ,                                       !- Condensate Collection Water Storage Tank Name",
        "   No,                                     !- Apply Part Load Fraction to Speeds Greater than 1",
        "   No,                                     !- Apply Latent Degradation to Speeds Greater than 1",
        "   0,                                      !- Crankcase Heater Capacity {W}",
        "   10,                                     !- Maximum Outdoor Dry-Bulb Temperature for Crankcase Heater Operation {C}",
        "   0,                                      !- Basin Heater Capacity {W/K}",
        "   2,                                      !- Basin Heater Setpoint Temperature {C}",
        "   ,                                       !- Basin Heater Operating Schedule Name",
        "   Electricity,                            !- Fuel Type",
        "   2,                                      !- Number of Speeds",
        "   AutoSize,                               !- Speed Gross Rated Total Cooling Capacity 1 {W}",
        "   AutoSize,                               !- Speed Gross Rated Sensible Heat Ratio 1",
        "   4.80,                                   !- Speed Gross Rated Cooling COP 1 {W/W}",
        "   AutoSize,                               !- Speed Rated Air Flow Rate 1 {m3/s}",
        "   773.3,                                  !- 2017 Speed1 Rated Evaporator Fan Power Per Volume Flow Rate {W/(m3/s)}",
        "   934.4,                                  !- 2023 Speed 1 Rated Evaporator Fan Power Per Volume Flow Rate {W/(m3/s)}", //??TBD:BPS
        "   Cool-Cap-fT1,                           !- Speed Total Cooling Capacity Function of Temperature Curve Name 1",
        "   Cool-Cap-fFF1,                          !- Speed Total Cooling Capacity Function of Flow Fraction Curve Name 1",
        "   Cool-EIR-fT1,                           !- Speed Energy Input Ratio Function of Temperature Curve Name 1",
        "   Cool-EIR-fFF1,                          !- Speed Energy Input Ratio Function of Flow Fraction Curve Name 1",
        "   Cool-PLF-fPLR1,                         !- Speed Part Load Fraction Correlation Curve Name 1",
        "   1000,                                   !- Speed Nominal Time for Condensate Removal to Begin 1 {s}",
        "   1.5,                                    !- Speed Ratio of Initial Moisture Evaporation Rate and Steady State Latent Capacity 1 "
        "{dimensionless}",
        "   3,                                      !- Speed Maximum Cycling Rate 1 {cycles/hr}",
        "   45,                                     !- Speed Latent Capacity Time Constant 1 {s}",
        "   0.2,                                    !- Speed Rated Waste Heat Fraction of Power Input 1 {dimensionless}",
        "   ConstantBiquadratic 1,                  !- Speed Waste Heat Function of Temperature Curve Name 1",
        "   0.9,                                    !- Speed Evaporative Condenser Effectiveness 1 {dimensionless}",
        "   AutoSize,                               !- Speed Evaporative Condenser Air Flow Rate 1 {m3/s}",
        "   AutoSize,                               !- Speed Rated Evaporative Condenser Pump Power Consumption 1 {W}",
        "   AutoSize,                               !- Speed Gross Rated Total Cooling Capacity 2 {W}",
        "   AutoSize,                               !- Speed Gross Rated Sensible Heat Ratio 2",
        "   4.80,                                   !- Speed Gross Rated Cooling COP 2 {W/W}",
        "   AutoSize,                               !- Speed Rated Air Flow Rate 2 {m3/s}",
        "   773.3,                                  !- 2017 Speed 2 Rated Evaporator Fan Power Per Volume Flow Rate {W/(m3/s)}",
        "   934.4,                                  !- 2023 Speed 2 Rated Evaporator Fan Power Per Volume Flow Rate {W/(m3/s)}", //??TBD:BPS
        "   Cool-Cap-fT2,                           !- Speed Total Cooling Capacity Function of Temperature Curve Name 2",
        "   Cool-Cap-fFF2,                          !- Speed Total Cooling Capacity Function of Flow Fraction Curve Name 2",
        "   Cool-EIR-fT2,                           !- Speed Energy Input Ratio Function of Temperature Curve Name 2",
        "   Cool-EIR-fFF2,                          !- Speed Energy Input Ratio Function of Flow Fraction Curve Name 2",
        "   Cool-PLF-fPLR2,                         !- Speed Part Load Fraction Correlation Curve Name 2",
        "   1000,                                   !- Speed Nominal Time for Condensate Removal to Begin 2 {s}",
        "   1.5,                                    !- Speed Ratio of Initial Moisture Evaporation Rate and Steady State Latent Capacity 2 "
        "{dimensionless}",
        "   3,                                      !- Speed Maximum Cycling Rate 2 {cycles/hr}",
        "   45,                                     !- Speed Latent Capacity Time Constant 2 {s}",
        "   0.2,                                    !- Speed Rated Waste Heat Fraction of Power Input 2 {dimensionless}",
        "   ConstantBiquadratic 1,                  !- Speed Waste Heat Function of Temperature Curve Name 2",
        "   0.9,                                    !- Speed Evaporative Condenser Effectiveness 2 {dimensionless}",
        "   AutoSize,                               !- Speed Evaporative Condenser Air Flow Rate 2 {m3/s}",
        "   AutoSize;                               !- Speed Rated Evaporative Condenser Pump Power Consumption 2 {W}",

        " Curve:Biquadratic,",
        "   Cool-Cap-fT1,                           !- Name",
        "   1.658788451,                            !- Coefficient1 Constant",
        "   -0.0834530076,                          !- Coefficient2 x",
        "   0.00342409032,                          !- Coefficient3 x**2",
        "   0.0024332436,                           !- Coefficient4 y",
        "   -4.5036e-005,                           !- Coefficient5 y**2",
        "   -0.00053367984,                         !- Coefficient6 x*y",
        "   13.88,                                  !- Minimum Value of x {BasedOnField A2}",
        "   23.88,                                  !- Maximum Value of x {BasedOnField A2}",
        "   18.33,                                  !- Minimum Value of y {BasedOnField A3}",
        "   51.66;                                  !- Maximum Value of y {BasedOnField A3}",

        " Curve:Quadratic,",
        "   Cool-Cap-fFF1,                          !- Name",
        "   0.655239515,                            !- Coefficient1 Constant",
        "   0.511655216,                            !- Coefficient2 x",
        "   -0.166894731,                           !- Coefficient3 x**2",
        "   0,                                      !- Minimum Value of x {BasedOnField A2}",
        "   2,                                      !- Maximum Value of x {BasedOnField A2}",
        "   0,                                      !- Minimum Curve Output {BasedOnField A3}",
        "   2;                                      !- Maximum Curve Output {BasedOnField A3}",

        " Curve:Biquadratic,",
        "   Cool-EIR-fT1,                           !- Name",
        "   -0.582915701,                           !- Coefficient1 Constant",
        "   0.1581006726,                           !- Coefficient2 x",
        "   -0.00439794684,                         !- Coefficient3 x**2",
        "   -0.020335122,                           !- Coefficient4 y",
        "   0.00107983368,                          !- Coefficient5 y**2",
        "   -0.0006395922,                          !- Coefficient6 x*y",
        "   13.88,                                  !- Minimum Value of x {BasedOnField A2}",
        "   23.88,                                  !- Maximum Value of x {BasedOnField A2}",
        "   18.33,                                  !- Minimum Value of y {BasedOnField A3}",
        "   51.66;                                  !- Maximum Value of y {BasedOnField A3}",

        " Curve:Quadratic,",
        "   Cool-EIR-fFF1,                          !- Name",
        "   1.639108268,                            !- Coefficient1 Constant",
        "   -0.998953996,                           !- Coefficient2 x",
        "   0.359845728,                            !- Coefficient3 x**2",
        "   0,                                      !- Minimum Value of x {BasedOnField A2}",
        "   2,                                      !- Maximum Value of x {BasedOnField A2}",
        "   0,                                      !- Minimum Curve Output {BasedOnField A3}",
        "   2;                                      !- Maximum Curve Output {BasedOnField A3}",

        " Curve:Quadratic,",
        "   Cool-PLF-fPLR1,                         !- Name",
        "   0.89,                                   !- Coefficient1 Constant",
        "   0.11,                                   !- Coefficient2 x",
        "   0,                                      !- Coefficient3 x**2",
        "   0,                                      !- Minimum Value of x {BasedOnField A2}",
        "   1,                                      !- Maximum Value of x {BasedOnField A2}",
        "   0.7,                                    !- Minimum Curve Output {BasedOnField A3}",
        "   1;                                      !- Maximum Curve Output {BasedOnField A3}",

        " Curve:Biquadratic,",
        "   ConstantBiquadratic 1,                  !- Name",
        "   1,                                      !- Coefficient1 Constant",
        "   0,                                      !- Coefficient2 x",
        "   0,                                      !- Coefficient3 x**2",
        "   0,                                      !- Coefficient4 y",
        "   0,                                      !- Coefficient5 y**2",
        "   0,                                      !- Coefficient6 x*y",
        "   -100,                                   !- Minimum Value of x {BasedOnField A2}",
        "   100,                                    !- Maximum Value of x {BasedOnField A2}",
        "   -100,                                   !- Minimum Value of y {BasedOnField A3}",
        "   100;                                    !- Maximum Value of y {BasedOnField A3}",

        " Curve:Biquadratic,",
        "   Cool-Cap-fT2,                           !- Name",
        "   1.472738138,                            !- Coefficient1 Constant",
        "   -0.0672218352,                          !- Coefficient2 x",
        "   0.0029199042,                           !- Coefficient3 x**2",
        "   5.16005999999982e-005,                  !- Coefficient4 y",
        "   -2.97756e-005,                          !- Coefficient5 y**2",
        "   -0.00035908596,                         !- Coefficient6 x*y",
        "   13.88,                                  !- Minimum Value of x {BasedOnField A2}",
        "   23.88,                                  !- Maximum Value of x {BasedOnField A2}",
        "   18.33,                                  !- Minimum Value of y {BasedOnField A3}",
        "   51.66;                                  !- Maximum Value of y {BasedOnField A3}",

        " Curve:Quadratic,",
        "   Cool-Cap-fFF2,                          !- Name",
        "   0.618281092,                            !- Coefficient1 Constant",
        "   0.569060264,                            !- Coefficient2 x",
        "   -0.187341356,                           !- Coefficient3 x**2",
        "   0,                                      !- Minimum Value of x {BasedOnField A2}",
        "   2,                                      !- Maximum Value of x {BasedOnField A2}",
        "   0,                                      !- Minimum Curve Output {BasedOnField A3}",
        "   2;                                      !- Maximum Curve Output {BasedOnField A3}",

        " Curve:Biquadratic,",
        "   Cool-EIR-fT2,                           !- Name",
        "   -0.488195597,                           !- Coefficient1 Constant",
        "   0.0991621818,                           !- Coefficient2 x",
        "   -0.00236967444,                         !- Coefficient3 x**2",
        "   0.019503441,                            !- Coefficient4 y",
        "   0.0004297698,                           !- Coefficient5 y**2",
        "   -0.00109743984,                         !- Coefficient6 x*y",
        "   13.88,                                  !- Minimum Value of x {BasedOnField A2}",
        "   23.88,                                  !- Maximum Value of x {BasedOnField A2}",
        "   18.33,                                  !- Minimum Value of y {BasedOnField A3}",
        "   51.66;                                  !- Maximum Value of y {BasedOnField A3}",

        " Curve:Quadratic,",
        "   Cool-EIR-fFF2,                          !- Name",
        "   1.570774717,                            !- Coefficient1 Constant",
        "   -0.914152018,                           !- Coefficient2 x",
        "   0.343377302,                            !- Coefficient3 x**2",
        "   0,                                      !- Minimum Value of x {BasedOnField A2}",
        "   2,                                      !- Maximum Value of x {BasedOnField A2}",
        "   0,                                      !- Minimum Curve Output {BasedOnField A3}",
        "   2;                                      !- Maximum Curve Output {BasedOnField A3}",

        " Curve:Quadratic,",
        "   Cool-PLF-fPLR2,                         !- Name",
        "   0.89,                                   !- Coefficient1 Constant",
        "   0.11,                                   !- Coefficient2 x",
        "   0,                                      !- Coefficient3 x**2",
        "   0,                                      !- Minimum Value of x {BasedOnField A2}",
        "   1,                                      !- Maximum Value of x {BasedOnField A2}",
        "   0.7,                                    !- Minimum Curve Output {BasedOnField A3}",
        "   1;                                      !- Maximum Curve Output {BasedOnField A3}",

    });

    ASSERT_TRUE(process_idf(idf_objects));

    // get input
    GetDXCoils(*state);
    SetPredefinedTables(*state);
    // check multi-speed DX cooling coil
    EXPECT_EQ("ASHP CLG COIL", state->dataDXCoils->DXCoil(1).Name);
    EXPECT_EQ("Coil:Cooling:DX:MultiSpeed", state->dataDXCoils->DXCoil(1).DXCoilType);

    state->dataEnvrn->StdBaroPress = 101325.0;
    state->dataEnvrn->StdRhoAir = 1.2;
    Psychrometrics::InitializePsychRoutines(*state);

    // set system sizing parameters
    state->dataSize->CurZoneEqNum = 0;
    state->dataSize->CurSysNum = 1;
    state->dataSize->FinalSysSizing.allocate(1);

    state->dataSize->SysSizingRunDone = true;
    state->dataSize->FinalSysSizing(state->dataSize->CurSysNum).DesMainVolFlow = 1.75;
    state->dataSize->FinalSysSizing(state->dataSize->CurSysNum).CoolSupTemp = 13.0;
    state->dataSize->FinalSysSizing(state->dataSize->CurSysNum).CoolSupHumRat = 0.0080;
    state->dataSize->FinalSysSizing(state->dataSize->CurSysNum).MixTempAtCoolPeak = 24.290004300002032;
    state->dataSize->FinalSysSizing(state->dataSize->CurSysNum).MixHumRatAtCoolPeak = 0.0095218208835786931;
    state->dataSize->FinalSysSizing(state->dataSize->CurSysNum).OutTempAtCoolPeak = 28.244709704058657;

    state->dataAirSystemsData->PrimaryAirSystems.allocate(1);
    state->dataAirSystemsData->PrimaryAirSystems(state->dataSize->CurSysNum).NumOACoolCoils = 0;
    state->dataAirSystemsData->PrimaryAirSystems(state->dataSize->CurSysNum).SupFanNum = 0;
    state->dataAirSystemsData->PrimaryAirSystems(state->dataSize->CurSysNum).RetFanNum = 0;

    state->dataSize->SysSizInput.allocate(1);
    state->dataSize->SysSizInput(1).AirLoopNum = state->dataSize->CurSysNum;
    state->dataSize->NumSysSizInput = 1;
    // Need this to prevent crash in Sizers
    state->dataSize->UnitarySysEqSizing.allocate(1);

    // test SHR design size when all autosized
    SizeDXCoil(*state, 1);
    // Design flow rate at speed 2 and speed 1
    EXPECT_EQ(1.75, state->dataDXCoils->DXCoil(1).MSRatedAirVolFlowRate(2));
    EXPECT_EQ(0.875, state->dataDXCoils->DXCoil(1).MSRatedAirVolFlowRate(2) * 0.5);
    EXPECT_EQ(0.875, state->dataDXCoils->DXCoil(1).MSRatedAirVolFlowRate(1));
    // Design Capacity at speed 2 and speed 1
    EXPECT_NEAR(32731.91, state->dataDXCoils->DXCoil(1).MSRatedTotCapDes(2), 0.01);
    EXPECT_NEAR(32731.91, state->dataDXCoils->DXCoil(1).MSRatedTotCap(2), 0.01);
    EXPECT_NEAR(16365.95, state->dataDXCoils->DXCoil(1).MSRatedTotCap(1), 0.01);
    // Design SHR at speed 2 and speed 1
    EXPECT_NEAR(0.80038, state->dataDXCoils->DXCoil(1).MSRatedSHR(2), 0.00001);
    EXPECT_NEAR(0.80038, state->dataDXCoils->DXCoil(1).MSRatedSHR(1), 0.00001);

    // test SHR design size when partial autosizing (capacity is hardsized)
    state->dataDXCoils->DXCoil(1).MSRatedTotCap(1) = 17500.0; // DataSizing::AutoSize;
    state->dataDXCoils->DXCoil(1).MSRatedTotCap(2) = 35000.0; // DataSizing::AutoSize;

    SizeDXCoil(*state, 1);
    // Design size SHR at speed 2 and speed 1
    EXPECT_NEAR(0.80038, state->dataDXCoils->DXCoil(1).MSRatedSHR(2), 0.00001);
    EXPECT_NEAR(0.80038, state->dataDXCoils->DXCoil(1).MSRatedSHR(1), 0.00001);
    // Design Capacity at speed 2 and speed 1
    EXPECT_NEAR(32731.91, state->dataDXCoils->DXCoil(1).MSRatedTotCapDes(2), 0.01);
    EXPECT_EQ(35000.0, state->dataDXCoils->DXCoil(1).MSRatedTotCap(2));
    EXPECT_EQ(35000.0 * 0.5, state->dataDXCoils->DXCoil(1).MSRatedTotCap(1));
    // Design flow rate at speed 2 and speed 1
    EXPECT_EQ(1.75, state->dataDXCoils->DXCoil(1).MSRatedAirVolFlowRate(2));
    EXPECT_EQ(0.875, state->dataDXCoils->DXCoil(1).MSRatedAirVolFlowRate(1));
}

TEST_F(EnergyPlusFixture, DXCoils_GetDXCoilCapFTCurveIndexTest)
{
    int DXCoilNum;

    state->dataDXCoils->NumDXCoils = 2;
    state->dataDXCoils->DXCoil.allocate(state->dataDXCoils->NumDXCoils);
    state->dataDXCoils->DXCoil(1).DXCoilType_Num = CoilDX_MultiSpeedCooling;
    state->dataDXCoils->DXCoil(1).DXCoilType = "Coil:Cooling:DX:MultiSpeed";
    state->dataDXCoils->DXCoil(2).DXCoilType_Num = CoilDX_MultiSpeedHeating;
    state->dataDXCoils->DXCoil(2).DXCoilType = "Coil:Heating:DX:MultiSpeed";

    for (DXCoilNum = 1; DXCoilNum <= 2; ++DXCoilNum) {
        state->dataDXCoils->DXCoil(DXCoilNum).NumOfSpeeds = 2;
        state->dataDXCoils->DXCoil(DXCoilNum).MSRatedTotCap.allocate(state->dataDXCoils->DXCoil(DXCoilNum).NumOfSpeeds);
        state->dataDXCoils->DXCoil(DXCoilNum).MSCCapFTemp.allocate(state->dataDXCoils->DXCoil(DXCoilNum).NumOfSpeeds);
    }

    state->dataCurveManager->allocateCurveVector(4);

    auto *curve1 = state->dataCurveManager->PerfCurve(1);
    curve1->Name = "HP_Cool-Cap-fT-SP1";
    curve1->curveType = CurveType::BiQuadratic;
    curve1->interpolationType = InterpType::EvaluateCurveToLimits;
    curve1->coeff[0] = 1.658788451;
    curve1->coeff[1] = -0.0834530076;
    curve1->coeff[2] = 0.00342409032;
    curve1->coeff[3] = 0.0024332436;
    curve1->coeff[4] = -4.5036e-005;
    curve1->coeff[5] = -0.00053367984;
    curve1->inputLimits[0].min = 13.88;
    curve1->inputLimits[0].max = 23.88;
    curve1->inputLimits[1].min = 18.33;
    curve1->inputLimits[1].max = 51.66;

    auto *curve2 = state->dataCurveManager->PerfCurve(2);
    curve2->Name = "HP_Cool-Cap-fT-SP2";
    curve2->curveType = CurveType::BiQuadratic;
    curve2->interpolationType = InterpType::EvaluateCurveToLimits;
    curve2->coeff[0] = 1.472738138;
    curve2->coeff[1] = -0.0672218352;
    curve2->coeff[2] = 0.0029199042;
    curve2->coeff[3] = 5.16005999999982e-005;
    curve2->coeff[4] = -2.97756e-005;
    curve2->coeff[5] = -0.00035908596;
    curve2->inputLimits[0].min = 13.88;
    curve2->inputLimits[0].max = 23.88;
    curve2->inputLimits[1].min = 18.33;
    curve2->inputLimits[1].max = 51.66;

    auto *curve3 = state->dataCurveManager->PerfCurve(3);
    curve3->Name = "HP_Heat-Cap-fT-SP1";
    curve3->curveType = CurveType::BiQuadratic;
    curve3->interpolationType = InterpType::EvaluateCurveToLimits;
    curve3->coeff[0] = 0.84077409;
    curve3->coeff[1] = -0.0014336586;
    curve3->coeff[2] = -0.000150336;
    curve3->coeff[3] = 0.029628603;
    curve3->coeff[4] = 0.000161676;
    curve3->coeff[5] = -2.349e-005;
    curve3->inputLimits[0].min = -100.0;
    curve3->inputLimits[0].max = 100.0;
    curve3->inputLimits[1].min = -100.0;
    curve3->inputLimits[1].max = 100.0;

    auto *curve4 = state->dataCurveManager->PerfCurve(4);
    curve4->Name = "HP_Heat-Cap-fT-SP2";
    curve4->curveType = CurveType::BiQuadratic;
    curve4->interpolationType = InterpType::EvaluateCurveToLimits;
    curve4->coeff[0] = 0.831506971;
    curve4->coeff[1] = 0.0018392166;
    curve4->coeff[2] = -0.000187596;
    curve4->coeff[3] = 0.0266002056;
    curve4->coeff[4] = 0.000191484;
    curve4->coeff[5] = -6.5772e-005;
    curve4->inputLimits[0].min = -100.0;
    curve4->inputLimits[0].max = 100.0;
    curve4->inputLimits[1].min = -100.0;
    curve4->inputLimits[1].max = 100.0;

    state->dataDXCoils->DXCoil(1).MSCCapFTemp(1) = 1;
    state->dataDXCoils->DXCoil(1).MSCCapFTemp(2) = 2;

    DXCoilNum = 2;
    state->dataDXCoils->DXCoil(DXCoilNum).MSCCapFTemp(1) = 3;
    state->dataDXCoils->DXCoil(DXCoilNum).MSCCapFTemp(2) = 4;

    bool ErrorsFound;
    int DataTotCapCurveIndex = 0;

    state->dataDXCoils->GetCoilsInputFlag = false;

    // dx cooling coil
    int CoilIndex = 1;
    EXPECT_EQ(state->dataDXCoils->DXCoil(CoilIndex).DXCoilType, "Coil:Cooling:DX:MultiSpeed");
    DataTotCapCurveIndex = DXCoils::GetDXCoilCapFTCurveIndex(*state, CoilIndex, ErrorsFound);
    EXPECT_EQ(2, DataTotCapCurveIndex);
    // evaluate dx cooling coil curves to show impacts of incorrect curve index
    Real64 TotCapTempModFac_lowestSpeed = CurveValue(*state, 1, 19.4, 30.0);
    Real64 TotCapTempModFac_designSpeed = CurveValue(*state, DataTotCapCurveIndex, 19.4, 30.0);
    EXPECT_DOUBLE_EQ(1.0503539775151995, TotCapTempModFac_lowestSpeed);
    EXPECT_DOUBLE_EQ(1.0333316291120003, TotCapTempModFac_designSpeed);
    // apply dx cooling coil capacity curve correction
    Real64 PeakCoilCoolingLoad = 10000.0;
    Real64 NominalCoolingDesignCapacity_lowestSpeed = PeakCoilCoolingLoad / TotCapTempModFac_lowestSpeed;
    Real64 NominalCoolingDesignCapacity_designSpeed = PeakCoilCoolingLoad / TotCapTempModFac_designSpeed;
    EXPECT_DOUBLE_EQ(9520.5999254239905, NominalCoolingDesignCapacity_lowestSpeed);
    EXPECT_DOUBLE_EQ(9677.4353153145621, NominalCoolingDesignCapacity_designSpeed);

    // dx heating coil
    CoilIndex = 2;
    EXPECT_EQ(state->dataDXCoils->DXCoil(CoilIndex).DXCoilType, "Coil:Heating:DX:MultiSpeed");
    DataTotCapCurveIndex = DXCoils::GetDXCoilCapFTCurveIndex(*state, CoilIndex, ErrorsFound);
    EXPECT_EQ(4, DataTotCapCurveIndex);
    // evaluate dx heating coil curves to show impacts of incorrect curve index
    TotCapTempModFac_lowestSpeed = CurveValue(*state, 3, 5.0, 10.0);
    TotCapTempModFac_designSpeed = CurveValue(*state, DataTotCapCurveIndex, 5.0, 10.0);
    EXPECT_DOUBLE_EQ(1.1411265269999999, TotCapTempModFac_lowestSpeed);
    EXPECT_DOUBLE_EQ(1.1178750099999999, TotCapTempModFac_designSpeed);
    // apply dx heating coil capacity curve correction
    Real64 PeakCoilHeatingLoad = 10000.0;
    Real64 NominalHeatingDesignCapacity_lowestSpeed = PeakCoilHeatingLoad / TotCapTempModFac_lowestSpeed;
    Real64 NominalHeatingDesignCapacity_designSpeed = PeakCoilHeatingLoad / TotCapTempModFac_designSpeed;
    EXPECT_DOUBLE_EQ(8763.2701224550547, NominalHeatingDesignCapacity_lowestSpeed);
    EXPECT_DOUBLE_EQ(8945.5439208717980, NominalHeatingDesignCapacity_designSpeed);
}
TEST_F(EnergyPlusFixture, DXCoils_RatedInletAirWTest)
{

    Real64 Tdb = 26.6667;
    Real64 Twet = 19.4444;
    Real64 RatedW = Psychrometrics::PsyWFnTdbTwbPb(*state, Tdb, Twet, 101325.0);
    EXPECT_NEAR(RatedInletAirHumRat, RatedW, 0.000001);
}

TEST_F(EnergyPlusFixture, SingleSpeedDXCoolingCoilOutputTest)
{
    int DXCoilNum(1);
    state->dataDXCoils->NumDXCoils = 1;
    state->dataDXCoils->DXCoil.allocate(state->dataDXCoils->NumDXCoils);
    state->dataLoopNodes->Node.allocate(2);
    state->dataDXCoils->DXCoilNumericFields.allocate(state->dataDXCoils->NumDXCoils);
    state->dataDXCoils->DXCoilNumericFields(state->dataDXCoils->NumDXCoils).PerfMode.allocate(1);
    state->dataDXCoils->DXCoilNumericFields(state->dataDXCoils->NumDXCoils).PerfMode(1).FieldNames.allocate(20);
    state->dataHeatBal->HeatReclaimDXCoil.allocate(state->dataDXCoils->NumDXCoils);
    state->dataDXCoils->DXCoilOutletTemp.allocate(state->dataDXCoils->NumDXCoils);
    state->dataDXCoils->DXCoilOutletHumRat.allocate(state->dataDXCoils->NumDXCoils);
    state->dataDXCoils->DXCoilFullLoadOutAirTemp.allocate(state->dataDXCoils->NumDXCoils);
    state->dataDXCoils->DXCoilFullLoadOutAirHumRat.allocate(state->dataDXCoils->NumDXCoils);
    state->dataDXCoils->DXCoilPartLoadRatio.allocate(state->dataDXCoils->NumDXCoils);
    state->dataDXCoils->DXCoilFanOpMode.allocate(state->dataDXCoils->NumDXCoils);
    state->dataCurveManager->allocateCurveVector(2);
    auto &Coil = state->dataDXCoils->DXCoil(DXCoilNum);
    auto &constantcurve1 = state->dataCurveManager->PerfCurve(1);
    auto &constantcurve2 = state->dataCurveManager->PerfCurve(2);
    auto &AirInletNode = state->dataLoopNodes->Node(1);
    auto &AirOutletNode = state->dataLoopNodes->Node(2);
    // set coil parameters
    Coil.DXCoilType_Num = CoilDX_CoolingSingleSpeed;
    Coil.SchedPtr = ScheduleManager::ScheduleAlwaysOn;
    Coil.RatedTotCap(1) = 17580.0;
    Coil.RatedCOP(1) = 3.0;
    Coil.RatedEIR(1) = 1.0 / Coil.RatedCOP(1);
    Coil.RatedAirMassFlowRate = 1.0;
    Coil.MinOATCompressor = -17.78;
    Coil.CCapFTemp(1) = 1;
    Coil.CCapFFlow(1) = 2;
    Coil.EIRFTemp(1) = 1;
    Coil.EIRFFlow(1) = 2;
    Coil.PLFFPLR(1) = 2;
    Coil.AirOutNode = 2;
    Coil.AirInNode = 1;
    // biquadratic curve
    constantcurve1->Name = "constant biquadratic curve";
    constantcurve1->curveType = CurveType::BiQuadratic;
    constantcurve1->interpolationType = InterpType::EvaluateCurveToLimits;
    constantcurve1->coeff[0] = 1.0;
    constantcurve1->coeff[1] = 0.0;
    constantcurve1->coeff[2] = 0.0;
    constantcurve1->coeff[3] = 0.0;
    constantcurve1->coeff[4] = 0.0;
    constantcurve1->coeff[5] = 0.0;
    constantcurve1->inputLimits[0].min = 10.0;
    constantcurve1->inputLimits[0].max = 25.0;
    constantcurve1->inputLimits[1].min = 0.0;
    constantcurve1->inputLimits[1].max = 100.0;
    constantcurve1->outputLimits.min = 1.0;
    constantcurve1->outputLimits.max = 1.0;
    // quadratic curve
    constantcurve2->Name = "constant quadratic curve";
    constantcurve2->curveType = CurveType::Quadratic;
    constantcurve2->interpolationType = InterpType::EvaluateCurveToLimits;
    constantcurve2->coeff[0] = 1.0;
    constantcurve2->coeff[1] = 0.0;
    constantcurve2->coeff[2] = 0.0;
    constantcurve2->inputLimits[0].min = 0.0;
    constantcurve2->inputLimits[0].max = 1.0;
    constantcurve2->outputLimits.min = 1.0;
    constantcurve2->outputLimits.max = 1.0;
    // test 1: dry cooling
    Coil.BypassedFlowFrac(1) = 0.0;
    Coil.InletAirMassFlowRate = 1.0;
    Coil.InletAirTemp = 30.0;
    Coil.InletAirHumRat = 0.0075;
    Coil.InletAirEnthalpy = Psychrometrics::PsyHFnTdbW(Coil.InletAirTemp, Coil.InletAirHumRat);
    // set coil inlet and outlet node condition
    AirInletNode.Temp = Coil.InletAirTemp;
    AirInletNode.HumRat = Coil.InletAirHumRat;
    AirInletNode.Enthalpy = Coil.InletAirEnthalpy;
    AirOutletNode.Temp = Coil.InletAirTemp;
    AirOutletNode.HumRat = Coil.InletAirHumRat;
    AirOutletNode.Enthalpy = Coil.InletAirEnthalpy;
    // outside air condition
    state->dataEnvrn->OutBaroPress = 101325.0;
    state->dataEnvrn->OutDryBulbTemp = 38.0;
    state->dataEnvrn->OutHumRat = 0.0120;
    state->dataEnvrn->WindSpeed = 5.0;
    state->dataEnvrn->WindDir = 0.0;
    // run coil at full capacity
    Real64 PartLoadRatio(1.0);
    Real64 AirFlowRatio(1.0);
    int FanOpMode(2);
    CompressorOperation CompressorOp = DataHVACGlobals::CompressorOperation::On;
    CalcDoe2DXCoil(*state, DXCoilNum, CompressorOp, true, PartLoadRatio, FanOpMode, _, AirFlowRatio);
    EXPECT_NEAR(17580.0, Coil.TotalCoolingEnergyRate, 0.0001);   // equals fully capacity
    EXPECT_NEAR(17580.0, Coil.SensCoolingEnergyRate, 0.0001);    // sensible cooling only
    EXPECT_NEAR(0.0, Coil.LatCoolingEnergyRate, 1.0E-11);        // zero latent cooling rate
    EXPECT_DOUBLE_EQ(AirInletNode.HumRat, AirOutletNode.HumRat); // dry cooling only

    // check against local calculation
    Real64 results_totaloutput = Coil.InletAirMassFlowRate * (Psychrometrics::PsyHFnTdbW(AirInletNode.Temp, AirInletNode.HumRat) -
                                                              Psychrometrics::PsyHFnTdbW(AirOutletNode.Temp, AirOutletNode.HumRat));
    Real64 results_sensibleoutput = Coil.InletAirMassFlowRate * (1.00484e3 + min(AirInletNode.HumRat, AirOutletNode.HumRat) * 1.85895e3) *
                                    (AirInletNode.Temp - AirOutletNode.Temp);
    Real64 results_latentoutput = results_totaloutput - results_sensibleoutput;
    EXPECT_NEAR(results_totaloutput, Coil.TotalCoolingEnergyRate, 0.0001);
    EXPECT_NEAR(results_sensibleoutput, Coil.SensCoolingEnergyRate, 0.0001);
    EXPECT_NEAR(results_latentoutput, Coil.LatCoolingEnergyRate, 1.0E-11);

    // test 1: wet cooling
    Coil.BypassedFlowFrac(1) = 0.0;
    Coil.InletAirMassFlowRate = 1.0;
    Coil.InletAirTemp = 24.0;
    Coil.InletAirHumRat = 0.0100;
    Coil.InletAirEnthalpy = Psychrometrics::PsyHFnTdbW(Coil.InletAirTemp, Coil.InletAirHumRat);
    // set coil inlet and outlet node condition
    AirInletNode.Temp = Coil.InletAirTemp;
    AirInletNode.HumRat = Coil.InletAirHumRat;
    AirInletNode.Enthalpy = Coil.InletAirEnthalpy;
    // run coil at full capacity
    CalcDoe2DXCoil(*state, DXCoilNum, CompressorOp, true, PartLoadRatio, FanOpMode, _, AirFlowRatio);
    EXPECT_NEAR(17580.0, Coil.TotalCoolingEnergyRate, 0.0001);           // equals fully capacity
    EXPECT_NEAR(13104.577807007219, Coil.SensCoolingEnergyRate, 0.0001); // sensible cooling rate
    EXPECT_NEAR(4475.4221929927808, Coil.LatCoolingEnergyRate, 0.0001);  // latent cooling rate
    EXPECT_DOUBLE_EQ(0.0100, AirInletNode.HumRat);                       // input check
    EXPECT_NEAR(0.0082418676694790537, AirOutletNode.HumRat, 0.00001);   // cooling and dehumidification

    // check against hand calculation
    results_totaloutput = Coil.InletAirMassFlowRate * (Psychrometrics::PsyHFnTdbW(AirInletNode.Temp, AirInletNode.HumRat) -
                                                       Psychrometrics::PsyHFnTdbW(AirOutletNode.Temp, AirOutletNode.HumRat));
    results_sensibleoutput = Coil.InletAirMassFlowRate * (1.00484e3 + min(AirInletNode.HumRat, AirOutletNode.HumRat) * 1.85895e3) *
                             (AirInletNode.Temp - AirOutletNode.Temp);
    results_latentoutput = results_totaloutput - results_sensibleoutput;
    EXPECT_NEAR(results_totaloutput, Coil.TotalCoolingEnergyRate, 0.0001);
    EXPECT_NEAR(results_sensibleoutput, Coil.SensCoolingEnergyRate, 0.0001);
    EXPECT_NEAR(results_latentoutput, Coil.LatCoolingEnergyRate, 1.0E-11);

    // set storage tank for testing
    state->dataWaterData->NumWaterStorageTanks = 1;
    state->dataWaterData->WaterStorage.allocate(state->dataWaterData->NumWaterStorageTanks);
    Coil.CondensateCollectMode = CondensateCollectAction::ToTank;
    state->dataWaterData->WaterStorage(1).VdotAvailSupply.allocate(1);
    state->dataWaterData->WaterStorage(1).TwaterSupply.allocate(1);
    Coil.CondensateTankID = 1;
    Coil.CondensateTankSupplyARRID = 1;
    // calculate condensate vol flow rate
    Real64 waterDensity = Psychrometrics::RhoH2O((Coil.InletAirTemp + Coil.OutletAirTemp) / 2.0);
    Real64 results_condenstateVdot = Coil.InletAirMassFlowRate * (Coil.InletAirHumRat - Coil.OutletAirHumRat) / waterDensity;
    Coil.DXCoilType = "Coil:Cooling:DX:SingleSpeed";
    ReportDXCoil(*state, DXCoilNum);
    // check condensate volume flow rate
    EXPECT_NEAR(results_condenstateVdot, Coil.CondensateVdot, 1.0E-11);
}

TEST_F(EnergyPlusFixture, MultiSpeedDXCoolingCoilOutputTest)
{

    int DXCoilNum(1);
    state->dataDXCoils->NumDXCoils = 1;
    state->dataHVACGlobal->MSHPMassFlowRateLow = 0.6;
    state->dataHVACGlobal->MSHPMassFlowRateHigh = 1.0;
    state->dataDXCoils->DXCoil.allocate(state->dataDXCoils->NumDXCoils);
    state->dataLoopNodes->Node.allocate(2);
    state->dataDXCoils->DXCoilNumericFields.allocate(state->dataDXCoils->NumDXCoils);
    state->dataDXCoils->DXCoilNumericFields(1).PerfMode.allocate(1);
    state->dataDXCoils->DXCoilNumericFields(1).PerfMode(1).FieldNames.allocate(17);
    state->dataHeatBal->HeatReclaimDXCoil.allocate(2);
    state->dataDXCoils->DXCoilOutletTemp.allocate(1);
    state->dataDXCoils->DXCoilOutletHumRat.allocate(1);
    state->dataDXCoils->DXCoilPartLoadRatio.allocate(1);
    state->dataDXCoils->DXCoilFanOpMode.allocate(1);
    state->dataCurveManager->allocateCurveVector(2);

    auto &Coil = state->dataDXCoils->DXCoil(1);
    EnergyPlus::Curve::Curve *constantcurve1 = state->dataCurveManager->PerfCurve(1);
    EnergyPlus::Curve::Curve *constantcurve2 = state->dataCurveManager->PerfCurve(2);
    auto &AirInletNode = state->dataLoopNodes->Node(1);
    auto &AirOutletNode = state->dataLoopNodes->Node(2);

    Coil.DXCoilType_Num = CoilDX_MultiSpeedCooling;
    Coil.DXCoilType = "Coil:Cooling:DX:MultiSpeed";
    Coil.SchedPtr = ScheduleManager::ScheduleAlwaysOn;
    Coil.NumOfSpeeds = 2;
    Coil.MSRatedTotCap.allocate(Coil.NumOfSpeeds);
    Coil.MSRatedSHR.allocate(Coil.NumOfSpeeds);
    Coil.MSRatedCOP.allocate(Coil.NumOfSpeeds);
    Coil.MSRatedAirVolFlowRate.allocate(Coil.NumOfSpeeds);
    Coil.MSRatedAirMassFlowRate.allocate(Coil.NumOfSpeeds);
    Coil.MSCCapFTemp.allocate(Coil.NumOfSpeeds);
    Coil.MSCCapFFlow.allocate(Coil.NumOfSpeeds);
    Coil.MSEIRFTemp.allocate(Coil.NumOfSpeeds);
    Coil.MSEIRFFlow.allocate(Coil.NumOfSpeeds);
    Coil.MSWasteHeat.allocate(Coil.NumOfSpeeds);
    Coil.MSEvapCondEffect.allocate(Coil.NumOfSpeeds);
    Coil.MSEvapCondAirFlow.allocate(Coil.NumOfSpeeds);
    Coil.MSEvapCondPumpElecNomPower.allocate(Coil.NumOfSpeeds);
    Coil.MSRatedCBF.allocate(Coil.NumOfSpeeds);
    Coil.MSWasteHeatFrac.allocate(Coil.NumOfSpeeds);
    Coil.MSPLFFPLR.allocate(Coil.NumOfSpeeds);
    Coil.MSTwet_Rated.allocate(Coil.NumOfSpeeds);
    Coil.MSGamma_Rated.allocate(Coil.NumOfSpeeds);
    Coil.MSMaxONOFFCyclesperHour.allocate(Coil.NumOfSpeeds);
    Coil.MSLatentCapacityTimeConstant.allocate(Coil.NumOfSpeeds);
    Coil.MSFanPowerPerEvapAirFlowRate.allocate(Coil.NumOfSpeeds);
    Coil.MSCCapFTemp = 1;
    Coil.MSCCapFFlow = 2;
    Coil.MSEIRFTemp = 1;
    Coil.MSEIRFFlow = 2;
    Coil.MSPLFFPLR = 2;
    Coil.AirOutNode = 2;
    Coil.AirInNode = 1;
    // biquadratic curve
    constantcurve1->Name = "constant biquadratic curve";
    constantcurve1->curveType = CurveType::BiQuadratic;
    constantcurve1->interpolationType = InterpType::EvaluateCurveToLimits;
    constantcurve1->coeff[0] = 1.0;
    constantcurve1->coeff[1] = 0.0;
    constantcurve1->coeff[2] = 0.0;
    constantcurve1->coeff[3] = 0.0;
    constantcurve1->coeff[4] = 0.0;
    constantcurve1->coeff[5] = 0.0;
    constantcurve1->inputLimits[0].min = 10.0;
    constantcurve1->inputLimits[0].max = 25.0;
    constantcurve1->inputLimits[1].min = 0.0;
    constantcurve1->inputLimits[1].max = 100.0;
    constantcurve1->outputLimits.min = 1.0;
    constantcurve1->outputLimits.max = 1.0;
    // quadratic curve
    constantcurve2->Name = "constant quadratic curve";
    constantcurve2->curveType = CurveType::Quadratic;
    constantcurve2->interpolationType = InterpType::EvaluateCurveToLimits;
    constantcurve2->coeff[0] = 1.0;
    constantcurve2->coeff[1] = 0.0;
    constantcurve2->coeff[2] = 0.0;
    constantcurve2->inputLimits[0].min = 0.0;
    constantcurve2->inputLimits[0].max = 1.0;
    constantcurve2->outputLimits.min = 1.0;
    constantcurve2->outputLimits.max = 1.0;
    // set coil parameter
    Coil.MSRatedTotCap(1) = 10710.0; // 60 % of full capacity
    Coil.MSRatedTotCap(2) = 17850.0; // 5 ton capcity
    Coil.InletAirMassFlowRate = state->dataHVACGlobal->MSHPMassFlowRateHigh;
    Coil.MSRatedAirMassFlowRate(1) = state->dataHVACGlobal->MSHPMassFlowRateLow;
    Coil.MSRatedAirMassFlowRate(2) = state->dataHVACGlobal->MSHPMassFlowRateHigh;
    Coil.MSRatedCBF(1) = 0.0;
    Coil.MSRatedCBF(2) = 0.0;
    Coil.MSWasteHeat(1) = 0;
    Coil.MSWasteHeat(2) = 0;
    Coil.MSWasteHeatFrac(1) = 0;
    Coil.MSWasteHeatFrac(2) = 0;
    Coil.MSRatedSHR(1) = 0.65;
    Coil.MSRatedSHR(2) = 0.75;
    Coil.MSRatedCOP(1) = 3.0;
    Coil.MSRatedCOP(2) = 3.0;

    // test 1: dry cooling
    Coil.InletAirTemp = 30.0;
    Coil.InletAirHumRat = 0.0075;
    Coil.InletAirEnthalpy = Psychrometrics::PsyHFnTdbW(Coil.InletAirTemp, Coil.InletAirHumRat);
    // set coil inlet and outlet node condition
    AirInletNode.Temp = Coil.InletAirTemp;
    AirInletNode.HumRat = Coil.InletAirHumRat;
    AirInletNode.Enthalpy = Coil.InletAirEnthalpy;
    AirOutletNode.Temp = Coil.InletAirTemp;
    AirOutletNode.HumRat = Coil.InletAirHumRat;
    AirOutletNode.Enthalpy = Coil.InletAirEnthalpy;
    // outside air condition
    state->dataEnvrn->OutBaroPress = 101325.0;
    state->dataEnvrn->OutDryBulbTemp = 30.0;
    state->dataEnvrn->OutHumRat = 0.0120;
    state->dataEnvrn->WindSpeed = 5.0;
    state->dataEnvrn->WindDir = 0.0;
    int SpeedNum = 2;
    int FanOpMode = 1;
    CompressorOperation CompressorOp = DataHVACGlobals::CompressorOperation::On;
    int SingleMode = 0;
    // run the coil at low speed
    Real64 SpeedRatio = 0.0;
    Real64 CycRatio = 1.0;
    CalcMultiSpeedDXCoilCooling(*state, DXCoilNum, SpeedRatio, CycRatio, SpeedNum, FanOpMode, CompressorOp, SingleMode);
    EXPECT_NEAR(10710.0, Coil.TotalCoolingEnergyRate, 0.0001);   // equals low speed capacity
    EXPECT_NEAR(10710.0, Coil.SensCoolingEnergyRate, 0.0001);    // sensible cooling rate at low speed
    EXPECT_NEAR(0.0, Coil.LatCoolingEnergyRate, 1.0E-11);        // zero latent cooling rate at low speed
    EXPECT_DOUBLE_EQ(0.0075, AirInletNode.HumRat);               // input check
    EXPECT_DOUBLE_EQ(AirInletNode.HumRat, AirOutletNode.HumRat); // dry cooling only

    // check against hand calculation at low speed
    Real64 results_totaloutput = state->dataHVACGlobal->MSHPMassFlowRateLow * (Psychrometrics::PsyHFnTdbW(AirInletNode.Temp, AirInletNode.HumRat) -
                                                                               Psychrometrics::PsyHFnTdbW(AirOutletNode.Temp, AirOutletNode.HumRat));
    Real64 results_sensibleoutput = state->dataHVACGlobal->MSHPMassFlowRateLow *
                                    (1.00484e3 + min(AirInletNode.HumRat, AirOutletNode.HumRat) * 1.85895e3) *
                                    (AirInletNode.Temp - AirOutletNode.Temp);
    Real64 results_latentoutput = results_totaloutput - results_sensibleoutput;
    EXPECT_NEAR(results_totaloutput, Coil.TotalCoolingEnergyRate, 0.0001);
    EXPECT_NEAR(results_sensibleoutput, Coil.SensCoolingEnergyRate, 0.0001);
    EXPECT_NEAR(results_latentoutput, Coil.LatCoolingEnergyRate, 1.0E-11);
    // run the coil at high speed
    SpeedRatio = 1.0;
    CalcMultiSpeedDXCoilCooling(*state, DXCoilNum, SpeedRatio, CycRatio, SpeedNum, FanOpMode, CompressorOp, SingleMode);
    EXPECT_NEAR(17850.0, Coil.TotalCoolingEnergyRate, 0.0001);   // total capacity at high speed
    EXPECT_NEAR(17850.0, Coil.SensCoolingEnergyRate, 0.0001);    // sensible cooling rate at high speed
    EXPECT_NEAR(0.0, Coil.LatCoolingEnergyRate, 1.0E-11);        // zero latent cooling rate at high speed
    EXPECT_DOUBLE_EQ(0.0075, AirInletNode.HumRat);               // input check
    EXPECT_DOUBLE_EQ(AirInletNode.HumRat, AirOutletNode.HumRat); // dry cooling only

    // check against hand calculation
    results_totaloutput = state->dataHVACGlobal->MSHPMassFlowRateHigh * (Psychrometrics::PsyHFnTdbW(AirInletNode.Temp, AirInletNode.HumRat) -
                                                                         Psychrometrics::PsyHFnTdbW(AirOutletNode.Temp, AirOutletNode.HumRat));
    results_sensibleoutput = state->dataHVACGlobal->MSHPMassFlowRateHigh * (1.00484e3 + min(AirInletNode.HumRat, AirOutletNode.HumRat) * 1.85895e3) *
                             (AirInletNode.Temp - AirOutletNode.Temp);
    results_latentoutput = results_totaloutput - results_sensibleoutput;
    EXPECT_NEAR(results_totaloutput, Coil.TotalCoolingEnergyRate, 0.0001);
    EXPECT_NEAR(results_sensibleoutput, Coil.SensCoolingEnergyRate, 0.0001);
    EXPECT_NEAR(results_latentoutput, Coil.LatCoolingEnergyRate, 1.0E-11);

    // test 2: wet cooling
    Coil.InletAirTemp = 24.0;
    Coil.InletAirHumRat = 0.0100;
    Coil.InletAirEnthalpy = Psychrometrics::PsyHFnTdbW(Coil.InletAirTemp, Coil.InletAirHumRat);
    // set coil inlet and outlet node condition
    AirInletNode.Temp = Coil.InletAirTemp;
    AirInletNode.HumRat = Coil.InletAirHumRat;
    AirInletNode.Enthalpy = Coil.InletAirEnthalpy;
    // run coil at low speed
    SpeedRatio = 0.0;
    CycRatio = 1.0;
    CalcMultiSpeedDXCoilCooling(*state, DXCoilNum, SpeedRatio, CycRatio, SpeedNum, FanOpMode, CompressorOp, SingleMode);
    EXPECT_NEAR(10710.0, Coil.TotalCoolingEnergyRate, 0.0001);           // equals low speed cooling capacity
    EXPECT_NEAR(7930.3412059184047, Coil.SensCoolingEnergyRate, 0.0001); // sensible cooling rate at low speed
    EXPECT_NEAR(2779.6587940815953, Coil.LatCoolingEnergyRate, 0.0001);  // latent cooling rate at low speed
    EXPECT_DOUBLE_EQ(0.0100, AirInletNode.HumRat);                       // input check
    EXPECT_NEAR(0.0081800569931542392, AirOutletNode.HumRat, 0.00001);   // cooling and dehumidification

    // check against hand calculation at low speed
    results_totaloutput = state->dataHVACGlobal->MSHPMassFlowRateLow * (Psychrometrics::PsyHFnTdbW(AirInletNode.Temp, AirInletNode.HumRat) -
                                                                        Psychrometrics::PsyHFnTdbW(AirOutletNode.Temp, AirOutletNode.HumRat));
    results_sensibleoutput = state->dataHVACGlobal->MSHPMassFlowRateLow * (1.00484e3 + min(AirInletNode.HumRat, AirOutletNode.HumRat) * 1.85895e3) *
                             (AirInletNode.Temp - AirOutletNode.Temp);
    results_latentoutput = results_totaloutput - results_sensibleoutput;
    EXPECT_NEAR(results_totaloutput, Coil.TotalCoolingEnergyRate, 0.0001);
    EXPECT_NEAR(results_sensibleoutput, Coil.SensCoolingEnergyRate, 0.0001);
    EXPECT_NEAR(results_latentoutput, Coil.LatCoolingEnergyRate, 1.0E-11);

    // run the coil at high speed
    SpeedRatio = 1.0;
    CalcMultiSpeedDXCoilCooling(*state, DXCoilNum, SpeedRatio, CycRatio, SpeedNum, FanOpMode, CompressorOp, SingleMode);
    EXPECT_NEAR(17850.0, Coil.TotalCoolingEnergyRate, 0.0001);           // total capacity at high speed
    EXPECT_NEAR(13217.235343197342, Coil.SensCoolingEnergyRate, 0.0001); // sensible cooling rate at high speed
    EXPECT_NEAR(4632.7646568026576, Coil.LatCoolingEnergyRate, 0.0001);  // latent cooling rate at high speed
    EXPECT_DOUBLE_EQ(0.0100, AirInletNode.HumRat);                       // input check
    EXPECT_NEAR(0.0081800569931542392, AirOutletNode.HumRat, 0.00001);   // cooling and dehumidification

    // check against hand calculation
    results_totaloutput = state->dataHVACGlobal->MSHPMassFlowRateHigh * (Psychrometrics::PsyHFnTdbW(AirInletNode.Temp, AirInletNode.HumRat) -
                                                                         Psychrometrics::PsyHFnTdbW(AirOutletNode.Temp, AirOutletNode.HumRat));
    results_sensibleoutput = state->dataHVACGlobal->MSHPMassFlowRateHigh * (1.00484e3 + min(AirInletNode.HumRat, AirOutletNode.HumRat) * 1.85895e3) *
                             (AirInletNode.Temp - AirOutletNode.Temp);
    results_latentoutput = results_totaloutput - results_sensibleoutput;
    EXPECT_NEAR(results_totaloutput, Coil.TotalCoolingEnergyRate, 0.0001);
    EXPECT_NEAR(results_sensibleoutput, Coil.SensCoolingEnergyRate, 0.0001);
    EXPECT_NEAR(results_latentoutput, Coil.LatCoolingEnergyRate, 1.0E-11);

    // set storage tank for testing
    state->dataWaterData->NumWaterStorageTanks = 1;
    state->dataWaterData->WaterStorage.allocate(state->dataWaterData->NumWaterStorageTanks);
    Coil.CondensateCollectMode = CondensateCollectAction::ToTank;
    state->dataWaterData->WaterStorage(1).VdotAvailSupply.allocate(1);
    state->dataWaterData->WaterStorage(1).TwaterSupply.allocate(1);
    Coil.CondensateTankID = 1;
    Coil.CondensateTankSupplyARRID = 1;
    // calculate condensate vol flow rate
    Real64 waterDensity = Psychrometrics::RhoH2O((Coil.InletAirTemp + Coil.OutletAirTemp) / 2.0);
    Real64 results_condenstateVdot = Coil.InletAirMassFlowRate * (Coil.InletAirHumRat - Coil.OutletAirHumRat) / waterDensity;
    ReportDXCoil(*state, DXCoilNum);
    // check condensate volume flow rate
    EXPECT_NEAR(results_condenstateVdot, Coil.CondensateVdot, 1.0E-11);
}

TEST_F(EnergyPlusFixture, TwoSpeedDXCoilStandardRatingsTest)
{

    std::string const idf_objects = delimited_string({

        "ScheduleTypeLimits,",
        "    OnOff,                   !- Name",
        "    0,                       !- Lower Limit Value",
        "    1,                       !- Upper Limit Value",
        "    Discrete,                !- Numeric Type",
        "    availability;            !- Unit Type",

        "Schedule:Constant,",
        "    Always On Discrete,      !- Name",
        "    OnOff,                   !- Schedule Type Limits Name",
        "    1;                       !- Hourly Value",

        "Fan:VariableVolume,",
        "    Fan Variable Volume,     !- Name",
        "    Always On Discrete,      !- Availability Schedule Name",
        "    0.60,                    !- Fan Total Efficiency",
        "    500,                     !- Pressure Rise {Pa}",
        "    1.0,                     !- Maximum Flow Rate {m3/s}",
        "    FixedFlowRate,           !- Fan Power Minimum Flow Rate Input Method",
        "    0,                       !- Fan Power Minimum Flow Fraction",
        "    0,                       !- Fan Power Minimum Air Flow Rate {m3/s}",
        "    0.90,                    !- Motor Efficiency",
        "    1,                       !- Motor In Airstream Fraction",
        "    0.040759894,             !- Fan Power Coefficient 1",
        "    0.08804497,              !- Fan Power Coefficient 2",
        "    -0.07292612,             !- Fan Power Coefficient 3",
        "    0.943739823,             !- Fan Power Coefficient 4",
        "    0,                       !- Fan Power Coefficient 5",
        "    Node 11,                 !- Air Inlet Node Name",
        "    Node 3;                  !- Air Outlet Node Name",

        "Coil:Cooling:DX:TwoSpeed,",
        "    CCooling DX Two Speed,   !- Name",
        "    Always On Discrete,      !- Availability Schedule Name",
        "    17580.0,                 !- High Speed Gross Rated Total Cooling Capacity {W}",
        "    0.75,                    !- High Speed Rated Sensible Heat Ratio",
        "    3,                       !- High Speed Gross Rated Cooling COP {W/W}",
        "    1.0,                     !- High Speed Rated Air Flow Rate {m3/s}",
        "    400,                     !- Unit Internal Static Air Pressure {Pa}",
        "    Node 9,                  !- Air Inlet Node Name",
        "    Node 10,                 !- Air Outlet Node Name",
        "    CoolCAPFT,               !- Total Cooling Capacity Function of Temperature Curve Name",
        "    CoolCAPFFF,              !- Total Cooling Capacity Function of Flow Fraction Curve Name",
        "    CoolEIRFT,               !- Energy Input Ratio Function of Temperature Curve Name",
        "    CoolEIRFFF,              !- Energy Input Ratio Function of Flow Fraction Curve Name",
        "    CoolPLFFPLR,             !- Part Load Fraction Correlation Curve Name",
        "    4300.0,                  !- Low Speed Gross Rated Total Cooling Capacity {W}",
        "    0.70,                    !- Low Speed Gross Rated Sensible Heat Ratio",
        "    3,                       !- Low Speed Gross Rated Cooling COP {W/W}",
        "    0.30,                    !- Low Speed Rated Air Flow Rate {m3/s}",
        "    LSCoolCAPFT,             !- Low Speed Total Cooling Capacity Function of Temperature Curve Name",
        "    LSCoolEIRFT,             !- Low Speed Energy Input Ratio Function of Temperature Curve Name",
        "    ,                        !- Condenser Air Inlet Node Name",
        "    AirCooled,               !- Condenser Type",
        "    ,                        !- Minimum Outdoor Dry-Bulb Temperature for Compressor Operation {C}",
        "    ,                        !- High Speed Evaporative Condenser Effectiveness {dimensionless}",
        "    ,                        !- High Speed Evaporative Condenser Air Flow Rate {m3/s}",
        "    ,                        !- High Speed Evaporative Condenser Pump Rated Power Consumption {W}",
        "    ,                        !- Low Speed Evaporative Condenser Effectiveness {dimensionless}",
        "    ,                        !- Low Speed Evaporative Condenser Air Flow Rate {m3/s}",
        "    ,                        !- Low Speed Evaporative Condenser Pump Rated Power Consumption {W}",
        "    ,                        !- Supply Water Storage Tank Name",
        "    ,                        !- Condensate Collection Water Storage Tank Name",
        "    0,                       !- Basin Heater Capacity {W/K}",
        "    2;                       !- Basin Heater Setpoint Temperature {C}",

        "Curve:Quadratic,CoolCAPFFF,0.77136,0.34053,-0.11088,0.75918,1.13877, 0.0, 2.0, Dimensionless, Dimensionless; ",
        "Curve:Quadratic,CoolEIRFFF,1.2055,-0.32953,0.12308,0.75918,1.13877, 0.0, 2.0, Dimensionless, Dimensionless; ",
        "Curve:Quadratic,CoolPLFFPLR,0.771,0.229, 0.0, 0.0, 1.0, 0.0, 1.0, Dimensionless, Dimensionless; ",
        "Curve:Biquadratic,CoolCAPFT,0.42415,0.04426,-0.00042,0.00333,-8e-005,-0.00021,17,22,13,46, , , Temperature, Temperature, Dimensionless;",
        "Curve:Biquadratic,CoolEIRFT,1.23649,-0.02431,0.00057,-0.01434,0.00063,-0.00038,17,22,13,46, , , Temperature, Temperature, Dimensionless;",
        "Curve:Biquadratic,LSCoolCAPFT,0.42415,0.04426,-0.00042,0.00333,-8e-005,-0.00021,17,22,13,46, , , Temperature, Temperature, Dimensionless;",
        "Curve:Biquadratic,LSCoolEIRFT,1.23649,-0.02431,0.00057,-0.01434,0.00063,-0.00038,17,22,13,46, , , Temperature, Temperature, Dimensionless;",
    });

    ASSERT_TRUE(process_idf(idf_objects));

    state->dataGlobal->NumOfTimeStepInHour = 1;
    state->dataGlobal->MinutesPerTimeStep = 60;
    ScheduleManager::ProcessScheduleInput(*state);
    state->dataEnvrn->StdRhoAir = 1.0;
    state->dataEnvrn->OutBaroPress = 101325.0;
    GetCurveInput(*state);
    Fans::GetFanInput(*state);
    GetDXCoils(*state);
    int dXCoilIndex = UtilityRoutines::FindItemInList("CCOOLING DX TWO SPEED", state->dataDXCoils->DXCoil);
    int fanIndex = UtilityRoutines::FindItemInList("FAN VARIABLE VOLUME", state->dataFans->Fan, &Fans::FanEquipConditions::FanName);
    auto &coolcoilTwoSpeed = state->dataDXCoils->DXCoil(dXCoilIndex);
    auto &supplyFan = state->dataFans->Fan(fanIndex);
    coolcoilTwoSpeed.SupplyFanIndex = fanIndex;
    coolcoilTwoSpeed.SupplyFanName = supplyFan.FanName;
    coolcoilTwoSpeed.SupplyFan_TypeNum = supplyFan.FanType_Num;
    state->dataGlobal->SysSizingCalc = true;
    coolcoilTwoSpeed.RatedAirMassFlowRate(1) = coolcoilTwoSpeed.RatedAirVolFlowRate(1) * state->dataEnvrn->StdRhoAir;
    coolcoilTwoSpeed.RatedAirMassFlowRate2 = coolcoilTwoSpeed.RatedAirVolFlowRate2 * state->dataEnvrn->StdRhoAir;
    supplyFan.MaxAirMassFlowRate = supplyFan.MaxAirFlowRate * state->dataEnvrn->StdRhoAir;
    supplyFan.RhoAirStdInit = state->dataEnvrn->StdRhoAir;
    auto &InletNode = state->dataLoopNodes->Node(supplyFan.InletNodeNum);
    auto &OutletNode = state->dataLoopNodes->Node(supplyFan.OutletNodeNum);
    InletNode.MassFlowRate = 1.0;
    InletNode.MassFlowRateMax = 1.0;
    InletNode.MassFlowRateMaxAvail = 1.0;
    InletNode.MassFlowRateMinAvail = 0.0;
    OutletNode.MassFlowRate = 1.0;
    OutletNode.MassFlowRateMax = 1.0;
    OutletNode.MassFlowRateMaxAvail = 1.0;
    OutletNode.MassFlowRateMinAvail = 0.0;
    OutputReportPredefined::SetPredefinedTables(*state);
    // test 1: using internal static and fan pressure rise
    CalcTwoSpeedDXCoilStandardRating(*state, dXCoilIndex);
    EXPECT_EQ(coolcoilTwoSpeed.Name, "CCOOLING DX TWO SPEED");
    EXPECT_EQ(coolcoilTwoSpeed.DXCoilType, "Coil:Cooling:DX:TwoSpeed");
    EXPECT_EQ(coolcoilTwoSpeed.DXCoilType_Num, CoilDX_CoolingTwoSpeed);
    EXPECT_EQ(coolcoilTwoSpeed.InternalStaticPressureDrop, 400.0);
    EXPECT_TRUE(coolcoilTwoSpeed.RateWithInternalStaticAndFanObject);
    EXPECT_EQ("8.77", RetrievePreDefTableEntry(*state, state->dataOutRptPredefined->pdchDXCoolCoilEERIP, coolcoilTwoSpeed.Name));
    EXPECT_EQ("11.25", RetrievePreDefTableEntry(*state, state->dataOutRptPredefined->pdchDXCoolCoilIEERIP, coolcoilTwoSpeed.Name));
    // test 2: using default fan power per evap air flow rate, 365 W/1000 scfm or 773.3 W/(m3/s)
    coolcoilTwoSpeed.RateWithInternalStaticAndFanObject = false;
    OutputReportPredefined::SetPredefinedTables(*state);
    CalcTwoSpeedDXCoilStandardRating(*state, dXCoilIndex);
    EXPECT_EQ("8.72", RetrievePreDefTableEntry(*state, state->dataOutRptPredefined->pdchDXCoolCoilEERIP, coolcoilTwoSpeed.Name));
    EXPECT_EQ("10.15", RetrievePreDefTableEntry(*state, state->dataOutRptPredefined->pdchDXCoolCoilIEERIP, coolcoilTwoSpeed.Name));
}

TEST_F(EnergyPlusFixture, TwoSpeedDXCoilStandardRatings_Curve_Fix_Test)
{
    // Test the PR 9694 that fixes Issue 9301; will report severe error if tested in original develop branch
    std::string const idf_objects = delimited_string({

        "ScheduleTypeLimits,",
        "    OnOff,                   !- Name",
        "    0,                       !- Lower Limit Value",
        "    1,                       !- Upper Limit Value",
        "    Discrete,                !- Numeric Type",
        "    availability;            !- Unit Type",

        "Schedule:Constant,",
        "    Always On Discrete,      !- Name",
        "    OnOff,                   !- Schedule Type Limits Name",
        "    1;                       !- Hourly Value",

        "Fan:VariableVolume,",
        "    Fan Variable Volume,     !- Name",
        "    Always On Discrete,      !- Availability Schedule Name",
        "    0.60,                    !- Fan Total Efficiency",
        "    500,                     !- Pressure Rise {Pa}",
        "    1.0,                     !- Maximum Flow Rate {m3/s}",
        "    FixedFlowRate,           !- Fan Power Minimum Flow Rate Input Method",
        "    0,                       !- Fan Power Minimum Flow Fraction",
        "    0,                       !- Fan Power Minimum Air Flow Rate {m3/s}",
        "    0.90,                    !- Motor Efficiency",
        "    1,                       !- Motor In Airstream Fraction",
        "    0.040759894,             !- Fan Power Coefficient 1",
        "    0.08804497,              !- Fan Power Coefficient 2",
        "    -0.07292612,             !- Fan Power Coefficient 3",
        "    0.943739823,             !- Fan Power Coefficient 4",
        "    0,                       !- Fan Power Coefficient 5",
        "    Node 11,                 !- Air Inlet Node Name",
        "    Node 3;                  !- Air Outlet Node Name",

        "Coil:Cooling:DX:TwoSpeed,",
        "    CCooling DX Two Speed,   !- Name",
        "    Always On Discrete,      !- Availability Schedule Name",
        "    17580.0,                 !- High Speed Gross Rated Total Cooling Capacity {W}",
        "    0.75,                    !- High Speed Rated Sensible Heat Ratio",
        "    3,                       !- High Speed Gross Rated Cooling COP {W/W}",
        "    1.0,                     !- High Speed Rated Air Flow Rate {m3/s}",
        "    400,                     !- Unit Internal Static Air Pressure {Pa}",
        "    Node 9,                  !- Air Inlet Node Name",
        "    Node 10,                 !- Air Outlet Node Name",
        "    CoolCAPFT,               !- Total Cooling Capacity Function of Temperature Curve Name",
        "    CoolCAPFFF,              !- Total Cooling Capacity Function of Flow Fraction Curve Name",
        "    CoolEIRFT,               !- Energy Input Ratio Function of Temperature Curve Name",
        "    CoolEIRFFF,              !- Energy Input Ratio Function of Flow Fraction Curve Name",
        "    CoolPLFFPLR,             !- Part Load Fraction Correlation Curve Name",
        "    4300.0,                  !- Low Speed Gross Rated Total Cooling Capacity {W}",
        "    0.70,                    !- Low Speed Gross Rated Sensible Heat Ratio",
        "    3,                       !- Low Speed Gross Rated Cooling COP {W/W}",
        "    0.30,                    !- Low Speed Rated Air Flow Rate {m3/s}",
        "    CapFT2_Lookup_Table,             !- Low Speed Total Cooling Capacity Function of Temperature Curve Name",
        "    LSCoolEIRFT,             !- Low Speed Energy Input Ratio Function of Temperature Curve Name",
        "    ,                        !- Condenser Air Inlet Node Name",
        "    AirCooled,               !- Condenser Type",
        "    ,                        !- Minimum Outdoor Dry-Bulb Temperature for Compressor Operation {C}",
        "    ,                        !- High Speed Evaporative Condenser Effectiveness {dimensionless}",
        "    ,                        !- High Speed Evaporative Condenser Air Flow Rate {m3/s}",
        "    ,                        !- High Speed Evaporative Condenser Pump Rated Power Consumption {W}",
        "    ,                        !- Low Speed Evaporative Condenser Effectiveness {dimensionless}",
        "    ,                        !- Low Speed Evaporative Condenser Air Flow Rate {m3/s}",
        "    ,                        !- Low Speed Evaporative Condenser Pump Rated Power Consumption {W}",
        "    ,                        !- Supply Water Storage Tank Name",
        "    ,                        !- Condensate Collection Water Storage Tank Name",
        "    0,                       !- Basin Heater Capacity {W/K}",
        "    2;                       !- Basin Heater Setpoint Temperature {C}",

        "Curve:Quadratic,CoolCAPFFF,0.77136,0.34053,-0.11088,0.75918,1.13877, 0.0, 2.0, Dimensionless, Dimensionless; ",
        "Curve:Quadratic,CoolEIRFFF,1.2055,-0.32953,0.12308,0.75918,1.13877, 0.0, 2.0, Dimensionless, Dimensionless; ",
        "Curve:Quadratic,CoolPLFFPLR,0.771,0.229, 0.0, 0.0, 1.0, 0.0, 1.0, Dimensionless, Dimensionless; ",
        "Curve:Biquadratic,CoolCAPFT,0.42415,0.04426,-0.00042,0.00333,-8e-005,-0.00021,17,22,13,46, , , Temperature, Temperature, Dimensionless;",
        "Curve:Biquadratic,CoolEIRFT,1.23649,-0.02431,0.00057,-0.01434,0.00063,-0.00038,17,22,13,46, , , Temperature, Temperature, Dimensionless;",
        "Curve:Biquadratic,LSCoolCAPFT,0.42415,0.04426,-0.00042,0.00333,-8e-005,-0.00021,17,22,13,46, , , Temperature, Temperature, Dimensionless;",
        "Curve:Biquadratic,LSCoolEIRFT,1.23649,-0.02431,0.00057,-0.01434,0.00063,-0.00038,17,22,13,46, , , Temperature, Temperature, Dimensionless;",

        "  Table:IndependentVariable,                                      ",
        "    CapFT2_Lookup_Table_IndependentVariable_1,  !- Name ",
        "    Cubic,                   !- Interpolation Method              ",
        "    Constant,                !- Extrapolation Method              ",
        "    12.2222222222222,        !- Minimum Value                     ",
        "    26.6666666666667,        !- Maximum Value                     ",
        "    ,                        !- Normalization Reference Value     ",
        "    Dimensionless,           !- Unit Type                         ",
        "    ,                        !- External File Name                ",
        "    ,                        !- External File Column Number       ",
        "    ,                        !- External File Starting Row Number ",
        "    12.2222222222222,        !- Value 1                           ",
        "    14.4444444444444,        !- Value 2                           ",
        "    16.6666666666667,        !- <none>                            ",
        "    19.4444444444444,        !- <none>                            ",
        "    22.2222222222222,        !- <none>                            ",
        "    24.4444444444444,        !- <none>                            ",
        "    26.6666666666667;        !- <none>                            ",
        "                                                                  ",
        "  Table:IndependentVariable,                                      ",
        "    CapFT2_Lookup_Table_IndependentVariable_2,  !- Name ",
        "    Cubic,                   !- Interpolation Method              ",
        "    Constant,                !- Extrapolation Method              ",
        "    18.3333333333333,        !- Minimum Value                     ",
        "    51.6666666666667,        !- Maximum Value                     ",
        "    ,                        !- Normalization Reference Value     ",
        "    Dimensionless,           !- Unit Type                         ",
        "    ,                        !- External File Name                ",
        "    ,                        !- External File Column Number       ",
        "    ,                        !- External File Starting Row Number ",
        "    18.3333333333333,        !- Value 1                           ",
        "    23.8888888888889,        !- Value 2                           ",
        "    29.4444444444444,        !- <none>                            ",
        "    35,                      !- <none>                            ",
        "    40.5555555555556,        !- <none>                            ",
        "    46.1111111111111,        !- <none>                            ",
        "    51.6666666666667;        !- <none>                            ",
        "                                                                  ",
        "                                                                  ",
        "  Table:IndependentVariableList,                                                               ",
        "    CapFT2_Lookup_Table_IndependentVariableList,  !- Name                            ",
        "    CapFT2_Lookup_Table_IndependentVariable_1,  !- Independent Variable 1 Name       ",
        "    CapFT2_Lookup_Table_IndependentVariable_2;  !- Independent Variable 2 Name       ",
        "                                                                                               ",
        "  Table:Lookup,                                                                                ",
        "    CapFT2_Lookup_Table,  !- Name                                                    ",
        "    CapFT2_Lookup_Table_IndependentVariableList,  !- Independent Variable List Name  ",
        "    ,                        !- Normalization Method                                           ",
        "    ,                        !- Normalization Divisor                                          ",
        "    ,                        !- Minimum Output                                                 ",
        "    ,                        !- Maximum Output                                                 ",
        "    Dimensionless,           !- Output Unit Type                                               ",
        "    ,                        !- External File Name                                             ",
        "    ,                        !- External File Column Number                                    ",
        "    ,                        !- External File Starting Row Number                              ",
        "    1.01443897684415,        !- Output Value 1                                                 ",
        "    0.98190971215566,        !- Output Value 2                                                 ",
        "    0.944262991348902,       !- <none>                                                         ",
        "    0.902464389801025,       !- <none>                                                         ",
        "    0.856867303450902,       !- <none>                                                         ",
        "    0.806505292654037,       !- <none>                                                         ",
        "    0.770701512694359,       !- <none>                                                         ",
        "    1.01543273528417,        !- <none>                                                         ",
        "    0.982820928096771,       !- <none>                                                         ",
        "    0.945059061050415,       !- <none>                                                         ",
        "    0.90331569314003,        !- <none>                                                         ",
        "    0.857631295919418,       !- <none>                                                         ",
        "    0.807194809118907,       !- <none>                                                         ",
        "    0.771346032619476,       !- <none>                                                         ",
        "    1.04978396495183,        !- <none>                                                         ",
        "    1.00899545351664,        !- <none>                                                         ",
        "    0.961967547734578,       !- <none>                                                         ",
        "    0.91093651453654,        !- <none>                                                         ",
        "    0.859048008918762,       !- <none>                                                         ",
        "    0.807978371779124,       !- <none>                                                         ",
        "    0.772054821252823,       !- <none>                                                         ",
        "    1.14711582660675,        !- <none>                                                         ",
        "    1.1034460067749,         !- <none>                                                         ",
        "    1.05519445737203,        !- <none>                                                         ",
        "    1,                       !- <none>                                                         ",
        "    0.938460657993952,       !- <none>                                                         ",
        "    0.870475401480993,       !- <none>                                                         ",
        "    0.815074309706688,       !- <none>                                                         ",
        "    1.24975691239039,        !- <none>                                                         ",
        "    1.20405109723409,        !- <none>                                                         ",
        "    1.15290776888529,        !- <none>                                                         ",
        "    1.09695122639338,        !- <none>                                                         ",
        "    1.03253835439682,        !- <none>                                                         ",
        "    0.959350367387136,       !- <none>                                                         ",
        "    0.895228445529938,       !- <none>                                                         ",
        "    1.33291016022364,        !- <none>                                                         ",
        "    1.28505523999532,        !- <none>                                                         ",
        "    1.23106513420741,        !- <none>                                                         ",
        "    1.17154357830683,        !- <none>                                                         ",
        "    1.10512377818425,        !- <none>                                                         ",
        "    1.02879746754964,        !- <none>                                                         ",
        "    0.962242349982262,       !- <none>                                                         ",
        "    1.41531632343928,        !- <none>                                                         ",
        "    1.36335378885269,        !- <none>                                                         ",
        "    1.30721437931061,        !- <none>                                                         ",
        "    1.24311178922653,        !- <none>                                                         ",
        "    1.17164691289266,        !- <none>                                                         ",
        "    1.0931831796964,         !- <none>                                                         ",
        "    1.02748036384583;        !- <none>                                                         "});

    ASSERT_TRUE(process_idf(idf_objects));

    state->dataGlobal->NumOfTimeStepInHour = 1;
    state->dataGlobal->MinutesPerTimeStep = 60;
    ScheduleManager::ProcessScheduleInput(*state);
    state->dataEnvrn->StdRhoAir = 1.0;
    state->dataEnvrn->OutBaroPress = 101325.0;
    GetCurveInput(*state);
    Fans::GetFanInput(*state);
    GetDXCoils(*state);
    int dXCoilIndex = UtilityRoutines::FindItemInList("CCOOLING DX TWO SPEED", state->dataDXCoils->DXCoil);
    int fanIndex = UtilityRoutines::FindItemInList("FAN VARIABLE VOLUME", state->dataFans->Fan, &Fans::FanEquipConditions::FanName);
    auto &coolcoilTwoSpeed = state->dataDXCoils->DXCoil(dXCoilIndex);
    auto &supplyFan = state->dataFans->Fan(fanIndex);
    coolcoilTwoSpeed.SupplyFanIndex = fanIndex;
    coolcoilTwoSpeed.SupplyFanName = supplyFan.FanName;
    coolcoilTwoSpeed.SupplyFan_TypeNum = supplyFan.FanType_Num;
    state->dataGlobal->SysSizingCalc = true;
    coolcoilTwoSpeed.RatedAirMassFlowRate(1) = coolcoilTwoSpeed.RatedAirVolFlowRate(1) * state->dataEnvrn->StdRhoAir;
    coolcoilTwoSpeed.RatedAirMassFlowRate2 = coolcoilTwoSpeed.RatedAirVolFlowRate2 * state->dataEnvrn->StdRhoAir;
    supplyFan.MaxAirMassFlowRate = supplyFan.MaxAirFlowRate * state->dataEnvrn->StdRhoAir;
    supplyFan.RhoAirStdInit = state->dataEnvrn->StdRhoAir;
    auto &InletNode = state->dataLoopNodes->Node(supplyFan.InletNodeNum);
    auto &OutletNode = state->dataLoopNodes->Node(supplyFan.OutletNodeNum);
    InletNode.MassFlowRate = 1.0;
    InletNode.MassFlowRateMax = 1.0;
    InletNode.MassFlowRateMaxAvail = 1.0;
    InletNode.MassFlowRateMinAvail = 0.0;
    OutletNode.MassFlowRate = 1.0;
    OutletNode.MassFlowRateMax = 1.0;
    OutletNode.MassFlowRateMaxAvail = 1.0;
    OutletNode.MassFlowRateMinAvail = 0.0;
    OutputReportPredefined::SetPredefinedTables(*state);

    // test 1: using internal static and fan pressure rise

    CalcTwoSpeedDXCoilStandardRating(*state, dXCoilIndex);
    EXPECT_EQ(coolcoilTwoSpeed.Name, "CCOOLING DX TWO SPEED");
    EXPECT_EQ(coolcoilTwoSpeed.DXCoilType, "Coil:Cooling:DX:TwoSpeed");
    EXPECT_EQ(coolcoilTwoSpeed.DXCoilType_Num, CoilDX_CoolingTwoSpeed);
    EXPECT_EQ(coolcoilTwoSpeed.InternalStaticPressureDrop, 400.0);
    EXPECT_TRUE(coolcoilTwoSpeed.RateWithInternalStaticAndFanObject);
    EXPECT_EQ("8.77", RetrievePreDefTableEntry(*state, state->dataOutRptPredefined->pdchDXCoolCoilEERIP, coolcoilTwoSpeed.Name));
    EXPECT_EQ("11.25", RetrievePreDefTableEntry(*state, state->dataOutRptPredefined->pdchDXCoolCoilIEERIP, coolcoilTwoSpeed.Name));

    EXPECT_EQ(state->dataErrTracking->TotalSevereErrors, 0);

    // test 2: using default fan power per evap air flow rate, 365 W/1000 scfm or 773.3 W/(m3/s)

    coolcoilTwoSpeed.RateWithInternalStaticAndFanObject = false;
    OutputReportPredefined::SetPredefinedTables(*state);
    CalcTwoSpeedDXCoilStandardRating(*state, dXCoilIndex);
    EXPECT_EQ("8.72", RetrievePreDefTableEntry(*state, state->dataOutRptPredefined->pdchDXCoolCoilEERIP, coolcoilTwoSpeed.Name));
    EXPECT_EQ("10.16", RetrievePreDefTableEntry(*state, state->dataOutRptPredefined->pdchDXCoolCoilIEERIP, coolcoilTwoSpeed.Name));

    EXPECT_EQ(state->dataErrTracking->TotalSevereErrors, 0);
}

} // namespace EnergyPlus<|MERGE_RESOLUTION|>--- conflicted
+++ resolved
@@ -450,12 +450,7 @@
     Coil.DefrostTime = 0.058333;
     Coil.DefrostCapacity = 1000;
     Coil.PLRImpact = false;
-<<<<<<< HEAD
-    Coil.FuelTypeNum = DataGlobalConstants::eResource::Electricity;
-=======
-    Coil.FuelType = "Electricity";
-    Coil.FuelTypeNum = Constant::ResourceType::Electricity;
->>>>>>> c1b367a1
+    Coil.FuelTypeNum = Constant::eResource::Electricity;
     Coil.RegionNum = 4;
     Coil.MSRatedTotCap(1) = 2202.5268975202675;
     Coil.MSRatedCOP(1) = 4.200635910578916;
@@ -809,12 +804,7 @@
     Coil.DefrostTime = 0.058333;
     Coil.DefrostCapacity = 1000;
     Coil.PLRImpact = false;
-<<<<<<< HEAD
-    Coil.FuelTypeNum = DataGlobalConstants::eResource::Electricity;
-=======
-    Coil.FuelType = "Electricity";
-    Coil.FuelTypeNum = Constant::ResourceType::Electricity;
->>>>>>> c1b367a1
+    Coil.FuelTypeNum = Constant::eResource::Electricity;
     Coil.RegionNum = 4;
 
     state->dataCurveManager->allocateCurveVector(5);
@@ -1310,23 +1300,13 @@
     // Case 1 test
     GetDXCoils(*state);
 
-<<<<<<< HEAD
-    EXPECT_TRUE(compare_enums(DataGlobalConstants::eResource::Electricity, state->dataDXCoils->DXCoil(1).FuelTypeNum));
-=======
-    EXPECT_EQ("Electricity", state->dataDXCoils->DXCoil(1).FuelType); // it also covers a test for fuel type input
-    EXPECT_TRUE(compare_enums(Constant::ResourceType::Electricity, state->dataDXCoils->DXCoil(1).FuelTypeNum));
->>>>>>> c1b367a1
+    EXPECT_TRUE(compare_enums(Constant::eResource::Electricity, state->dataDXCoils->DXCoil(1).FuelTypeNum));
     EXPECT_EQ(0, state->dataDXCoils->DXCoil(1).MSWasteHeat(2));
 
     // Test calculations of the waste heat function #5162
 
     // Case 2 test waste heat is zero when the parent has not heat recovery inputs
-<<<<<<< HEAD
-    state->dataDXCoils->DXCoil(1).FuelTypeNum = DataGlobalConstants::eResource::NaturalGas;
-=======
-    state->dataDXCoils->DXCoil(1).FuelType = "NaturalGas";
-    state->dataDXCoils->DXCoil(1).FuelTypeNum = Constant::ResourceType::Natural_Gas;
->>>>>>> c1b367a1
+    state->dataDXCoils->DXCoil(1).FuelTypeNum = Constant::eResource::NaturalGas;
     state->dataDXCoils->DXCoil(1).MSHPHeatRecActive = false;
 
     state->dataEnvrn->OutDryBulbTemp = 35;
