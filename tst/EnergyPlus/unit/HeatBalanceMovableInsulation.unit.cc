--- conflicted
+++ resolved
@@ -236,11 +236,7 @@
     // get schedule data
     ScheduleManager::ProcessScheduleInput(state.files);
     // get materials data
-<<<<<<< HEAD
-    HeatBalanceManager::GetMaterialData(*state.dataWindowEquivalentLayer, state.files, ErrorsFound);
-=======
-    HeatBalanceManager::GetMaterialData(state, state.dataWindowEquivalentLayer, state.files, ErrorsFound);
->>>>>>> 42d84720
+    HeatBalanceManager::GetMaterialData(state, *state.dataWindowEquivalentLayer, state.files, ErrorsFound);
     EXPECT_FALSE(ErrorsFound);
     EXPECT_EQ(4, DataHeatBalance::TotMaterials);
     EXPECT_EQ(dataMaterial.Material(4).Group, DataHeatBalance::WindowSimpleGlazing);
