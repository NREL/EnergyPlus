// EnergyPlus, Copyright (c) 1996-2020, The Board of Trustees of the University of Illinois,
// The Regents of the University of California, through Lawrence Berkeley National Laboratory
// (subject to receipt of any required approvals from the U.S. Dept. of Energy), Oak Ridge
// National Laboratory, managed by UT-Battelle, Alliance for Sustainable Energy, LLC, and other
// contributors. All rights reserved.
//
// NOTICE: This Software was developed under funding from the U.S. Department of Energy and the
// U.S. Government consequently retains certain rights. As such, the U.S. Government has been
// granted for itself and others acting on its behalf a paid-up, nonexclusive, irrevocable,
// worldwide license in the Software to reproduce, distribute copies to the public, prepare
// derivative works, and perform publicly and display publicly, and to permit others to do so.
//
// Redistribution and use in source and binary forms, with or without modification, are permitted
// provided that the following conditions are met:
//
// (1) Redistributions of source code must retain the above copyright notice, this list of
//     conditions and the following disclaimer.
//
// (2) Redistributions in binary form must reproduce the above copyright notice, this list of
//     conditions and the following disclaimer in the documentation and/or other materials
//     provided with the distribution.
//
// (3) Neither the name of the University of California, Lawrence Berkeley National Laboratory,
//     the University of Illinois, U.S. Dept. of Energy nor the names of its contributors may be
//     used to endorse or promote products derived from this software without specific prior
//     written permission.
//
// (4) Use of EnergyPlus(TM) Name. If Licensee (i) distributes the software in stand-alone form
//     without changes from the version obtained under this License, or (ii) Licensee makes a
//     reference solely to the software portion of its product, Licensee must refer to the
//     software as "EnergyPlus version X" software, where "X" is the version number Licensee
//     obtained under this License and may not use a different name for the software. Except as
//     specifically required in this Section (4), Licensee shall not use in a company name, a
//     product name, in advertising, publicity, or other promotional activities any name, trade
//     name, trademark, logo, or other designation of "EnergyPlus", "E+", "e+" or confusingly
//     similar designation, without the U.S. Department of Energy's prior written consent.
//
// THIS SOFTWARE IS PROVIDED BY THE COPYRIGHT HOLDERS AND CONTRIBUTORS "AS IS" AND ANY EXPRESS OR
// IMPLIED WARRANTIES, INCLUDING, BUT NOT LIMITED TO, THE IMPLIED WARRANTIES OF MERCHANTABILITY
// AND FITNESS FOR A PARTICULAR PURPOSE ARE DISCLAIMED. IN NO EVENT SHALL THE COPYRIGHT OWNER OR
// CONTRIBUTORS BE LIABLE FOR ANY DIRECT, INDIRECT, INCIDENTAL, SPECIAL, EXEMPLARY, OR
// CONSEQUENTIAL DAMAGES (INCLUDING, BUT NOT LIMITED TO, PROCUREMENT OF SUBSTITUTE GOODS OR
// SERVICES; LOSS OF USE, DATA, OR PROFITS; OR BUSINESS INTERRUPTION) HOWEVER CAUSED AND ON ANY
// THEORY OF LIABILITY, WHETHER IN CONTRACT, STRICT LIABILITY, OR TORT (INCLUDING NEGLIGENCE OR
// OTHERWISE) ARISING IN ANY WAY OUT OF THE USE OF THIS SOFTWARE, EVEN IF ADVISED OF THE
// POSSIBILITY OF SUCH DAMAGE.

// EnergyPlus::UnitHeater Unit Tests

// Google Test Headers
#include <gtest/gtest.h>

// EnergyPlus Headers
#include <EnergyPlus/Data/EnergyPlusData.hh>
#include <EnergyPlus/DataEnvironment.hh>
#include <EnergyPlus/DataGlobals.hh>
#include <EnergyPlus/DataHVACGlobals.hh>
#include <EnergyPlus/DataHeatBalance.hh>
#include <EnergyPlus/DataLoopNode.hh>
#include <EnergyPlus/DataSizing.hh>
#include <EnergyPlus/DataSurfaceLists.hh>
#include <EnergyPlus/DataSurfaces.hh>
#include <EnergyPlus/DataZoneEnergyDemands.hh>
#include <EnergyPlus/DataZoneEquipment.hh>
#include <EnergyPlus/ElectricPowerServiceManager.hh>
#include <EnergyPlus/Fans.hh>
#include <EnergyPlus/FluidProperties.hh>
#include <EnergyPlus/HeatBalanceManager.hh>
#include <EnergyPlus/HeatingCoils.hh>
#include <EnergyPlus/IOFiles.hh>
#include <EnergyPlus/OutputProcessor.hh>
#include <EnergyPlus/OutputReportPredefined.hh>
#include <EnergyPlus/Plant/DataPlant.hh>
#include <EnergyPlus/PlantUtilities.hh>
#include <EnergyPlus/Psychrometrics.hh>
#include <EnergyPlus/ScheduleManager.hh>
#include <EnergyPlus/SimulationManager.hh>
#include <EnergyPlus/SizingManager.hh>
#include <EnergyPlus/SurfaceGeometry.hh>
#include <EnergyPlus/UnitHeater.hh>
#include <EnergyPlus/UtilityRoutines.hh>
#include <EnergyPlus/WaterCoils.hh>
#include <EnergyPlus/ZoneEquipmentManager.hh>

#include "Fixtures/EnergyPlusFixture.hh"

using namespace EnergyPlus;
using namespace ObjexxFCL;
using namespace DataGlobals;
using namespace EnergyPlus::UnitHeater;
using namespace EnergyPlus::DataEnvironment;
using namespace EnergyPlus::DataGlobals;
using namespace EnergyPlus::DataHeatBalance;
using namespace EnergyPlus::DataHVACGlobals;
using namespace EnergyPlus::DataLoopNode;
using namespace EnergyPlus::DataPlant;
using namespace EnergyPlus::DataSizing;
using namespace EnergyPlus::DataSurfaces;
using namespace EnergyPlus::DataSurfaceLists;
using namespace EnergyPlus::DataZoneEquipment;
using namespace EnergyPlus::DataZoneEnergyDemands;
using namespace EnergyPlus::Fans;
using namespace EnergyPlus::FluidProperties;
using namespace EnergyPlus::HeatBalanceManager;
using namespace EnergyPlus::OutputProcessor;
using namespace EnergyPlus::OutputReportPredefined;
using namespace EnergyPlus::Psychrometrics;
using namespace EnergyPlus::ScheduleManager;
using namespace EnergyPlus::SimulationManager;
using namespace EnergyPlus::SizingManager;
using namespace EnergyPlus::SurfaceGeometry;
using namespace EnergyPlus::WaterCoils;

TEST_F(EnergyPlusFixture, UnitHeater_HWHeatingCoilUAAutoSizingTest)
{

    bool ErrorsFound(false);          // function returns true on error
    bool FirstHVACIteration(true);    // TRUE if 1st HVAC simulation of system timestep
    int UnitHeatNum(1);               // unit heat index
    int ZoneNum(1);                   // zone index
    int CoilNum(1);                   // heating coil index
    int PltSizHeatNum(0);             // hot water plant loop index
    Real64 HWMaxVolFlowRate(0.0);     // hot water coil water volume flow rate, m3/s
    Real64 CpHW(0.0);                 // hot water specific heat, J/kg K
    Real64 HWPlantDeltaTDesign(0.0);  // hot water plant loop design temp difference, deltaC
    Real64 HWCoilDesignCapacity(0.0); // hot water heating coil design capacity (W)
    Real64 HWDensity(0.0);            // hot water density, kg/m3

    std::string const idf_objects = delimited_string({
        "  Timestep,4;",

        "  Building,",
        "    NONE,                    !- Name",
        "    0.0000000E+00,           !- North Axis {deg}",
        "    Suburbs,                 !- Terrain",
        "    3.9999999E-02,           !- Loads Convergence Tolerance Value",
        "    0.4000000,               !- Temperature Convergence Tolerance Value {deltaC}",
        "    MinimalShadowing,        !- Solar Distribution",
        "    25,                      !- Maximum Number of Warmup Days",
        "    6;                       !- Minimum Number of Warmup Days",

        "  HeatBalanceAlgorithm,ConductionTransferFunction;",

        "  SurfaceConvectionAlgorithm:Inside,TARP;",

        "  SurfaceConvectionAlgorithm:Outside,DOE-2;",

        "  RunPeriod,",
        "    WinterDay,               !- Name",
        "    1,                       !- Begin Month",
        "    14,                      !- Begin Day of Month",
        "    ,                        !- Begin Year",
        "    1,                       !- End Month",
        "    14,                      !- End Day of Month",
        "    ,                        !- End Year",
        "    Tuesday,                 !- Day of Week for Start Day",
        "    Yes,                     !- Use Weather File Holidays and Special Days",
        "    Yes,                     !- Use Weather File Daylight Saving Period",
        "    No,                      !- Apply Weekend Holiday Rule",
        "    Yes,                     !- Use Weather File Rain Indicators",
        "    Yes;                     !- Use Weather File Snow Indicators",

        "  Site:Location,",
        "    CHICAGO_IL_USA TMY2-94846,  !- Name",
        "    41.78,                   !- Latitude {deg}",
        "    -87.75,                  !- Longitude {deg}",
        "    -6.00,                   !- Time Zone {hr}",
        "    190.00;                  !- Elevation {m}",

        "  SimulationControl,",
        "    Yes,                     !- Do Zone Sizing Calculation",
        "    No,                      !- Do System Sizing Calculation",
        "    No,                      !- Do Plant Sizing Calculation",
        "    No,                      !- Run Simulation for Sizing Periods",
        "    No;                      !- Run Simulation for Weather File Run Periods",

        "  SizingPeriod:DesignDay,",
        "    CHICAGO_IL_USA Annual Heating 99% Design Conditions DB,  !- Name",
        "    1,                       !- Month",
        "    21,                      !- Day of Month",
        "    WinterDesignDay,         !- Day Type",
        "    -17.3,                   !- Maximum Dry-Bulb Temperature {C}",
        "    0.0,                     !- Daily Dry-Bulb Temperature Range {deltaC}",
        "    ,                        !- Dry-Bulb Temperature Range Modifier Type",
        "    ,                        !- Dry-Bulb Temperature Range Modifier Day Schedule Name",
        "    Wetbulb,                 !- Humidity Condition Type",
        "    -17.3,                   !- Wetbulb or DewPoint at Maximum Dry-Bulb {C}",
        "    ,                        !- Humidity Condition Day Schedule Name",
        "    ,                        !- Humidity Ratio at Maximum Dry-Bulb {kgWater/kgDryAir}",
        "    ,                        !- Enthalpy at Maximum Dry-Bulb {J/kg}",
        "    ,                        !- Daily Wet-Bulb Temperature Range {deltaC}",
        "    99063.,                  !- Barometric Pressure {Pa}",
        "    4.9,                     !- Wind Speed {m/s}",
        "    270,                     !- Wind Direction {deg}",
        "    No,                      !- Rain Indicator",
        "    No,                      !- Snow Indicator",
        "    No,                      !- Daylight Saving Time Indicator",
        "    ASHRAEClearSky,          !- Solar Model Indicator",
        "    ,                        !- Beam Solar Day Schedule Name",
        "    ,                        !- Diffuse Solar Day Schedule Name",
        "    ,                        !- ASHRAE Clear Sky Optical Depth for Beam Irradiance (taub) {dimensionless}",
        "    ,                        !- ASHRAE Clear Sky Optical Depth for Diffuse Irradiance (taud) {dimensionless}",
        "    1.0;                     !- Sky Clearness",

        "  SizingPeriod:DesignDay,",
        "    CHICAGO_IL_USA Annual Cooling 1% Design Conditions DB/MCWB,  !- Name",
        "    7,                       !- Month",
        "    21,                      !- Day of Month",
        "    SummerDesignDay,         !- Day Type",
        "    31.5,                    !- Maximum Dry-Bulb Temperature {C}",
        "    10.7,                    !- Daily Dry-Bulb Temperature Range {deltaC}",
        "    ,                        !- Dry-Bulb Temperature Range Modifier Type",
        "    ,                        !- Dry-Bulb Temperature Range Modifier Day Schedule Name",
        "    Wetbulb,                 !- Humidity Condition Type",
        "    23.0,                    !- Wetbulb or DewPoint at Maximum Dry-Bulb {C}",
        "    ,                        !- Humidity Condition Day Schedule Name",
        "    ,                        !- Humidity Ratio at Maximum Dry-Bulb {kgWater/kgDryAir}",
        "    ,                        !- Enthalpy at Maximum Dry-Bulb {J/kg}",
        "    ,                        !- Daily Wet-Bulb Temperature Range {deltaC}",
        "    99063.,                  !- Barometric Pressure {Pa}",
        "    5.3,                     !- Wind Speed {m/s}",
        "    230,                     !- Wind Direction {deg}",
        "    No,                      !- Rain Indicator",
        "    No,                      !- Snow Indicator",
        "    No,                      !- Daylight Saving Time Indicator",
        "    ASHRAEClearSky,          !- Solar Model Indicator",
        "    ,                        !- Beam Solar Day Schedule Name",
        "    ,                        !- Diffuse Solar Day Schedule Name",
        "    ,                        !- ASHRAE Clear Sky Optical Depth for Beam Irradiance (taub) {dimensionless}",
        "    ,                        !- ASHRAE Clear Sky Optical Depth for Diffuse Irradiance (taud) {dimensionless}",
        "    1.0;                     !- Sky Clearness",

        "  Material,",
        "    A1 - 1 IN STUCCO,        !- Name",
        "    Smooth,                  !- Roughness",
        "    2.5389841E-02,           !- Thickness {m}",
        "    0.6918309,               !- Conductivity {W/m-K}",
        "    1858.142,                !- Density {kg/m3}",
        "    836.8000,                !- Specific Heat {J/kg-K}",
        "    0.9000000,               !- Thermal Absorptance",
        "    0.9200000,               !- Solar Absorptance",
        "    0.9200000;               !- Visible Absorptance",

        "  Material,",
        "    C4 - 4 IN COMMON BRICK,  !- Name",
        "    Rough,                   !- Roughness",
        "    0.1014984,               !- Thickness {m}",
        "    0.7264224,               !- Conductivity {W/m-K}",
        "    1922.216,                !- Density {kg/m3}",
        "    836.8000,                !- Specific Heat {J/kg-K}",
        "    0.9000000,               !- Thermal Absorptance",
        "    0.7600000,               !- Solar Absorptance",
        "    0.7600000;               !- Visible Absorptance",

        "  Material,",
        "    E1 - 3 / 4 IN PLASTER OR GYP BOARD,  !- Name",
        "    Smooth,                  !- Roughness",
        "    1.9050000E-02,           !- Thickness {m}",
        "    0.7264224,               !- Conductivity {W/m-K}",
        "    1601.846,                !- Density {kg/m3}",
        "    836.8000,                !- Specific Heat {J/kg-K}",
        "    0.9000000,               !- Thermal Absorptance",
        "    0.9200000,               !- Solar Absorptance",
        "    0.9200000;               !- Visible Absorptance",

        "  Material,",
        "    C6 - 8 IN CLAY TILE,     !- Name",
        "    Smooth,                  !- Roughness",
        "    0.2033016,               !- Thickness {m}",
        "    0.5707605,               !- Conductivity {W/m-K}",
        "    1121.292,                !- Density {kg/m3}",
        "    836.8000,                !- Specific Heat {J/kg-K}",
        "    0.9000000,               !- Thermal Absorptance",
        "    0.8200000,               !- Solar Absorptance",
        "    0.8200000;               !- Visible Absorptance",

        "  Material,",
        "    C10 - 8 IN HW CONCRETE,  !- Name",
        "    MediumRough,             !- Roughness",
        "    0.2033016,               !- Thickness {m}",
        "    1.729577,                !- Conductivity {W/m-K}",
        "    2242.585,                !- Density {kg/m3}",
        "    836.8000,                !- Specific Heat {J/kg-K}",
        "    0.9000000,               !- Thermal Absorptance",
        "    0.6500000,               !- Solar Absorptance",
        "    0.6500000;               !- Visible Absorptance",

        "  Material,",
        "    E2 - 1 / 2 IN SLAG OR STONE,  !- Name",
        "    Rough,                   !- Roughness",
        "    1.2710161E-02,           !- Thickness {m}",
        "    1.435549,                !- Conductivity {W/m-K}",
        "    881.0155,                !- Density {kg/m3}",
        "    1673.600,                !- Specific Heat {J/kg-K}",
        "    0.9000000,               !- Thermal Absorptance",
        "    0.5500000,               !- Solar Absorptance",
        "    0.5500000;               !- Visible Absorptance",

        "  Material,",
        "    E3 - 3 / 8 IN FELT AND MEMBRANE,  !- Name",
        "    Rough,                   !- Roughness",
        "    9.5402403E-03,           !- Thickness {m}",
        "    0.1902535,               !- Conductivity {W/m-K}",
        "    1121.292,                !- Density {kg/m3}",
        "    1673.600,                !- Specific Heat {J/kg-K}",
        "    0.9000000,               !- Thermal Absorptance",
        "    0.7500000,               !- Solar Absorptance",
        "    0.7500000;               !- Visible Absorptance",

        "  Material,",
        "    B5 - 1 IN DENSE INSULATION,  !- Name",
        "    VeryRough,               !- Roughness",
        "    2.5389841E-02,           !- Thickness {m}",
        "    4.3239430E-02,           !- Conductivity {W/m-K}",
        "    91.30524,                !- Density {kg/m3}",
        "    836.8000,                !- Specific Heat {J/kg-K}",
        "    0.9000000,               !- Thermal Absorptance",
        "    0.5000000,               !- Solar Absorptance",
        "    0.5000000;               !- Visible Absorptance",

        "  Material,",
        "    C12 - 2 IN HW CONCRETE,  !- Name",
        "    MediumRough,             !- Roughness",
        "    5.0901599E-02,           !- Thickness {m}",
        "    1.729577,                !- Conductivity {W/m-K}",
        "    2242.585,                !- Density {kg/m3}",
        "    836.8000,                !- Specific Heat {J/kg-K}",
        "    0.9000000,               !- Thermal Absorptance",
        "    0.6500000,               !- Solar Absorptance",
        "    0.6500000;               !- Visible Absorptance",

        "  WindowMaterial:Glazing,",
        "    WIN-LAY-GLASS-LIGHT,     !- Name",
        "    SpectralAverage,         !- Optical Data Type",
        "    ,                        !- Window Glass Spectral Data Set Name",
        "    0.003,                   !- Thickness {m}",
        "    0.90,                    !- Solar Transmittance at Normal Incidence",
        "    0.031,                   !- Front Side Solar Reflectance at Normal Incidence",
        "    0.031,                   !- Back Side Solar Reflectance at Normal Incidence",
        "    0.90,                    !- Visible Transmittance at Normal Incidence",
        "    0.05,                    !- Front Side Visible Reflectance at Normal Incidence",
        "    0.05,                    !- Back Side Visible Reflectance at Normal Incidence",
        "    0.0,                     !- Infrared Transmittance at Normal Incidence",
        "    0.84,                    !- Front Side Infrared Hemispherical Emissivity",
        "    0.84,                    !- Back Side Infrared Hemispherical Emissivity",
        "    0.9;                     !- Conductivity {W/m-K}",

        "  Construction,",
        "    EXTWALL80,               !- Name",
        "    A1 - 1 IN STUCCO,        !- Outside Layer",
        "    C4 - 4 IN COMMON BRICK,  !- Layer 2",
        "    E1 - 3 / 4 IN PLASTER OR GYP BOARD;  !- Layer 3",

        "  Construction,",
        "    PARTITION06,             !- Name",
        "    E1 - 3 / 4 IN PLASTER OR GYP BOARD,  !- Outside Layer",
        "    C6 - 8 IN CLAY TILE,     !- Layer 2",
        "    E1 - 3 / 4 IN PLASTER OR GYP BOARD;  !- Layer 3",

        "  Construction,",
        "    FLOOR SLAB 8 IN,         !- Name",
        "    C10 - 8 IN HW CONCRETE;  !- Outside Layer",

        "  Construction,",
        "    ROOF34,                  !- Name",
        "    E2 - 1 / 2 IN SLAG OR STONE,  !- Outside Layer",
        "    E3 - 3 / 8 IN FELT AND MEMBRANE,  !- Layer 2",
        "    B5 - 1 IN DENSE INSULATION,  !- Layer 3",
        "    C12 - 2 IN HW CONCRETE;  !- Layer 4",

        "  Construction,",
        "    WIN-CON-LIGHT,           !- Name",
        "    WIN-LAY-GLASS-LIGHT;     !- Outside Layer",

        "  ScheduleTypeLimits,",
        "    Any Number;              !- Name",

        "  ScheduleTypeLimits,",
        "    Fraction,                !- Name",
        "    0.0,                     !- Lower Limit Value",
        "    1.0,                     !- Upper Limit Value",
        "    CONTINUOUS;              !- Numeric Type",

        "  ScheduleTypeLimits,",
        "    Temperature,             !- Name",
        "    -60,                     !- Lower Limit Value",
        "    200,                     !- Upper Limit Value",
        "    CONTINUOUS,              !- Numeric Type",
        "    Temperature;             !- Unit Type",

        "  ScheduleTypeLimits,",
        "    Control Type,            !- Name",
        "    0,                       !- Lower Limit Value",
        "    4,                       !- Upper Limit Value",
        "    DISCRETE;                !- Numeric Type",

        "  ScheduleTypeLimits,",
        "    On/Off,                  !- Name",
        "    0,                       !- Lower Limit Value",
        "    1,                       !- Upper Limit Value",
        "    DISCRETE;                !- Numeric Type",

        "  Schedule:Compact,",
        "    Activity Sch,            !- Name",
        "    Any Number,              !- Schedule Type Limits Name",
        "    Through: 12/31,          !- Field 1",
        "    For: Alldays,            !- Field 2",
        "    Until: 24:00,131.80;     !- Field 3",

        "  Schedule:Compact,",
        "    Work Eff Sch,            !- Name",
        "    Any Number,              !- Schedule Type Limits Name",
        "    Through: 12/31,          !- Field 1",
        "    For: Alldays,            !- Field 2",
        "    Until: 24:00,0.00;       !- Field 3",

        "  Schedule:Compact,",
        "    Clothing Sch,            !- Name",
        "    Any Number,              !- Schedule Type Limits Name",
        "    Through: 12/31,          !- Field 1",
        "    For: Alldays,            !- Field 2",
        "    Until: 24:00,1.00;       !- Field 3",

        "  Schedule:Compact,",
        "    Air Velo Sch,            !- Name",
        "    Any Number,              !- Schedule Type Limits Name",
        "    Through: 12/31,          !- Field 1",
        "    For: Alldays,            !- Field 2",
        "    Until: 24:00,0.137;      !- Field 3",

        "  Schedule:Compact,",
        "    Office Occupancy,        !- Name",
        "    ANY NUMBER,              !- Schedule Type Limits Name",
        "    Through: 12/31,          !- Field 1",
        "    For: Weekdays,           !- Field 2",
        "    Until: 6:00,0.00,        !- Field 3",
        "    Until: 7:00,0.10,        !- Field 5",
        "    Until: 8:00,0.50,        !- Field 7",
        "    Until: 12:00,1.00,       !- Field 9",
        "    Until: 13:00,0.50,       !- Field 11",
        "    Until: 16:00,1.00,       !- Field 13",
        "    Until: 17:00,0.50,       !- Field 15",
        "    Until: 18:00,0.10,       !- Field 17",
        "    Until: 24:00,0.00,       !- Field 19",
        "    For: Weekends Holidays CustomDay1 CustomDay2, !- Field 21",
        "    Until: 24:00,0.00,       !- Field 22",
        "    For: SummerDesignDay,    !- Field 24",
        "    Until: 24:00,1.00,       !- Field 25",
        "    For: WinterDesignDay,    !- Field 27",
        "    Until: 24:00,5.00E-002;  !- Field 28",

        "  Schedule:Compact,",
        "    Intermittent,            !- Name",
        "    ANY NUMBER,              !- Schedule Type Limits Name",
        "    Through: 12/31,          !- Field 1",
        "    For: Weekdays,           !- Field 2",
        "    Until: 8:00,0.00,        !- Field 3",
        "    Until: 18:00,1.00,       !- Field 5",
        "    Until: 24:00,0.00,       !- Field 7",
        "    For: Weekends Holidays CustomDay1 CustomDay2, !- Field 9",
        "    Until: 24:00,0.00,       !- Field 10",
        "    For: SummerDesignDay,    !- Field 12",
        "    Until: 24:00,1.00,       !- Field 13",
        "    For: WinterDesignDay,    !- Field 15",
        "    Until: 24:00,0.15;       !- Field 16",

        "  Schedule:Compact,",
        "    Office Lighting,         !- Name",
        "    ANY NUMBER,              !- Schedule Type Limits Name",
        "    Through: 12/31,          !- Field 1",
        "    For: Weekdays,           !- Field 2",
        "    Until: 6:00,5.00E-002,   !- Field 3",
        "    Until: 7:00,0.20,        !- Field 5",
        "    Until: 17:00,1.00,       !- Field 7",
        "    Until: 18:00,0.50,       !- Field 9",
        "    Until: 24:00,5.00E-002,  !- Field 11",
        "    For: Weekends Holidays CustomDay1 CustomDay2, !- Field 13",
        "    Until: 24:00,5.00E-002,  !- Field 14",
        "    For: SummerDesignDay,    !- Field 16",
        "    Until: 24:00,1.00,       !- Field 17",
        "    For: WinterDesignDay,    !- Field 19",
        "    Until: 24:00,0.15;       !- Field 20",

        "  Schedule:Compact,",
        "    ON,                      !- Name",
        "    Fraction,                !- Schedule Type Limits Name",
        "    Through: 12/31,          !- Field 1",
        "    For: Alldays,            !- Field 2",
        "    Until: 24:00,1.00;       !- Field 3",

        "  Schedule:Compact,",
        "    HW LOOP TEMP SCHEDULE,   !- Name",
        "    TEMPERATURE,             !- Schedule Type Limits Name",
        "    Through: 12/31,          !- Field 1",
        "    For: Alldays,            !- Field 2",
        "    Until: 24:00,82.00;      !- Field 3",

        "  Schedule:Compact,",
        "    FANANDCOILAVAILSCHED,    !- Name",
        "    FRACTION,                !- Schedule Type Limits Name",
        "    Through: 3/31,           !- Field 1",
        "    For: Alldays,            !- Field 2",
        "    Until: 24:00,1.00,       !- Field 3",
        "    Through: 9/30,           !- Field 5",
        "    For: Weekdays,           !- Field 6",
        "    Until: 7:00,0.00,        !- Field 7",
        "    Until: 17:00,1.00,       !- Field 9",
        "    Until: 24:00,0.00,       !- Field 11",
        "    For: Weekends Holidays CustomDay1 CustomDay2, !- Field 13",
        "    Until: 24:00,0.00,       !- Field 14",
        "    For: SummerDesignDay WinterDesignDay, !- Field 16",
        "    Until: 24:00,1.00,       !- Field 17",
        "    Through: 12/31,          !- Field 19",
        "    For: Alldays,            !- Field 20",
        "    Until: 24:00,1.00;       !- Field 21",

        "  Schedule:Compact,",
        "    HEATING SETPOINTS,       !- Name",
        "    TEMPERATURE,             !- Schedule Type Limits Name",
        "    Through: 12/31,          !- Field 1",
        "    For: Weekdays Weekends Holidays CustomDay1 CustomDay2, !- Field 2",
        "    Until: 7:00,15.00,       !- Field 3",
        "    Until: 17:00,20.00,      !- Field 5",
        "    Until: 24:00,15.00,      !- Field 7",
        "    For: SummerDesignDay,    !- Field 9",
        "    Until: 24:00,15.00,      !- Field 10",
        "    For: WinterDesignDay,    !- Field 12",
        "    Until: 24:00,20.00;      !- Field 13",

        "  Schedule:Compact,",
        "    COOLING SETPOINTS,       !- Name",
        "    TEMPERATURE,             !- Schedule Type Limits Name",
        "    Through: 12/31,          !- Field 1",
        "    For: Weekdays Weekends Holidays CustomDay1 CustomDay2, !- Field 2",
        "    Until: 7:00,30.00,       !- Field 3",
        "    Until: 17:00,24.00,      !- Field 5",
        "    Until: 24:00,30.00,      !- Field 7",
        "    For: SummerDesignDay,    !- Field 9",
        "    Until: 24:00,24.00,      !- Field 10",
        "    For: WinterDesignDay,    !- Field 12",
        "    Until: 24:00,50.00;      !- Field 13",

        "  Schedule:Compact,",
        "    ZONE CONTROL TYPE SCHED, !- Name",
        "    CONTROL TYPE,            !- Schedule Type Limits Name",
        "    Through: 3/31,           !- Field 1",
        "    For: Alldays,            !- Field 2",
        "    Until: 24:00,1,          !- Field 3",
        "    Through: 9/30,           !- Field 5",
        "    For: Alldays,            !- Field 6",
        "    Until: 24:00,2,          !- Field 7",
        "    Through: 12/31,          !- Field 9",
        "    For: Alldays,            !- Field 10",
        "    Until: 24:00,1;          !- Field 11",

        "  Schedule:Compact,",
        "    UNITHEATAVAILABILITY,    !- Name",
        "    ANY NUMBER,              !- Schedule Type Limits Name",
        "    Through: 12/31,          !- Field 1",
        "    For: Alldays,            !- Field 2",
        "    Until: 24:00,1.00;       !- Field 3",

        "  Site:GroundTemperature:BuildingSurface,20.03,20.03,20.13,20.30,20.43,20.52,20.62,20.77,20.78,20.55,20.44,20.20;",

        "  Zone,",
        "    EAST ZONE,               !- Name",
        "    0.0000000E+00,           !- Direction of Relative North {deg}",
        "    0.0000000E+00,           !- X Origin {m}",
        "    0.0000000E+00,           !- Y Origin {m}",
        "    0.0000000E+00,           !- Z Origin {m}",
        "    1,                       !- Type",
        "    1,                       !- Multiplier",
        "    autocalculate,           !- Ceiling Height {m}",
        "    autocalculate;           !- Volume {m3}",

        "  People,",
        "    EAST ZONE,               !- Name",
        "    EAST ZONE,               !- Zone or ZoneList Name",
        "    Office Occupancy,        !- Number of People Schedule Name",
        "    people,                  !- Number of People Calculation Method",
        "    3.000000,                !- Number of People",
        "    ,                        !- People per Zone Floor Area {person/m2}",
        "    ,                        !- Zone Floor Area per Person {m2/person}",
        "    0.3000000,               !- Fraction Radiant",
        "    ,                        !- Sensible Heat Fraction",
        "    Activity Sch,            !- Activity Level Schedule Name",
        "    3.82E-8,                 !- Carbon Dioxide Generation Rate {m3/s-W}",
        "    ,                        !- Enable ASHRAE 55 Comfort Warnings",
        "    zoneaveraged,            !- Mean Radiant Temperature Calculation Type",
        "    ,                        !- Surface Name/Angle Factor List Name",
        "    Work Eff Sch,            !- Work Efficiency Schedule Name",
        "    ClothingInsulationSchedule,  !- Clothing Insulation Calculation Method",
        "    ,                        !- Clothing Insulation Calculation Method Schedule Name",
        "    Clothing Sch,            !- Clothing Insulation Schedule Name",
        "    Air Velo Sch,            !- Air Velocity Schedule Name",
        "    FANGER;                  !- Thermal Comfort Model 1 Type",

        "  Lights,",
        "    EAST ZONE Lights 1,      !- Name",
        "    EAST ZONE,               !- Zone or ZoneList Name",
        "    Office Lighting,         !- Schedule Name",
        "    LightingLevel,           !- Design Level Calculation Method",
        "    1464.375,                !- Lighting Level {W}",
        "    ,                        !- Watts per Zone Floor Area {W/m2}",
        "    ,                        !- Watts per Person {W/person}",
        "    0.0000000E+00,           !- Return Air Fraction",
        "    0.2000000,               !- Fraction Radiant",
        "    0.2000000,               !- Fraction Visible",
        "    0.0000000E+00,           !- Fraction Replaceable",
        "    GeneralLights;           !- End-Use Subcategory",

        "  ElectricEquipment,",
        "    EAST ZONE ElecEq 1,      !- Name",
        "    EAST ZONE,               !- Zone or ZoneList Name",
        "    Intermittent,            !- Schedule Name",
        "    EquipmentLevel,          !- Design Level Calculation Method",
        "    1464.375,                !- Design Level {W}",
        "    ,                        !- Watts per Zone Floor Area {W/m2}",
        "    ,                        !- Watts per Person {W/person}",
        "    0.0000000E+00,           !- Fraction Latent",
        "    0.3000000,               !- Fraction Radiant",
        "    0.0000000E+00;           !- Fraction Lost",

        "  GlobalGeometryRules,",
        "    UpperLeftCorner,         !- Starting Vertex Position",
        "    CounterClockWise,        !- Vertex Entry Direction",
        "    World;                   !- Coordinate System",

        "  BuildingSurface:Detailed,",
        "    Zn002:Wall001,           !- Name",
        "    Wall,                    !- Surface Type",
        "    EXTWALL80,               !- Construction Name",
        "    EAST ZONE,               !- Zone Name",
        "    Outdoors,                !- Outside Boundary Condition",
        "    ,                        !- Outside Boundary Condition Object",
        "    SunExposed,              !- Sun Exposure",
        "    WindExposed,             !- Wind Exposure",
        "    0.5000000,               !- View Factor to Ground",
        "    4,                       !- Number of Vertices",
        "    12.19200,6.096000,3.048000,  !- X,Y,Z ==> Vertex 1 {m}",
        "    12.19200,6.096000,0.0000000E+00,  !- X,Y,Z ==> Vertex 2 {m}",
        "    9.144000,6.096000,0.0000000E+00,  !- X,Y,Z ==> Vertex 3 {m}",
        "    9.144000,6.096000,3.048000;  !- X,Y,Z ==> Vertex 4 {m}",

        "  BuildingSurface:Detailed,",
        "    Zn002:Wall002,           !- Name",
        "    Wall,                    !- Surface Type",
        "    EXTWALL80,               !- Construction Name",
        "    EAST ZONE,               !- Zone Name",
        "    Outdoors,                !- Outside Boundary Condition",
        "    ,                        !- Outside Boundary Condition Object",
        "    SunExposed,              !- Sun Exposure",
        "    WindExposed,             !- Wind Exposure",
        "    0.5000000,               !- View Factor to Ground",
        "    4,                       !- Number of Vertices",
        "    6.096000,0.0000000E+00,3.048000,  !- X,Y,Z ==> Vertex 1 {m}",
        "    6.096000,0.0000000E+00,0.0000000E+00,  !- X,Y,Z ==> Vertex 2 {m}",
        "    12.19200,0.0000000E+00,0.0000000E+00,  !- X,Y,Z ==> Vertex 3 {m}",
        "    12.19200,0.0000000E+00,3.048000;  !- X,Y,Z ==> Vertex 4 {m}",

        "  BuildingSurface:Detailed,",
        "    Zn002:Wall003,           !- Name",
        "    Wall,                    !- Surface Type",
        "    EXTWALL80,               !- Construction Name",
        "    EAST ZONE,               !- Zone Name",
        "    Outdoors,                !- Outside Boundary Condition",
        "    ,                        !- Outside Boundary Condition Object",
        "    SunExposed,              !- Sun Exposure",
        "    WindExposed,             !- Wind Exposure",
        "    0.5000000,               !- View Factor to Ground",
        "    4,                       !- Number of Vertices",
        "    12.19200,0.0000000E+00,3.048000,  !- X,Y,Z ==> Vertex 1 {m}",
        "    12.19200,0.0000000E+00,0.0000000E+00,  !- X,Y,Z ==> Vertex 2 {m}",
        "    12.19200,6.096000,0.0000000E+00,  !- X,Y,Z ==> Vertex 3 {m}",
        "    12.19200,6.096000,3.048000;  !- X,Y,Z ==> Vertex 4 {m}",

        "  BuildingSurface:Detailed,",
        "    Zn002:Wall004,           !- Name",
        "    Wall,                    !- Surface Type",
        "    EXTWALL80,               !- Construction Name",
        "    EAST ZONE,               !- Zone Name",
        "    Outdoors,                !- Outside Boundary Condition",
        "    ,                        !- Outside Boundary Condition Object",
        "    SunExposed,              !- Sun Exposure",
        "    WindExposed,             !- Wind Exposure",
        "    0.5000000,               !- View Factor to Ground",
        "    4,                       !- Number of Vertices",
        "    6.096000,6.096000,3.048000,  !- X,Y,Z ==> Vertex 1 {m}",
        "    6.096000,6.096000,0.0000000E+00,  !- X,Y,Z ==> Vertex 2 {m}",
        "    6.096000,0.0000000E+00,0.0000000E+00,  !- X,Y,Z ==> Vertex 3 {m}",
        "    6.096000,0.0000000E+00,3.048000;  !- X,Y,Z ==> Vertex 4 {m}",

        "  BuildingSurface:Detailed,",
        "    Zn002:Wall005,           !- Name",
        "    Wall,                    !- Surface Type",
        "    EXTWALL80,               !- Construction Name",
        "    EAST ZONE,               !- Zone Name",
        "    Outdoors,                !- Outside Boundary Condition",
        "    ,                        !- Outside Boundary Condition Object",
        "    SunExposed,              !- Sun Exposure",
        "    WindExposed,             !- Wind Exposure",
        "    0.5000000,               !- View Factor to Ground",
        "    4,                       !- Number of Vertices",
        "    9.144000,6.096000,3.048000,  !- X,Y,Z ==> Vertex 1 {m}",
        "    9.144000,6.096000,0.0000000E+00,  !- X,Y,Z ==> Vertex 2 {m}",
        "    6.096000,6.096000,0.0000000E+00,  !- X,Y,Z ==> Vertex 3 {m}",
        "    6.096000,6.096000,3.048000;  !- X,Y,Z ==> Vertex 4 {m}",

        "  BuildingSurface:Detailed,",
        "    Zn002:Flr001,            !- Name",
        "    Floor,                   !- Surface Type",
        "    FLOOR SLAB 8 IN,         !- Construction Name",
        "    EAST ZONE,               !- Zone Name",
        "    Ground,                  !- Outside Boundary Condition",
        "    ,                        !- Outside Boundary Condition Object",
        "    NoSun,                   !- Sun Exposure",
        "    NoWind,                  !- Wind Exposure",
        "    1.000000,                !- View Factor to Ground",
        "    4,                       !- Number of Vertices",
        "    6.096000,0.0000000E+00,0.0000000E+00,  !- X,Y,Z ==> Vertex 1 {m}",
        "    6.096000,6.096000,0.0000000E+00,  !- X,Y,Z ==> Vertex 2 {m}",
        "    12.19200,6.096000,0.0000000E+00,  !- X,Y,Z ==> Vertex 3 {m}",
        "    12.19200,0.0000000E+00,0.0000000E+00;  !- X,Y,Z ==> Vertex 4 {m}",

        "  BuildingSurface:Detailed,",
        "    Zn002:Roof001,           !- Name",
        "    Roof,                    !- Surface Type",
        "    ROOF34,                  !- Construction Name",
        "    EAST ZONE,               !- Zone Name",
        "    Outdoors,                !- Outside Boundary Condition",
        "    ,                        !- Outside Boundary Condition Object",
        "    SunExposed,              !- Sun Exposure",
        "    WindExposed,             !- Wind Exposure",
        "    0.0000000E+00,           !- View Factor to Ground",
        "    4,                       !- Number of Vertices",
        "    6.096000,6.096000,3.048000,  !- X,Y,Z ==> Vertex 1 {m}",
        "    6.096000,0.0000000E+00,3.048000,  !- X,Y,Z ==> Vertex 2 {m}",
        "    12.19200,0.0000000E+00,3.048000,  !- X,Y,Z ==> Vertex 3 {m}",
        "    12.19200,6.096000,3.048000;  !- X,Y,Z ==> Vertex 4 {m}",

        "  Sizing:Parameters,",
        "    1.5,                     !- Heating Sizing Factor",
        "    1.5,                     !- Cooling Sizing Factor",
        "    ;                        !- Timesteps in Averaging Window",

        "  ZoneInfiltration:DesignFlowRate,",
        "    EAST ZONE Infiltration,  !- Name",
        "    EAST ZONE,               !- Zone or ZoneList Name",
        "    UNITHEATAVAILABILITY,    !- Schedule Name",
        "    Flow/Zone,               !- Design Flow Rate Calculation Method",
        "    0.00275772902001411,     !- Design Flow Rate {m3/s}",
        "    ,                        !- Flow per Zone Floor Area {m3/s-m2}",
        "    ,                        !- Flow per Exterior Surface Area {m3/s-m2}",
        "    ,                        !- Air Changes per Hour {1/hr}",
        "    ,                        !- Constant Term Coefficient",
        "    ,                        !- Temperature Term Coefficient",
        "    0.224051539,             !- Velocity Term Coefficient",
        "    ;                        !- Velocity Squared Term Coefficient",

        "  Sizing:Zone,",
        "    EAST ZONE,               !- Zone or ZoneList Name",
        "    SupplyAirTemperature,    !- Zone Cooling Design Supply Air Temperature Input Method",
        "    12.78,                     !- Zone Cooling Design Supply Air Temperature {C}",
        "    ,                        !- Zone Cooling Design Supply Air Temperature Difference {deltaC}",
        "    SupplyAirTemperature,    !- Zone Heating Design Supply Air Temperature Input Method",
        "    32.22,                     !- Zone Heating Design Supply Air Temperature {C}",
        "    ,                        !- Zone Heating Design Supply Air Temperature Difference {deltaC}",
        "    0.009,                   !- Zone Cooling Design Supply Air Humidity Ratio {kgWater/kgDryAir}",
        "    0.009,                   !- Zone Heating Design Supply Air Humidity Ratio {kgWater/kgDryAir}",
        "    SZ DSOA EAST ZONE,       !- Design Specification Outdoor Air Object Name",
        "    ,                        !- Zone Heating Sizing Factor",
        "    ,                        !- Zone Cooling Sizing Factor",
        "    DesignDay,               !- Cooling Design Air Flow Method",
        "    0,                       !- Cooling Design Air Flow Rate {m3/s}",
        "    0.000762,                !- Cooling Minimum Air Flow per Zone Floor Area {m3/s-m2}",
        "    0,                       !- Cooling Minimum Air Flow {m3/s}",
        "    0,                       !- Cooling Minimum Air Flow Fraction",
        "    DesignDay,               !- Heating Design Air Flow Method",
        "    0,                       !- Heating Design Air Flow Rate {m3/s}",
        "    0.002032,                !- Heating Maximum Air Flow per Zone Floor Area {m3/s-m2}",
        "    0.1415762,               !- Heating Maximum Air Flow {m3/s}",
        "    0.3,                     !- Heating Maximum Air Flow Fraction",
        "    SZ DSOA EAST ZONE Design Spec Zone Air Dist;  !- Design Specification Zone Air Distribution Object Name",

        "  DesignSpecification:ZoneAirDistribution,",
        "    SZ DSOA EAST ZONE Design Spec Zone Air Dist,  !- Name",
        "    1,                       !- Zone Air Distribution Effectiveness in Cooling Mode {dimensionless}",
        "    1;                       !- Zone Air Distribution Effectiveness in Heating Mode {dimensionless}",

        "  DesignSpecification:OutdoorAir,",
        "    SZ DSOA EAST ZONE,       !- Name",
        "    Sum,                     !- Outdoor Air Method",
        "    0.00780950959206505,     !- Outdoor Air Flow per Person {m3/s-person}",
        "    0.012032,                !- Outdoor Air Flow per Zone Floor Area {m3/s-m2}",
        "    0,                       !- Outdoor Air Flow per Zone {m3/s}",
        "    0;                       !- Outdoor Air Flow Air Changes per Hour {1/hr}",

        "  Sizing:Plant,",
        "    Hot Water Loop,          !- Plant or Condenser Loop Name",
        "    Heating,                 !- Loop Type",
        "    82.2222222222222,        !- Design Loop Exit Temperature {C}",
        "    22.2222222222222;        !- Loop Design Temperature Difference {deltaC}",

        "  PlantLoop,",
        "    Hot Water Loop,          !- Name",
        "    Water,                   !- Fluid Type",
        "    ,                        !- User Defined Fluid Type",
        "    Hot Loop Operation,      !- Plant Equipment Operation Scheme Name",
        "    HW Supply Outlet Node,   !- Loop Temperature Setpoint Node Name",
        "    100,                     !- Maximum Loop Temperature {C}",
        "    10,                      !- Minimum Loop Temperature {C}",
        "    Autosize,                !- Maximum Loop Flow Rate {m3/s}",
        "    0.0,                     !- Minimum Loop Flow Rate {m3/s}",
        "    autocalculate,           !- Plant Loop Volume {m3}",
        "    HW Supply Inlet Node,    !- Plant Side Inlet Node Name",
        "    HW Supply Outlet Node,   !- Plant Side Outlet Node Name",
        "    Heating Supply Side Branches,  !- Plant Side Branch List Name",
        "    Heating Supply Side Connectors,  !- Plant Side Connector List Name",
        "    HW Demand Inlet Node,    !- Demand Side Inlet Node Name",
        "    HW Demand Outlet Node,   !- Demand Side Outlet Node Name",
        "    Heating Demand Side Branches,  !- Demand Side Branch List Name",
        "    Heating Demand Side Connectors,  !- Demand Side Connector List Name",
        "    Optimal,                 !- Load Distribution Scheme",
        "    ,                        !- Availability Manager List Name",
        "    ,                        !- Plant Loop Demand Calculation Scheme",
        "    ,                        !- Common Pipe Simulation",
        "    ,                        !- Pressure Simulation Type",
        "    2.0;                     !- Loop Circulation Time {minutes}",

        "  SetpointManager:Scheduled,",
        "    Hot Water Loop Setpoint Manager,  !- Name",
        "    Temperature,             !- Control Variable",
        "    HW Loop Temp Schedule,   !- Schedule Name",
        "    Hot Water Loop Setpoint Node List;  !- Setpoint Node or NodeList Name",

        "  NodeList,",
        "    Hot Water Loop Setpoint Node List,  !- Name",
        "    HW Supply Outlet Node;   !- Node 1 Name",

        "  BranchList,",
        "    Heating Supply Side Branches,  !- Name",
        "    Heating Supply Inlet Branch,  !- Branch 1 Name",
        "    Heating Purchased Hot Water Branch,  !- Branch 2 Name",
        "    Heating Supply Bypass Branch,  !- Branch 3 Name",
        "    Heating Supply Outlet Branch;  !- Branch 4 Name",

        "  ConnectorList,",
        "    Heating Supply Side Connectors,  !- Name",
        "    Connector:Splitter,      !- Connector 1 Object Type",
        "    Heating Supply Splitter, !- Connector 1 Name",
        "    Connector:Mixer,         !- Connector 2 Object Type",
        "    Heating Supply Mixer;    !- Connector 2 Name",

        "  Connector:Splitter,",
        "    Heating Supply Splitter, !- Name",
        "    Heating Supply Inlet Branch,  !- Inlet Branch Name",
        "    Heating Purchased Hot Water Branch,  !- Outlet Branch 1 Name",
        "    Heating Supply Bypass Branch;  !- Outlet Branch 2 Name",

        "  Connector:Mixer,",
        "    Heating Supply Mixer,    !- Name",
        "    Heating Supply Outlet Branch,  !- Outlet Branch Name",
        "    Heating Purchased Hot Water Branch,  !- Inlet Branch 1 Name",
        "    Heating Supply Bypass Branch;  !- Inlet Branch 2 Name",

        "  Branch,",
        "    Heating Supply Inlet Branch,  !- Name",
        "    ,                        !- Pressure Drop Curve Name",
        "    Pump:VariableSpeed,      !- Component 1 Object Type",
        "    HW Circ Pump,            !- Component 1 Name",
        "    HW Supply Inlet Node,    !- Component 1 Inlet Node Name",
        "    HW Pump Outlet Node;     !- Component 1 Outlet Node Name",

        "  Branch,",
        "    Heating Purchased Hot Water Branch,  !- Name",
        "    ,                        !- Pressure Drop Curve Name",
        "    DistrictHeating,         !- Component 1 Object Type",
        "    Purchased Heating,       !- Component 1 Name",
        "    Purchased Heat Inlet Node,  !- Component 1 Inlet Node Name",
        "    Purchased Heat Outlet Node;  !- Component 1 Outlet Node Name",

        "  Branch,",
        "    Heating Supply Bypass Branch,  !- Name",
        "    ,                        !- Pressure Drop Curve Name",
        "    Pipe:Adiabatic,          !- Component 1 Object Type",
        "    Heating Supply Side Bypass,  !- Component 1 Name",
        "    Heating Supply Bypass Inlet Node,  !- Component 1 Inlet Node Name",
        "    Heating Supply Bypass Outlet Node;  !- Component 1 Outlet Node Name",

        "  Pipe:Adiabatic,",
        "    Heating Supply Side Bypass,  !- Name",
        "    Heating Supply Bypass Inlet Node,  !- Inlet Node Name",
        "    Heating Supply Bypass Outlet Node;  !- Outlet Node Name",

        "  Branch,",
        "    Heating Supply Outlet Branch,  !- Name",
        "    ,                        !- Pressure Drop Curve Name",
        "    Pipe:Adiabatic,          !- Component 1 Object Type",
        "    Heating Supply Outlet,   !- Component 1 Name",
        "    Heating Supply Exit Pipe Inlet Node,  !- Component 1 Inlet Node Name",
        "    HW Supply Outlet Node;   !- Component 1 Outlet Node Name",

        "  Pipe:Adiabatic,",
        "    Heating Supply Outlet,   !- Name",
        "    Heating Supply Exit Pipe Inlet Node,  !- Inlet Node Name",
        "    HW Supply Outlet Node;   !- Outlet Node Name",

        "  Pump:VariableSpeed,",
        "    HW Circ Pump,            !- Name",
        "    HW Supply Inlet Node,    !- Inlet Node Name",
        "    HW Pump Outlet Node,     !- Outlet Node Name",
        "    autosize,                !- Rated Flow Rate {m3/s}",
        "    179352,                  !- Rated Pump Head {Pa}",
        "    autosize,                !- Rated Power Consumption {W}",
        "    0.9,                     !- Motor Efficiency",
        "    0.0,                     !- Fraction of Motor Inefficiencies to Fluid Stream",
        "    0,                       !- Coefficient 1 of the Part Load Performance Curve",
        "    1,                       !- Coefficient 2 of the Part Load Performance Curve",
        "    0,                       !- Coefficient 3 of the Part Load Performance Curve",
        "    0,                       !- Coefficient 4 of the Part Load Performance Curve",
        "    0,                       !- Minimum Flow Rate {m3/s}",
        "    INTERMITTENT;            !- Pump Control Type",

        "  BranchList,",
        "    Heating Demand Side Branches,  !- Name",
        "    ZonesHWInletBranch,      !- Branch 1 Name",
        "    Zone2HWBranch,           !- Branch 3 Name",
        "    ZonesHWBypassBranch,     !- Branch 5 Name",
        "    ZonesHWOutletBranch;     !- Branch 6 Name",

        "  ConnectorList,",
        "    Heating Demand Side Connectors,  !- Name",
        "    Connector:Splitter,      !- Connector 1 Object Type",
        "    Zones HW Splitter,       !- Connector 1 Name",
        "    Connector:Mixer,         !- Connector 2 Object Type",
        "    Zones HW Mixer;          !- Connector 2 Name",

        "  Connector:Splitter,",
        "    Zones HW Splitter,       !- Name",
        "    ZonesHWInletBranch,      !- Inlet Branch Name",
        "    Zone2HWBranch,           !- Outlet Branch 2 Name",
        "    ZonesHWBypassBranch;     !- Outlet Branch 4 Name",

        "  Connector:Mixer,",
        "    Zones HW Mixer,          !- Name",
        "    ZonesHWOutletBranch,     !- Outlet Branch Name",
        "    Zone2HWBranch,           !- Inlet Branch 2 Name",
        "    ZonesHWBypassBranch;     !- Inlet Branch 4 Name",

        "  Branch,",
        "    ZonesHWInletBranch,      !- Name",
        "    ,                        !- Pressure Drop Curve Name",
        "    Pipe:Adiabatic,          !- Component 1 Object Type",
        "    ZonesHWInletPipe,        !- Component 1 Name",
        "    HW Demand Inlet Node,    !- Component 1 Inlet Node Name",
        "    HW Demand Entrance Pipe Outlet Node;  !- Component 1 Outlet Node Name",

        "  Pipe:Adiabatic,",
        "    ZonesHWInletPipe,        !- Name",
        "    HW Demand Inlet Node,    !- Inlet Node Name",
        "    HW Demand Entrance Pipe Outlet Node;  !- Outlet Node Name",

        "  Branch,",
        "    ZonesHWOutletBranch,     !- Name",
        "    ,                        !- Pressure Drop Curve Name",
        "    Pipe:Adiabatic,          !- Component 1 Object Type",
        "    ZonesHWOutletPipe,       !- Component 1 Name",
        "    HW Demand Exit Pipe Inlet Node,  !- Component 1 Inlet Node Name",
        "    HW Demand Outlet Node;   !- Component 1 Outlet Node Name",

        "  Pipe:Adiabatic,",
        "    ZonesHWOutletPipe,       !- Name",
        "    HW Demand Exit Pipe Inlet Node,  !- Inlet Node Name",
        "    HW Demand Outlet Node;   !- Outlet Node Name",

        "  Branch,",
        "    Zone2HWBranch,           !- Name",
        "    ,                        !- Pressure Drop Curve Name",
        "    Coil:Heating:Water,      !- Component 1 Object Type",
        "    Zone2UnitHeatHeatingCoil,!- Component 1 Name",
        "    Zone2UnitHeatHWInletNode,!- Component 1 Inlet Node Name",
        "    Zone2UnitHeatHWOutletNode;  !- Component 1 Outlet Node Name",

        "  Branch,",
        "    ZonesHWBypassBranch,     !- Name",
        "    ,                        !- Pressure Drop Curve Name",
        "    Pipe:Adiabatic,          !- Component 1 Object Type",
        "    ZonesHWBypassPipe,       !- Component 1 Name",
        "    ZonesHWBypassInletNode,  !- Component 1 Inlet Node Name",
        "    ZonesHWBypassOutletNode; !- Component 1 Outlet Node Name",

        "  Pipe:Adiabatic,",
        "    ZonesHWBypassPipe,       !- Name",
        "    ZonesHWBypassInletNode,  !- Inlet Node Name",
        "    ZonesHWBypassOutletNode; !- Outlet Node Name",

        "  PlantEquipmentOperationSchemes,",
        "    Hot Loop Operation,      !- Name",
        "    PlantEquipmentOperation:HeatingLoad,  !- Control Scheme 1 Object Type",
        "    Purchased Heating Only,  !- Control Scheme 1 Name",
        "    ON;                      !- Control Scheme 1 Schedule Name",

        "  PlantEquipmentOperation:HeatingLoad,",
        "    Purchased Heating Only,  !- Name",
        "    0,                       !- Load Range 1 Lower Limit {W}",
        "    1000000,                 !- Load Range 1 Upper Limit {W}",
        "    heating plant;           !- Range 1 Equipment List Name",

        "  PlantEquipmentList,",
        "    heating plant,           !- Name",
        "    DistrictHeating,         !- Equipment 1 Object Type",
        "    Purchased Heating;       !- Equipment 1 Name",

        "  DistrictHeating,",
        "    Purchased Heating,       !- Name",
        "    Purchased Heat Inlet Node,  !- Hot Water Inlet Node Name",
        "    Purchased Heat Outlet Node,  !- Hot Water Outlet Node Name",
        "    1000000;                 !- Nominal Capacity {W}",

        "  ZoneControl:Thermostat,",
        "    Zone 2 Thermostat,       !- Name",
        "    EAST ZONE,               !- Zone or ZoneList Name",
        "    Zone Control Type Sched, !- Control Type Schedule Name",
        "    ThermostatSetpoint:SingleHeating,  !- Control 1 Object Type",
        "    Heating Setpoint with SB,!- Control 1 Name",
        "    ThermostatSetpoint:SingleCooling,  !- Control 2 Object Type",
        "    Cooling Setpoint with SB;!- Control 2 Name",

        "  ThermostatSetpoint:SingleHeating,",
        "    Heating Setpoint with SB,!- Name",
        "    Heating Setpoints;       !- Setpoint Temperature Schedule Name",

        "  ThermostatSetpoint:SingleCooling,",
        "    Cooling Setpoint with SB,!- Name",
        "    Cooling Setpoints;       !- Setpoint Temperature Schedule Name",

        "  ZoneHVAC:EquipmentConnections,",
        "    EAST ZONE,               !- Zone Name",
        "    Zone2Equipment,          !- Zone Conditioning Equipment List Name",
        "    Zone2Inlets,             !- Zone Air Inlet Node or NodeList Name",
        "    Zone2Exhausts,           !- Zone Air Exhaust Node or NodeList Name",
        "    Zone 2 Node,             !- Zone Air Node Name",
        "    Zone 2 Outlet Node;      !- Zone Return Air Node Name",

        "  ZoneHVAC:EquipmentList,",
        "    Zone2Equipment,          !- Name",
        "    SequentialLoad,          !- Load Distribution Scheme",
        "    ZoneHVAC:UnitHeater,     !- Zone Equipment 1 Object Type",
        "    Zone2UnitHeat,           !- Zone Equipment 1 Name",
        "    1,                       !- Zone Equipment 1 Cooling Sequence",
        "    1,                       !- Zone Equipment 1 Heating or No-Load Sequence",
        "    ,                        !- Zone Equipment 1 Sequential Cooling Fraction",
        "    ;                        !- Zone Equipment 1 Sequential Heating Fraction",

        "  NodeList,",
        "    Zone2Inlets,             !- Name",
        "    Zone2UnitHeatAirOutletNode;  !- Node 1 Name",

        "  NodeList,",
        "    Zone2Exhausts,           !- Name",
        "    Zone2UnitHeatAirInletNode;  !- Node 1 Name",

        "  ZoneHVAC:UnitHeater,",
        "    Zone2UnitHeat,           !- Name",
        "    UnitHeatAvailability,    !- Availability Schedule Name",
        "    Zone2UnitHeatAirInletNode,  !- Air Inlet Node Name",
        "    Zone2UnitHeatAirOutletNode,  !- Air Outlet Node Name",
        "    Fan:ConstantVolume,      !- Supply Air Fan Object Type",
        "    Zone2UnitHeatFan,        !- Supply Air Fan Name",
        "    autosize,                !- Maximum Supply Air Flow Rate {m3/s}",
        "    Coil:Heating:Water,      !- Heating Coil Object Type",
        "    Zone2UnitHeatHeatingCoil,!- Heating Coil Name",
        "    ,                        !- Supply Air Fan Operating Mode Schedule Name",
        "    No,                      !- Supply Air Fan Operation During No Heating",
        "    autosize,                !- Maximum Hot Water or Steam Flow Rate {m3/s}",
        "    0,                       !- Minimum Hot Water or Steam Flow Rate {m3/s}",
        "    0.001;                   !- Heating Convergence Tolerance",

        "  Fan:ConstantVolume,",
        "    Zone2UnitHeatFan,        !- Name",
        "    UnitHeatAvailability,    !- Availability Schedule Name",
        "    0.5,                     !- Fan Total Efficiency",
        "    75.0,                    !- Pressure Rise {Pa}",
        "    autosize,                !- Maximum Flow Rate {m3/s}",
        "    0.9,                     !- Motor Efficiency",
        "    1.0,                     !- Motor In Airstream Fraction",
        "    Zone2UnitHeatAirInletNode,  !- Air Inlet Node Name",
        "    Zone2UnitHeatFanOutletNode;  !- Air Outlet Node Name",

        "  Coil:Heating:Water,",
        "    Zone2UnitHeatHeatingCoil,!- Name",
        "    FanAndCoilAvailSched,    !- Availability Schedule Name",
        "    autosize,                !- U-Factor Times Area Value {W/K}",
        "    autosize,                !- Maximum Water Flow Rate {m3/s}",
        "    Zone2UnitHeatHWInletNode,!- Water Inlet Node Name",
        "    Zone2UnitHeatHWOutletNode,  !- Water Outlet Node Name",
        "    Zone2UnitHeatFanOutletNode,  !- Air Inlet Node Name",
        "    Zone2UnitHeatAirOutletNode,  !- Air Outlet Node Name",
        "    UFactorTimesAreaAndDesignWaterFlowRate,  !- Performance Input Method",
        "    autosize,                !- Rated Capacity {W}",
        "    82.2,                    !- Rated Inlet Water Temperature {C}",
        "    16.6,                    !- Rated Inlet Air Temperature {C}",
        "    71.1,                    !- Rated Outlet Water Temperature {C}",
        "    32.2,                    !- Rated Outlet Air Temperature {C}",
        "    ;                        !- Rated Ratio for Air and Water Convection",
    });
    ASSERT_TRUE(process_idf(idf_objects));

    NumOfTimeStepInHour = 4; // must initialize this to get schedules initialized
    MinutesPerTimeStep = 15; // must initialize this to get schedules initialized
    ProcessScheduleInput(state.files);  // read schedule data

    ErrorsFound = false;
    HeatBalanceManager::GetProjectControlData(state.files, ErrorsFound); // read project control data
    EXPECT_FALSE(ErrorsFound);

    // OutputProcessor::TimeValue.allocate(2);
    DataGlobals::DDOnlySimulation = true;

<<<<<<< HEAD
    GetProjectData(state.files);
=======
    GetProjectData(state.dataZoneTempPredictorCorrector, state.outputFiles);
>>>>>>> 4f18c328
    OutputReportPredefined::SetPredefinedTables();
    SetPreConstructionInputParameters(); // establish array bounds for constructions early

    BeginSimFlag = true;
    BeginEnvrnFlag = true;
    ZoneSizingCalc = true;
    createFacilityElectricPowerServiceObject();
    SizingManager::ManageSizing(state);

    EXPECT_FALSE(ErrorsFound);
    EXPECT_EQ(1, NumOfUnitHeats);
    EXPECT_EQ("ZONE2UNITHEAT", UnitHeat(1).Name);

    ErrorsFound = false;
    ZoneEqUnitHeater = true;
    DataSizing::CurZoneEqNum = 1;

    InitUnitHeater(state, UnitHeatNum, ZoneNum, FirstHVACIteration);
    InitWaterCoil(state, CoilNum, FirstHVACIteration); // init hot water heating coil

    PltSizHeatNum = PlantUtilities::MyPlantSizingIndex("Coil:Heating:Water",
                                                       UnitHeat(UnitHeatNum).HCoilName,
                                                       WaterCoils::WaterCoil(CoilNum).WaterInletNodeNum,
                                                       WaterCoils::WaterCoil(CoilNum).WaterOutletNodeNum,
                                                       ErrorsFound);
    EXPECT_FALSE(ErrorsFound);

    HWMaxVolFlowRate = WaterCoils::WaterCoil(CoilNum).MaxWaterVolFlowRate;
    HWDensity = GetDensityGlycol(PlantLoop(UnitHeat(UnitHeatNum).HWLoopNum).FluidName,
                                 DataGlobals::HWInitConvTemp,
                                 PlantLoop(UnitHeat(UnitHeatNum).HWLoopNum).FluidIndex,
                                 "xxx");
    CpHW = GetSpecificHeatGlycol(PlantLoop(UnitHeat(UnitHeatNum).HWLoopNum).FluidName,
                                 DataGlobals::HWInitConvTemp,
                                 PlantLoop(UnitHeat(UnitHeatNum).HWLoopNum).FluidIndex,
                                 "xxx");
    HWPlantDeltaTDesign = PlantSizData(PltSizHeatNum).DeltaT;
    // calculate hot water coil design capacity
    HWCoilDesignCapacity = HWMaxVolFlowRate * HWDensity * CpHW * HWPlantDeltaTDesign;
    EXPECT_NEAR(HWCoilDesignCapacity, WaterCoils::WaterCoil(CoilNum).DesWaterHeatingCoilRate, 1.0);
    EXPECT_NEAR(189.06, WaterCoils::WaterCoil(CoilNum).UACoil, 0.02);
}

TEST_F(EnergyPlusFixture, UnitHeater_SimUnitHeaterTest)
{

    bool ErrorsFound(false);       // function returns true on error
    bool FirstHVACIteration(true); // TRUE if 1st HVAC simulation of system timestep

    int UnitHeatNum(1);       // unit heat index
    int ZoneNum(1);           // zone index
    int CoilNum(1);           // heating coil index
    int WCWaterInletNode(0);  // water coil water inlet node
    int WCWaterOutletNode(0); // water coil water outlet node
    int UHAirInletNode(0);    // unit heater air inlet node
    int UHAirOutletNode(0);   // unit heater air outlet node

    Real64 CpHW(0.0);                  // hot water specific heat, J/kg K
    Real64 SysOutputProvided(0.0);     // heating rate delivered
    Real64 LatOutputProvided(0.0);     // latent heating rate delivered
    Real64 ConvTol(1.0);               // convergence tolerance
    Real64 HWMassFlowRate(0.0);        // hot water coil water mass flow rate, m3/s
    Real64 UHAirMassFlowRate(0.0);     // unit heate air mass flow rate
    Real64 UHHeatingRate(0.0);         // unit heate heating rate
    Real64 UHEnteringAirEnthalpy(0.0); // unit heater entering air enthalpy
    Real64 UHLeavingAirEnthalpy(0.0);  // unit heater leaving air enthalpy
    Real64 HWCoilHeatingRate(0.0);     // hot water heating coil heating rate

    std::string const idf_objects = delimited_string({
        "  ScheduleTypeLimits,",
        "    Any Number;              !- Name",

        "  Schedule:Compact,",
        "    UNITHEATAVAILABILITY,    !- Name",
        "    ANY NUMBER,              !- Schedule Type Limits Name",
        "    Through: 12/31,          !- Field 1",
        "    For: Alldays,            !- Field 2",
        "    Until: 24:00,1.00;       !- Field 3",

        "  Zone,",
        "    EAST ZONE,               !- Name",
        "    0.0000000E+00,           !- Direction of Relative North {deg}",
        "    0.0000000E+00,           !- X Origin {m}",
        "    0.0000000E+00,           !- Y Origin {m}",
        "    0.0000000E+00,           !- Z Origin {m}",
        "    1,                       !- Type",
        "    1,                       !- Multiplier",
        "    autocalculate,           !- Ceiling Height {m}",
        "    autocalculate;           !- Volume {m3}",

        "  ZoneHVAC:EquipmentConnections,",
        "    EAST ZONE,               !- Zone Name",
        "    Zone2Equipment,          !- Zone Conditioning Equipment List Name",
        "    Zone2Inlets,             !- Zone Air Inlet Node or NodeList Name",
        "    Zone2Exhausts,           !- Zone Air Exhaust Node or NodeList Name",
        "    Zone 2 Node,             !- Zone Air Node Name",
        "    Zone 2 Outlet Node;      !- Zone Return Air Node Name",

        "  ZoneHVAC:EquipmentList,",
        "    Zone2Equipment,          !- Name",
        "    SequentialLoad,          !- Load Distribution Scheme",
        "    ZoneHVAC:UnitHeater,     !- Zone Equipment 1 Object Type",
        "    Zone2UnitHeat,           !- Zone Equipment 1 Name",
        "    1,                       !- Zone Equipment 1 Cooling Sequence",
        "    1,                       !- Zone Equipment 1 Heating or No-Load Sequence",
        "    ,                        !- Zone Equipment 1 Sequential Cooling Fraction",
        "    ;                        !- Zone Equipment 1 Sequential Heating Fraction",

        "  NodeList,",
        "    Zone2Inlets,             !- Name",
        "    Zone2UnitHeatAirOutletNode;  !- Node 1 Name",

        "  NodeList,",
        "    Zone2Exhausts,           !- Name",
        "    Zone2UnitHeatAirInletNode;  !- Node 1 Name",

        "  ZoneHVAC:UnitHeater,",
        "    Zone2UnitHeat,           !- Name",
        "    UnitHeatAvailability,    !- Availability Schedule Name",
        "    Zone2UnitHeatAirInletNode,  !- Air Inlet Node Name",
        "    Zone2UnitHeatAirOutletNode, !- Air Outlet Node Name",
        "    Fan:ConstantVolume,      !- Supply Air Fan Object Type",
        "    Zone2UnitHeatFan,        !- Supply Air Fan Name",
        "    0.47055,                 !- Maximum Supply Air Flow Rate {m3/s}",
        "    Coil:Heating:Water,      !- Heating Coil Object Type",
        "    Zone2UnitHeatHeatingCoil,!- Heating Coil Name",
        "    ,                        !- Supply Air Fan Operating Mode Schedule Name",
        "    No,                      !- Supply Air Fan Operation During No Heating",
        "    7.25956E-005,            !- Maximum Hot Water or Steam Flow Rate {m3/s}",
        "    0.0,                     !- Minimum Hot Water or Steam Flow Rate {m3/s}",
        "    0.001;                   !- Heating Convergence Tolerance",

        "  Fan:ConstantVolume,",
        "    Zone2UnitHeatFan,        !- Name",
        "    UnitHeatAvailability,    !- Availability Schedule Name",
        "    0.5,                     !- Fan Total Efficiency",
        "    75.0,                    !- Pressure Rise {Pa}",
        "    0.47055,                 !- Maximum Flow Rate {m3/s}",
        "    0.9,                     !- Motor Efficiency",
        "    1.0,                     !- Motor In Airstream Fraction",
        "    Zone2UnitHeatAirInletNode,  !- Air Inlet Node Name",
        "    Zone2UnitHeatFanOutletNode;  !- Air Outlet Node Name",

        "  Coil:Heating:Water,",
        "    Zone2UnitHeatHeatingCoil,!- Name",
        "    UnitHeatAvailability,    !- Availability Schedule Name",
        "    84.93609,                !- U-Factor Times Area Value {W/K}",
        "    7.25956E-005,            !- Maximum Water Flow Rate {m3/s}",
        "    Zone2UnitHeatHWInletNode,!- Water Inlet Node Name",
        "    Zone2UnitHeatHWOutletNode,  !- Water Outlet Node Name",
        "    Zone2UnitHeatFanOutletNode, !- Air Inlet Node Name",
        "    Zone2UnitHeatAirOutletNode, !- Air Outlet Node Name",
        "    UFactorTimesAreaAndDesignWaterFlowRate,  !- Performance Input Method",
        "    6750.70521,              !- Rated Capacity {W}",
        "    82.2,                    !- Rated Inlet Water Temperature {C}",
        "    16.6,                    !- Rated Inlet Air Temperature {C}",
        "    71.1,                    !- Rated Outlet Water Temperature {C}",
        "    32.2,                    !- Rated Outlet Air Temperature {C}",
        "    ;                        !- Rated Ratio for Air and Water Convection",
    });
    ASSERT_TRUE(process_idf(idf_objects));

    NumOfTimeStepInHour = 4; // must initialize this to get schedules initialized
    MinutesPerTimeStep = 15; // must initialize this to get schedules initialized
    ProcessScheduleInput(state.files);  // read schedule data

    ErrorsFound = false;
    HeatBalanceManager::GetZoneData(ErrorsFound); // read zone data
    EXPECT_FALSE(ErrorsFound);

    ErrorsFound = false;
    GetZoneEquipmentData(state);
    EXPECT_FALSE(ErrorsFound);

    ErrorsFound = false;
    GetWaterCoilInput();
    EXPECT_FALSE(ErrorsFound);
    GetWaterCoilsInputFlag = false;

    ErrorsFound = false;
    GetFanInput(state.fans);
    EXPECT_FALSE(ErrorsFound);

    ErrorsFound = false;
    GetUnitHeaterInput(state); // get unit heaters data
    EXPECT_FALSE(ErrorsFound);
    EXPECT_EQ(1, NumOfUnitHeats);
    EXPECT_EQ("ZONE2UNITHEAT", UnitHeat(1).Name);

    ErrorsFound = false;
    ZoneEqUnitHeater = true;
    DataSizing::CurZoneEqNum = 1;

    TotNumLoops = 1;
    PlantLoop.allocate(TotNumLoops);

    for (int l = 1; l <= TotNumLoops; ++l) {
        auto &loop(PlantLoop(l));
        loop.LoopSide.allocate(2);
        auto &loopside(PlantLoop(l).LoopSide(1));
        loopside.TotalBranches = 1;
        loopside.Branch.allocate(1);
        auto &loopsidebranch(PlantLoop(l).LoopSide(1).Branch(1));
        loopsidebranch.TotalComponents = 1;
        loopsidebranch.Comp.allocate(1);
    }

    PlantLoop(1).Name = "HotWaterLoop";
    PlantLoop(1).FluidName = "HotWater";
    PlantLoop(1).FluidIndex = 1;
    PlantLoop(1).FluidName = "WATER";
    PlantLoop(1).LoopSide(1).Branch(1).Comp(1).Name = WaterCoils::WaterCoil(1).Name;
    PlantLoop(1).LoopSide(1).Branch(1).Comp(1).TypeOf_Num = WaterCoils::WaterCoil_SimpleHeating;
    PlantLoop(1).LoopSide(1).Branch(1).Comp(1).NodeNumIn = WaterCoils::WaterCoil(1).WaterInletNodeNum;
    PlantLoop(1).LoopSide(1).Branch(1).Comp(1).NodeNumOut = WaterCoils::WaterCoil(1).WaterOutletNodeNum;

    ZoneSysEnergyDemand.allocate(1);
    ZoneSysEnergyDemand(1).RemainingOutputReqToHeatSP = 2000.0;

    ZoneSizingRunDone = true;
    ZoneEqSizing.allocate(1);
    ZoneEqSizing(CurZoneEqNum).DesignSizeFromParent = false;
    DataGlobals::DoingSizing = true;

    ZoneCompTurnFansOn = true;
    ZoneCompTurnFansOff = false;

    Schedule(1).CurrentValue = 1;
    CurDeadBandOrSetback.allocate(1);
    CurDeadBandOrSetback(ZoneNum) = false;

    Node(Fan(1).InletNodeNum).Temp = 16.6;
    Node(Fan(1).InletNodeNum).HumRat = PsyWFnTdbRhPb(16.6, 0.5, 101325.0, "UnitTest");
    Node(Fan(1).InletNodeNum).Enthalpy = Psychrometrics::PsyHFnTdbW(Node(Fan(1).InletNodeNum).Temp, Node(Fan(1).InletNodeNum).HumRat);
    DataEnvironment::StdRhoAir = PsyRhoAirFnPbTdbW(101325.0, 20.0, 0.0);

    WCWaterInletNode = WaterCoils::WaterCoil(CoilNum).WaterInletNodeNum;
    WCWaterOutletNode = WaterCoils::WaterCoil(CoilNum).WaterOutletNodeNum;
    Node(WCWaterInletNode).Temp = 60.0;

    DataGlobals::BeginEnvrnFlag = true;
    SysSizingCalc = true;

    UHAirInletNode = UnitHeat(UnitHeatNum).AirInNode;
    UHAirOutletNode = UnitHeat(UnitHeatNum).AirOutNode;

    SimUnitHeater(state, UnitHeat(UnitHeatNum).Name, ZoneNum, FirstHVACIteration, SysOutputProvided, LatOutputProvided, CurZoneEqNum);
    // SimUnitHeater does not converge on the first call: the unit heater deliveres more than required heating load. But it meets
    // on the second call (iteration). I suspect it may be an initialization issue related to ControlCompOutput routine
    SimUnitHeater(state, UnitHeat(UnitHeatNum).Name, ZoneNum, FirstHVACIteration, SysOutputProvided, LatOutputProvided, CurZoneEqNum);
    // verify the total heat rate deleivered by the unit heater
    UHAirMassFlowRate = Node(UHAirInletNode).MassFlowRate;
    UHEnteringAirEnthalpy = PsyHFnTdbW(Node(UHAirInletNode).Temp, Node(UHAirInletNode).HumRat);
    UHLeavingAirEnthalpy = PsyHFnTdbW(Node(UHAirOutletNode).Temp, Node(UHAirOutletNode).HumRat);
    UHHeatingRate = UHAirMassFlowRate * (UHLeavingAirEnthalpy - UHEnteringAirEnthalpy);
    EXPECT_NEAR(UHHeatingRate, UnitHeat(UnitHeatNum).HeatPower, ConvTol);
    // verify the heat rate delivered by the hot water heating coil
    HWMassFlowRate = WaterCoils::WaterCoil(CoilNum).InletWaterMassFlowRate;
    CpHW = GetSpecificHeatGlycol(
        PlantLoop(UnitHeat(UnitHeatNum).HWLoopNum).FluidName, 60.0, PlantLoop(UnitHeat(UnitHeatNum).HWLoopNum).FluidIndex, "UnitTest");
    HWCoilHeatingRate = HWMassFlowRate * CpHW * (Node(WCWaterInletNode).Temp - Node(WCWaterOutletNode).Temp);
    EXPECT_NEAR(HWCoilHeatingRate, WaterCoils::WaterCoil(CoilNum).TotWaterHeatingCoilRate, ConvTol);
}

TEST_F(EnergyPlusFixture, UnitHeater_SecondPriorityZoneEquipment)
{

    std::string const idf_objects = delimited_string({
        "Timestep,1;",

        "Building,",
        "    Bldg,                    !- Name",
        "    0.0,                     !- North Axis {deg}",
        "    Suburbs,                 !- Terrain",
        "    0.05,                    !- Loads Convergence Tolerance Value",
        "    0.05,                    !- Temperature Convergence Tolerance Value {deltaC}",
        "    MinimalShadowing,        !- Solar Distribution",
        "    30,                      !- Maximum Number of Warmup Days",
        "    6;                       !- Minimum Number of Warmup Days",

        "SurfaceConvectionAlgorithm:Inside,Simple;",
        "SurfaceConvectionAlgorithm:Outside,SimpleCombined;",
        "HeatBalanceAlgorithm,ConductionTransferFunction;",

        "SimulationControl,",
        "    No,                      !- Do Zone Sizing Calculation",
        "    No,                      !- Do System Sizing Calculation",
        "    No,                      !- Do Plant Sizing Calculation",
        "    Yes,                     !- Run Simulation for Sizing Periods",
        "    No;                      !- Run Simulation for Weather File Run Periods",

        "  Site:Location,",
        "    CHICAGO_IL_USA TMY2-94846,  !- Name",
        "    41.78,                   !- Latitude {deg}",
        "    -87.75,                  !- Longitude {deg}",
        "    -6.00,                   !- Time Zone {hr}",
        "    190.00;                  !- Elevation {m}",

        "  SizingPeriod:DesignDay,",
        "    CHICAGO_IL_USA Annual Heating 99% Design Conditions DB,  !- Name",
        "    1,                       !- Month",
        "    21,                      !- Day of Month",
        "    WinterDesignDay,         !- Day Type",
        "    -12.3,                   !- Maximum Dry-Bulb Temperature {C}",
        "    0.0,                     !- Daily Dry-Bulb Temperature Range {deltaC}",
        "    ,                        !- Dry-Bulb Temperature Range Modifier Type",
        "    ,                        !- Dry-Bulb Temperature Range Modifier Day Schedule Name",
        "    Wetbulb,                 !- Humidity Condition Type",
        "    -17.3,                   !- Wetbulb or DewPoint at Maximum Dry-Bulb {C}",
        "    ,                        !- Humidity Condition Day Schedule Name",
        "    ,                        !- Humidity Ratio at Maximum Dry-Bulb {kgWater/kgDryAir}",
        "    ,                        !- Enthalpy at Maximum Dry-Bulb {J/kg}",
        "    ,                        !- Daily Wet-Bulb Temperature Range {deltaC}",
        "    99063.,                  !- Barometric Pressure {Pa}",
        "    4.9,                     !- Wind Speed {m/s}",
        "    270,                     !- Wind Direction {deg}",
        "    No,                      !- Rain Indicator",
        "    No,                      !- Snow Indicator",
        "    No,                      !- Daylight Saving Time Indicator",
        "    ASHRAEClearSky,          !- Solar Model Indicator",
        "    ,                        !- Beam Solar Day Schedule Name",
        "    ,                        !- Diffuse Solar Day Schedule Name",
        "    ,                        !- ASHRAE Clear Sky Optical Depth for Beam Irradiance (taub) {dimensionless}",
        "    ,                        !- ASHRAE Clear Sky Optical Depth for Diffuse Irradiance (taud) {dimensionless}",
        "    0.0;                     !- Sky Clearness",

        "  Site:GroundTemperature:BuildingSurface,21.5,21.4,21.5,21.5,22.0,22.9,23.0,23.1,23.1,22.2,21.7,21.6;",

        " Material:NoMass,",
        "    R13LAYER,                !- Name",
        "    Rough,                   !- Roughness",
        "    2.290965,                !- Thermal Resistance {m2-K/W}",
        "    0.9000000,               !- Thermal Absorptance",
        "    0.7500000,               !- Solar Absorptance",
        "    0.7500000;               !- Visible Absorptance",

        "Material:NoMass,",
        "    R31LAYER,                !- Name",
        "    Rough,                   !- Roughness",
        "    5.456,                   !- Thermal Resistance {m2-K/W}",
        "    0.9000000,               !- Thermal Absorptance",
        "    0.7500000,               !- Solar Absorptance",
        "    0.7500000;               !- Visible Absorptance",

        "Material,",
        "    C5 - 4 IN HW CONCRETE,   !- Name",
        "    MediumRough,             !- Roughness",
        "    0.1014984,               !- Thickness {m}",
        "    1.729577,                !- Conductivity {W/m-K}",
        "    2242.585,                !- Density {kg/m3}",
        "    836.8000,                !- Specific Heat {J/kg-K}",
        "    0.9000000,               !- Thermal Absorptance",
        "    0.6500000,               !- Solar Absorptance",
        "    0.6500000;               !- Visible Absorptance",

        "Construction,",
        "    R13WALL,                 !- Name",
        "    R13LAYER;                !- Outside Layer",

        "Construction,",
        "    FLOOR,                   !- Name",
        "    C5 - 4 IN HW CONCRETE;   !- Outside Layer",

        "Construction,",
        "    ROOF31,                  !- Name",
        "    R31LAYER;                !- Outside Layer",

        "Zone,",
        "    Main Zone,               !- Name",
        "    0,                       !- Direction of Relative North {deg}",
        "    0, 0, 0,                            !- X,Y,Z  {m}",
        "    1,                       !- Type",
        "    1,                       !- Multiplier",
        "    autocalculate,           !- Ceiling Height {m}",
        "    autocalculate;           !- Volume {m3}",

        "GlobalGeometryRules,",
        "    UpperLeftCorner,         !- Starting Vertex Position",
        "    CounterClockWise,        !- Vertex Entry Direction",
        "    relative;                !- Coordinate System",

        "BuildingSurface:Detailed,",
        "    Zn001:Wall001,           !- Name",
        "    Wall,                    !- Surface Type",
        "    R13WALL,                 !- Construction Name",
        "    Main Zone,               !- Zone Name",
        "    Outdoors,                !- Outside Boundary Condition",
        "    ,                        !- Outside Boundary Condition Object",
        "    SunExposed,              !- Sun Exposure",
        "    WindExposed,             !- Wind Exposure",
        "    0.5000000,               !- View Factor to Ground",
        "    4,                       !- Number of Vertices",
        "    0, 0, 4.572000,                     !- X,Y,Z  1 {m}",
        "    0, 0, 0,                            !- X,Y,Z  2 {m}",
        "    15.24000, 0, 0,                     !- X,Y,Z  3 {m}",
        "    15.24000, 0, 4.572000;              !- X,Y,Z  4 {m}",

        "BuildingSurface:Detailed,",
        "    Zn001:Wall002,           !- Name",
        "    Wall,                    !- Surface Type",
        "    R13WALL,                 !- Construction Name",
        "    Main Zone,               !- Zone Name",
        "    Outdoors,                !- Outside Boundary Condition",
        "    ,                        !- Outside Boundary Condition Object",
        "    SunExposed,              !- Sun Exposure",
        "    WindExposed,             !- Wind Exposure",
        "    0.5000000,               !- View Factor to Ground",
        "    4,                       !- Number of Vertices",
        "    15.24000, 0, 4.572000,              !- X,Y,Z  1 {m}",
        "    15.24000, 0, 0,                     !- X,Y,Z  2 {m}",
        "    15.24000, 15.24000, 0,              !- X,Y,Z  3 {m}",
        "    15.24000, 15.24000, 4.572000;       !- X,Y,Z  4 {m}",

        "BuildingSurface:Detailed,",
        "    Zn001:Wall003,           !- Name",
        "    Wall,                    !- Surface Type",
        "    R13WALL,                 !- Construction Name",
        "    Main Zone,               !- Zone Name",
        "    Outdoors,                !- Outside Boundary Condition",
        "    ,                        !- Outside Boundary Condition Object",
        "    SunExposed,              !- Sun Exposure",
        "    WindExposed,             !- Wind Exposure",
        "    0.5000000,               !- View Factor to Ground",
        "    4,                       !- Number of Vertices",
        "    15.24000, 15.24000, 4.572000,       !- X,Y,Z  1 {m}",
        "    15.24000, 15.24000, 0,              !- X,Y,Z  2 {m}",
        "    0, 15.24000, 0,                     !- X,Y,Z  3 {m}",
        "    0, 15.24000, 4.572000;              !- X,Y,Z  4 {m}",

        "BuildingSurface:Detailed,",
        "    Zn001:Wall004,           !- Name",
        "    Wall,                    !- Surface Type",
        "    R13WALL,                 !- Construction Name",
        "    Main Zone,               !- Zone Name",
        "    Outdoors,                !- Outside Boundary Condition",
        "    ,                        !- Outside Boundary Condition Object",
        "    SunExposed,              !- Sun Exposure",
        "    WindExposed,             !- Wind Exposure",
        "    0.5000000,               !- View Factor to Ground",
        "    4,                       !- Number of Vertices",
        "    0, 15.24000, 4.572000,              !- X,Y,Z  1 {m}",
        "    0, 15.24000, 0,                     !- X,Y,Z  2 {m}",
        "    0, 0, 0,                            !- X,Y,Z  3 {m}",
        "    0, 0, 4.572000;                     !- X,Y,Z  4 {m}",

        "BuildingSurface:Detailed,",
        "    Zn001:Flr001,            !- Name",
        "    Floor,                   !- Surface Type",
        "    FLOOR,                   !- Construction Name",
        "    Main Zone,               !- Zone Name",
        "    Surface,                 !- Outside Boundary Condition",
        "    Zn001:Flr001,            !- Outside Boundary Condition Object",
        "    NoSun,                   !- Sun Exposure",
        "    NoWind,                  !- Wind Exposure",
        "    1.000000,                !- View Factor to Ground",
        "    4,                       !- Number of Vertices",
        "    15.24000, 0.000000, 0.0,            !- X,Y,Z  1 {m}",
        "    0.000000, 0.000000, 0.0,            !- X,Y,Z  2 {m}",
        "    0.000000, 15.24000, 0.0,            !- X,Y,Z  3 {m}",
        "    15.24000, 15.24000, 0.0;            !- X,Y,Z  4 {m}",

        "BuildingSurface:Detailed,",
        "    Zn001:Roof001,           !- Name",
        "    Roof,                    !- Surface Type",
        "    ROOF31,                  !- Construction Name",
        "    Main Zone,               !- Zone Name",
        "    Outdoors,                !- Outside Boundary Condition",
        "    ,                        !- Outside Boundary Condition Object",
        "    SunExposed,              !- Sun Exposure",
        "    WindExposed,             !- Wind Exposure",
        "    0,                       !- View Factor to Ground",
        "    4,                       !- Number of Vertices",
        "    0.000000, 15.24000, 4.572,          !- X,Y,Z  1 {m}",
        "    0.000000, 0.000000, 4.572,          !- X,Y,Z  2 {m}",
        "    15.24000, 0.000000, 4.572,          !- X,Y,Z  3 {m}",
        "    15.24000, 15.24000, 4.572;          !- X,Y,Z  4 {m}",

        "ScheduleTypeLimits,",
        "    Any Number;              !- Name",

        "ScheduleTypeLimits,",
        "    Fraction,                !- Name",
        "    0.0,                     !- Lower Limit Value",
        "    1.0,                     !- Upper Limit Value",
        "    CONTINUOUS;              !- Numeric Type",

        "ScheduleTypeLimits,",
        "    Temperature,             !- Name",
        "    -60,                     !- Lower Limit Value",
        "    200,                     !- Upper Limit Value",
        "    CONTINUOUS,              !- Numeric Type",
        "    Temperature;             !- Unit Type",

        "ScheduleTypeLimits,",
        "    Control Type,            !- Name",
        "    0,                       !- Lower Limit Value",
        "    4,                       !- Upper Limit Value",
        "    DISCRETE;                !- Numeric Type",

        "ScheduleTypeLimits,",
        "    On/Off,                  !- Name",
        "    0,                       !- Lower Limit Value",
        "    1,                       !- Upper Limit Value",
        "    DISCRETE;                !- Numeric Type",

        "ScheduleTypeLimits,",
        "    FlowRate,                !- Name",
        "    0.0,                     !- Lower Limit Value",
        "    10,                      !- Upper Limit Value",
        "    CONTINUOUS;              !- Numeric Type",

        "ScheduleTypeLimits,",
        "    Humidity,                !- Name",
        "    0,                       !- Lower Limit Value",
        "    100,                     !- Upper Limit Value",
        "    CONTINUOUS;              !- Numeric Type",

        "Schedule:Compact,",
        "    OCCUPY-1,                !- Name",
        "    Fraction,                !- Schedule Type Limits Name",
        "    Through: 12/31,          !- Field 1",
        "    For: WeekDays SummerDesignDay CustomDay1 CustomDay2,  !- Field 2",
        "    Until: 8:00, 0.0,        !- Field 4",
        "    Until: 11:00, 1.00,      !- Field 6",
        "    Until: 12:00, 0.80,      !- Field 8",
        "    Until: 13:00, 0.40,      !- Field 10",
        "    Until: 14:00, 0.80,      !- Field 12",
        "    Until: 18:00, 1.00,      !- Field 14",
        "    Until: 19:00, 0.50,      !- Field 16",
        "    Until: 21:00, 0.10,      !- Field 18",
        "    Until: 24:00, 0.0,       !- Field 20",
        "    For: Weekends WinterDesignDay Holiday,  !- Field 21",
        "    Until: 24:00, 0.0;       !- Field 23",

        "Schedule:Compact,",
        "    LIGHTS-1,                !- Name",
        "    Fraction,                !- Schedule Type Limits Name",
        "    Through: 12/31,          !- Field 1",
        "    For: WeekDays SummerDesignDay CustomDay1 CustomDay2,  !- Field 2",
        "    Until: 8:00, 0.05,       !- Field 4",
        "    Until: 9:00, 0.9,        !- Field 6",
        "    Until: 10:00, 0.95,      !- Field 8",
        "    Until: 11:00, 1.00,      !- Field 10",
        "    Until: 12:00, 0.95,      !- Field 12",
        "    Until: 13:00, 0.8,       !- Field 14",
        "    Until: 14:00, 0.9,       !- Field 16",
        "    Until: 18:00, 1.00,      !- Field 18",
        "    Until: 19:00, 0.60,      !- Field 20",
        "    Until: 21:00, 0.20,      !- Field 22",
        "    Until: 24:00, 0.05,      !- Field 24",
        "    For: Weekends WinterDesignDay Holiday,  !- Field 25",
        "    Until: 24:00, 0.05;      !- Field 27",

        "Schedule:Compact,",
        "    EQUIP-1,                 !- Name",
        "    Fraction,                !- Schedule Type Limits Name",
        "    Through: 12/31,          !- Field 1",
        "    For: WeekDays SummerDesignDay CustomDay1 CustomDay2,  !- Field 2",
        "    Until: 8:00, 0.02,       !- Field 4",
        "    Until: 9:00, 0.4,        !- Field 6",
        "    Until: 14:00, 0.9,       !- Field 8",
        "    Until: 15:00, 0.8,       !- Field 10",
        "    Until: 16:00, 0.7,       !- Field 12",
        "    Until: 18:00, 0.5,       !- Field 14",
        "    Until: 20:00, 0.3,       !- Field 16",
        "    Until: 24:00, 0.02,      !- Field 18",
        "    For: Weekends WinterDesignDay Holiday,  !- Field 19",
        "    Until: 24:00, 0.2;       !- Field 21",

        "Schedule:Compact,",
        "    INFIL-SCH,               !- Name",
        "    Fraction,                !- Schedule Type Limits Name",
        "    Through: 3/31,           !- Field 1",
        "    For: WeekDays SummerDesignDay CustomDay1 CustomDay2,  !- Field 2",
        "    Until: 24:00, 1.0,       !- Field 4",
        "    For: AllOtherDays,       !- Field 5",
        "    Until: 24:00, 1.0,       !- Field 7",
        "    Through: 9/30,           !- Field 8",
        "    For: AllDays,            !- Field 9",
        "    Until: 24:00, 0.7,       !- Field 11",
        "    Through: 12/31,          !- Field 12",
        "    For: AllDays,            !- Field 13",
        "    Until: 24:00, 1.0,       !- Field 15",
        "    For: AllOtherDays,       !- Field 16",
        "    Until: 24:00, 0.2;       !- Field 18",

        "Schedule:Compact,",
        "    ActSchd,                 !- Name",
        "    Any Number,              !- Schedule Type Limits Name",
        "    Through: 12/31,          !- Field 1",
        "    For: AllDays,            !- Field 2",
        "    Until: 24:00, 117.239997864;",

        "Schedule:Compact,",
        "    Htg-SetP-Sch,            !- Name",
        "    Temperature,             !- Schedule Type Limits Name",
        "    Through: 12/31,          !- Field 1",
        "    For: AllDays,            !- Field 1",
        "    Until: 24:00, 21.1;      !- Field 2",

        "Schedule:Compact,",
        "    Clg-SetP-Sch,            !- Name",
        "    Temperature,             !- Schedule Type Limits Name",
        "    Through: 12/31,          !- Field 1",
        "    For: AllDays,            !- Field 2",
        "    Until: 24:00, 23.9;      !- Field 4",

        "Schedule:Compact,",
        "    Min OA Sched,            !- Name",
        "    Fraction,                !- Schedule Type Limits Name",
        "    Through: 12/31,          !- Field 1",
        "    For: AllDays,            !- Field 2",
        "    Until: 24:00, 0.5;       !- Field 3",

        "Schedule:Compact,",
        "    FanAvailSched,           !- Name",
        "    Fraction,                !- Schedule Type Limits Name",
        "    Through: 3/31,           !- Field 1",
        "    For: AllDays,            !- Field 2",
        "    Until: 24:00, 1.0,       !- Field 4",
        "    Through: 9/30,           !- Field 5",
        "    For: WeekDays,           !- Field 6",
        "    Until: 7:00, 0.0,        !- Field 8",
        "    Until: 17:00, 1.0,       !- Field 10",
        "    Until: 24:00, 0.0,       !- Field 12",
        "    For: SummerDesignDay WinterDesignDay,  !- Field 13",
        "    Until: 24:00, 1.0,       !- Field 15",
        "    For: AllOtherDays,       !- Field 16",
        "    Until: 24:00, 0.0,       !- Field 18",
        "    Through: 12/31,          !- Field 19",
        "    For: AllDays,            !- Field 20",
        "    Until: 24:00, 1.0;       !- Field 22",

        "Schedule:Compact,",
        "    AlwaysOn,                !- Name",
        "    Any Number,              !- Schedule Type Limits Name",
        "    Through: 12/31,          !- Field 1",
        "    For: AllDays,            !- Field 2",
        "    Until: 24:00, 1.0;       !- Field 4",

        "People,",
        "    Main Zone People 1,      !- Name",
        "    Main Zone,               !- Zone or ZoneList Name",
        "    OCCUPY-1,                !- Number of People Schedule Name",
        "    people,                  !- Number of People Calculation Method",
        "    20,                      !- Number of People",
        "    ,                        !- People per Zone Floor Area {person/m2}",
        "    ,                        !- Zone Floor Area per Person {m2/person}",
        "    0.3,                     !- Fraction Radiant",
        "    AutoCalculate,           !- Sensible Heat Fraction",
        "    ActSchd;                 !- Activity Level Schedule Name",

        "Lights,",
        "    Main Zone Lights 1,      !- Name",
        "    Main Zone,               !- Zone or ZoneList Name",
        "    LIGHTS-1,                !- Schedule Name",
        "    LightingLevel,           !- Design Level Calculation Method",
        "    2964,                    !- Lighting Level {W}",
        "    ,                        !- Watts per Zone Floor Area {W/m2}",
        "    ,                        !- Watts per Person {W/person}",
        "    0.2,                     !- Return Air Fraction",
        "    0.59,                    !- Fraction Radiant",
        "    0.2,                     !- Fraction Visible",
        "    0,                       !- Fraction Replaceable",
        "    GeneralLights;           !- End-Use Subcategory",

        "ElectricEquipment,",
        "    Main Zone ElecEq 1,      !- Name",
        "    Main Zone,               !- Zone or ZoneList Name",
        "    EQUIP-1,                 !- Schedule Name",
        "    EquipmentLevel,          !- Design Level Calculation Method",
        "    19760,                   !- Design Level {W}",
        "    ,                        !- Watts per Zone Floor Area {W/m2}",
        "    ,                        !- Watts per Person {W/person}",
        "    0.5,                     !- Fraction Latent",
        "    0.3,                     !- Fraction Radiant",
        "    0;                       !- Fraction Lost",

        "ZoneInfiltration:DesignFlowRate,",
        "    Main Zone Infil 1,       !- Name",
        "    Main Zone,               !- Zone or ZoneList Name",
        "    INFIL-SCH,               !- Schedule Name",
        "    flow/zone,               !- Design Flow Rate Calculation Method",
        "    0.031089,                !- Design Flow Rate {m3/s}",
        "    ,                        !- Flow per Zone Floor Area {m3/s-m2}",
        "    ,                        !- Flow per Exterior Surface Area {m3/s-m2}",
        "    ,                        !- Air Changes per Hour {1/hr}",
        "    0,                       !- Constant Term Coefficient",
        "    0,                       !- Temperature Term Coefficient",
        "    0.2237,                  !- Velocity Term Coefficient",
        "    0;                       !- Velocity Squared Term Coefficient",

        "Sizing:Parameters,",
        "    1.2,                     !- Heating Sizing Factor",
        "    1.2;                     !- Cooling Sizing Factor",

        "ThermostatSetpoint:DualSetpoint,",
        "    All Zones Dual SP Control,  !- Name",
        "    Htg-SetP-Sch,            !- Heating Setpoint Temperature Schedule Name",
        "    Clg-SetP-Sch;            !- Cooling Setpoint Temperature Schedule Name",

        "Schedule:Compact,",
        "    ZONE CONTROL TYPE SCHED, !- Name",
        "    Any Number,              !- Schedule Type Limits Name",
        "    Through: 12/31,          !- Field 1",
        "    For: AllDays,            !- Field 2",
        "    Until: 24:00, 4;         !- Field 4",

        "ZoneControl:Thermostat,",
        "    Main Zone Thermostat,    !- Name",
        "    Main Zone,               !- Zone or ZoneList Name",
        "    ZONE CONTROL TYPE SCHED, !- Control Type Schedule Name",
        "    ThermostatSetpoint:DualSetpoint,  !- Control 1 Object Type",
        "    All Zones Dual SP Control;  !- Control 1 Name",

        "ZoneHVAC:EquipmentConnections,",
        "    Main Zone,               !- Zone Name",
        "    Main Zone Equipment,     !- Zone Conditioning Equipment List Name",
        "    Main Zone Inlet Nodes,   !- Zone Air Inlet Node or NodeList Name",
        "    Main Zone Exh Node List, !- Zone Air Exhaust Node or NodeList Name",
        "    Main Zone Zone Air Node, !- Zone Air Node Name",
        "    Main Zone Return Outlet; !- Zone Return Air Node Name",

        "NodeList,",
        "    Main Zone Inlet Nodes,   !- Name",
        "    Main Zone Supply Inlet,  !- Node 1 Name",
        "    Node 33;                 !- Node 2 Name",

        "NodeList,",
        "    Main Zone Exh Node List, !- Name",
        "    Node 32;                 !- Node 1 Name",

        "ZoneHVAC:EquipmentList,",
        "    Main Zone Equipment,     !- Name",
        "    SequentialLoad,          !- Load Distribution Scheme",
        "    ZoneHVAC:AirDistributionUnit,  !- Zone Equipment 1 Object Type",
        "    Main Zone ATU,           !- Zone Equipment 1 Name",
        "    1,                       !- Zone Equipment 1 Cooling Sequence",
        "    1,                       !- Zone Equipment 1 Heating or No-Load Sequence",
        "    ,                        !- Zone Equipment 1 Sequential Cooling Fraction",
        "    ,                        !- Zone Equipment 1 Sequential Heating Fraction",
        "    ZoneHVAC:UnitHeater,     !- Zone Equipment 2 Object Type",
        "    UnitHeater,              !- Zone Equipment 2 Name",
        "    2,                       !- Zone Equipment 2 Cooling Sequence",
        "    2,                       !- Zone Equipment 2 Heating or No-Load Sequence",
        "    ,                        !- Zone Equipment 2 Sequential Cooling Fraction",
        "    ;                        !- Zone Equipment 2 Sequential Heating Fraction",

        "ZoneHVAC:AirDistributionUnit,",
        "    Main Zone ATU,           !- Name",
        "    Main Zone Supply Inlet,  !- Air Distribution Unit Outlet Node Name",
        "    AirTerminal:SingleDuct:VAV:Reheat,  !- Air Terminal Object Type",
        "    Main Zone VAV Reheat;    !- Air Terminal Name",

        "AirTerminal:SingleDuct:VAV:Reheat,",
        "    Main Zone VAV Reheat,    !- Name",
        "    ,                        !- Availability Schedule Name",
        "    Main Zone Damper Outlet, !- Damper Air Outlet Node Name",
        "    Main Zone Zone Equip Inlet,  !- Air Inlet Node Name",
        "    1.13941,                 !- Maximum Air Flow Rate {m3/s}",
        "    Constant,                !- Zone Minimum Air Flow Input Method",
        "    0.3,                     !- Constant Minimum Air Flow Fraction",
        "    ,                        !- Fixed Minimum Air Flow Rate {m3/s}",
        "    ,                        !- Minimum Air Flow Fraction Schedule Name",
        "    Coil:Heating:Electric,   !- Reheat Coil Object Type",
        "    Main Zone Reheat Coil,   !- Reheat Coil Name",
        "    ,                        !- Maximum Hot Water or Steam Flow Rate {m3/s}",
        "    ,                        !- Minimum Hot Water or Steam Flow Rate {m3/s}",
        "    Main Zone Supply Inlet,  !- Air Outlet Node Name",
        "    0.001,                   !- Convergence Tolerance",
        "    Reverse,                 !- Damper Heating Action",
        "    ,                        !- Maximum Flow per Zone Floor Area During Reheat {m3/s-m2}",
        "    ;                        !- Maximum Flow Fraction During Reheat",

        "Coil:Heating:Electric,",
        "    Main Zone Reheat Coil,   !- Name",
        "    ,                        !- Availability Schedule Name",
        "    1,                       !- Efficiency",
        "    17542.25595,             !- Nominal Capacity {W}",
        "    Main Zone Damper Outlet, !- Air Inlet Node Name",
        "    Main Zone Supply Inlet;  !- Air Outlet Node Name",

        "ZoneHVAC:UnitHeater,",
        "    UnitHeater,              !- Name",
        "    Alwayson,                !- Availability Schedule Name",
        "    Node 32,                 !- Air Inlet Node Name",
        "    Node 33,                 !- Air Outlet Node Name",
        "    Fan:OnOff,               !- Supply Air Fan Object Type",
        "    UnitHeater_SupplyFan,    !- Supply Air Fan Name",
        "    0.18880,                 !- Maximum Supply Air Flow Rate {m3/s}",
        "    Coil:Heating:Electric,   !- Heating Coil Object Type",
        "    UnitHeater_ElectricHeater,  !- Heating Coil Name",
        "    ,                        !- Supply Air Fan Operating Mode Schedule Name",
        "    No,                      !- Supply Air Fan Operation During No Heating",
        "    ,                        !- Maximum Hot Water or Steam Flow Rate {m3/s}",
        "    0,                       !- Minimum Hot Water or Steam Flow Rate {m3/s}",
        "    0.001;                   !- Heating Convergence Tolerance",

        "Fan:OnOff,",
        "    UnitHeater_SupplyFan,    !- Name",
        "    Alwayson,                !- Availability Schedule Name",
        "    0.5,                     !- Fan Total Efficiency",
        "    250,                     !- Pressure Rise {Pa}",
        "    0.18880,                 !- Maximum Flow Rate {m3/s}",
        "    0.9,                     !- Motor Efficiency",
        "    1,                       !- Motor In Airstream Fraction",
        "    Node 32,                 !- Air Inlet Node Name",
        "    UnitHeater_FanOutletNode,!- Air Outlet Node Name",
        "    ,                        !- Fan Power Ratio Function of Speed Ratio Curve Name",
        "    ,                        !- Fan Efficiency Ratio Function of Speed Ratio Curve Name",
        "    General;                 !- End-Use Subcategory",

        "Coil:Heating:Electric,",
        "    UnitHeater_ElectricHeater,  !- Name",
        "    Alwayson,                !- Availability Schedule Name",
        "    1,                       !- Efficiency",
        "    15235.58538,             !- Nominal Capacity {W}",
        "    UnitHeater_FanOutletNode,!- Air Inlet Node Name",
        "    Node 33;                 !- Air Outlet Node Name",

        "AirLoopHVAC,",
        "    VAV System,              !- Name",
        "    VAV System Controllers,  !- Controller List Name",
        "    VAV System Availability Managers,  !- Availability Manager List Name",
        "    1.13941,                 !- Design Supply Air Flow Rate {m3/s}",
        "    VAV System Branches,     !- Branch List Name",
        "    ,                        !- Connector List Name",
        "    VAV System Air Loop Inlet,  !- Supply Side Inlet Node Name",
        "    VAV System Return Air Outlet,  !- Demand Side Outlet Node Name",
        "    VAV System Supply Path Inlet,  !- Demand Side Inlet Node Names",
        "    VAV System Supply Fan Outlet;  !- Supply Side Outlet Node Names",

        "AirLoopHVAC:ControllerList,",
        "    VAV System Controllers,  !- Name",
        "    Controller:WaterCoil,    !- Controller 1 Object Type",
        "    VAV System Cooling Coil Controller;  !- Controller 1 Name",

        "BranchList,",
        "    VAV System Branches,     !- Name",
        "    VAV System Main Branch;  !- Branch 1 Name",

        "Branch,",
        "    VAV System Main Branch,  !- Name",
        "    ,                        !- Pressure Drop Curve Name",
        "    AirLoopHVAC:OutdoorAirSystem,  !- Component 1 Object Type",
        "    VAV System OA System,    !- Component 1 Name",
        "    VAV System Air Loop Inlet,  !- Component 1 Inlet Node Name",
        "    VAV System Mixed Air Outlet,  !- Component 1 Outlet Node Name",
        "    Coil:Cooling:Water,      !- Component 2 Object Type",
        "    VAV System Cooling Coil, !- Component 2 Name",
        "    VAV System Mixed Air Outlet,  !- Component 2 Inlet Node Name",
        "    VAV System Cooling Coil Outlet,  !- Component 2 Outlet Node Name",
        "    Fan:VariableVolume,      !- Component 3 Object Type",
        "    VAV System Supply Fan,   !- Component 3 Name",
        "    VAV System Cooling Coil Outlet,  !- Component 3 Inlet Node Name",
        "    VAV System Supply Fan Outlet;  !- Component 3 Outlet Node Name",

        "AirLoopHVAC:SupplyPath,",
        "    VAV System Supply Path,  !- Name",
        "    VAV System Supply Path Inlet,  !- Supply Air Path Inlet Node Name",
        "    AirLoopHVAC:ZoneSplitter,!- Component 1 Object Type",
        "    VAV System Zone Splitter;!- Component 1 Name",

        "AirLoopHVAC:ZoneSplitter,",
        "    VAV System Zone Splitter,!- Name",
        "    VAV System Supply Path Inlet,  !- Inlet Node Name",
        "    Main Zone Zone Equip Inlet;  !- Outlet 1 Node Name",

        "AirLoopHVAC:ReturnPath,",
        "    VAV System Return Path,  !- Name",
        "    VAV System Return Air Outlet,  !- Return Air Path Outlet Node Name",
        "    AirLoopHVAC:ZoneMixer,   !- Component 1 Object Type",
        "    VAV System Zone Mixer;   !- Component 1 Name",

        "AirLoopHVAC:ZoneMixer,",
        "    VAV System Zone Mixer,   !- Name",
        "    VAV System Return Air Outlet,  !- Outlet Node Name",
        "    Main Zone Return Outlet; !- Inlet 1 Node Name",

        "AvailabilityManagerAssignmentList,",
        "    VAV System Availability Managers,  !- Name",
        "    AvailabilityManager:NightCycle,  !- Availability Manager 1 Object Type",
        "    VAV System Availability; !- Availability Manager 1 Name",

        "AvailabilityManager:NightCycle,",
        "    VAV System Availability, !- Name",
        "    Alwayson,                !- Applicability Schedule Name",
        "    FanAvailSched,           !- Fan Schedule Name",
        "    CycleOnAny,              !- Control Type",
        "    0.2,                     !- Thermostat Tolerance {deltaC}",
        "    FixedRunTime,            !- Cycling Run Time Control Type",
        "    3600;                    !- Cycling Run Time {s}",

        "SetpointManager:Warmest,",
        "    Setpoint Manager Warmest,!- Name",
        "    Temperature,             !- Control Variable",
        "    VAV System,              !- HVAC Air Loop Name",
        "    12.78,                   !- Minimum Setpoint Temperature {C}",
        "    18.3,                    !- Maximum Setpoint Temperature {C}",
        "    MaximumTemperature,      !- Strategy",
        "    VAV System Supply Fan Outlet;  !- Setpoint Node or NodeList Name",

        "Coil:Cooling:Water,",
        "    VAV System Cooling Coil, !- Name",
        "    ,                        !- Availability Schedule Name",
        "    1.12294E-003,            !- Design Water Flow Rate {m3/s}",
        "    1.13941,                 !- Design Air Flow Rate {m3/s}",
        "    7.22000,                 !- Design Inlet Water Temperature {C}",
        "    25.56582,                !- Design Inlet Air Temperature {C}",
        "    12.80000,                !- Design Outlet Air Temperature {C}",
        "    1.18139E-002,            !- Design Inlet Air Humidity Ratio {kgWater/kgDryAir}",
        "    8.47862E-003,            !- Design Outlet Air Humidity Ratio {kgWater/kgDryAir}",
        "    VAV System Cooling Coil ChW Inlet,  !- Water Inlet Node Name",
        "    VAV System Cooling Coil ChW Outlet,  !- Water Outlet Node Name",
        "    VAV System Mixed Air Outlet,  !- Air Inlet Node Name",
        "    VAV System Cooling Coil Outlet,  !- Air Outlet Node Name",
        "    DetailedAnalysis,        !- Type of Analysis",
        "    CrossFlow;               !- Heat Exchanger Configuration",

        "Controller:WaterCoil,",
        "    VAV System Cooling Coil Controller,  !- Name",
        "    Temperature,             !- Control Variable",
        "    Reverse,                 !- Action",
        "    Flow,                    !- Actuator Variable",
        "    VAV System Cooling Coil Outlet,  !- Sensor Node Name",
        "    VAV System Cooling Coil ChW Inlet,  !- Actuator Node Name",
        "    4.24056E-004,            !- Controller Convergence Tolerance {deltaC}",
        "    1.12294E-003,            !- Maximum Actuated Flow {m3/s}",
        "    0;                       !- Minimum Actuated Flow {m3/s}",

        "SetpointManager:MixedAir,",
        "    VAV System Cooling Coil Air Temp Manager,  !- Name",
        "    Temperature,             !- Control Variable",
        "    VAV System Supply Fan Outlet,  !- Reference Setpoint Node Name",
        "    VAV System Cooling Coil Outlet,  !- Fan Inlet Node Name",
        "    VAV System Supply Fan Outlet,  !- Fan Outlet Node Name",
        "    VAV System Mixed Air Nodes;  !- Setpoint Node or NodeList Name",

        "NodeList,",
        "    VAV System Mixed Air Nodes,  !- Name",
        "    VAV System Cooling Coil Outlet,  !- Node 1 Name",
        "    VAV System Mixed Air Outlet;  !- Node 2 Name",

        "Branch,",
        "    VAV System Cooling Coil ChW Branch,  !- Name",
        "    ,                        !- Pressure Drop Curve Name",
        "    Coil:Cooling:Water,      !- Component 1 Object Type",
        "    VAV System Cooling Coil, !- Component 1 Name",
        "    VAV System Cooling Coil ChW Inlet,  !- Component 1 Inlet Node Name",
        "    VAV System Cooling Coil ChW Outlet;  !- Component 1 Outlet Node Name",

        "Fan:VariableVolume,",
        "    VAV System Supply Fan,   !- Name",
        "    FanAvailSched,           !- Availability Schedule Name",
        "    0.7,                     !- Fan Total Efficiency",
        "    600,                     !- Pressure Rise {Pa}",
        "    1.13941,                 !- Maximum Flow Rate {m3/s}",
        "    Fraction,                !- Fan Power Minimum Flow Rate Input Method",
        "    0.25,                    !- Fan Power Minimum Flow Fraction",
        "    ,                        !- Fan Power Minimum Air Flow Rate {m3/s}",
        "    0.9,                     !- Motor Efficiency",
        "    1,                       !- Motor In Airstream Fraction",
        "    0.35071223,              !- Fan Power Coefficient 1",
        "    0.30850535,              !- Fan Power Coefficient 2",
        "    -0.54137364,             !- Fan Power Coefficient 3",
        "    0.87198823,              !- Fan Power Coefficient 4",
        "    0,                       !- Fan Power Coefficient 5",
        "    VAV System Cooling Coil Outlet,  !- Air Inlet Node Name",
        "    VAV System Supply Fan Outlet;  !- Air Outlet Node Name",

        "OutdoorAir:NodeList,",
        "    VAV System Outside Air Inlet;  !- Node or NodeList Name 1",

        "AirLoopHVAC:OutdoorAirSystem,",
        "    VAV System OA System,    !- Name",
        "    VAV System OA System Controllers,  !- Controller List Name",
        "    VAV System OA System Equipment,  !- Outdoor Air Equipment List Name",
        "    VAV System Availability Managers;  !- Availability Manager List Name",

        "AirLoopHVAC:ControllerList,",
        "    VAV System OA System Controllers,  !- Name",
        "    Controller:OutdoorAir,   !- Controller 1 Object Type",
        "    VAV System OA Controller;!- Controller 1 Name",

        "AirLoopHVAC:OutdoorAirSystem:EquipmentList,",
        "    VAV System OA System Equipment,  !- Name",
        "    OutdoorAir:Mixer,        !- Component 1 Object Type",
        "    VAV System OA Mixing Box;!- Component 1 Name",

        "OutdoorAir:Mixer,",
        "    VAV System OA Mixing Box,!- Name",
        "    VAV System Mixed Air Outlet,  !- Mixed Air Node Name",
        "    VAV System Outside Air Inlet,  !- Outdoor Air Stream Node Name",
        "    VAV System Relief Air Outlet,  !- Relief Air Stream Node Name",
        "    VAV System Air Loop Inlet;  !- Return Air Stream Node Name",

        "Controller:OutdoorAir,",
        "    VAV System OA Controller,!- Name",
        "    VAV System Relief Air Outlet,  !- Relief Air Outlet Node Name",
        "    VAV System Air Loop Inlet,  !- Return Air Node Name",
        "    VAV System Mixed Air Outlet,  !- Mixed Air Node Name",
        "    VAV System Outside Air Inlet,  !- Actuator Node Name",
        "    0.18880,                 !- Minimum Outdoor Air Flow Rate {m3/s}",
        "    1.13941,                 !- Maximum Outdoor Air Flow Rate {m3/s}",
        "    DifferentialDryBulb,     !- Economizer Control Type",
        "    ModulateFlow,            !- Economizer Control Action Type",
        "    19,                      !- Economizer Maximum Limit Dry-Bulb Temperature {C}",
        "    ,                        !- Economizer Maximum Limit Enthalpy {J/kg}",
        "    ,                        !- Economizer Maximum Limit Dewpoint Temperature {C}",
        "    ,                        !- Electronic Enthalpy Limit Curve Name",
        "    4,                       !- Economizer Minimum Limit Dry-Bulb Temperature {C}",
        "    NoLockout,               !- Lockout Type",
        "    FixedMinimum,            !- Minimum Limit Type",
        "    Min OA Sched;            !- Minimum Outdoor Air Schedule Name",

        "Chiller:Electric:EIR,",
        "    Main Chiller,            !- Name",
        "    autosize,                !- Reference Capacity {W}",
        "    3.2,                     !- Reference COP {W/W}",
        "    6.67,                    !- Reference Leaving Chilled Water Temperature {C}",
        "    29.4,                    !- Reference Entering Condenser Fluid Temperature {C}",
        "    autosize,                !- Reference Chilled Water Flow Rate {m3/s}",
        "    autosize,                !- Reference Condenser Fluid Flow Rate {m3/s}",
        "    Main Chiller RecipCapFT, !- Cooling Capacity Function of Temperature Curve Name",
        "    Main Chiller RecipEIRFT, !- Electric Input to Cooling Output Ratio Function of Temperature Curve Name",
        "    Main Chiller RecipEIRFPLR,  !- Electric Input to Cooling Output Ratio Function of Part Load Ratio Curve Name",
        "    0.0,                     !- Minimum Part Load Ratio",
        "    1.0,                     !- Maximum Part Load Ratio",
        "    1.0,                     !- Optimum Part Load Ratio",
        "    0.25,                    !- Minimum Unloading Ratio",
        "    Main Chiller ChW Inlet,  !- Chilled Water Inlet Node Name",
        "    Main Chiller ChW Outlet, !- Chilled Water Outlet Node Name",
        "    Main Chiller Cnd Inlet,  !- Condenser Inlet Node Name",
        "    Main Chiller Cnd Outlet, !- Condenser Outlet Node Name",
        "    AirCooled,               !- Condenser Type",
        "    0.035,                   !- Condenser Fan Power Ratio {W/W}",
        "    1,                       !- Fraction of Compressor Electric Consumption Rejected by Condenser",
        "    5.0,                     !- Leaving Chilled Water Lower Temperature Limit {C}",
        "    ConstantFlow,            !- Chiller Flow Mode",
        "    0,                       !- Design Heat Recovery Water Flow Rate {m3/s}",
        "    ,                        !- Heat Recovery Inlet Node Name",
        "    ,                        !- Heat Recovery Outlet Node Name",
        "    1.0;                     !- Sizing Factor",

        "Branch,",
        "    Main Chiller ChW Branch, !- Name",
        "    ,                        !- Pressure Drop Curve Name",
        "    Chiller:Electric:EIR,    !- Component 1 Object Type",
        "    Main Chiller,            !- Component 1 Name",
        "    Main Chiller ChW Inlet,  !- Component 1 Inlet Node Name",
        "    Main Chiller ChW Outlet; !- Component 1 Outlet Node Name",

        "Curve:Biquadratic,",
        "    Main Chiller RecipCapFT, !- Name",
        "    0.507883,                !- Coefficient1 Constant",
        "    0.145228,                !- Coefficient2 x",
        "    -0.00625644,             !- Coefficient3 x**2",
        "    -0.0011178,              !- Coefficient4 y",
        "    -0.0001296,              !- Coefficient5 y**2",
        "    -0.00028188,             !- Coefficient6 x*y",
        "    5,                       !- Minimum Value of x",
        "    10,                      !- Maximum Value of x",
        "    24,                      !- Minimum Value of y",
        "    35;                      !- Maximum Value of y",

        "Curve:Biquadratic,",
        "    Main Chiller RecipEIRFT, !- Name",
        "    1.03076,                 !- Coefficient1 Constant",
        "    -0.103536,               !- Coefficient2 x",
        "    0.00710208,              !- Coefficient3 x**2",
        "    0.0093186,               !- Coefficient4 y",
        "    0.00031752,              !- Coefficient5 y**2",
        "    -0.00104328,             !- Coefficient6 x*y",
        "    5,                       !- Minimum Value of x",
        "    10,                      !- Maximum Value of x",
        "    24,                      !- Minimum Value of y",
        "    35;                      !- Maximum Value of y",

        "Curve:Quadratic,",
        "    Main Chiller RecipEIRFPLR,  !- Name",
        "    0.088065,                !- Coefficient1 Constant",
        "    1.137742,                !- Coefficient2 x",
        "    -0.225806,               !- Coefficient3 x**2",
        "    0,                       !- Minimum Value of x",
        "    1;                       !- Maximum Value of x",

        "OutdoorAir:Node,",
        "    Main Chiller Cnd Inlet,  !- Name",
        "    -1;                      !- Height Above Ground {m}",

        "Sizing:Plant,",
        "    Chilled Water Loop Chilled Water Loop,  !- Plant or Condenser Loop Name",
        "    Cooling,                 !- Loop Type",
        "    7.22,                    !- Design Loop Exit Temperature {C}",
        "    6.67;                    !- Loop Design Temperature Difference {deltaC}",

        "PlantLoop,",
        "    Chilled Water Loop Chilled Water Loop,  !- Name",
        "    Water,                   !- Fluid Type",
        "    ,                        !- User Defined Fluid Type",
        "    Chilled Water Loop Chiller Operation,  !- Plant Equipment Operation Scheme Name",
        "    Chilled Water Loop ChW Supply Outlet,  !- Loop Temperature Setpoint Node Name",
        "    98,                      !- Maximum Loop Temperature {C}",
        "    1,                       !- Minimum Loop Temperature {C}",
        "    autosize,                !- Maximum Loop Flow Rate {m3/s}",
        "    0,                       !- Minimum Loop Flow Rate {m3/s}",
        "    autosize,                !- Plant Loop Volume {m3}",
        "    Chilled Water Loop ChW Supply Inlet,  !- Plant Side Inlet Node Name",
        "    Chilled Water Loop ChW Supply Outlet,  !- Plant Side Outlet Node Name",
        "    Chilled Water Loop ChW Supply Side Branches,  !- Plant Side Branch List Name",
        "    Chilled Water Loop ChW Supply Side Connectors,  !- Plant Side Connector List Name",
        "    Chilled Water Loop ChW Demand Inlet,  !- Demand Side Inlet Node Name",
        "    Chilled Water Loop ChW Demand Outlet,  !- Demand Side Outlet Node Name",
        "    Chilled Water Loop ChW Demand Side Branches,  !- Demand Side Branch List Name",
        "    Chilled Water Loop ChW Demand Side Connectors,  !- Demand Side Connector List Name",
        "    SequentialLoad,          !- Load Distribution Scheme",
        "    Chilled Water Loop Availability List,  !- Availability Manager List Name",
        "    SingleSetpoint,          !- Plant Loop Demand Calculation Scheme",
        "    None;                    !- Common Pipe Simulation",

        "PlantEquipmentOperationSchemes,",
        "    Chilled Water Loop Chiller Operation,  !- Name",
        "    PlantEquipmentOperation:CoolingLoad,   !- Control Scheme 1 Object Type",
        "    Chilled Water Loop Chiller Operation All Hours,  !- Control Scheme 1 Name",
        "    Alwayson;                              !- Control Scheme 1 Schedule Name",

        "PlantEquipmentOperation:CoolingLoad,",
        "    Chilled Water Loop Chiller Operation All Hours,  !- Name",
        "    0,                       !- Load Range 1 Lower Limit {W}",
        "    1000000000000000,        !- Load Range 1 Upper Limit {W}",
        "    Chilled Water Loop All Chillers;  !- Range 1 Equipment List Name",

        "PlantEquipmentList,",
        "    Chilled Water Loop All Chillers,  !- Name",
        "    Chiller:Electric:EIR,    !- Equipment 1 Object Type",
        "    Main Chiller;            !- Equipment 1 Name",

        "NodeList,",
        "    Chilled Water Loop ChW Supply Setpoint Nodes,  !- Name",
        "    Main Chiller ChW Outlet, !- Node 1 Name",
        "    Chilled Water Loop ChW Supply Outlet;  !- Node 2 Name",

        "Schedule:Compact,",
        "    HVACTemplate-Always 7.22,!- Name",
        "    ANY NUMBER,              !- Schedule Type Limits Name",
        "    Through: 12/31,          !- Field 1",
        "    For: AllDays,            !- Field 2",
        "    Until: 24:00, 7.22;      !- Field 4",

        "SetpointManager:Scheduled,",
        "    Chilled Water Loop ChW Temp Manager,  !- Name",
        "    Temperature,             !- Control Variable",
        "    HVACTemplate-Always 7.22,!- Schedule Name",
        "    Chilled Water Loop ChW Supply Setpoint Nodes;  !- Setpoint Node or NodeList Name",

        "BranchList,",
        "    Chilled Water Loop ChW Supply Side Branches,  !- Name",
        "    Chilled Water Loop ChW Supply Inlet Branch,  !- Branch 1 Name",
        "    Main Chiller ChW Branch, !- Branch 2 Name",
        "    Chilled Water Loop ChW Supply Bypass Branch,  !- Branch 3 Name",
        "    Chilled Water Loop ChW Supply Outlet Branch;  !- Branch 4 Name",

        "ConnectorList,",
        "    Chilled Water Loop ChW Supply Side Connectors,  !- Name",
        "    Connector:Splitter,      !- Connector 1 Object Type",
        "    Chilled Water Loop ChW Supply Splitter,  !- Connector 1 Name",
        "    Connector:Mixer,         !- Connector 2 Object Type",
        "    Chilled Water Loop ChW Supply Mixer;  !- Connector 2 Name",

        "Connector:Splitter,",
        "    Chilled Water Loop ChW Supply Splitter,  !- Name",
        "    Chilled Water Loop ChW Supply Inlet Branch,  !- Inlet Branch Name",
        "    Chilled Water Loop ChW Supply Bypass Branch,  !- Outlet Branch 1 Name",
        "    Main Chiller ChW Branch; !- Outlet Branch 2 Name",

        "Connector:Mixer,",
        "    Chilled Water Loop ChW Supply Mixer,  !- Name",
        "    Chilled Water Loop ChW Supply Outlet Branch,  !- Outlet Branch Name",
        "    Chilled Water Loop ChW Supply Bypass Branch,  !- Inlet Branch 1 Name",
        "    Main Chiller ChW Branch; !- Inlet Branch 2 Name",

        "Branch,",
        "    Chilled Water Loop ChW Supply Bypass Branch,  !- Name",
        "    ,                        !- Pressure Drop Curve Name",
        "    Pipe:Adiabatic,          !- Component 1 Object Type",
        "    Chilled Water Loop ChW Supply Side Bypass Pipe,  !- Component 1 Name",
        "    Chilled Water Loop ChW Supply Bypass Inlet,  !- Component 1 Inlet Node Name",
        "    Chilled Water Loop ChW Supply Bypass Outlet;  !- Component 1 Outlet Node Name",

        "Pipe:Adiabatic,",
        "    Chilled Water Loop ChW Supply Side Bypass Pipe,  !- Name",
        "    Chilled Water Loop ChW Supply Bypass Inlet,  !- Inlet Node Name",
        "    Chilled Water Loop ChW Supply Bypass Outlet;  !- Outlet Node Name",

        "Pump:ConstantSpeed,",
        "    Chilled Water Loop ChW Supply Pump,  !- Name",
        "    Chilled Water Loop ChW Supply Inlet,  !- Inlet Node Name",
        "    Chilled Water Loop ChW Pump Outlet,  !- Outlet Node Name",
        "    autosize,                !- Design Flow Rate {m3/s}",
        "    179352,                  !- Design Pump Head {Pa}",
        "    autosize,                !- Design Power Consumption {W}",
        "    0.9,                     !- Motor Efficiency",
        "    0,                       !- Fraction of Motor Inefficiencies to Fluid Stream",
        "    INTERMITTENT;            !- Pump Control Type",

        "Branch,",
        "    Chilled Water Loop ChW Supply Inlet Branch,  !- Name",
        "    ,                        !- Pressure Drop Curve Name",
        "    Pump:ConstantSpeed,      !- Component 1 Object Type",
        "    Chilled Water Loop ChW Supply Pump,  !- Component 1 Name",
        "    Chilled Water Loop ChW Supply Inlet,  !- Component 1 Inlet Node Name",
        "    Chilled Water Loop ChW Pump Outlet;  !- Component 1 Outlet Node Name",

        "Branch,",
        "    Chilled Water Loop ChW Supply Outlet Branch,  !- Name",
        "    ,                        !- Pressure Drop Curve Name",
        "    Pipe:Adiabatic,          !- Component 1 Object Type",
        "    Chilled Water Loop ChW Supply Outlet Pipe,  !- Component 1 Name",
        "    Chilled Water Loop ChW Supply Outlet Pipe Inlet,  !- Component 1 Inlet Node Name",
        "    Chilled Water Loop ChW Supply Outlet;  !- Component 1 Outlet Node Name",

        "Pipe:Adiabatic,",
        "    Chilled Water Loop ChW Supply Outlet Pipe,  !- Name",
        "    Chilled Water Loop ChW Supply Outlet Pipe Inlet,  !- Inlet Node Name",
        "    Chilled Water Loop ChW Supply Outlet;  !- Outlet Node Name",

        "BranchList,",
        "    Chilled Water Loop ChW Demand Side Branches,  !- Name",
        "    Chilled Water Loop ChW Demand Inlet Branch,  !- Branch 1 Name",
        "    VAV System Cooling Coil ChW Branch,  !- Branch 2 Name",
        "    Chilled Water Loop ChW Demand Bypass Branch,  !- Branch 3 Name",
        "    Chilled Water Loop ChW Demand Outlet Branch;  !- Branch 4 Name",

        "ConnectorList,",
        "    Chilled Water Loop ChW Demand Side Connectors,  !- Name",
        "    Connector:Splitter,      !- Connector 1 Object Type",
        "    Chilled Water Loop ChW Demand Splitter,  !- Connector 1 Name",
        "    Connector:Mixer,         !- Connector 2 Object Type",
        "    Chilled Water Loop ChW Demand Mixer;  !- Connector 2 Name",

        "Connector:Splitter,",
        "    Chilled Water Loop ChW Demand Splitter,  !- Name",
        "    Chilled Water Loop ChW Demand Inlet Branch,  !- Inlet Branch Name",
        "    Chilled Water Loop ChW Demand Bypass Branch,  !- Outlet Branch 1 Name",
        "    VAV System Cooling Coil ChW Branch;  !- Outlet Branch 2 Name",

        "Connector:Mixer,",
        "    Chilled Water Loop ChW Demand Mixer,  !- Name",
        "    Chilled Water Loop ChW Demand Outlet Branch,  !- Outlet Branch Name",
        "    Chilled Water Loop ChW Demand Bypass Branch,  !- Inlet Branch 1 Name",
        "    VAV System Cooling Coil ChW Branch;  !- Inlet Branch 2 Name",

        "Branch,",
        "    Chilled Water Loop ChW Demand Inlet Branch,  !- Name",
        "    ,                        !- Pressure Drop Curve Name",
        "    Pipe:Adiabatic,          !- Component 1 Object Type",
        "    Chilled Water Loop ChW Demand Inlet Pipe,  !- Component 1 Name",
        "    Chilled Water Loop ChW Demand Inlet,  !- Component 1 Inlet Node Name",
        "    Chilled Water Loop ChW Demand Inlet Pipe Outlet;  !- Component 1 Outlet Node Name",

        "Pipe:Adiabatic,",
        "    Chilled Water Loop ChW Demand Inlet Pipe,  !- Name",
        "    Chilled Water Loop ChW Demand Inlet,  !- Inlet Node Name",
        "    Chilled Water Loop ChW Demand Inlet Pipe Outlet;  !- Outlet Node Name",

        "Branch,",
        "    Chilled Water Loop ChW Demand Bypass Branch,  !- Name",
        "    ,                        !- Pressure Drop Curve Name",
        "    Pipe:Adiabatic,          !- Component 1 Object Type",
        "    Chilled Water Loop ChW Demand Side Bypass Pipe,  !- Component 1 Name",
        "    Chilled Water Loop ChW Demand Bypass Inlet,  !- Component 1 Inlet Node Name",
        "    Chilled Water Loop ChW Demand Bypass Outlet;  !- Component 1 Outlet Node Name",

        "Pipe:Adiabatic,",
        "    Chilled Water Loop ChW Demand Side Bypass Pipe,  !- Name",
        "    Chilled Water Loop ChW Demand Bypass Inlet,  !- Inlet Node Name",
        "    Chilled Water Loop ChW Demand Bypass Outlet;  !- Outlet Node Name",

        "Branch,",
        "    Chilled Water Loop ChW Demand Outlet Branch,  !- Name",
        "    ,                        !- Pressure Drop Curve Name",
        "    Pipe:Adiabatic,          !- Component 1 Object Type",
        "    Chilled Water Loop ChW Demand Outlet Pipe,  !- Component 1 Name",
        "    Chilled Water Loop ChW Demand Outlet Pipe Inlet,  !- Component 1 Inlet Node Name",
        "    Chilled Water Loop ChW Demand Outlet;  !- Component 1 Outlet Node Name",

        "Pipe:Adiabatic,",
        "    Chilled Water Loop ChW Demand Outlet Pipe,  !- Name",
        "    Chilled Water Loop ChW Demand Outlet Pipe Inlet,  !- Inlet Node Name",
        "    Chilled Water Loop ChW Demand Outlet;  !- Outlet Node Name",

        "AvailabilityManagerAssignmentList,",
        "    Chilled Water Loop Availability List,  !- Name",
        "    AvailabilityManager:LowTemperatureTurnOff,  !- Availability Manager 1 Object Type",
        "    Chilled Water Loop Availability Low Temp Off;  !- Availability Manager 1 Name",

        "AvailabilityManager:LowTemperatureTurnOff,",
        "    Chilled Water Loop Availability Low Temp Off,  !- Name",
        "    Chilled Water Loop Outside Air Sensor,  !- Sensor Node Name",
        "    7.22;                    !- Temperature {C}",

        "OutdoorAir:Node,",
        "    Chilled Water Loop Outside Air Sensor,  !- Name",
        "    -1;                      !- Height Above Ground {m}",
    });
    ASSERT_TRUE(process_idf(idf_objects));

    // OutputProcessor::TimeValue.allocate(2);
    DataGlobals::DDOnlySimulation = true;

    ManageSimulation(state);

    EXPECT_EQ(ZoneEquipList(1).NumOfEquipTypes, 2);
    // first priority zone equipment is zone ADU
    EXPECT_EQ(state.dataZoneEquipmentManager.PrioritySimOrder(1).EquipType, "ZONEHVAC:AIRDISTRIBUTIONUNIT");
    EXPECT_EQ(state.dataZoneEquipmentManager.PrioritySimOrder(1).EquipName, "MAIN ZONE ATU");
    EXPECT_EQ(HeatingCoils::HeatingCoil(1).Name, "MAIN ZONE REHEAT COIL");
    // second priority zone equipment is unit heater
    EXPECT_EQ(state.dataZoneEquipmentManager.PrioritySimOrder(2).EquipType, "ZONEHVAC:UNITHEATER");
    EXPECT_EQ(state.dataZoneEquipmentManager.PrioritySimOrder(2).EquipName, "UNITHEATER");
    EXPECT_EQ(HeatingCoils::HeatingCoil(2).Name, "UNITHEATER_ELECTRICHEATER");
    // check the reheat coil output
    EXPECT_NEAR(HeatingCoils::HeatingCoil(1).HeatingCoilRate, 7028.9, 1.0);
    // check the unit heater heating coil output
    EXPECT_EQ(HeatingCoils::HeatingCoil(2).HeatingCoilRate, 0.0);

    // re-set the hour of the day
    DataGlobals::TimeStep = 1;
    DataGlobals::HourOfDay = 24;
    DataGlobals::CurrentTime = 24.0;
    // set zone air node condition
    Node(ZoneEquipConfig(1).ZoneNode).Temp = 20.0;
    Node(ZoneEquipConfig(1).ZoneNode).HumRat = 0.005;
    Node(ZoneEquipConfig(1).ZoneNode).Enthalpy =
        Psychrometrics::PsyHFnTdbW(Node(ZoneEquipConfig(1).ZoneNode).Temp, Node(ZoneEquipConfig(1).ZoneNode).HumRat);
    // set the zone loads
    ZoneSysEnergyDemand(1).TotalOutputRequired = 0.0;
    ZoneSysEnergyDemand(1).OutputRequiredToHeatingSP = 15000.0;
    ZoneSysEnergyDemand(1).OutputRequiredToCoolingSP = 20000.0;
    // local variables
    bool SimZoneEquipment = true;
    bool SimAirLoops = true;
    bool FirstHVACIteration = false;
    // re-simulate the zone HVAC equipment per the priority order
    ZoneEquipmentManager::ManageZoneEquipment(state, FirstHVACIteration, SimZoneEquipment, SimAirLoops);
    // check the reheat coil nominal capacity
    EXPECT_NEAR(HeatingCoils::HeatingCoil(1).NominalCapacity, 17542.3, 1.0);
    // check the reheat coil outputis the full capacity
    EXPECT_NEAR(HeatingCoils::HeatingCoil(1).HeatingCoilRate, 17542.3, 1.0);
    // check the unit heater heating coil is handling the remaining load
    EXPECT_NEAR(HeatingCoils::HeatingCoil(2).HeatingCoilRate, 213.9, 1.0);
    // finaly check that RemaingingOutputRequired is zero
    EXPECT_EQ(ZoneSysEnergyDemand(1).RemainingOutputRequired, 0.0);
}<|MERGE_RESOLUTION|>--- conflicted
+++ resolved
@@ -1117,11 +1117,7 @@
     // OutputProcessor::TimeValue.allocate(2);
     DataGlobals::DDOnlySimulation = true;
 
-<<<<<<< HEAD
-    GetProjectData(state.files);
-=======
-    GetProjectData(state.dataZoneTempPredictorCorrector, state.outputFiles);
->>>>>>> 4f18c328
+    GetProjectData(state.dataZoneTempPredictorCorrector, state.files);
     OutputReportPredefined::SetPredefinedTables();
     SetPreConstructionInputParameters(); // establish array bounds for constructions early
 
