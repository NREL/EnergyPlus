--- conflicted
+++ resolved
@@ -1125,11 +1125,7 @@
     BeginEnvrnFlag = true;
     ZoneSizingCalc = true;
     createFacilityElectricPowerServiceObject();
-<<<<<<< HEAD
-    SizingManager::ManageSizing(state, OutputFiles::getSingleton());
-=======
-    SizingManager::ManageSizing(outputFiles());
->>>>>>> 507eb8d3
+    SizingManager::ManageSizing(state, outputFiles());
 
     EXPECT_FALSE(ErrorsFound);
     EXPECT_EQ(1, NumOfUnitHeats);
@@ -1139,13 +1135,8 @@
     ZoneEqUnitHeater = true;
     DataSizing::CurZoneEqNum = 1;
 
-<<<<<<< HEAD
     InitUnitHeater(state, UnitHeatNum, ZoneNum, FirstHVACIteration);
-    InitWaterCoil(state, OutputFiles::getSingleton(), CoilNum, FirstHVACIteration); // init hot water heating coil
-=======
-    InitUnitHeater(UnitHeatNum, ZoneNum, FirstHVACIteration);
-    InitWaterCoil(outputFiles(), CoilNum, FirstHVACIteration); // init hot water heating coil
->>>>>>> 507eb8d3
+    InitWaterCoil(state, outputFiles(), CoilNum, FirstHVACIteration); // init hot water heating coil
 
     PltSizHeatNum = PlantUtilities::MyPlantSizingIndex("Coil:Heating:Water",
                                                        UnitHeat(UnitHeatNum).HCoilName,
@@ -2439,11 +2430,7 @@
     // OutputProcessor::TimeValue.allocate(2);
     DataGlobals::DDOnlySimulation = true;
 
-<<<<<<< HEAD
-    ManageSimulation(state, OutputFiles::getSingleton());
-=======
-    ManageSimulation(outputFiles());
->>>>>>> 507eb8d3
+    ManageSimulation(state, outputFiles());
 
     EXPECT_EQ(ZoneEquipList(1).NumOfEquipTypes, 2);
     // first priority zone equipment is zone ADU
