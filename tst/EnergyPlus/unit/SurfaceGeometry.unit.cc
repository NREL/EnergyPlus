--- conflicted
+++ resolved
@@ -3643,19 +3643,19 @@
 TEST_F(EnergyPlusFixture, SurfaceGeometry_createAirMaterialFromDistance_Test)
 {
     TotMaterials = 0;
-    createAirMaterialFromDistance(*state, 0.008, "test_air_");
+    createAirMaterialFromDistance(0.008, "test_air_");
     EXPECT_EQ(TotMaterials, 1);
     EXPECT_EQ(state->dataMaterial->Material(TotMaterials).Name, "test_air_8MM");
     EXPECT_EQ(state->dataMaterial->Material(TotMaterials).Thickness, 0.008);
     EXPECT_EQ(state->dataMaterial->Material(TotMaterials).GasCon(1, 1), 2.873e-3);
     EXPECT_EQ(state->dataMaterial->Material(TotMaterials).GasCon(2, 1), 7.760e-5);
 
-    createAirMaterialFromDistance(*state, 0.012, "test_air_");
+    createAirMaterialFromDistance(0.012, "test_air_");
     EXPECT_EQ(TotMaterials, 2);
     EXPECT_EQ(state->dataMaterial->Material(TotMaterials).Name, "test_air_12MM");
     EXPECT_EQ(state->dataMaterial->Material(TotMaterials).Thickness, 0.012);
 
-    createAirMaterialFromDistance(*state, 0.008, "test_air_");
+    createAirMaterialFromDistance(0.008, "test_air_");
     EXPECT_EQ(TotMaterials, 2);
 }
 
@@ -5117,19 +5117,11 @@
     ASSERT_TRUE(process_idf(idf_objects));
     bool ErrorsFound = false;
 
-<<<<<<< HEAD
     GetMaterialData(ErrorsFound); // read material data
-    EXPECT_FALSE(ErrorsFound);    // expect no errors
+    EXPECT_FALSE(ErrorsFound);           // expect no errors
 
     GetConstructData(ErrorsFound); // read construction data
-    EXPECT_FALSE(ErrorsFound);     // expect no errors
-=======
-    GetMaterialData(*state, ErrorsFound); // read material data
-    EXPECT_FALSE(ErrorsFound);           // expect no errors
-
-    GetConstructData(*state, ErrorsFound); // read construction data
     EXPECT_FALSE(ErrorsFound);            // expect no errors
->>>>>>> feb91562
 
     GetZoneData(ErrorsFound);  // read zone data
     EXPECT_FALSE(ErrorsFound); // expect no errors
@@ -5309,19 +5301,11 @@
     ASSERT_TRUE(process_idf(idf_objects));
     bool ErrorsFound = false;
 
-<<<<<<< HEAD
     GetMaterialData(ErrorsFound); // read material data
-    EXPECT_FALSE(ErrorsFound);    // expect no errors
+    EXPECT_FALSE(ErrorsFound);           // expect no errors
 
     GetConstructData(ErrorsFound); // read construction data
-    EXPECT_FALSE(ErrorsFound);     // expect no errors
-=======
-    GetMaterialData(*state, ErrorsFound); // read material data
-    EXPECT_FALSE(ErrorsFound);           // expect no errors
-
-    GetConstructData(*state, ErrorsFound); // read construction data
     EXPECT_FALSE(ErrorsFound);            // expect no errors
->>>>>>> feb91562
 
     GetZoneData(ErrorsFound);  // read zone data
     EXPECT_FALSE(ErrorsFound); // expect no errors
@@ -5498,19 +5482,11 @@
     ASSERT_TRUE(process_idf(idf_objects));
     bool ErrorsFound = false;
 
-<<<<<<< HEAD
     GetMaterialData(ErrorsFound); // read material data
-    EXPECT_FALSE(ErrorsFound);    // expect no errors
+    EXPECT_FALSE(ErrorsFound);           // expect no errors
 
     GetConstructData(ErrorsFound); // read construction data
-    EXPECT_FALSE(ErrorsFound);     // expect no errors
-=======
-    GetMaterialData(*state, ErrorsFound); // read material data
-    EXPECT_FALSE(ErrorsFound);           // expect no errors
-
-    GetConstructData(*state, ErrorsFound); // read construction data
     EXPECT_FALSE(ErrorsFound);            // expect no errors
->>>>>>> feb91562
 
     GetZoneData(ErrorsFound);  // read zone data
     EXPECT_FALSE(ErrorsFound); // expect no errors
@@ -5860,19 +5836,11 @@
     ASSERT_TRUE(process_idf(idf_objects));
     bool ErrorsFound = false;
 
-<<<<<<< HEAD
     GetMaterialData(ErrorsFound); // read material data
-    EXPECT_FALSE(ErrorsFound);    // expect no errors
-
-    GetConstructData(ErrorsFound); // read construction data
-    EXPECT_FALSE(ErrorsFound);     // expect no errors
-=======
-    GetMaterialData(*state, ErrorsFound); // read material data
     EXPECT_FALSE(ErrorsFound);           // expect no errors
 
-    GetConstructData(*state, ErrorsFound); // read construction data
+    GetConstructData ErrorsFound); // read construction data
     EXPECT_FALSE(ErrorsFound);            // expect no errors
->>>>>>> feb91562
 
     GetZoneData(ErrorsFound);  // read zone data
     EXPECT_FALSE(ErrorsFound); // expect no errors
