// EnergyPlus, Copyright (c) 1996-2022, The Board of Trustees of the University of Illinois,
// The Regents of the University of California, through Lawrence Berkeley National Laboratory
// (subject to receipt of any required approvals from the U.S. Dept. of Energy), Oak Ridge
// National Laboratory, managed by UT-Battelle, Alliance for Sustainable Energy, LLC, and other
// contributors. All rights reserved.
//
// NOTICE: This Software was developed under funding from the U.S. Department of Energy and the
// U.S. Government consequently retains certain rights. As such, the U.S. Government has been
// granted for itself and others acting on its behalf a paid-up, nonexclusive, irrevocable,
// worldwide license in the Software to reproduce, distribute copies to the public, prepare
// derivative works, and perform publicly and display publicly, and to permit others to do so.
//
// Redistribution and use in source and binary forms, with or without modification, are permitted
// provided that the following conditions are met:
//
// (1) Redistributions of source code must retain the above copyright notice, this list of
//     conditions and the following disclaimer.
//
// (2) Redistributions in binary form must reproduce the above copyright notice, this list of
//     conditions and the following disclaimer in the documentation and/or other materials
//     provided with the distribution.
//
// (3) Neither the name of the University of California, Lawrence Berkeley National Laboratory,
//     the University of Illinois, U.S. Dept. of Energy nor the names of its contributors may be
//     used to endorse or promote products derived from this software without specific prior
//     written permission.
//
// (4) Use of EnergyPlus(TM) Name. If Licensee (i) distributes the software in stand-alone form
//     without changes from the version obtained under this License, or (ii) Licensee makes a
//     reference solely to the software portion of its product, Licensee must refer to the
//     software as "EnergyPlus version X" software, where "X" is the version number Licensee
//     obtained under this License and may not use a different name for the software. Except as
//     specifically required in this Section (4), Licensee shall not use in a company name, a
//     product name, in advertising, publicity, or other promotional activities any name, trade
//     name, trademark, logo, or other designation of "EnergyPlus", "E+", "e+" or confusingly
//     similar designation, without the U.S. Department of Energy's prior written consent.
//
// THIS SOFTWARE IS PROVIDED BY THE COPYRIGHT HOLDERS AND CONTRIBUTORS "AS IS" AND ANY EXPRESS OR
// IMPLIED WARRANTIES, INCLUDING, BUT NOT LIMITED TO, THE IMPLIED WARRANTIES OF MERCHANTABILITY
// AND FITNESS FOR A PARTICULAR PURPOSE ARE DISCLAIMED. IN NO EVENT SHALL THE COPYRIGHT OWNER OR
// CONTRIBUTORS BE LIABLE FOR ANY DIRECT, INDIRECT, INCIDENTAL, SPECIAL, EXEMPLARY, OR
// CONSEQUENTIAL DAMAGES (INCLUDING, BUT NOT LIMITED TO, PROCUREMENT OF SUBSTITUTE GOODS OR
// SERVICES; LOSS OF USE, DATA, OR PROFITS; OR BUSINESS INTERRUPTION) HOWEVER CAUSED AND ON ANY
// THEORY OF LIABILITY, WHETHER IN CONTRACT, STRICT LIABILITY, OR TORT (INCLUDING NEGLIGENCE OR
// OTHERWISE) ARISING IN ANY WAY OUT OF THE USE OF THIS SOFTWARE, EVEN IF ADVISED OF THE
// POSSIBILITY OF SUCH DAMAGE.

// EnergyPlus::SurfaceGeometry Unit Tests

// Google Test Headers
#include <gtest/gtest.h>

// EnergyPlus Headers
#include "Fixtures/EnergyPlusFixture.hh"
#include <EnergyPlus/Construction.hh>
#include <EnergyPlus/Data/EnergyPlusData.hh>
#include <EnergyPlus/DataEnvironment.hh>
#include <EnergyPlus/DataHeatBalance.hh>
#include <EnergyPlus/DataSurfaces.hh>
#include <EnergyPlus/DataViewFactorInformation.hh>
#include <EnergyPlus/ElectricPowerServiceManager.hh>
#include <EnergyPlus/HeatBalanceManager.hh>
#include <EnergyPlus/HeatBalanceSurfaceManager.hh>
#include <EnergyPlus/IOFiles.hh>
#include <EnergyPlus/InputProcessing/InputProcessor.hh>
#include <EnergyPlus/Material.hh>
#include <EnergyPlus/ScheduleManager.hh>
#include <EnergyPlus/SurfaceGeometry.hh>
#include <EnergyPlus/UtilityRoutines.hh>

using namespace EnergyPlus;
using namespace EnergyPlus::DataSurfaces;
using namespace EnergyPlus::DataHeatBalance;
using namespace EnergyPlus::SurfaceGeometry;
using namespace EnergyPlus::HeatBalanceManager;

TEST_F(EnergyPlusFixture, BaseSurfaceRectangularTest)
{

    // Test base surfaces for rectangular shape in ProcessSurfaceVertices

    state->dataSurface->TotSurfaces = 5;
    state->dataSurface->MaxVerticesPerSurface = 5;
    state->dataSurface->Surface.allocate(state->dataSurface->TotSurfaces);
    state->dataSurface->ShadeV.allocate(state->dataSurface->TotSurfaces);
    for (int SurfNum = 1; SurfNum <= state->dataSurface->TotSurfaces; ++SurfNum) {
        state->dataSurface->Surface(SurfNum).Vertex.allocate(state->dataSurface->MaxVerticesPerSurface);
    }

    bool ErrorsFound(false);
    int ThisSurf(0);

    // Surface 1 - Rectangle
    ThisSurf = 1;
    state->dataSurface->Surface(ThisSurf).Azimuth = 180.0;
    state->dataSurface->Surface(ThisSurf).Tilt = 90.0;
    state->dataSurface->Surface(ThisSurf).Sides = 4;
    state->dataSurface->Surface(ThisSurf).GrossArea = 10.0;

    state->dataSurface->Surface(ThisSurf).Vertex(1).x = 0.0;
    state->dataSurface->Surface(ThisSurf).Vertex(1).y = 0.0;
    state->dataSurface->Surface(ThisSurf).Vertex(1).z = 0.0;

    state->dataSurface->Surface(ThisSurf).Vertex(2).x = 5.0;
    state->dataSurface->Surface(ThisSurf).Vertex(2).y = 0.0;
    state->dataSurface->Surface(ThisSurf).Vertex(2).z = 0.0;

    state->dataSurface->Surface(ThisSurf).Vertex(3).x = 5.0;
    state->dataSurface->Surface(ThisSurf).Vertex(3).y = 0.0;
    state->dataSurface->Surface(ThisSurf).Vertex(3).z = 2.0;

    state->dataSurface->Surface(ThisSurf).Vertex(4).x = 0.0;
    state->dataSurface->Surface(ThisSurf).Vertex(4).y = 0.0;
    state->dataSurface->Surface(ThisSurf).Vertex(4).z = 2.0;

    ProcessSurfaceVertices(*state, ThisSurf, ErrorsFound);
    EXPECT_FALSE(ErrorsFound);
    EXPECT_TRUE(compare_enums(SurfaceShape::Rectangle, state->dataSurface->Surface(ThisSurf).Shape));

    // Surface 2 - Isosceles Trapezoid
    ThisSurf = 2;
    state->dataSurface->Surface(ThisSurf).Azimuth = 180.0;
    state->dataSurface->Surface(ThisSurf).Tilt = 90.0;
    state->dataSurface->Surface(ThisSurf).Sides = 4;
    state->dataSurface->Surface(ThisSurf).GrossArea = 8.0;

    state->dataSurface->Surface(ThisSurf).Vertex(1).x = 0.0;
    state->dataSurface->Surface(ThisSurf).Vertex(1).y = 0.0;
    state->dataSurface->Surface(ThisSurf).Vertex(1).z = 0.0;

    state->dataSurface->Surface(ThisSurf).Vertex(2).x = 5.0;
    state->dataSurface->Surface(ThisSurf).Vertex(2).y = 0.0;
    state->dataSurface->Surface(ThisSurf).Vertex(2).z = 0.0;

    state->dataSurface->Surface(ThisSurf).Vertex(3).x = 4.0;
    state->dataSurface->Surface(ThisSurf).Vertex(3).y = 0.0;
    state->dataSurface->Surface(ThisSurf).Vertex(3).z = 2.0;

    state->dataSurface->Surface(ThisSurf).Vertex(4).x = 1.0;
    state->dataSurface->Surface(ThisSurf).Vertex(4).y = 0.0;
    state->dataSurface->Surface(ThisSurf).Vertex(4).z = 2.0;

    ProcessSurfaceVertices(*state, ThisSurf, ErrorsFound);
    EXPECT_FALSE(ErrorsFound);
    EXPECT_TRUE(compare_enums(SurfaceShape::Quadrilateral, state->dataSurface->Surface(ThisSurf).Shape));

    // Surface 3 - Parallelogram
    ThisSurf = 3;
    state->dataSurface->Surface(ThisSurf).Azimuth = 180.0;
    state->dataSurface->Surface(ThisSurf).Tilt = 90.0;
    state->dataSurface->Surface(ThisSurf).Sides = 4;
    state->dataSurface->Surface(ThisSurf).GrossArea = 10.0;

    state->dataSurface->Surface(ThisSurf).Vertex(1).x = 0.0;
    state->dataSurface->Surface(ThisSurf).Vertex(1).y = 0.0;
    state->dataSurface->Surface(ThisSurf).Vertex(1).z = 0.0;

    state->dataSurface->Surface(ThisSurf).Vertex(2).x = 5.0;
    state->dataSurface->Surface(ThisSurf).Vertex(2).y = 0.0;
    state->dataSurface->Surface(ThisSurf).Vertex(2).z = 0.0;

    state->dataSurface->Surface(ThisSurf).Vertex(3).x = 7.0;
    state->dataSurface->Surface(ThisSurf).Vertex(3).y = 0.0;
    state->dataSurface->Surface(ThisSurf).Vertex(3).z = 2.0;

    state->dataSurface->Surface(ThisSurf).Vertex(4).x = 2.0;
    state->dataSurface->Surface(ThisSurf).Vertex(4).y = 0.0;
    state->dataSurface->Surface(ThisSurf).Vertex(4).z = 2.0;

    ProcessSurfaceVertices(*state, ThisSurf, ErrorsFound);
    EXPECT_FALSE(ErrorsFound);
    EXPECT_TRUE(compare_enums(SurfaceShape::Quadrilateral, state->dataSurface->Surface(ThisSurf).Shape));

    // Surface 4 - Triangle
    ThisSurf = 4;
    state->dataSurface->Surface(ThisSurf).Azimuth = 180.0;
    state->dataSurface->Surface(ThisSurf).Tilt = 90.0;
    state->dataSurface->Surface(ThisSurf).Sides = 3;
    state->dataSurface->Surface(ThisSurf).GrossArea = 10.0;

    state->dataSurface->Surface(ThisSurf).Vertex(1).x = 0.0;
    state->dataSurface->Surface(ThisSurf).Vertex(1).y = 0.0;
    state->dataSurface->Surface(ThisSurf).Vertex(1).z = 0.0;

    state->dataSurface->Surface(ThisSurf).Vertex(2).x = 5.0;
    state->dataSurface->Surface(ThisSurf).Vertex(2).y = 0.0;
    state->dataSurface->Surface(ThisSurf).Vertex(2).z = 0.0;

    state->dataSurface->Surface(ThisSurf).Vertex(3).x = 0.0;
    state->dataSurface->Surface(ThisSurf).Vertex(3).y = 0.0;
    state->dataSurface->Surface(ThisSurf).Vertex(3).z = 2.0;

    ProcessSurfaceVertices(*state, ThisSurf, ErrorsFound);
    EXPECT_FALSE(ErrorsFound);
    EXPECT_TRUE(compare_enums(SurfaceShape::Triangle, state->dataSurface->Surface(ThisSurf).Shape));

    // Surface 5 - Polygon
    ThisSurf = 5;
    state->dataSurface->Surface(ThisSurf).Azimuth = 180.0;
    state->dataSurface->Surface(ThisSurf).Tilt = 90.0;
    state->dataSurface->Surface(ThisSurf).Sides = 5;
    state->dataSurface->Surface(ThisSurf).GrossArea = 10.0;

    state->dataSurface->Surface(ThisSurf).Vertex(1).x = 0.0;
    state->dataSurface->Surface(ThisSurf).Vertex(1).y = 0.0;
    state->dataSurface->Surface(ThisSurf).Vertex(1).z = 0.0;

    state->dataSurface->Surface(ThisSurf).Vertex(2).x = 5.0;
    state->dataSurface->Surface(ThisSurf).Vertex(2).y = 0.0;
    state->dataSurface->Surface(ThisSurf).Vertex(2).z = 0.0;

    state->dataSurface->Surface(ThisSurf).Vertex(3).x = 7.0;
    state->dataSurface->Surface(ThisSurf).Vertex(3).y = 0.0;
    state->dataSurface->Surface(ThisSurf).Vertex(3).z = 2.0;

    state->dataSurface->Surface(ThisSurf).Vertex(4).x = 3.0;
    state->dataSurface->Surface(ThisSurf).Vertex(4).y = 0.0;
    state->dataSurface->Surface(ThisSurf).Vertex(4).z = 5.0;

    state->dataSurface->Surface(ThisSurf).Vertex(5).x = 1.0;
    state->dataSurface->Surface(ThisSurf).Vertex(5).y = 0.0;
    state->dataSurface->Surface(ThisSurf).Vertex(5).z = 3.0;

    ProcessSurfaceVertices(*state, ThisSurf, ErrorsFound);
    EXPECT_FALSE(ErrorsFound);
    EXPECT_TRUE(compare_enums(SurfaceShape::Polygonal, state->dataSurface->Surface(ThisSurf).Shape));
}

TEST_F(EnergyPlusFixture, DataSurfaces_SurfaceShape)
{

    bool ErrorsFound(false);

    std::string const idf_objects = delimited_string({
        " BuildingSurface:Detailed,",
        "    Surface 1 - Triangle,    !- Name",
        "    Floor,                   !- Surface Type",
        "    ExtSlabCarpet 4in ClimateZone 1-8,  !- Construction Name",
        "    Zone1,                   !- Zone Name",
        "    ,                        !- Space Name",
        "    Outdoors,                !- Outside Boundary Condition",
        "    ,                        !- Outside Boundary Condition Object",
        "    NoSun,                   !- Sun Exposure",
        "    NoWind,                  !- Wind Exposure",
        "    ,                        !- View Factor to Ground",
        "    ,                        !- Number of Vertices",
        "    0.0, 0.0, 0.0,           !- Vertex 1 X-coordinate {m}",
        "    1.0, 2.0, 0.0,           !- Vertex 2 X-coordinate {m}",
        "    2.0, 0.0, 0.0;           !- Vertex 3 X-coordinate {m}",

        " BuildingSurface:Detailed,",
        "    Surface 2 - Quadrilateral,  !- Name",
        "    Floor,                   !- Surface Type",
        "    ExtSlabCarpet 4in ClimateZone 1-8,  !- Construction Name",
        "    Zone1,                   !- Zone Name",
        "    ,                        !- Space Name",
        "    Outdoors,                !- Outside Boundary Condition",
        "    ,                        !- Outside Boundary Condition Object",
        "    NoSun,                   !- Sun Exposure",
        "    NoWind,                  !- Wind Exposure",
        "    ,                        !- View Factor to Ground",
        "    ,                        !- Number of Vertices",
        "    -73.4395447868102,       !- Vertex 1 X-coordinate {m}",
        "    115.81641271866,         !- Vertex 1 Y-coordinate {m}",
        "    -4.90860981523342e-014,  !- Vertex 1 Z-coordinate {m}",
        "    -58.0249751030646,       !- Vertex 2 X-coordinate {m}",
        "    93.1706338416311,        !- Vertex 2 Y-coordinate {m}",
        "    -6.93120848813091e-014,  !- Vertex 2 Z-coordinate {m}",
        "    -68.9295447868101,       !- Vertex 3 X-coordinate {m}",
        "    74.3054685889134,        !- Vertex 3 Y-coordinate {m}",
        "    -6.06384403665968e-014,  !- Vertex 3 Z-coordinate {m}",
        "    -58.0345461881513,       !- Vertex 4 X-coordinate {m}",
        "    93.1761597101821,        !- Vertex 4 Y-coordinate {m}",
        "    -6.9300904918858e-014;   !- Vertex 4 Z-coordinate {m}",

        " BuildingSurface:Detailed,",
        "    Surface 3 - Rectangle,   !- Name",
        "    Wall,                    !- Surface Type",
        "    ExtSlabCarpet 4in ClimateZone 1-8,  !- Construction Name",
        "    Zone1,                   !- Zone Name",
        "    ,                        !- Space Name",
        "    Outdoors,                !- Outside Boundary Condition",
        "    ,                        !- Outside Boundary Condition Object",
        "    NoSun,                   !- Sun Exposure",
        "    NoWind,                  !- Wind Exposure",
        "    ,                        !- View Factor to Ground",
        "    ,                        !- Number of Vertices",
        "    0.0, 0.0, 0.0,           !- X,Y,Z ==> Vertex 1 {m}",
        "    1.0, 0.0, 0.0,           !- X,Y,Z ==> Vertex 2 {m}",
        "    1.0, 0.0, 1.0,           !- X,Y,Z ==> Vertex 3 {m}",
        "    0.0, 0.0, 1.0;           !- X,Y,Z ==> Vertex 4 {m}",

        " FenestrationSurface:Detailed,",
        "    Surface 4 - RectangularDoorWindow,    !- Name",
        "    Window,                  !- Surface Type",
        "    SINGLE PANE HW WINDOW,   !- Construction Name",
        "    Surface 3 - Rectangle,   !- Building Surface Name",
        "    ,                        !- Outside Boundary Condition Object",
        "    0.0,                     !- View Factor to Ground",
        "    ,                        !- Frame and Divider Name",
        "    1.0,                     !- Multiplier",
        "    Autocalculate,           !- Number of Vertices",
        "    0.2, 0.0, 0.2,           !- X,Y,Z ==> Vertex 1 {m}",
        "    0.8, 0.0, 0.2,           !- X,Y,Z ==> Vertex 2 {m}",
        "    0.8, 0.0, 0.8,           !- X,Y,Z ==> Vertex 3 {m}",
        "    0.2, 0.0, 0.8;           !- X,Y,Z ==> Vertex 4 {m}",

        " Shading:Overhang:Projection,",
        "    Surface 5 - RectangularOverhang,  !- Name",
        "    Surface 9 - TriangularDoor,       !- Window or Door Name",
        "    .01,                     !- Height above Window or Door {m}",
        "    91,                      !- Tilt Angle from Window/Door {deg}",
        "    .01,                     !- Left extension from Window/Door Width {m}",
        "    .01,                     !- Right extension from Window/Door Width {m}",
        "    .2;                      !- Depth as Fraction of Window/Door Height {dimensionless}",

        " Shading:Fin:Projection,",
        "    Surface 6 - RectangularLeftFin,    !- Name",
        "    Surface 3 - Rectangle,   !- Window or Door Name",
        "    .01,                     !- Left Extension from Window/Door {m}",
        "    .01,                     !- Left Distance Above Top of Window {m}",
        "    .01,                     !- Left Distance Below Bottom of Window {m}",
        "    90,                      !- Left Tilt Angle from Window/Door {deg}",
        "    .1,                      !- Left Depth as Fraction of Window/Door Width {dimensionless}",
        "    0,                       !- Right Extension from Window/Door {m}",
        "    0,                       !- Right Distance Above Top of Window {m}",
        "    0,                       !- Right Distance Below Bottom of Window {m}",
        "    0,                       !- Right Tilt Angle from Window/Door {deg}",
        "    0;                       !- Right Depth as Fraction of Window/Door Width {dimensionless}",

        " Shading:Fin:Projection,",
        "    Surface 7 - RectangularRightFin,   !- Name",
        "    Surface 3 - Rectangle,   !- Window or Door Name",
        "    0,                       !- Left Extension from Window/Door {m}",
        "    0,                       !- Left Distance Above Top of Window {m}",
        "    0,                       !- Left Distance Below Bottom of Window {m}",
        "    0,                       !- Left Tilt Angle from Window/Door {deg}",
        "    0,                       !- Left Depth as Fraction of Window/Door Width {dimensionless}",
        "    .01,                     !- Right Extension from Window/Door {m}",
        "    .01,                     !- Right Distance Above Top of Window {m}",
        "    .01,                     !- Right Distance Below Bottom of Window {m}",
        "    90,                      !- Right Tilt Angle from Window/Door {deg}",
        "    .1;                      !- Right Depth as Fraction of Window/Door Width {dimensionless}",

        " FenestrationSurface:Detailed,",
        "    Surface 8 - TriangularWindow,    !- Name",
        "    Window,                  !- Surface Type",
        "    SINGLE PANE HW WINDOW,   !- Construction Name",
        "    Surface 3 - Rectangle,   !- Building Surface Name",
        "    ,                        !- Outside Boundary Condition Object",
        "    0.0,                     !- View Factor to Ground",
        "    ,                        !- Frame and Divider Name",
        "    1.0,                     !- Multiplier",
        "    Autocalculate,           !- Number of Vertices",
        "    0.05, 0.0, 0.05,         !- X,Y,Z ==> Vertex 1 {m}",
        "    0.15, 0.0, 0.05,         !- X,Y,Z ==> Vertex 2 {m}",
        "    0.10, 0.0, 0.15;         !- X,Y,Z ==> Vertex 3 {m}",

        " FenestrationSurface:Detailed,",
        "    Surface 9 - TriangularDoor,      !- Name",
        "    Door,                    !- Surface Type",
        "    External door,           !- Construction Name",
        "    Surface 3 - Rectangle,   !- Building Surface Name",
        "    ,                        !- Outside Boundary Condition Object",
        "    0.5,                     !- View Factor to Ground",
        "    ,                        !- Frame and Divider Name",
        "    1,                       !- Multiplier",
        "    3,                       !- Number of Vertices",
        "    0.80, 0.0, 0.05,         !- X,Y,Z ==> Vertex 1 {m}",
        "    0.95, 0.0, 0.05,         !- X,Y,Z ==> Vertex 2 {m}",
        "    0.90, 0.0, 0.15;         !- X,Y,Z ==> Vertex 3 {m}",

        " BuildingSurface:Detailed,",
        "    Surface 10 - Polygonal,  !- Name",
        "    Floor,                   !- Surface Type",
        "    ExtSlabCarpet 4in ClimateZone 1-8,  !- Construction Name",
        "    Zone1,                   !- Zone Name",
        "    ,                        !- Space Name",
        "    Outdoors,                !- Outside Boundary Condition",
        "    ,                        !- Outside Boundary Condition Object",
        "    NoSun,                   !- Sun Exposure",
        "    NoWind,                  !- Wind Exposure",
        "    ,                        !- View Factor to Ground",
        "    ,                        !- Number of Vertices",
        "    0.0, 0.0, 0.0,           !- Vertex 1 X-coordinate {m}",
        "    0.0, 1.0, 0.0,           !- Vertex 2 X-coordinate {m}",
        "    0.5, 2.0, 0.0,           !- Vertex 3 X-coordinate {m}",
        "    1.0, 1.0, 0.0,           !- Vertex 4 X-coordinate {m}",
        "    1.0, 0.0, 0.0;           !- Vertex 5 X-coordinate {m}",

        " Zone,",
        "    Zone1,                   !- Name",
        "    0,                       !- Direction of Relative North {deg}",
        "    0.0,                     !- X Origin {m}",
        "    0.0,                     !- Y Origin {m}",
        "    0.0,                     !- Z Origin {m}",
        "    ,                        !- Type",
        "    ,                        !- Multiplier",
        "    ,                        !- Ceiling Height {m}",
        "    ,                        !- Volume {m3}",
        "    ,                        !- Floor Area {m2}",
        "    ,                        !- Zone Inside Convection Algorithm",
        "    ,                        !- Zone Outside Convection Algorithm",
        "    No;                      !- Part of Total Floor Area",

        " Construction,",
        "    ExtSlabCarpet 4in ClimateZone 1-8,  !- Name",
        "    MAT-CC05 4 HW CONCRETE,  !- Outside Layer",
        "    CP02 CARPET PAD;         !- Layer 2",

        " Construction,",
        "    External door,           !- Name",
        "    Painted Oak;             !- Outside Layer",

        " Material,",
        "    MAT-CC05 4 HW CONCRETE,  !- Name",
        "    Rough,                   !- Roughness",
        "    0.1016,                  !- Thickness {m}",
        "    1.311,                   !- Conductivity {W/m-K}",
        "    2240,                    !- Density {kg/m3}",
        "    836.800000000001,        !- Specific Heat {J/kg-K}",
        "    0.9,                     !- Thermal Absorptance",
        "    0.85,                    !- Solar Absorptance",
        "    0.85;                    !- Visible Absorptance",

        " Material,",
        "    Painted Oak,             !- Name",
        "    Rough,                   !- Roughness",
        "    0.035,                   !- Thickness {m}",
        "    0.19,                    !- Conductivity {W/m-K}",
        "    700,                     !- Density {kg/m3}",
        "    2390,                    !- Specific Heat {J/kg-K}",
        "    0.9,                     !- Thermal Absorptance",
        "    0.5,                     !- Solar Absorptance",
        "    0.5;                     !- Visible Absorptance",

        " Material:NoMass,",
        "    CP02 CARPET PAD,         !- Name",
        "    Smooth,                  !- Roughness",
        "    0.1,                     !- Thermal Resistance {m2-K/W}",
        "    0.9,                     !- Thermal Absorptance",
        "    0.8,                     !- Solar Absorptance",
        "    0.8;                     !- Visible Absorptance",

        " Construction,",
        "    SINGLE PANE HW WINDOW,   !- Name",
        "    GLASS - CLEAR PLATE 1 / 4 IN;  !- Outside Layer",

        " WindowMaterial:Glazing,",
        "    GLASS - CLEAR PLATE 1 / 4 IN,  !- Name",
        "    SpectralAverage,         !- Optical Data Type",
        "    ,                        !- Window Glass Spectral Data Set Name",
        "    6.0000001E-03,           !- Thickness {m}",
        "    0.7750000,               !- Solar Transmittance at Normal Incidence",
        "    7.1000002E-02,           !- Front Side Solar Reflectance at Normal Incidence",
        "    7.1000002E-02,           !- Back Side Solar Reflectance at Normal Incidence",
        "    0.8810000,               !- Visible Transmittance at Normal Incidence",
        "    7.9999998E-02,           !- Front Side Visible Reflectance at Normal Incidence",
        "    7.9999998E-02,           !- Back Side Visible Reflectance at Normal Incidence",
        "    0,                       !- Infrared Transmittance at Normal Incidence",
        "    0.8400000,               !- Front Side Infrared Hemispherical Emissivity",
        "    0.8400000,               !- Back Side Infrared Hemispherical Emissivity",
        "    0.9000000;               !- Conductivity {W/m-K}",

        "SurfaceConvectionAlgorithm:Inside,TARP;",

        "SurfaceConvectionAlgorithm:Outside,DOE-2;",

        "HeatBalanceAlgorithm,ConductionTransferFunction;",

        "ZoneAirHeatBalanceAlgorithm,",
        "    AnalyticalSolution;      !- Algorithm",

    });

    ASSERT_TRUE(process_idf(idf_objects));

    GetProjectControlData(*state, ErrorsFound); // read project control data
    EXPECT_FALSE(ErrorsFound);                  // expect no errors

    GetMaterialData(*state, ErrorsFound); // read material data
    EXPECT_FALSE(ErrorsFound);            // expect no errors

    GetConstructData(*state, ErrorsFound); // read construction data
    EXPECT_FALSE(ErrorsFound);             // expect no errors

    GetZoneData(*state, ErrorsFound); // read zone data
    EXPECT_FALSE(ErrorsFound);        // expect no errors

    state->dataSurfaceGeometry->CosZoneRelNorth.allocate(1);
    state->dataSurfaceGeometry->SinZoneRelNorth.allocate(1);

    state->dataSurfaceGeometry->CosZoneRelNorth(1) = std::cos(-state->dataHeatBal->Zone(1).RelNorth * DataGlobalConstants::DegToRadians);
    state->dataSurfaceGeometry->SinZoneRelNorth(1) = std::sin(-state->dataHeatBal->Zone(1).RelNorth * DataGlobalConstants::DegToRadians);
    state->dataSurfaceGeometry->CosBldgRelNorth = 1.0;
    state->dataSurfaceGeometry->SinBldgRelNorth = 0.0;

    GetSurfaceData(*state, ErrorsFound); // setup zone geometry and get zone data
    EXPECT_FALSE(ErrorsFound);           // expect no errors

    // compare_err_stream( "" ); // just for debugging

    SurfaceGeometry::AllocateSurfaceArrays(*state);

    //  Adding additional surfaces will change the index of the following based on where the surfaces are added in the array.
    //	If adding new tests, break here and look at EnergyPlus::state->dataSurface->Surface to see the order.

    //	enum surfaceShape:Triangle = 1
    //	"Surface 1 - Triangle"
    int surfNum = UtilityRoutines::FindItemInList("SURFACE 1 - TRIANGLE", state->dataSurface->Surface);
    ProcessSurfaceVertices(*state, surfNum, ErrorsFound);
    EXPECT_TRUE(compare_enums(SurfaceShape::Triangle, state->dataSurface->Surface(surfNum).Shape));

    //	enum surfaceShape:Quadrilateral = 2
    //	"Surface 2 - Quadrilateral"
    surfNum = UtilityRoutines::FindItemInList("SURFACE 2 - QUADRILATERAL", state->dataSurface->Surface);
    ProcessSurfaceVertices(*state, surfNum, ErrorsFound);
    EXPECT_TRUE(compare_enums(SurfaceShape::Quadrilateral, state->dataSurface->Surface(surfNum).Shape));

    //	enum surfaceShape:Rectangle = 3
    //	"Surface 3 - Rectangle"
    surfNum = UtilityRoutines::FindItemInList("SURFACE 3 - RECTANGLE", state->dataSurface->Surface);
    ProcessSurfaceVertices(*state, surfNum, ErrorsFound);
    EXPECT_TRUE(compare_enums(SurfaceShape::Rectangle, state->dataSurface->Surface(surfNum).Shape));

    //	enum surfaceShape:RectangularDoorWindow = 4
    //	"Surface 4 - RectangularDoorWindow"
    surfNum = UtilityRoutines::FindItemInList("SURFACE 4 - RECTANGULARDOORWINDOW", state->dataSurface->Surface);
    ProcessSurfaceVertices(*state, surfNum, ErrorsFound);
    EXPECT_TRUE(compare_enums(SurfaceShape::RectangularDoorWindow, state->dataSurface->Surface(surfNum).Shape));

    //	enum surfaceShape:RectangularOverhang = 5
    //	"Surface 5 - RectangularOverhang"
    surfNum = UtilityRoutines::FindItemInList("SURFACE 5 - RECTANGULAROVERHANG", state->dataSurface->Surface);
    ProcessSurfaceVertices(*state, surfNum, ErrorsFound);
    EXPECT_FALSE(compare_enums(SurfaceShape::RectangularOverhang,
                               state->dataSurface->Surface(surfNum).Shape,
                               false)); // fins and overhangs will not get set to the proper surface shape.

    //	enum surfaceShape:RectangularLeftFin = 6
    //	"Surface 6 - RectangularLeftFin"
    surfNum = UtilityRoutines::FindItemInList("SURFACE 6 - RECTANGULARLEFTFIN Left", state->dataSurface->Surface);
    ProcessSurfaceVertices(*state, surfNum, ErrorsFound);
    EXPECT_FALSE(compare_enums(SurfaceShape::RectangularLeftFin,
                               state->dataSurface->Surface(surfNum).Shape,
                               false)); // fins and overhangs will not get set to the proper surface shape.

    //	enum surfaceShape:RectangularRightFin = 7
    //	"Surface 7 - RectangularRightFin"
    surfNum = UtilityRoutines::FindItemInList("SURFACE 7 - RECTANGULARRIGHTFIN Right", state->dataSurface->Surface);
    ProcessSurfaceVertices(*state, surfNum, ErrorsFound);
    EXPECT_FALSE(compare_enums(SurfaceShape::RectangularRightFin,
                               state->dataSurface->Surface(surfNum).Shape,
                               false)); // fins and overhangs will not get set to the proper surface shape.

    //	enum surfaceShape:TriangularWindow = 8
    //	"Surface 8 - TriangularWindow"
    surfNum = UtilityRoutines::FindItemInList("SURFACE 8 - TRIANGULARWINDOW", state->dataSurface->Surface);
    ProcessSurfaceVertices(*state, surfNum, ErrorsFound);
    EXPECT_TRUE(compare_enums(SurfaceShape::TriangularWindow, state->dataSurface->Surface(surfNum).Shape));

    //	enum surfaceShape:TriangularDoor = 9
    //	"Surface 9 - TriangularDoor"
    surfNum = UtilityRoutines::FindItemInList("SURFACE 9 - TRIANGULARDOOR", state->dataSurface->Surface);
    ProcessSurfaceVertices(*state, surfNum, ErrorsFound);
    EXPECT_TRUE(compare_enums(SurfaceShape::TriangularDoor, state->dataSurface->Surface(surfNum).Shape));

    //	enum surfaceShape:Polygonal = 10
    //	"Surface 10 - Polygonal"
    surfNum = UtilityRoutines::FindItemInList("SURFACE 10 - POLYGONAL", state->dataSurface->Surface);
    ProcessSurfaceVertices(*state, surfNum, ErrorsFound);
    EXPECT_TRUE(compare_enums(SurfaceShape::Polygonal, state->dataSurface->Surface(surfNum).Shape));
}

TEST_F(EnergyPlusFixture, ConfirmCheckSubSurfAzTiltNorm)
{
    SurfaceData BaseSurface;
    SurfaceData SubSurface;
    bool surfaceError;

    // Case 1 - Base surface and subsurface face the same way - should be no error message and no surfaceError
    surfaceError = false;
    BaseSurface.Azimuth = 0.;
    BaseSurface.Tilt = 0.;
    BaseSurface.NewellSurfaceNormalVector.x = 0.;
    BaseSurface.NewellSurfaceNormalVector.y = 0.;
    BaseSurface.NewellSurfaceNormalVector.z = 1.;

    SubSurface.Azimuth = 0.;
    SubSurface.Tilt = 0.;
    SubSurface.NewellSurfaceNormalVector.x = 0.;
    SubSurface.NewellSurfaceNormalVector.y = 0.;
    SubSurface.NewellSurfaceNormalVector.z = 1.;
    checkSubSurfAzTiltNorm(*state, BaseSurface, SubSurface, surfaceError);
    EXPECT_FALSE(surfaceError);
    EXPECT_FALSE(has_err_output());

    // Case 2 - Base surface and subsurface face the opposite way - should be error message and surfaceError=true
    surfaceError = false;
    SubSurface.Azimuth = 180.;
    SubSurface.Tilt = 180.;
    SubSurface.NewellSurfaceNormalVector.x = 1.;
    SubSurface.NewellSurfaceNormalVector.y = 0.;
    SubSurface.NewellSurfaceNormalVector.z = 0.;
    checkSubSurfAzTiltNorm(*state, BaseSurface, SubSurface, surfaceError);
    EXPECT_TRUE(surfaceError);
    EXPECT_TRUE(has_err_output());

    // Case 3 - Base surface is horizontal and subsurface is different by 45 degrees azimuth - should be no warning message and surfaceError=false
    surfaceError = false;
    SubSurface.Azimuth = 45.;
    SubSurface.Tilt = 0.;
    SubSurface.NewellSurfaceNormalVector.x = 0.;
    SubSurface.NewellSurfaceNormalVector.y =
        1.; // This doesn't match the tilt and azimuth, but want it to be different so tilt and azimuth tests are executed
    SubSurface.NewellSurfaceNormalVector.z = 1.;
    checkSubSurfAzTiltNorm(*state, BaseSurface, SubSurface, surfaceError);
    EXPECT_FALSE(surfaceError);
    EXPECT_FALSE(has_err_output());

    // Case 4 - Base surface is not horizontal and subsurface is different by 45 degrees azimuth and tilt - should be warning error message but
    // surfaceError=false
    surfaceError = false;
    BaseSurface.Azimuth = 90.;
    BaseSurface.Tilt = 90.;
    BaseSurface.NewellSurfaceNormalVector.x = 1.;
    BaseSurface.NewellSurfaceNormalVector.y = 0.;
    BaseSurface.NewellSurfaceNormalVector.z = 0.;

    SubSurface.Azimuth = 45.;
    SubSurface.Tilt = 45.;
    SubSurface.NewellSurfaceNormalVector.x = 1.;
    SubSurface.NewellSurfaceNormalVector.y = 1.;
    SubSurface.NewellSurfaceNormalVector.z = 1.;
    checkSubSurfAzTiltNorm(*state, BaseSurface, SubSurface, surfaceError);
    EXPECT_FALSE(surfaceError);
    EXPECT_TRUE(has_err_output());
}

TEST_F(EnergyPlusFixture, SurfaceGeometry_MakeMirrorSurface)
{
    std::string const idf_objects = delimited_string({
        "BuildingSurface:Detailed,",
        " FRONT-1,                  !- Name",
        " WALL,                     !- Surface Type",
        " INT-WALL-1,               !- Construction Name",
        " Space,                    !- Zone Name",
        "    ,                        !- Space Name",
        " Outdoors,                 !- Outside Boundary Condition",
        " ,                         !- Outside Boundary Condition Object",
        " SunExposed,               !- Sun Exposure",
        " WindExposed,              !- Wind Exposure",
        " 0.50000,                  !- View Factor to Ground",
        " 4,                        !- Number of Vertices",
        " 0.0, 0.0, 2.4,            !- X, Y, Z == > Vertex 1 {m}",
        " 0.0, 0.0, 0.0,            !- X, Y, Z == > Vertex 2 {m}",
        " 30.5, 0.0, 0.0,           !- X, Y, Z == > Vertex 3 {m}",
        " 30.5, 0.0, 2.4;           !- X, Y, Z == > Vertex 4 {m}",
        " ",
        "Zone,",
        "  Space,                   !- Name",
        "  0.0000,                  !- Direction of Relative North {deg}",
        "  0.0000,                  !- X Origin {m}",
        "  0.0000,                  !- Y Origin {m}",
        "  0.0000,                  !- Z Origin {m}",
        "  1,                       !- Type",
        "  1,                       !- Multiplier",
        "  2.0,                     !- Ceiling Height {m}",
        "  ,                        !- Volume {m3}",
        "  6.,                      !- Floor Area {m2}",
        "  ,                        !- Zone Inside Convection Algorithm",
        "  ,                        !- Zone Outside Convection Algorithm",
        "  Yes;                     !- Part of Total Floor Area",
        " ",
        "Construction,",
        " INT-WALL-1,               !- Name",
        " GP02;                     !- Outside Layer",
        " ",
        "Material,",
        " GP02,                     !- Name",
        " MediumSmooth,             !- Roughness",
        " 1.5900001E-02,            !- Thickness{ m }",
        " 0.1600000,                !- Conductivity{ W / m - K }",
        " 801.0000,                 !- Density{ kg / m3 }",
        " 837.0000,                 !- Specific Heat{ J / kg - K }",
        " 0.9000000,                !- Thermal Absorptance",
        " 0.7500000,                !- Solar Absorptance",
        " 0.7500000;                !- Visible Absorptance",
        " ",
        "  Timestep, 4;",
        " ",
        "BUILDING, Bldg2, 0.0, Suburbs, .04, .4, FullExterior, 25, 6;",
        " ",
        "SimulationControl, YES, NO, NO, YES, NO;",
        " ",
        "  Site:Location,",
        "    Miami Intl Ap FL USA TMY3 WMO=722020E,    !- Name",
        "    25.82,                   !- Latitude {deg}",
        "    -80.30,                  !- Longitude {deg}",
        "    -5.00,                   !- Time Zone {hr}",
        "    11;                      !- Elevation {m}",
        " ",

    });

    ASSERT_TRUE(process_idf(idf_objects));

    bool FoundError = false;
    GetMaterialData(*state, FoundError);
    GetConstructData(*state, FoundError);
    GetZoneData(*state, FoundError); // Read Zone data from input file
    state->dataHeatBal->AnyCTF = true;
    SetupZoneGeometry(*state, FoundError); // this calls GetSurfaceData()

    EXPECT_FALSE(FoundError);

    // test coordinate on existing surface
    EXPECT_EQ(state->dataSurface->TotSurfaces, 1);

    EXPECT_EQ(state->dataSurface->Surface(state->dataSurface->TotSurfaces).Name, "FRONT-1");

    // move surface to SurfaceTmp since MakeMirrorSurface uses that array
    state->dataSurfaceGeometry->SurfaceTmp.allocate(10);
    state->dataSurfaceGeometry->SurfaceTmp(state->dataSurface->TotSurfaces) = state->dataSurface->Surface(state->dataSurface->TotSurfaces);

    EXPECT_EQ(state->dataSurfaceGeometry->SurfaceTmp(state->dataSurface->TotSurfaces).Name, "FRONT-1");

    EXPECT_EQ(state->dataSurfaceGeometry->SurfaceTmp(state->dataSurface->TotSurfaces).Vertex(1).x, 0.);
    EXPECT_EQ(state->dataSurfaceGeometry->SurfaceTmp(state->dataSurface->TotSurfaces).Vertex(1).y, 0.);
    EXPECT_EQ(state->dataSurfaceGeometry->SurfaceTmp(state->dataSurface->TotSurfaces).Vertex(1).z, 2.4);

    EXPECT_EQ(state->dataSurfaceGeometry->SurfaceTmp(state->dataSurface->TotSurfaces).Vertex(2).x, 0.);
    EXPECT_EQ(state->dataSurfaceGeometry->SurfaceTmp(state->dataSurface->TotSurfaces).Vertex(2).y, 0.);
    EXPECT_EQ(state->dataSurfaceGeometry->SurfaceTmp(state->dataSurface->TotSurfaces).Vertex(2).z, 0.);

    EXPECT_EQ(state->dataSurfaceGeometry->SurfaceTmp(state->dataSurface->TotSurfaces).Vertex(3).x, 30.5);
    EXPECT_EQ(state->dataSurfaceGeometry->SurfaceTmp(state->dataSurface->TotSurfaces).Vertex(3).y, 0.);
    EXPECT_EQ(state->dataSurfaceGeometry->SurfaceTmp(state->dataSurface->TotSurfaces).Vertex(3).z, 0.);

    EXPECT_EQ(state->dataSurfaceGeometry->SurfaceTmp(state->dataSurface->TotSurfaces).Vertex(4).x, 30.5);
    EXPECT_EQ(state->dataSurfaceGeometry->SurfaceTmp(state->dataSurface->TotSurfaces).Vertex(4).y, 0.);
    EXPECT_EQ(state->dataSurfaceGeometry->SurfaceTmp(state->dataSurface->TotSurfaces).Vertex(4).z, 2.4);

    MakeMirrorSurface(
        *state, state->dataSurface->TotSurfaces); // This call increments TotSurfaces so the references after this are for the created mirror surface

    EXPECT_EQ(state->dataSurfaceGeometry->SurfaceTmp(state->dataSurface->TotSurfaces).Name, "Mir-FRONT-1");

    EXPECT_EQ(state->dataSurfaceGeometry->SurfaceTmp(state->dataSurface->TotSurfaces).Vertex(1).x, 30.5);
    EXPECT_EQ(state->dataSurfaceGeometry->SurfaceTmp(state->dataSurface->TotSurfaces).Vertex(1).y, 0.);
    EXPECT_EQ(state->dataSurfaceGeometry->SurfaceTmp(state->dataSurface->TotSurfaces).Vertex(1).z, 2.4);

    EXPECT_EQ(state->dataSurfaceGeometry->SurfaceTmp(state->dataSurface->TotSurfaces).Vertex(2).x, 30.5);
    EXPECT_EQ(state->dataSurfaceGeometry->SurfaceTmp(state->dataSurface->TotSurfaces).Vertex(2).y, 0.);
    EXPECT_EQ(state->dataSurfaceGeometry->SurfaceTmp(state->dataSurface->TotSurfaces).Vertex(2).z, 0.);

    EXPECT_EQ(state->dataSurfaceGeometry->SurfaceTmp(state->dataSurface->TotSurfaces).Vertex(3).x, 0.);
    EXPECT_EQ(state->dataSurfaceGeometry->SurfaceTmp(state->dataSurface->TotSurfaces).Vertex(3).y, 0.);
    EXPECT_EQ(state->dataSurfaceGeometry->SurfaceTmp(state->dataSurface->TotSurfaces).Vertex(3).z, 0.);

    EXPECT_EQ(state->dataSurfaceGeometry->SurfaceTmp(state->dataSurface->TotSurfaces).Vertex(4).x, 0.);
    EXPECT_EQ(state->dataSurfaceGeometry->SurfaceTmp(state->dataSurface->TotSurfaces).Vertex(4).y, 0.);
    EXPECT_EQ(state->dataSurfaceGeometry->SurfaceTmp(state->dataSurface->TotSurfaces).Vertex(4).z, 2.4);
}

TEST_F(EnergyPlusFixture, SurfacesGeometry_CalcSurfaceCentroid_NonconvexRealisticZ)
{
    state->dataSurface->TotSurfaces = 10;
    state->dataSurface->Surface.allocate(state->dataSurface->TotSurfaces);

    state->dataSurface->Surface(1).Class = DataSurfaces::SurfaceClass::Roof;
    state->dataSurface->Surface(1).GrossArea = 1000.;
    state->dataSurface->Surface(1).Sides = 4;
    state->dataSurface->Surface(1).Vertex.allocate(4);

    state->dataSurface->Surface(1).Vertex(1).x = 2000.;
    state->dataSurface->Surface(1).Vertex(1).y = -1000.;
    state->dataSurface->Surface(1).Vertex(1).z = 10.;

    state->dataSurface->Surface(1).Vertex(2).x = 1.;
    state->dataSurface->Surface(1).Vertex(2).y = 0.;
    state->dataSurface->Surface(1).Vertex(2).z = 10.;

    state->dataSurface->Surface(1).Vertex(3).x = 2000.;
    state->dataSurface->Surface(1).Vertex(3).y = 1000.;
    state->dataSurface->Surface(1).Vertex(3).z = 10.;

    state->dataSurface->Surface(1).Vertex(4).x = 0.;
    state->dataSurface->Surface(1).Vertex(4).y = 0.;
    state->dataSurface->Surface(1).Vertex(4).z = 10.;

    CalcSurfaceCentroid(*state);

    EXPECT_EQ(state->dataSurface->Surface(1).Centroid.x, 667.);
    EXPECT_EQ(state->dataSurface->Surface(1).Centroid.y, 0.);
    EXPECT_EQ(state->dataSurface->Surface(1).Centroid.z, 10.);
}

TEST_F(EnergyPlusFixture, MakeEquivalentRectangle)
{

    bool ErrorsFound(false);

    std::string const idf_objects = delimited_string({
        "FenestrationSurface:Detailed,                                   ",
        "	Surface-1-Rectangle,     !- Name                             ",
        "	Window,                  !- Surface Type                     ",
        "	SINGLE PANE HW WINDOW,   !- Construction Name                ",
        "	WallExample,             !- Building Surface Name            ",
        "	,                        !- Outside Boundary Condition Object",
        "	0.50000,                 !- View Factor to Ground            ",
        "	,                        !- Frame and Divider Name           ",
        "	1,                       !- Multiplier                       ",
        "	4,                       !- Number of Vertices               ",
        "	0.0, 11.4, 2.1,          !- X,Y,Z ==> Vertex 1 {m}           ",
        "	0.0, 11.4, 0.9,          !- X,Y,Z ==> Vertex 2 {m}           ",
        "	0.0, 3.8,  0.9,          !- X,Y,Z ==> Vertex 3 {m}           ",
        "	0.0, 3.8,  2.1;          !- X,Y,Z ==> Vertex 4 {m}           ",
        "                                                                ",
        "FenestrationSurface:Detailed,                                   ",
        "	Surface-2-Trapzoid,      !- Name                             ",
        "	Window,                  !- Surface Type                     ",
        "	SINGLE PANE HW WINDOW,   !- Construction Name                ",
        "	WallExample,             !- Building Surface Name            ",
        "	,                        !- Outside Boundary Condition Object",
        "	0.50000,                 !- View Factor to Ground            ",
        "	,                        !- Frame and Divider Name           ",
        "	1,                       !- Multiplier                       ",
        "	4,                       !- Number of Vertices               ",
        "	0.0, 11.2, 2.1,          !- X,Y,Z ==> Vertex 1 {m}           ",
        "	0.0, 11.6, 0.9,          !- X,Y,Z ==> Vertex 2 {m}           ",
        "	0.0, 3.6,  0.9,          !- X,Y,Z ==> Vertex 3 {m}           ",
        "	0.0, 4.0,  2.1;          !- X,Y,Z ==> Vertex 4 {m}           ",
        "                                                                ",
        "FenestrationSurface:Detailed,                                   ",
        "	Surface-3-parallelogram, !- Name                             ",
        "	Window,                  !- Surface Type                     ",
        "	SINGLE PANE HW WINDOW,   !- Construction Name                ",
        "	WallExample,             !- Building Surface Name            ",
        "	,                        !- Outside Boundary Condition Object",
        "	0.50000,                 !- View Factor to Ground            ",
        "	,                        !- Frame and Divider Name           ",
        "	1,                       !- Multiplier                       ",
        "	4,                       !- Number of Vertices               ",
        "	0.0, 11.4, 2.1,          !- X,Y,Z ==> Vertex 1 {m}           ",
        "	0.0, 12.4, 0.9,          !- X,Y,Z ==> Vertex 2 {m}           ",
        "	0.0, 4.8,  0.9,          !- X,Y,Z ==> Vertex 3 {m}           ",
        "	0.0, 3.8,  2.1;          !- X,Y,Z ==> Vertex 4 {m}           ",
        "                                                                ",
        "BuildingSurface:Detailed,                                       ",
        "	WallExample,   !- Name                                       ",
        "	Wall,                    !- Surface Type                     ",
        "	ExtSlabCarpet 4in ClimateZone 1-8,  !- Construction Name     ",
        "	ZoneExample,             !- Zone Name                        ",
        "   ,                        !- Space Name",
        "	Outdoors,                !- Outside Boundary Condition       ",
        "	,                        !- Outside Boundary Condition Object",
        "	NoSun,                   !- Sun Exposure                     ",
        "	NoWind,                  !- Wind Exposure                    ",
        "	,                        !- View Factor to Ground            ",
        "	,                        !- Number of Vertices               ",
        "	0.0, 15.2, 2.4,          !- X,Y,Z ==> Vertex 1 {m}           ",
        "	0.0, 15.2, 0.0,          !- X,Y,Z ==> Vertex 2 {m}           ",
        "	0.0, 0.0,  0.0,          !- X,Y,Z ==> Vertex 3 {m}           ",
        "	0.0, 0.0,  2.4;          !- X,Y,Z ==> Vertex 4 {m}           ",
        "	                                                             ",
        "BuildingSurface:Detailed,                                       ",
        "	FloorExample,            !- Name                             ",
        "	Floor,                   !- Surface Type                     ",
        "	ExtSlabCarpet 4in ClimateZone 1-8,  !- Construction Name     ",
        "	ZoneExample,             !- Zone Name                        ",
        "   ,                        !- Space Name",
        "	Outdoors,                !- Outside Boundary Condition       ",
        "	,                        !- Outside Boundary Condition Object",
        "	NoSun,                   !- Sun Exposure                     ",
        "	NoWind,                  !- Wind Exposure                    ",
        "	,                        !- View Factor to Ground            ",
        "	,                        !- Number of Vertices               ",
        "	0.0, 0.0,  0.0,          !- Vertex 1 X-coordinate {m}        ",
        "	5.0, 15.2, 0.0,          !- Vertex 2 X-coordinate {m}        ",
        "	0.0, 15.2, 0.0;          !- Vertex 3 X-coordinate {m}        ",
        "                                                                ",
        "Zone,                                                           ",
        "	ZoneExample,             !- Name                             ",
        "	0,                       !- Direction of Relative North {deg}",
        "	0.0,                     !- X Origin {m}                     ",
        "	0.0,                     !- Y Origin {m}                     ",
        "	0.0,                     !- Z Origin {m}                     ",
        "	,                        !- Type                             ",
        "	,                        !- Multiplier                       ",
        "	,                        !- Ceiling Height {m}               ",
        "	,                        !- Volume {m3}                      ",
        "	,                        !- Floor Area {m2}                  ",
        "	,                        !- Zone Inside Convection Algorithm ",
        "	,                        !- Zone Outside Convection Algorithm",
        "	No;                      !- Part of Total Floor Area         ",
        "                                                                ",
        "Construction,                                                   ",
        "	ExtSlabCarpet 4in ClimateZone 1-8,  !- Name                  ",
        "	MAT-CC05 4 HW CONCRETE,  !- Outside Layer                    ",
        "	CP02 CARPET PAD;         !- Layer 2                          ",
        "                                                                ",
        "Construction,                                                   ",
        "	SINGLE PANE HW WINDOW,   !- Name                             ",
        "	CLEAR 3MM;  !- Outside Layer                                 ",
        "                                                                ",
        "Material,                                                       ",
        "	MAT-CC05 4 HW CONCRETE,  !- Name                             ",
        "	Rough,                   !- Roughness                        ",
        "	0.1016,                  !- Thickness {m}                    ",
        "	1.311,                   !- Conductivity {W/m-K}             ",
        "	2240,                    !- Density {kg/m3}                  ",
        "	836.800000000001,        !- Specific Heat {J/kg-K}           ",
        "	0.9,                     !- Thermal Absorptance              ",
        "	0.85,                    !- Solar Absorptance                ",
        "	0.85;                    !- Visible Absorptance              ",
        "                                                                ",
        "Material:NoMass,                                                ",
        "	CP02 CARPET PAD,         !- Name                             ",
        "	Smooth,                  !- Roughness                        ",
        "	0.1,                     !- Thermal Resistance {m2-K/W}      ",
        "	0.9,                     !- Thermal Absorptance              ",
        "	0.8,                     !- Solar Absorptance                ",
        "	0.8;                     !- Visible Absorptance              ",
        "                                                                ",
        "WindowMaterial:Glazing,                                                          ",
        "	CLEAR 3MM,               !- Name                                              ",
        "	SpectralAverage,         !- Optical Data Type                                 ",
        "	,                        !- Window Glass Spectral Data Set Name               ",
        "	0.003,                   !- Thickness {m}                                     ",
        "	0.837,                   !- Solar Transmittance at Normal Incidence           ",
        "	0.075,                   !- Front Side Solar Reflectance at Normal Incidence  ",
        "	0.075,                   !- Back Side Solar Reflectance at Normal Incidence   ",
        "	0.898,                   !- Visible Transmittance at Normal Incidence         ",
        "	0.081,                   !- Front Side Visible Reflectance at Normal Incidence",
        "	0.081,                   !- Back Side Visible Reflectance at Normal Incidence ",
        "	0.0,                     !- Infrared Transmittance at Normal Incidence        ",
        "	0.84,                    !- Front Side Infrared Hemispherical Emissivity      ",
        "	0.84,                    !- Back Side Infrared Hemispherical Emissivity       ",
        "	0.9;                     !- Conductivity {W/m-K}                              ",
    });

    // Prepare data for the test
    ASSERT_TRUE(process_idf(idf_objects));
    GetMaterialData(*state, ErrorsFound); // read material data
    EXPECT_FALSE(ErrorsFound);
    GetConstructData(*state, ErrorsFound); // read construction data
    EXPECT_FALSE(ErrorsFound);
    GetZoneData(*state, ErrorsFound); // read zone data
    EXPECT_FALSE(ErrorsFound);
    GetProjectControlData(*state, ErrorsFound); // read project control data
    EXPECT_FALSE(ErrorsFound);
    state->dataSurfaceGeometry->CosZoneRelNorth.allocate(1);
    state->dataSurfaceGeometry->SinZoneRelNorth.allocate(1);
    state->dataSurfaceGeometry->CosZoneRelNorth(1) = std::cos(-state->dataHeatBal->Zone(1).RelNorth * DataGlobalConstants::DegToRadians);
    state->dataSurfaceGeometry->SinZoneRelNorth(1) = std::sin(-state->dataHeatBal->Zone(1).RelNorth * DataGlobalConstants::DegToRadians);
    state->dataSurfaceGeometry->CosBldgRelNorth = 1.0;
    state->dataSurfaceGeometry->SinBldgRelNorth = 0.0;
    GetSurfaceData(*state, ErrorsFound); // setup zone geometry and get zone data
    EXPECT_FALSE(ErrorsFound);           // expect no errors

    // For each surface Run the test then Check the result
    // (1) rectangle window
    int surfNum = UtilityRoutines::FindItemInList("SURFACE-1-RECTANGLE", state->dataSurface->Surface);
    MakeEquivalentRectangle(*state, surfNum, ErrorsFound);
    EXPECT_FALSE(ErrorsFound); // expect no errors
    EXPECT_NEAR(7.60, state->dataSurface->Surface(surfNum).Width, 0.01);
    EXPECT_NEAR(1.20, state->dataSurface->Surface(surfNum).Height, 0.01);
    // (2) trapzoid window
    surfNum = UtilityRoutines::FindItemInList("SURFACE-2-TRAPZOID", state->dataSurface->Surface);
    MakeEquivalentRectangle(*state, surfNum, ErrorsFound);
    EXPECT_FALSE(ErrorsFound); // expect no errors
    EXPECT_NEAR(7.80, state->dataSurface->Surface(surfNum).Width, 0.01);
    EXPECT_NEAR(1.17, state->dataSurface->Surface(surfNum).Height, 0.01);
    // (3) parallelogram window
    surfNum = UtilityRoutines::FindItemInList("SURFACE-3-PARALLELOGRAM", state->dataSurface->Surface);
    MakeEquivalentRectangle(*state, surfNum, ErrorsFound);
    EXPECT_FALSE(ErrorsFound); // expect no errors
    EXPECT_NEAR(8.08, state->dataSurface->Surface(surfNum).Width, 0.01);
    EXPECT_NEAR(1.13, state->dataSurface->Surface(surfNum).Height, 0.01);
}

TEST_F(EnergyPlusFixture, SurfaceGeometryUnitTests_distance)
{

    DataVectorTypes::Vector a;
    DataVectorTypes::Vector b;

    a.x = 0.;
    a.y = 0.;
    a.z = 0.;

    b.x = 0.;
    b.y = 0.;
    b.z = 0.;

    EXPECT_EQ(0., distance(a, b));

    b.x = 1.;
    b.y = 1.;
    b.z = 1.;

    EXPECT_NEAR(1.7321, distance(a, b), 0.0001);

    b.x = 7.;
    b.y = 11.;
    b.z = 17.;

    EXPECT_NEAR(21.4243, distance(a, b), 0.0001);

    a.x = 2.;
    a.y = 3.;
    a.z = 4.;

    EXPECT_NEAR(16.0624, distance(a, b), 0.0001);

    a.x = -2.;
    a.y = -3.;
    a.z = -4.;

    EXPECT_NEAR(26.7955, distance(a, b), 0.0001);
}

TEST_F(EnergyPlusFixture, SurfaceGeometryUnitTests_isAlmostEqual3dPt)
{
    DataVectorTypes::Vector a;
    DataVectorTypes::Vector b;

    a.x = 0.;
    a.y = 0.;
    a.z = 0.;

    b.x = 0.;
    b.y = 0.;
    b.z = 0.;

    EXPECT_TRUE(isAlmostEqual3dPt(a, b));

    b.x = 7.;
    b.y = 11.;
    b.z = 17.;

    EXPECT_FALSE(isAlmostEqual3dPt(a, b));

    a.x = 7.;
    a.y = 11.;
    a.z = 17.;

    EXPECT_TRUE(isAlmostEqual3dPt(a, b));

    b.x = 7.01;
    b.y = 11.01;
    b.z = 17.01;

    EXPECT_TRUE(isAlmostEqual3dPt(a, b));

    b.x = 7.05;
    b.y = 11.05;
    b.z = 17.05;

    EXPECT_FALSE(isAlmostEqual3dPt(a, b));

    a.x = -7.;
    a.y = -11.;
    a.z = -17.;

    b.x = -7.01;
    b.y = -11.01;
    b.z = -17.01;

    EXPECT_TRUE(isAlmostEqual3dPt(a, b));
}

TEST_F(EnergyPlusFixture, SurfaceGeometryUnitTests_isAlmostEqual2dPt)
{
    DataVectorTypes::Vector_2d a;
    DataVectorTypes::Vector_2d b;

    a.x = 0.;
    a.y = 0.;

    b.x = 0.;
    b.y = 0.;

    EXPECT_TRUE(isAlmostEqual2dPt(a, b));

    b.x = 7.;
    b.y = 11.;

    EXPECT_FALSE(isAlmostEqual2dPt(a, b));

    a.x = 7.;
    a.y = 11.;

    EXPECT_TRUE(isAlmostEqual2dPt(a, b));

    b.x = 7.01;
    b.y = 11.01;

    EXPECT_TRUE(isAlmostEqual2dPt(a, b));

    b.x = 7.05;
    b.y = 11.05;

    EXPECT_FALSE(isAlmostEqual2dPt(a, b));

    a.x = -7.;
    a.y = -11.;

    b.x = -7.01;
    b.y = -11.01;

    EXPECT_TRUE(isAlmostEqual2dPt(a, b));
}

TEST_F(EnergyPlusFixture, SurfaceGeometryUnitTests_isPointOnLineBetweenPoints)
{
    DataVectorTypes::Vector a;
    DataVectorTypes::Vector b;
    DataVectorTypes::Vector t;

    a.x = 0.;
    a.y = 0.;
    a.z = 0.;

    b.x = 10.;
    b.y = 10.;
    b.z = 10.;

    t.x = 6.;
    t.y = 6.;
    t.z = 6.;

    EXPECT_TRUE(isPointOnLineBetweenPoints(a, b, t));

    t.x = 6.00;
    t.y = 6.01;
    t.z = 6.00;

    EXPECT_TRUE(isPointOnLineBetweenPoints(a, b, t));

    t.x = 7.;
    t.y = 11.;
    t.z = 17.;

    EXPECT_FALSE(isPointOnLineBetweenPoints(a, b, t));

    a.x = 5.;
    a.y = 3.;
    a.z = 13.;

    b.x = 7.;
    b.y = 11.;
    b.z = 4.;

    t.x = 6.;
    t.y = 7.;
    t.z = 8.5;

    EXPECT_TRUE(isPointOnLineBetweenPoints(a, b, t));

    a.x = -5.;
    a.y = 3.;
    a.z = -13.;

    b.x = 7.;
    b.y = -11.;
    b.z = 4.;

    t.x = 1.;
    t.y = -4.;
    t.z = -4.5;

    EXPECT_TRUE(isPointOnLineBetweenPoints(a, b, t));
}

TEST_F(EnergyPlusFixture, SurfaceGeometryUnitTests_isPointOnLineBetweenPoints_FalsePositive)
{
    // cf #7383

    DataVectorTypes::Vector a(0.0, 0.0, 0.0);
    DataVectorTypes::Vector b(30.0, 0.0, 0.0);
    DataVectorTypes::Vector t(15.0, 0.0, 0.3); // Notice wrong z, it's 30cm off!

    EXPECT_FALSE(isPointOnLineBetweenPoints(a, b, t));
    EXPECT_EQ(0.3, distanceFromPointToLine(a, b, t));
}

TEST_F(EnergyPlusFixture, SurfaceGeometryUnitTests_findIndexOfVertex)
{
    DataVectorTypes::Vector a;
    std::vector<DataVectorTypes::Vector> list;

    a.x = 0.;
    a.y = 0.;
    a.z = 0.;

    EXPECT_EQ(-1, findIndexOfVertex(a, list)); // not found

    list.emplace_back(a);

    EXPECT_EQ(0, findIndexOfVertex(a, list));

    list.emplace_back(DataVectorTypes::Vector(3., 2., 4.));
    list.emplace_back(DataVectorTypes::Vector(4., 3., 5.));
    list.emplace_back(DataVectorTypes::Vector(8., 1., 2.));
    list.emplace_back(DataVectorTypes::Vector(4., 7., 3.));

    EXPECT_EQ(0, findIndexOfVertex(a, list));

    a.x = 4.;
    a.y = 3.;
    a.z = 5.;

    EXPECT_EQ(2, findIndexOfVertex(a, list));

    a.x = 4.01;
    a.y = 7.01;
    a.z = 3.01;

    EXPECT_EQ(4, findIndexOfVertex(a, list));

    a.x = 4.03;
    a.y = 7.03;
    a.z = 3.03;

    EXPECT_EQ(-1, findIndexOfVertex(a, list)); // not found
}

TEST_F(EnergyPlusFixture, SurfaceGeometryUnitTests_listOfFacesFacingAzimuth_test)
{
    DataVectorTypes::Polyhedron zonePoly;
    std::vector<int> results;

    state->dataSurface->Surface.allocate(9);
    state->dataSurface->Surface(1).Azimuth = 0;
    state->dataSurface->Surface(2).Azimuth = 30.;
    state->dataSurface->Surface(3).Azimuth = 30.;
    state->dataSurface->Surface(4).Azimuth = 30.;
    state->dataSurface->Surface(5).Azimuth = 45.;
    state->dataSurface->Surface(6).Azimuth = 45.;
    state->dataSurface->Surface(7).Azimuth = 72.;
    state->dataSurface->Surface(8).Azimuth = 72.5;
    state->dataSurface->Surface(9).Azimuth = 73.;

    zonePoly.NumSurfaceFaces = 9;
    zonePoly.SurfaceFace.allocate(9);
    zonePoly.SurfaceFace(1).SurfNum = 1;
    zonePoly.SurfaceFace(2).SurfNum = 2;
    zonePoly.SurfaceFace(3).SurfNum = 3;
    zonePoly.SurfaceFace(4).SurfNum = 4;
    zonePoly.SurfaceFace(5).SurfNum = 5;
    zonePoly.SurfaceFace(6).SurfNum = 6;
    zonePoly.SurfaceFace(7).SurfNum = 7;
    zonePoly.SurfaceFace(8).SurfNum = 8;
    zonePoly.SurfaceFace(9).SurfNum = 9;

    results = listOfFacesFacingAzimuth(*state, zonePoly, 90.);
    EXPECT_EQ(size_t(0), results.size());

    results = listOfFacesFacingAzimuth(*state, zonePoly, 0.);
    EXPECT_EQ(size_t(1), results.size());
    EXPECT_EQ(1, results.at(0));

    results = listOfFacesFacingAzimuth(*state, zonePoly, 30.);
    EXPECT_EQ(size_t(3), results.size());
    EXPECT_EQ(2, results.at(0));
    EXPECT_EQ(3, results.at(1));
    EXPECT_EQ(4, results.at(2));

    results = listOfFacesFacingAzimuth(*state, zonePoly, 45.);
    EXPECT_EQ(size_t(2), results.size());
    EXPECT_EQ(5, results.at(0));
    EXPECT_EQ(6, results.at(1));

    results = listOfFacesFacingAzimuth(*state, zonePoly, 71.9);
    EXPECT_EQ(size_t(2), results.size());
    EXPECT_EQ(7, results.at(0));
    EXPECT_EQ(8, results.at(1));

    results = listOfFacesFacingAzimuth(*state, zonePoly, 72.0);
    EXPECT_EQ(size_t(2), results.size());
    EXPECT_EQ(7, results.at(0));
    EXPECT_EQ(8, results.at(1));

    results = listOfFacesFacingAzimuth(*state, zonePoly, 72.1);
    EXPECT_EQ(size_t(3), results.size());
    EXPECT_EQ(7, results.at(0));
    EXPECT_EQ(8, results.at(1));
    EXPECT_EQ(9, results.at(2));

    results = listOfFacesFacingAzimuth(*state, zonePoly, 73.0);
    EXPECT_EQ(size_t(2), results.size());
    EXPECT_EQ(8, results.at(0));
    EXPECT_EQ(9, results.at(1));
}

TEST_F(EnergyPlusFixture, SurfaceGeometryUnitTests_areSurfaceHorizAndVert_test)
{
    DataVectorTypes::Polyhedron zonePoly;

    state->dataSurface->Surface.allocate(9);
    state->dataSurface->Surface(1).Class = SurfaceClass::Floor;
    state->dataSurface->Surface(1).Tilt = 180.;

    state->dataSurface->Surface(2).Class = SurfaceClass::Floor;
    state->dataSurface->Surface(2).Tilt = 179.5;

    state->dataSurface->Surface(3).Class = SurfaceClass::Wall;
    state->dataSurface->Surface(3).Tilt = 89.1;

    state->dataSurface->Surface(4).Class = SurfaceClass::Wall;
    state->dataSurface->Surface(4).Tilt = 90.;

    state->dataSurface->Surface(5).Class = SurfaceClass::Wall;
    state->dataSurface->Surface(5).Tilt = 90.;

    state->dataSurface->Surface(6).Class = SurfaceClass::Wall;
    state->dataSurface->Surface(6).Tilt = 90.9;

    state->dataSurface->Surface(7).Class = SurfaceClass::Roof;
    state->dataSurface->Surface(7).Tilt = -0.9;

    state->dataSurface->Surface(8).Class = SurfaceClass::Roof;
    state->dataSurface->Surface(8).Tilt = 0.;

    state->dataSurface->Surface(9).Class = SurfaceClass::Roof;
    state->dataSurface->Surface(9).Tilt = 0.9;

    zonePoly.NumSurfaceFaces = 9;
    zonePoly.SurfaceFace.allocate(9);
    zonePoly.SurfaceFace(1).SurfNum = 1;
    zonePoly.SurfaceFace(2).SurfNum = 2;
    zonePoly.SurfaceFace(3).SurfNum = 3;
    zonePoly.SurfaceFace(4).SurfNum = 4;
    zonePoly.SurfaceFace(5).SurfNum = 5;
    zonePoly.SurfaceFace(6).SurfNum = 6;
    zonePoly.SurfaceFace(7).SurfNum = 7;
    zonePoly.SurfaceFace(8).SurfNum = 8;
    zonePoly.SurfaceFace(9).SurfNum = 9;

    bool isFloorHorizontal;
    bool isCeilingHorizontal;
    bool areWallsVertical;

    std::tie(isFloorHorizontal, isCeilingHorizontal, areWallsVertical) = areSurfaceHorizAndVert(*state, zonePoly);
    EXPECT_TRUE(isFloorHorizontal);
    EXPECT_TRUE(isCeilingHorizontal);
    EXPECT_TRUE(areWallsVertical);

    state->dataSurface->Surface(1).Tilt = 170.;
    std::tie(isFloorHorizontal, isCeilingHorizontal, areWallsVertical) = areSurfaceHorizAndVert(*state, zonePoly);
    EXPECT_FALSE(isFloorHorizontal);
    EXPECT_TRUE(isCeilingHorizontal);
    EXPECT_TRUE(areWallsVertical);

    state->dataSurface->Surface(1).Tilt = 180.;
    state->dataSurface->Surface(2).Tilt = 178.9;
    std::tie(isFloorHorizontal, isCeilingHorizontal, areWallsVertical) = areSurfaceHorizAndVert(*state, zonePoly);
    EXPECT_FALSE(isFloorHorizontal);
    EXPECT_TRUE(isCeilingHorizontal);
    EXPECT_TRUE(areWallsVertical);

    state->dataSurface->Surface(2).Tilt = 181.0;
    std::tie(isFloorHorizontal, isCeilingHorizontal, areWallsVertical) = areSurfaceHorizAndVert(*state, zonePoly);
    EXPECT_TRUE(isFloorHorizontal);
    EXPECT_TRUE(isCeilingHorizontal);
    EXPECT_TRUE(areWallsVertical);

    state->dataSurface->Surface(2).Tilt = 181.1;
    std::tie(isFloorHorizontal, isCeilingHorizontal, areWallsVertical) = areSurfaceHorizAndVert(*state, zonePoly);
    EXPECT_FALSE(isFloorHorizontal);
    EXPECT_TRUE(isCeilingHorizontal);
    EXPECT_TRUE(areWallsVertical);

    state->dataSurface->Surface(2).Tilt = 179.5;
    state->dataSurface->Surface(8).Tilt = 180.;
    std::tie(isFloorHorizontal, isCeilingHorizontal, areWallsVertical) = areSurfaceHorizAndVert(*state, zonePoly);
    EXPECT_TRUE(isFloorHorizontal);
    EXPECT_FALSE(isCeilingHorizontal);
    EXPECT_TRUE(areWallsVertical);

    state->dataSurface->Surface(8).Tilt = 1.1;
    std::tie(isFloorHorizontal, isCeilingHorizontal, areWallsVertical) = areSurfaceHorizAndVert(*state, zonePoly);
    EXPECT_TRUE(isFloorHorizontal);
    EXPECT_FALSE(isCeilingHorizontal);
    EXPECT_TRUE(areWallsVertical);

    state->dataSurface->Surface(8).Tilt = -1.1;
    std::tie(isFloorHorizontal, isCeilingHorizontal, areWallsVertical) = areSurfaceHorizAndVert(*state, zonePoly);
    EXPECT_TRUE(isFloorHorizontal);
    EXPECT_FALSE(isCeilingHorizontal);
    EXPECT_TRUE(areWallsVertical);

    state->dataSurface->Surface(8).Tilt = 0.;
    state->dataSurface->Surface(4).Tilt = 270.;
    std::tie(isFloorHorizontal, isCeilingHorizontal, areWallsVertical) = areSurfaceHorizAndVert(*state, zonePoly);
    EXPECT_TRUE(isFloorHorizontal);
    EXPECT_TRUE(isCeilingHorizontal);
    EXPECT_FALSE(areWallsVertical);

    state->dataSurface->Surface(4).Tilt = 91.1;
    std::tie(isFloorHorizontal, isCeilingHorizontal, areWallsVertical) = areSurfaceHorizAndVert(*state, zonePoly);
    EXPECT_TRUE(isFloorHorizontal);
    EXPECT_TRUE(isCeilingHorizontal);
    EXPECT_FALSE(areWallsVertical);

    state->dataSurface->Surface(4).Tilt = 88.9;
    std::tie(isFloorHorizontal, isCeilingHorizontal, areWallsVertical) = areSurfaceHorizAndVert(*state, zonePoly);
    EXPECT_TRUE(isFloorHorizontal);
    EXPECT_TRUE(isCeilingHorizontal);
    EXPECT_FALSE(areWallsVertical);

    state->dataSurface->Surface(1).Tilt = 170.;
    state->dataSurface->Surface(8).Tilt = 1.1;
    std::tie(isFloorHorizontal, isCeilingHorizontal, areWallsVertical) = areSurfaceHorizAndVert(*state, zonePoly);
    EXPECT_FALSE(isFloorHorizontal);
    EXPECT_FALSE(isCeilingHorizontal);
    EXPECT_FALSE(areWallsVertical);
}

TEST_F(EnergyPlusFixture, SurfaceGeometryUnitTests_areWallHeightSame_test)
{
    DataVectorTypes::Polyhedron zonePoly;
    std::vector<int> results;

    state->dataSurface->Surface.allocate(3);
    state->dataSurface->Surface(1).Class = SurfaceClass::Wall;
    state->dataSurface->Surface(2).Class = SurfaceClass::Wall;
    state->dataSurface->Surface(3).Class = SurfaceClass::Wall;

    zonePoly.NumSurfaceFaces = 3;
    zonePoly.SurfaceFace.allocate(3);
    zonePoly.SurfaceFace(1).SurfNum = 1;
    zonePoly.SurfaceFace(1).NSides = 4;
    zonePoly.SurfaceFace(1).FacePoints.allocate(4);
    zonePoly.SurfaceFace(1).FacePoints(1).z = 10.;
    zonePoly.SurfaceFace(1).FacePoints(2).z = 0.;
    zonePoly.SurfaceFace(1).FacePoints(3).z = 0.;
    zonePoly.SurfaceFace(1).FacePoints(4).z = 10.;

    zonePoly.SurfaceFace(2).SurfNum = 2;
    zonePoly.SurfaceFace(2).NSides = 4;
    zonePoly.SurfaceFace(2).FacePoints.allocate(4);
    zonePoly.SurfaceFace(2).FacePoints(1).z = 0.;
    zonePoly.SurfaceFace(2).FacePoints(2).z = 10.;
    zonePoly.SurfaceFace(2).FacePoints(3).z = 0.;
    zonePoly.SurfaceFace(2).FacePoints(4).z = 10.;

    zonePoly.SurfaceFace(3).SurfNum = 3;
    zonePoly.SurfaceFace(3).NSides = 4;
    zonePoly.SurfaceFace(3).FacePoints.allocate(4);
    zonePoly.SurfaceFace(3).FacePoints(1).z = 0.;
    zonePoly.SurfaceFace(3).FacePoints(2).z = 10.;
    zonePoly.SurfaceFace(3).FacePoints(3).z = 10.;
    zonePoly.SurfaceFace(3).FacePoints(4).z = 0.;

    EXPECT_TRUE(areWallHeightSame(*state, zonePoly));

    zonePoly.SurfaceFace(3).FacePoints(2).z = 9.;
    EXPECT_TRUE(areWallHeightSame(*state, zonePoly));

    zonePoly.SurfaceFace(3).FacePoints(2).z = 11.;
    EXPECT_FALSE(areWallHeightSame(*state, zonePoly));

    zonePoly.SurfaceFace(3).FacePoints(2).z = 10.;
    zonePoly.SurfaceFace(2).FacePoints(2).z = 10.02;
    EXPECT_TRUE(areWallHeightSame(*state, zonePoly));

    zonePoly.SurfaceFace(2).FacePoints(2).z = 10.03;
    EXPECT_FALSE(areWallHeightSame(*state, zonePoly));

    zonePoly.SurfaceFace(1).FacePoints(1).z = -10.;
    zonePoly.SurfaceFace(1).FacePoints(2).z = -0.5;
    zonePoly.SurfaceFace(1).FacePoints(3).z = -0.5;
    zonePoly.SurfaceFace(1).FacePoints(4).z = -10.;

    zonePoly.SurfaceFace(2).FacePoints(1).z = -0.5;
    zonePoly.SurfaceFace(2).FacePoints(2).z = -10.;
    zonePoly.SurfaceFace(2).FacePoints(3).z = -0.5;
    zonePoly.SurfaceFace(2).FacePoints(4).z = -10.;

    zonePoly.SurfaceFace(3).FacePoints(1).z = -0.5;
    zonePoly.SurfaceFace(3).FacePoints(2).z = -10.;
    zonePoly.SurfaceFace(3).FacePoints(3).z = -10.;
    zonePoly.SurfaceFace(3).FacePoints(4).z = -0.5;

    EXPECT_TRUE(areWallHeightSame(*state, zonePoly));

    zonePoly.SurfaceFace(3).FacePoints(1).z = -0.6;
    EXPECT_TRUE(areWallHeightSame(*state, zonePoly));

    zonePoly.SurfaceFace(3).FacePoints(1).z = -0.4;
    EXPECT_FALSE(areWallHeightSame(*state, zonePoly));
}

TEST_F(EnergyPlusFixture, SurfaceGeometryUnitTests_findPossibleOppositeFace_test)
{
    DataVectorTypes::Polyhedron zonePoly;

    state->dataSurface->Surface.allocate(4);
    state->dataSurface->Surface(1).Azimuth = 0.;
    state->dataSurface->Surface(1).Area = 10.;

    state->dataSurface->Surface(2).Azimuth = 90.;
    state->dataSurface->Surface(2).Area = 10.;

    state->dataSurface->Surface(3).Azimuth = 180.;
    state->dataSurface->Surface(3).Area = 10.;

    state->dataSurface->Surface(4).Azimuth = 270.;
    state->dataSurface->Surface(4).Area = 10.;

    zonePoly.NumSurfaceFaces = 4;
    zonePoly.SurfaceFace.allocate(4);
    zonePoly.SurfaceFace(1).SurfNum = 1;
    zonePoly.SurfaceFace(1).NSides = 4;

    zonePoly.SurfaceFace(2).SurfNum = 2;
    zonePoly.SurfaceFace(2).NSides = 4;

    zonePoly.SurfaceFace(3).SurfNum = 3;
    zonePoly.SurfaceFace(3).NSides = 4;

    zonePoly.SurfaceFace(4).SurfNum = 4;
    zonePoly.SurfaceFace(4).NSides = 4;

    EXPECT_EQ(3, findPossibleOppositeFace(*state, zonePoly, 1));
    EXPECT_EQ(1, findPossibleOppositeFace(*state, zonePoly, 3));

    EXPECT_EQ(4, findPossibleOppositeFace(*state, zonePoly, 2));
    EXPECT_EQ(2, findPossibleOppositeFace(*state, zonePoly, 4));

    state->dataSurface->Surface(2).Azimuth = 90.5;

    EXPECT_EQ(4, findPossibleOppositeFace(*state, zonePoly, 2));
    EXPECT_EQ(2, findPossibleOppositeFace(*state, zonePoly, 4));

    state->dataSurface->Surface(2).Azimuth = 89.5;

    EXPECT_EQ(4, findPossibleOppositeFace(*state, zonePoly, 2));
    EXPECT_EQ(2, findPossibleOppositeFace(*state, zonePoly, 4));

    state->dataSurface->Surface(2).Azimuth = 45.;

    EXPECT_EQ(-1, findPossibleOppositeFace(*state, zonePoly, 2)); // not found
    EXPECT_EQ(-1, findPossibleOppositeFace(*state, zonePoly, 4)); // not found

    state->dataSurface->Surface(1).Area = 9.;

    EXPECT_EQ(-1, findPossibleOppositeFace(*state, zonePoly, 1)); // not found
    EXPECT_EQ(-1, findPossibleOppositeFace(*state, zonePoly, 3)); // not found

    state->dataSurface->Surface(1).Area = 10.;

    EXPECT_EQ(3, findPossibleOppositeFace(*state, zonePoly, 1));
    EXPECT_EQ(1, findPossibleOppositeFace(*state, zonePoly, 3));

    zonePoly.SurfaceFace(1).NSides = 3;

    EXPECT_EQ(-1, findPossibleOppositeFace(*state, zonePoly, 1)); // not found
    EXPECT_EQ(-1, findPossibleOppositeFace(*state, zonePoly, 3)); // not found
}

TEST_F(EnergyPlusFixture, SurfaceGeometryUnitTests_areCornersEquidistant_test)
{
    DataVectorTypes::Polyhedron zonePoly;

    zonePoly.NumSurfaceFaces = 2;
    zonePoly.SurfaceFace.allocate(2);
    zonePoly.SurfaceFace(1).SurfNum = 1;
    zonePoly.SurfaceFace(1).NSides = 4;
    zonePoly.SurfaceFace(1).FacePoints.allocate(4);

    zonePoly.SurfaceFace(1).FacePoints(1).x = 0.;
    zonePoly.SurfaceFace(1).FacePoints(1).y = 0.;
    zonePoly.SurfaceFace(1).FacePoints(1).z = 3.;

    zonePoly.SurfaceFace(1).FacePoints(2).x = 0.;
    zonePoly.SurfaceFace(1).FacePoints(2).y = 0.;
    zonePoly.SurfaceFace(1).FacePoints(2).z = 0.;

    zonePoly.SurfaceFace(1).FacePoints(3).x = 10.;
    zonePoly.SurfaceFace(1).FacePoints(3).y = 0.;
    zonePoly.SurfaceFace(1).FacePoints(3).z = 0.;

    zonePoly.SurfaceFace(1).FacePoints(4).x = 10.;
    zonePoly.SurfaceFace(1).FacePoints(4).y = 0.;
    zonePoly.SurfaceFace(1).FacePoints(4).z = 3.;

    zonePoly.SurfaceFace(2).SurfNum = 2;
    zonePoly.SurfaceFace(2).NSides = 4;
    zonePoly.SurfaceFace(2).FacePoints.allocate(4);

    zonePoly.SurfaceFace(2).FacePoints(1).x = 10.;
    zonePoly.SurfaceFace(2).FacePoints(1).y = 8.;
    zonePoly.SurfaceFace(2).FacePoints(1).z = 3.;

    zonePoly.SurfaceFace(2).FacePoints(2).x = 10.;
    zonePoly.SurfaceFace(2).FacePoints(2).y = 8.;
    zonePoly.SurfaceFace(2).FacePoints(2).z = 0.;

    zonePoly.SurfaceFace(2).FacePoints(3).x = 0.;
    zonePoly.SurfaceFace(2).FacePoints(3).y = 8.;
    zonePoly.SurfaceFace(2).FacePoints(3).z = 0.;

    zonePoly.SurfaceFace(2).FacePoints(4).x = 0.;
    zonePoly.SurfaceFace(2).FacePoints(4).y = 8.;
    zonePoly.SurfaceFace(2).FacePoints(4).z = 3.;

    Real64 dist;
    EXPECT_TRUE(areCornersEquidistant(zonePoly, 1, 2, dist));
    EXPECT_EQ(8., dist);

    zonePoly.SurfaceFace(2).FacePoints(4).y = 7.;
    EXPECT_FALSE(areCornersEquidistant(zonePoly, 1, 2, dist));
}

TEST_F(EnergyPlusFixture, SurfaceGeometryUnitTests_areOppositeWallsSame_test)
{
    DataVectorTypes::Polyhedron zonePoly;

    state->dataSurface->Surface.allocate(4);
    state->dataSurface->Surface(1).Azimuth = 0.;
    state->dataSurface->Surface(1).Class = SurfaceClass::Wall;
    state->dataSurface->Surface(1).Area = 30.;

    state->dataSurface->Surface(2).Azimuth = 90.;
    state->dataSurface->Surface(2).Class = SurfaceClass::Wall;
    state->dataSurface->Surface(2).Area = 24.;

    state->dataSurface->Surface(3).Azimuth = 180.;
    state->dataSurface->Surface(3).Class = SurfaceClass::Wall;
    state->dataSurface->Surface(3).Area = 30.;

    state->dataSurface->Surface(4).Azimuth = 270.;
    state->dataSurface->Surface(4).Class = SurfaceClass::Wall;
    state->dataSurface->Surface(4).Area = 24.;

    zonePoly.NumSurfaceFaces = 4;
    zonePoly.SurfaceFace.allocate(4);
    zonePoly.SurfaceFace(1).SurfNum = 1;
    zonePoly.SurfaceFace(1).NSides = 4;
    zonePoly.SurfaceFace(1).FacePoints.allocate(4);

    zonePoly.SurfaceFace(1).FacePoints(1).x = 0.;
    zonePoly.SurfaceFace(1).FacePoints(1).y = 0.;
    zonePoly.SurfaceFace(1).FacePoints(1).z = 3.;

    zonePoly.SurfaceFace(1).FacePoints(2).x = 0.;
    zonePoly.SurfaceFace(1).FacePoints(2).y = 0.;
    zonePoly.SurfaceFace(1).FacePoints(2).z = 0.;

    zonePoly.SurfaceFace(1).FacePoints(3).x = 10.;
    zonePoly.SurfaceFace(1).FacePoints(3).y = 0.;
    zonePoly.SurfaceFace(1).FacePoints(3).z = 0.;

    zonePoly.SurfaceFace(1).FacePoints(4).x = 10.;
    zonePoly.SurfaceFace(1).FacePoints(4).y = 0.;
    zonePoly.SurfaceFace(1).FacePoints(4).z = 3.;

    zonePoly.SurfaceFace(2).SurfNum = 2;
    zonePoly.SurfaceFace(2).NSides = 4;
    zonePoly.SurfaceFace(2).FacePoints.allocate(4);

    zonePoly.SurfaceFace(2).FacePoints(1).x = 0.;
    zonePoly.SurfaceFace(2).FacePoints(1).y = 8.;
    zonePoly.SurfaceFace(2).FacePoints(1).z = 3.;

    zonePoly.SurfaceFace(2).FacePoints(2).x = 0.;
    zonePoly.SurfaceFace(2).FacePoints(2).y = 8.;
    zonePoly.SurfaceFace(2).FacePoints(2).z = 0.;

    zonePoly.SurfaceFace(2).FacePoints(3).x = 0.;
    zonePoly.SurfaceFace(2).FacePoints(3).y = 0.;
    zonePoly.SurfaceFace(2).FacePoints(3).z = 0.;

    zonePoly.SurfaceFace(2).FacePoints(4).x = 0.;
    zonePoly.SurfaceFace(2).FacePoints(4).y = 0.;
    zonePoly.SurfaceFace(2).FacePoints(4).z = 3.;

    zonePoly.SurfaceFace(3).SurfNum = 3;
    zonePoly.SurfaceFace(3).NSides = 4;
    zonePoly.SurfaceFace(3).FacePoints.allocate(4);

    zonePoly.SurfaceFace(3).FacePoints(1).x = 10.;
    zonePoly.SurfaceFace(3).FacePoints(1).y = 8.;
    zonePoly.SurfaceFace(3).FacePoints(1).z = 3.;

    zonePoly.SurfaceFace(3).FacePoints(2).x = 10.;
    zonePoly.SurfaceFace(3).FacePoints(2).y = 8.;
    zonePoly.SurfaceFace(3).FacePoints(2).z = 0.;

    zonePoly.SurfaceFace(3).FacePoints(3).x = 0.;
    zonePoly.SurfaceFace(3).FacePoints(3).y = 8.;
    zonePoly.SurfaceFace(3).FacePoints(3).z = 0.;

    zonePoly.SurfaceFace(3).FacePoints(4).x = 0.;
    zonePoly.SurfaceFace(3).FacePoints(4).y = 8.;
    zonePoly.SurfaceFace(3).FacePoints(4).z = 3.;

    zonePoly.SurfaceFace(4).SurfNum = 4;
    zonePoly.SurfaceFace(4).NSides = 4;
    zonePoly.SurfaceFace(4).FacePoints.allocate(4);

    zonePoly.SurfaceFace(4).FacePoints(1).x = 10.;
    zonePoly.SurfaceFace(4).FacePoints(1).y = 0.;
    zonePoly.SurfaceFace(4).FacePoints(1).z = 3.;

    zonePoly.SurfaceFace(4).FacePoints(2).x = 10.;
    zonePoly.SurfaceFace(4).FacePoints(2).y = 0.;
    zonePoly.SurfaceFace(4).FacePoints(2).z = 0.;

    zonePoly.SurfaceFace(4).FacePoints(3).x = 10.;
    zonePoly.SurfaceFace(4).FacePoints(3).y = 8.;
    zonePoly.SurfaceFace(4).FacePoints(3).z = 0.;

    zonePoly.SurfaceFace(4).FacePoints(4).x = 10.;
    zonePoly.SurfaceFace(4).FacePoints(4).y = 8.;
    zonePoly.SurfaceFace(4).FacePoints(4).z = 3.;

    Real64 area;
    Real64 dist;

    EXPECT_TRUE(areOppositeWallsSame(*state, zonePoly, area, dist));
    EXPECT_EQ(30., area);
    EXPECT_EQ(8., dist);

    state->dataSurface->Surface(3).Area = 29.; // make surface 1 and 3 no longer match areas - now compare 2 and 4
    EXPECT_TRUE(areOppositeWallsSame(*state, zonePoly, area, dist));
    EXPECT_EQ(24., area);
    EXPECT_EQ(10., dist);

    state->dataSurface->Surface(4).Area = 23.; // make surface 2 and 4 no longer match areas
    EXPECT_FALSE(areOppositeWallsSame(*state, zonePoly, area, dist));

    state->dataSurface->Surface(3).Area = 30.; // make surface 1 and 3 have same areas again
    state->dataSurface->Surface(4).Area = 24.; // make surface 2 and 4 have same areas again

    EXPECT_TRUE(areOppositeWallsSame(*state, zonePoly, area, dist)); // retest

    zonePoly.SurfaceFace(3).FacePoints(3).y = 7.;                    // move one corner in so distances are not all equal
    EXPECT_TRUE(areOppositeWallsSame(*state, zonePoly, area, dist)); // should pick other walls
    EXPECT_EQ(24., area);
    EXPECT_EQ(10., dist);

    zonePoly.SurfaceFace(4).FacePoints(3).x = 11.;                    // move one corner out so distances are not all equal
    EXPECT_FALSE(areOppositeWallsSame(*state, zonePoly, area, dist)); // now neither wall matches
}

TEST_F(EnergyPlusFixture, SurfaceGeometryUnitTests_areFloorAndCeilingSame_test)
{
    DataVectorTypes::Polyhedron zonePoly;

    state->dataSurface->Surface.allocate(2);
    state->dataSurface->Surface(1).Class = SurfaceClass::Floor;

    state->dataSurface->Surface(2).Class = SurfaceClass::Roof;

    zonePoly.NumSurfaceFaces = 2;
    zonePoly.SurfaceFace.allocate(2);
    zonePoly.SurfaceFace(1).SurfNum = 1;
    zonePoly.SurfaceFace(1).NSides = 4;
    zonePoly.SurfaceFace(1).FacePoints.allocate(4);

    zonePoly.SurfaceFace(1).FacePoints(1).x = 0.;
    zonePoly.SurfaceFace(1).FacePoints(1).y = 0.;
    zonePoly.SurfaceFace(1).FacePoints(1).z = 0.;

    zonePoly.SurfaceFace(1).FacePoints(2).x = 0.;
    zonePoly.SurfaceFace(1).FacePoints(2).y = 8.;
    zonePoly.SurfaceFace(1).FacePoints(2).z = 0.;

    zonePoly.SurfaceFace(1).FacePoints(3).x = 10.;
    zonePoly.SurfaceFace(1).FacePoints(3).y = 8.;
    zonePoly.SurfaceFace(1).FacePoints(3).z = 0.;

    zonePoly.SurfaceFace(1).FacePoints(4).x = 10.;
    zonePoly.SurfaceFace(1).FacePoints(4).y = 0.;
    zonePoly.SurfaceFace(1).FacePoints(4).z = 0.;

    zonePoly.SurfaceFace(2).SurfNum = 2;
    zonePoly.SurfaceFace(2).NSides = 4;
    zonePoly.SurfaceFace(2).FacePoints.allocate(4);

    zonePoly.SurfaceFace(2).FacePoints(1).x = 0.;
    zonePoly.SurfaceFace(2).FacePoints(1).y = 8.;
    zonePoly.SurfaceFace(2).FacePoints(1).z = 3.;

    zonePoly.SurfaceFace(2).FacePoints(2).x = 0.;
    zonePoly.SurfaceFace(2).FacePoints(2).y = 0.;
    zonePoly.SurfaceFace(2).FacePoints(2).z = 3.;

    zonePoly.SurfaceFace(2).FacePoints(3).x = 10.;
    zonePoly.SurfaceFace(2).FacePoints(3).y = 0.;
    zonePoly.SurfaceFace(2).FacePoints(3).z = 3.;

    zonePoly.SurfaceFace(2).FacePoints(4).x = 10.;
    zonePoly.SurfaceFace(2).FacePoints(4).y = 8.;
    zonePoly.SurfaceFace(2).FacePoints(4).z = 3.;

    EXPECT_TRUE(areFloorAndCeilingSame(*state, zonePoly));

    zonePoly.SurfaceFace(2).FacePoints(4).x = 7.; // move one corner

    EXPECT_FALSE(areFloorAndCeilingSame(*state, zonePoly));
}

TEST_F(EnergyPlusFixture, SurfaceGeometryUnitTests_makeListOfUniqueVertices_test)
{
    DataVectorTypes::Polyhedron zonePoly;

    zonePoly.NumSurfaceFaces = 6;
    zonePoly.SurfaceFace.allocate(6);
    zonePoly.SurfaceFace(1).SurfNum = 1;
    zonePoly.SurfaceFace(1).NSides = 4;
    zonePoly.SurfaceFace(1).FacePoints.allocate(4);

    zonePoly.SurfaceFace(1).FacePoints(1).x = 0.;
    zonePoly.SurfaceFace(1).FacePoints(1).y = 0.;
    zonePoly.SurfaceFace(1).FacePoints(1).z = 3.;

    zonePoly.SurfaceFace(1).FacePoints(2).x = 0.;
    zonePoly.SurfaceFace(1).FacePoints(2).y = 0.;
    zonePoly.SurfaceFace(1).FacePoints(2).z = 0.;

    zonePoly.SurfaceFace(1).FacePoints(3).x = 10.;
    zonePoly.SurfaceFace(1).FacePoints(3).y = 0.;
    zonePoly.SurfaceFace(1).FacePoints(3).z = 0.;

    zonePoly.SurfaceFace(1).FacePoints(4).x = 10.;
    zonePoly.SurfaceFace(1).FacePoints(4).y = 0.;
    zonePoly.SurfaceFace(1).FacePoints(4).z = 3.;

    zonePoly.SurfaceFace(2).SurfNum = 2;
    zonePoly.SurfaceFace(2).NSides = 4;
    zonePoly.SurfaceFace(2).FacePoints.allocate(4);

    zonePoly.SurfaceFace(2).FacePoints(1).x = 0.;
    zonePoly.SurfaceFace(2).FacePoints(1).y = 8.;
    zonePoly.SurfaceFace(2).FacePoints(1).z = 3.;

    zonePoly.SurfaceFace(2).FacePoints(2).x = 0.;
    zonePoly.SurfaceFace(2).FacePoints(2).y = 8.;
    zonePoly.SurfaceFace(2).FacePoints(2).z = 0.;

    zonePoly.SurfaceFace(2).FacePoints(3).x = 0.;
    zonePoly.SurfaceFace(2).FacePoints(3).y = 0.;
    zonePoly.SurfaceFace(2).FacePoints(3).z = 0.;

    zonePoly.SurfaceFace(2).FacePoints(4).x = 0.;
    zonePoly.SurfaceFace(2).FacePoints(4).y = 0.;
    zonePoly.SurfaceFace(2).FacePoints(4).z = 3.;

    zonePoly.SurfaceFace(3).SurfNum = 3;
    zonePoly.SurfaceFace(3).NSides = 4;
    zonePoly.SurfaceFace(3).FacePoints.allocate(4);

    zonePoly.SurfaceFace(3).FacePoints(1).x = 10.;
    zonePoly.SurfaceFace(3).FacePoints(1).y = 8.;
    zonePoly.SurfaceFace(3).FacePoints(1).z = 3.;

    zonePoly.SurfaceFace(3).FacePoints(2).x = 10.;
    zonePoly.SurfaceFace(3).FacePoints(2).y = 8.;
    zonePoly.SurfaceFace(3).FacePoints(2).z = 0.;

    zonePoly.SurfaceFace(3).FacePoints(3).x = 0.;
    zonePoly.SurfaceFace(3).FacePoints(3).y = 8.;
    zonePoly.SurfaceFace(3).FacePoints(3).z = 0.;

    zonePoly.SurfaceFace(3).FacePoints(4).x = 0.;
    zonePoly.SurfaceFace(3).FacePoints(4).y = 8.;
    zonePoly.SurfaceFace(3).FacePoints(4).z = 3.;

    zonePoly.SurfaceFace(4).SurfNum = 4;
    zonePoly.SurfaceFace(4).NSides = 4;
    zonePoly.SurfaceFace(4).FacePoints.allocate(4);

    zonePoly.SurfaceFace(4).FacePoints(1).x = 10.;
    zonePoly.SurfaceFace(4).FacePoints(1).y = 0.;
    zonePoly.SurfaceFace(4).FacePoints(1).z = 3.;

    zonePoly.SurfaceFace(4).FacePoints(2).x = 10.;
    zonePoly.SurfaceFace(4).FacePoints(2).y = 0.;
    zonePoly.SurfaceFace(4).FacePoints(2).z = 0.;

    zonePoly.SurfaceFace(4).FacePoints(3).x = 10.;
    zonePoly.SurfaceFace(4).FacePoints(3).y = 8.;
    zonePoly.SurfaceFace(4).FacePoints(3).z = 0.;

    zonePoly.SurfaceFace(4).FacePoints(4).x = 10.;
    zonePoly.SurfaceFace(4).FacePoints(4).y = 8.;
    zonePoly.SurfaceFace(4).FacePoints(4).z = 3.;

    zonePoly.SurfaceFace(5).SurfNum = 1;
    zonePoly.SurfaceFace(5).NSides = 4;
    zonePoly.SurfaceFace(5).FacePoints.allocate(4);

    zonePoly.SurfaceFace(5).FacePoints(1).x = 0.;
    zonePoly.SurfaceFace(5).FacePoints(1).y = 0.;
    zonePoly.SurfaceFace(5).FacePoints(1).z = 0.;

    zonePoly.SurfaceFace(5).FacePoints(2).x = 0.;
    zonePoly.SurfaceFace(5).FacePoints(2).y = 8.;
    zonePoly.SurfaceFace(5).FacePoints(2).z = 0.;

    zonePoly.SurfaceFace(5).FacePoints(3).x = 10.;
    zonePoly.SurfaceFace(5).FacePoints(3).y = 8.;
    zonePoly.SurfaceFace(5).FacePoints(3).z = 0.;

    zonePoly.SurfaceFace(5).FacePoints(4).x = 10.;
    zonePoly.SurfaceFace(5).FacePoints(4).y = 0.;
    zonePoly.SurfaceFace(5).FacePoints(4).z = 0.;

    zonePoly.SurfaceFace(6).SurfNum = 2;
    zonePoly.SurfaceFace(6).NSides = 4;
    zonePoly.SurfaceFace(6).FacePoints.allocate(4);

    zonePoly.SurfaceFace(6).FacePoints(1).x = 0.;
    zonePoly.SurfaceFace(6).FacePoints(1).y = 8.;
    zonePoly.SurfaceFace(6).FacePoints(1).z = 3.;

    zonePoly.SurfaceFace(6).FacePoints(2).x = 0.;
    zonePoly.SurfaceFace(6).FacePoints(2).y = 0.;
    zonePoly.SurfaceFace(6).FacePoints(2).z = 3.;

    zonePoly.SurfaceFace(6).FacePoints(3).x = 10.;
    zonePoly.SurfaceFace(6).FacePoints(3).y = 0.;
    zonePoly.SurfaceFace(6).FacePoints(3).z = 3.;

    zonePoly.SurfaceFace(6).FacePoints(4).x = 10.;
    zonePoly.SurfaceFace(6).FacePoints(4).y = 8.;
    zonePoly.SurfaceFace(6).FacePoints(4).z = 3.;

    std::vector<Vector> uniqueVertices = makeListOfUniqueVertices(zonePoly);

    EXPECT_EQ(size_t(8), uniqueVertices.size());
    EXPECT_EQ(Vector(0., 0., 3.), uniqueVertices.at(0));
    EXPECT_EQ(Vector(0., 0., 0.), uniqueVertices.at(1));
    EXPECT_EQ(Vector(10., 0., 0.), uniqueVertices.at(2));
    EXPECT_EQ(Vector(10., 0., 3.), uniqueVertices.at(3));
    EXPECT_EQ(Vector(0., 8., 3.), uniqueVertices.at(4));
    EXPECT_EQ(Vector(0., 8., 0.), uniqueVertices.at(5));
    EXPECT_EQ(Vector(10., 8., 3.), uniqueVertices.at(6));
    EXPECT_EQ(Vector(10., 8., 0.), uniqueVertices.at(7));
}

TEST_F(EnergyPlusFixture, SurfaceGeometryUnitTests_numberOfEdgesNotTwoForEnclosedVolumeTest_test)
{
    DataVectorTypes::Polyhedron zonePoly;

    zonePoly.NumSurfaceFaces = 6;
    zonePoly.SurfaceFace.allocate(6);
    zonePoly.SurfaceFace(1).SurfNum = 1;
    zonePoly.SurfaceFace(1).NSides = 4;
    zonePoly.SurfaceFace(1).FacePoints.allocate(4);

    zonePoly.SurfaceFace(1).FacePoints(1).x = 0.;
    zonePoly.SurfaceFace(1).FacePoints(1).y = 0.;
    zonePoly.SurfaceFace(1).FacePoints(1).z = 3.;

    zonePoly.SurfaceFace(1).FacePoints(2).x = 0.;
    zonePoly.SurfaceFace(1).FacePoints(2).y = 0.;
    zonePoly.SurfaceFace(1).FacePoints(2).z = 0.;

    zonePoly.SurfaceFace(1).FacePoints(3).x = 10.;
    zonePoly.SurfaceFace(1).FacePoints(3).y = 0.;
    zonePoly.SurfaceFace(1).FacePoints(3).z = 0.;

    zonePoly.SurfaceFace(1).FacePoints(4).x = 10.;
    zonePoly.SurfaceFace(1).FacePoints(4).y = 0.;
    zonePoly.SurfaceFace(1).FacePoints(4).z = 3.;

    zonePoly.SurfaceFace(2).SurfNum = 2;
    zonePoly.SurfaceFace(2).NSides = 4;
    zonePoly.SurfaceFace(2).FacePoints.allocate(4);

    zonePoly.SurfaceFace(2).FacePoints(1).x = 0.;
    zonePoly.SurfaceFace(2).FacePoints(1).y = 8.;
    zonePoly.SurfaceFace(2).FacePoints(1).z = 3.;

    zonePoly.SurfaceFace(2).FacePoints(2).x = 0.;
    zonePoly.SurfaceFace(2).FacePoints(2).y = 8.;
    zonePoly.SurfaceFace(2).FacePoints(2).z = 0.;

    zonePoly.SurfaceFace(2).FacePoints(3).x = 0.;
    zonePoly.SurfaceFace(2).FacePoints(3).y = 0.;
    zonePoly.SurfaceFace(2).FacePoints(3).z = 0.;

    zonePoly.SurfaceFace(2).FacePoints(4).x = 0.;
    zonePoly.SurfaceFace(2).FacePoints(4).y = 0.;
    zonePoly.SurfaceFace(2).FacePoints(4).z = 3.;

    zonePoly.SurfaceFace(3).SurfNum = 3;
    zonePoly.SurfaceFace(3).NSides = 4;
    zonePoly.SurfaceFace(3).FacePoints.allocate(4);

    zonePoly.SurfaceFace(3).FacePoints(1).x = 10.;
    zonePoly.SurfaceFace(3).FacePoints(1).y = 8.;
    zonePoly.SurfaceFace(3).FacePoints(1).z = 3.;

    zonePoly.SurfaceFace(3).FacePoints(2).x = 10.;
    zonePoly.SurfaceFace(3).FacePoints(2).y = 8.;
    zonePoly.SurfaceFace(3).FacePoints(2).z = 0.;

    zonePoly.SurfaceFace(3).FacePoints(3).x = 0.;
    zonePoly.SurfaceFace(3).FacePoints(3).y = 8.;
    zonePoly.SurfaceFace(3).FacePoints(3).z = 0.;

    zonePoly.SurfaceFace(3).FacePoints(4).x = 0.;
    zonePoly.SurfaceFace(3).FacePoints(4).y = 8.;
    zonePoly.SurfaceFace(3).FacePoints(4).z = 3.;

    zonePoly.SurfaceFace(4).SurfNum = 4;
    zonePoly.SurfaceFace(4).NSides = 4;
    zonePoly.SurfaceFace(4).FacePoints.allocate(4);

    zonePoly.SurfaceFace(4).FacePoints(1).x = 10.;
    zonePoly.SurfaceFace(4).FacePoints(1).y = 0.;
    zonePoly.SurfaceFace(4).FacePoints(1).z = 3.;

    zonePoly.SurfaceFace(4).FacePoints(2).x = 10.;
    zonePoly.SurfaceFace(4).FacePoints(2).y = 0.;
    zonePoly.SurfaceFace(4).FacePoints(2).z = 0.;

    zonePoly.SurfaceFace(4).FacePoints(3).x = 10.;
    zonePoly.SurfaceFace(4).FacePoints(3).y = 8.;
    zonePoly.SurfaceFace(4).FacePoints(3).z = 0.;

    zonePoly.SurfaceFace(4).FacePoints(4).x = 10.;
    zonePoly.SurfaceFace(4).FacePoints(4).y = 8.;
    zonePoly.SurfaceFace(4).FacePoints(4).z = 3.;

    zonePoly.SurfaceFace(5).SurfNum = 1;
    zonePoly.SurfaceFace(5).NSides = 4;
    zonePoly.SurfaceFace(5).FacePoints.allocate(4);

    zonePoly.SurfaceFace(5).FacePoints(1).x = 0.;
    zonePoly.SurfaceFace(5).FacePoints(1).y = 0.;
    zonePoly.SurfaceFace(5).FacePoints(1).z = 0.;

    zonePoly.SurfaceFace(5).FacePoints(2).x = 0.;
    zonePoly.SurfaceFace(5).FacePoints(2).y = 8.;
    zonePoly.SurfaceFace(5).FacePoints(2).z = 0.;

    zonePoly.SurfaceFace(5).FacePoints(3).x = 10.;
    zonePoly.SurfaceFace(5).FacePoints(3).y = 8.;
    zonePoly.SurfaceFace(5).FacePoints(3).z = 0.;

    zonePoly.SurfaceFace(5).FacePoints(4).x = 10.;
    zonePoly.SurfaceFace(5).FacePoints(4).y = 0.;
    zonePoly.SurfaceFace(5).FacePoints(4).z = 0.;

    zonePoly.SurfaceFace(6).SurfNum = 2;
    zonePoly.SurfaceFace(6).NSides = 4;
    zonePoly.SurfaceFace(6).FacePoints.allocate(4);

    zonePoly.SurfaceFace(6).FacePoints(1).x = 0.;
    zonePoly.SurfaceFace(6).FacePoints(1).y = 8.;
    zonePoly.SurfaceFace(6).FacePoints(1).z = 3.;

    zonePoly.SurfaceFace(6).FacePoints(2).x = 0.;
    zonePoly.SurfaceFace(6).FacePoints(2).y = 0.;
    zonePoly.SurfaceFace(6).FacePoints(2).z = 3.;

    zonePoly.SurfaceFace(6).FacePoints(3).x = 10.;
    zonePoly.SurfaceFace(6).FacePoints(3).y = 0.;
    zonePoly.SurfaceFace(6).FacePoints(3).z = 3.;

    zonePoly.SurfaceFace(6).FacePoints(4).x = 10.;
    zonePoly.SurfaceFace(6).FacePoints(4).y = 8.;
    zonePoly.SurfaceFace(6).FacePoints(4).z = 3.;

    std::vector<Vector> uniqueVertices = makeListOfUniqueVertices(zonePoly);

    EXPECT_EQ(size_t(8), uniqueVertices.size());

    std::vector<EdgeOfSurf> e1 = edgesNotTwoForEnclosedVolumeTest(zonePoly, uniqueVertices);
    EXPECT_EQ(size_t(0), e1.size());

    zonePoly.SurfaceFace(6).FacePoints(4).x = 0.;
    zonePoly.SurfaceFace(6).FacePoints(4).y = 0.;
    zonePoly.SurfaceFace(6).FacePoints(4).z = 0.;

    uniqueVertices = makeListOfUniqueVertices(zonePoly);
    EXPECT_EQ(size_t(8), uniqueVertices.size());

    std::vector<EdgeOfSurf> e2 = edgesNotTwoForEnclosedVolumeTest(zonePoly, uniqueVertices);
    EXPECT_EQ(size_t(4), e2.size());
}

TEST_F(EnergyPlusFixture, SurfaceGeometryUnitTests_updateZonePolygonsForMissingColinearPoints_test)
{
    DataVectorTypes::Polyhedron zonePoly;

    zonePoly.NumSurfaceFaces = 7;
    zonePoly.SurfaceFace.allocate(7);

    // split old surface 1 into two new surfaces 1 and 7
    zonePoly.SurfaceFace(1).SurfNum = 1;
    zonePoly.SurfaceFace(1).NSides = 4;
    zonePoly.SurfaceFace(1).FacePoints.allocate(4);

    zonePoly.SurfaceFace(1).FacePoints(1).x = 0.;
    zonePoly.SurfaceFace(1).FacePoints(1).y = 0.;
    zonePoly.SurfaceFace(1).FacePoints(1).z = 3.;

    zonePoly.SurfaceFace(1).FacePoints(2).x = 0.;
    zonePoly.SurfaceFace(1).FacePoints(2).y = 0.;
    zonePoly.SurfaceFace(1).FacePoints(2).z = 0.;

    zonePoly.SurfaceFace(1).FacePoints(3).x = 4.;
    zonePoly.SurfaceFace(1).FacePoints(3).y = 0.;
    zonePoly.SurfaceFace(1).FacePoints(3).z = 0.;

    zonePoly.SurfaceFace(1).FacePoints(4).x = 4.;
    zonePoly.SurfaceFace(1).FacePoints(4).y = 0.;
    zonePoly.SurfaceFace(1).FacePoints(4).z = 3.;

    zonePoly.SurfaceFace(7).SurfNum = 7;
    zonePoly.SurfaceFace(7).NSides = 4;
    zonePoly.SurfaceFace(7).FacePoints.allocate(4);

    zonePoly.SurfaceFace(7).FacePoints(1).x = 4.;
    zonePoly.SurfaceFace(7).FacePoints(1).y = 0.;
    zonePoly.SurfaceFace(7).FacePoints(1).z = 3.;

    zonePoly.SurfaceFace(7).FacePoints(2).x = 4.;
    zonePoly.SurfaceFace(7).FacePoints(2).y = 0.;
    zonePoly.SurfaceFace(7).FacePoints(2).z = 0.;

    zonePoly.SurfaceFace(7).FacePoints(3).x = 10.;
    zonePoly.SurfaceFace(7).FacePoints(3).y = 0.;
    zonePoly.SurfaceFace(7).FacePoints(3).z = 0.;

    zonePoly.SurfaceFace(7).FacePoints(4).x = 10.;
    zonePoly.SurfaceFace(7).FacePoints(4).y = 0.;
    zonePoly.SurfaceFace(7).FacePoints(4).z = 3.;

    zonePoly.SurfaceFace(2).SurfNum = 2;
    zonePoly.SurfaceFace(2).NSides = 4;
    zonePoly.SurfaceFace(2).FacePoints.allocate(4);

    zonePoly.SurfaceFace(2).FacePoints(1).x = 0.;
    zonePoly.SurfaceFace(2).FacePoints(1).y = 8.;
    zonePoly.SurfaceFace(2).FacePoints(1).z = 3.;

    zonePoly.SurfaceFace(2).FacePoints(2).x = 0.;
    zonePoly.SurfaceFace(2).FacePoints(2).y = 8.;
    zonePoly.SurfaceFace(2).FacePoints(2).z = 0.;

    zonePoly.SurfaceFace(2).FacePoints(3).x = 0.;
    zonePoly.SurfaceFace(2).FacePoints(3).y = 0.;
    zonePoly.SurfaceFace(2).FacePoints(3).z = 0.;

    zonePoly.SurfaceFace(2).FacePoints(4).x = 0.;
    zonePoly.SurfaceFace(2).FacePoints(4).y = 0.;
    zonePoly.SurfaceFace(2).FacePoints(4).z = 3.;

    zonePoly.SurfaceFace(3).SurfNum = 3;
    zonePoly.SurfaceFace(3).NSides = 4;
    zonePoly.SurfaceFace(3).FacePoints.allocate(4);

    zonePoly.SurfaceFace(3).FacePoints(1).x = 10.;
    zonePoly.SurfaceFace(3).FacePoints(1).y = 8.;
    zonePoly.SurfaceFace(3).FacePoints(1).z = 3.;

    zonePoly.SurfaceFace(3).FacePoints(2).x = 10.;
    zonePoly.SurfaceFace(3).FacePoints(2).y = 8.;
    zonePoly.SurfaceFace(3).FacePoints(2).z = 0.;

    zonePoly.SurfaceFace(3).FacePoints(3).x = 0.;
    zonePoly.SurfaceFace(3).FacePoints(3).y = 8.;
    zonePoly.SurfaceFace(3).FacePoints(3).z = 0.;

    zonePoly.SurfaceFace(3).FacePoints(4).x = 0.;
    zonePoly.SurfaceFace(3).FacePoints(4).y = 8.;
    zonePoly.SurfaceFace(3).FacePoints(4).z = 3.;

    zonePoly.SurfaceFace(4).SurfNum = 4;
    zonePoly.SurfaceFace(4).NSides = 4;
    zonePoly.SurfaceFace(4).FacePoints.allocate(4);

    zonePoly.SurfaceFace(4).FacePoints(1).x = 10.;
    zonePoly.SurfaceFace(4).FacePoints(1).y = 0.;
    zonePoly.SurfaceFace(4).FacePoints(1).z = 3.;

    zonePoly.SurfaceFace(4).FacePoints(2).x = 10.;
    zonePoly.SurfaceFace(4).FacePoints(2).y = 0.;
    zonePoly.SurfaceFace(4).FacePoints(2).z = 0.;

    zonePoly.SurfaceFace(4).FacePoints(3).x = 10.;
    zonePoly.SurfaceFace(4).FacePoints(3).y = 8.;
    zonePoly.SurfaceFace(4).FacePoints(3).z = 0.;

    zonePoly.SurfaceFace(4).FacePoints(4).x = 10.;
    zonePoly.SurfaceFace(4).FacePoints(4).y = 8.;
    zonePoly.SurfaceFace(4).FacePoints(4).z = 3.;

    zonePoly.SurfaceFace(5).SurfNum = 5;
    zonePoly.SurfaceFace(5).NSides = 4;
    zonePoly.SurfaceFace(5).FacePoints.allocate(4);

    zonePoly.SurfaceFace(5).FacePoints(1).x = 0.;
    zonePoly.SurfaceFace(5).FacePoints(1).y = 0.;
    zonePoly.SurfaceFace(5).FacePoints(1).z = 0.;

    zonePoly.SurfaceFace(5).FacePoints(2).x = 0.;
    zonePoly.SurfaceFace(5).FacePoints(2).y = 8.;
    zonePoly.SurfaceFace(5).FacePoints(2).z = 0.;

    zonePoly.SurfaceFace(5).FacePoints(3).x = 10.;
    zonePoly.SurfaceFace(5).FacePoints(3).y = 8.;
    zonePoly.SurfaceFace(5).FacePoints(3).z = 0.;

    zonePoly.SurfaceFace(5).FacePoints(4).x = 10.;
    zonePoly.SurfaceFace(5).FacePoints(4).y = 0.;
    zonePoly.SurfaceFace(5).FacePoints(4).z = 0.;

    zonePoly.SurfaceFace(6).SurfNum = 6;
    zonePoly.SurfaceFace(6).NSides = 4;
    zonePoly.SurfaceFace(6).FacePoints.allocate(4);

    zonePoly.SurfaceFace(6).FacePoints(1).x = 0.;
    zonePoly.SurfaceFace(6).FacePoints(1).y = 8.;
    zonePoly.SurfaceFace(6).FacePoints(1).z = 3.;

    zonePoly.SurfaceFace(6).FacePoints(2).x = 0.;
    zonePoly.SurfaceFace(6).FacePoints(2).y = 0.;
    zonePoly.SurfaceFace(6).FacePoints(2).z = 3.;

    zonePoly.SurfaceFace(6).FacePoints(3).x = 10.;
    zonePoly.SurfaceFace(6).FacePoints(3).y = 0.;
    zonePoly.SurfaceFace(6).FacePoints(3).z = 3.;

    zonePoly.SurfaceFace(6).FacePoints(4).x = 10.;
    zonePoly.SurfaceFace(6).FacePoints(4).y = 8.;
    zonePoly.SurfaceFace(6).FacePoints(4).z = 3.;

    std::vector<Vector> uniqueVertices = makeListOfUniqueVertices(zonePoly);

    EXPECT_EQ(size_t(10), uniqueVertices.size());

    std::vector<EdgeOfSurf> e1 = edgesNotTwoForEnclosedVolumeTest(zonePoly, uniqueVertices);
    EXPECT_EQ(size_t(6), e1.size());

    DataVectorTypes::Polyhedron updatedZonePoly = updateZonePolygonsForMissingColinearPoints(
        zonePoly, uniqueVertices); // this is done after initial test since it is computationally intensive.

    std::vector<EdgeOfSurf> e2 = edgesNotTwoForEnclosedVolumeTest(updatedZonePoly, uniqueVertices);
    EXPECT_EQ(size_t(0), e2.size());
}

TEST_F(EnergyPlusFixture, SurfaceGeometryUnitTests_isEnclosedVolume_SimpleBox_test)
{
    DataVectorTypes::Polyhedron zonePoly;

    zonePoly.NumSurfaceFaces = 6;
    zonePoly.SurfaceFace.allocate(6);

    zonePoly.SurfaceFace(1).SurfNum = 1;
    zonePoly.SurfaceFace(1).NSides = 4;
    zonePoly.SurfaceFace(1).FacePoints.allocate(4);
    zonePoly.SurfaceFace(1).FacePoints(1) = Vector(0., 0., 3.);
    zonePoly.SurfaceFace(1).FacePoints(2) = Vector(0., 0., 0.);
    zonePoly.SurfaceFace(1).FacePoints(3) = Vector(10., 0., 0.);
    zonePoly.SurfaceFace(1).FacePoints(4) = Vector(10., 0., 3.);

    zonePoly.SurfaceFace(2).SurfNum = 2;
    zonePoly.SurfaceFace(2).NSides = 4;
    zonePoly.SurfaceFace(2).FacePoints.allocate(4);
    zonePoly.SurfaceFace(2).FacePoints(1) = Vector(0., 8., 3.);
    zonePoly.SurfaceFace(2).FacePoints(2) = Vector(0., 8., 0.);
    zonePoly.SurfaceFace(2).FacePoints(3) = Vector(0., 0., 0.);
    zonePoly.SurfaceFace(2).FacePoints(4) = Vector(0., 0., 3.);

    zonePoly.SurfaceFace(3).SurfNum = 3;
    zonePoly.SurfaceFace(3).NSides = 4;
    zonePoly.SurfaceFace(3).FacePoints.allocate(4);
    zonePoly.SurfaceFace(3).FacePoints(1) = Vector(10., 8., 3.);
    zonePoly.SurfaceFace(3).FacePoints(2) = Vector(10., 8., 0.);
    zonePoly.SurfaceFace(3).FacePoints(3) = Vector(0., 8., 0.);
    zonePoly.SurfaceFace(3).FacePoints(4) = Vector(0., 8., 3.);

    zonePoly.SurfaceFace(4).SurfNum = 4;
    zonePoly.SurfaceFace(4).NSides = 4;
    zonePoly.SurfaceFace(4).FacePoints.allocate(4);
    zonePoly.SurfaceFace(4).FacePoints(1) = Vector(10., 0., 3.);
    zonePoly.SurfaceFace(4).FacePoints(2) = Vector(10., 0., 0.);
    zonePoly.SurfaceFace(4).FacePoints(3) = Vector(10., 8., 0.);
    zonePoly.SurfaceFace(4).FacePoints(4) = Vector(10., 8., 3.);

    zonePoly.SurfaceFace(5).SurfNum = 1;
    zonePoly.SurfaceFace(5).NSides = 4;
    zonePoly.SurfaceFace(5).FacePoints.allocate(4);
    zonePoly.SurfaceFace(5).FacePoints(1) = Vector(0., 0., 0.);
    zonePoly.SurfaceFace(5).FacePoints(2) = Vector(0., 8, 0.);
    zonePoly.SurfaceFace(5).FacePoints(3) = Vector(10., 8, 0.);
    zonePoly.SurfaceFace(5).FacePoints(4) = Vector(10., 0, 0.);

    zonePoly.SurfaceFace(6).SurfNum = 2;
    zonePoly.SurfaceFace(6).NSides = 4;
    zonePoly.SurfaceFace(6).FacePoints.allocate(4);
    zonePoly.SurfaceFace(6).FacePoints(1) = Vector(0., 8., 3.);
    zonePoly.SurfaceFace(6).FacePoints(2) = Vector(0., 0., 3.);
    zonePoly.SurfaceFace(6).FacePoints(3) = Vector(10., 0., 3.);
    zonePoly.SurfaceFace(6).FacePoints(4) = Vector(10., 8., 3.);

    std::vector<EdgeOfSurf> edgeNot2;
    EXPECT_TRUE(isEnclosedVolume(zonePoly, edgeNot2));

    // leave gap
    zonePoly.SurfaceFace(1).FacePoints(3) = Vector(9., 0., 0.);
    EXPECT_FALSE(isEnclosedVolume(zonePoly, edgeNot2));
}

TEST_F(EnergyPlusFixture, SurfaceGeometryUnitTests_isEnclosedVolume_BoxWithSplitSide_test)
{
    DataVectorTypes::Polyhedron zonePoly;

    zonePoly.NumSurfaceFaces = 7;
    zonePoly.SurfaceFace.allocate(7);

    // split old surface 1 into two new surfaces 1 and 7

    zonePoly.SurfaceFace(1).SurfNum = 1;
    zonePoly.SurfaceFace(1).NSides = 4;
    zonePoly.SurfaceFace(1).FacePoints.allocate(4);
    zonePoly.SurfaceFace(1).FacePoints(1) = Vector(0., 0., 3.);
    zonePoly.SurfaceFace(1).FacePoints(2) = Vector(0., 0., 0.);
    zonePoly.SurfaceFace(1).FacePoints(3) = Vector(4., 0., 0.);
    zonePoly.SurfaceFace(1).FacePoints(4) = Vector(4., 0., 3.);

    zonePoly.SurfaceFace(7).SurfNum = 7;
    zonePoly.SurfaceFace(7).NSides = 4;
    zonePoly.SurfaceFace(7).FacePoints.allocate(4);
    zonePoly.SurfaceFace(7).FacePoints(1) = Vector(4., 0., 3.);
    zonePoly.SurfaceFace(7).FacePoints(2) = Vector(4., 0., 0.);
    zonePoly.SurfaceFace(7).FacePoints(3) = Vector(10., 0., 0.);
    zonePoly.SurfaceFace(7).FacePoints(4) = Vector(10., 0., 3.);

    zonePoly.SurfaceFace(2).SurfNum = 2;
    zonePoly.SurfaceFace(2).NSides = 4;
    zonePoly.SurfaceFace(2).FacePoints.allocate(4);
    zonePoly.SurfaceFace(2).FacePoints(1) = Vector(0., 8., 3.);
    zonePoly.SurfaceFace(2).FacePoints(2) = Vector(0., 8., 0.);
    zonePoly.SurfaceFace(2).FacePoints(3) = Vector(0., 0., 0.);
    zonePoly.SurfaceFace(2).FacePoints(4) = Vector(0., 0., 3.);

    zonePoly.SurfaceFace(3).SurfNum = 3;
    zonePoly.SurfaceFace(3).NSides = 4;
    zonePoly.SurfaceFace(3).FacePoints.allocate(4);
    zonePoly.SurfaceFace(3).FacePoints(1) = Vector(10., 8., 3.);
    zonePoly.SurfaceFace(3).FacePoints(2) = Vector(10., 8., 0.);
    zonePoly.SurfaceFace(3).FacePoints(3) = Vector(0., 8., 0.);
    zonePoly.SurfaceFace(3).FacePoints(4) = Vector(0., 8., 3.);

    zonePoly.SurfaceFace(4).SurfNum = 4;
    zonePoly.SurfaceFace(4).NSides = 4;
    zonePoly.SurfaceFace(4).FacePoints.allocate(4);
    zonePoly.SurfaceFace(4).FacePoints(1) = Vector(10., 0., 3.);
    zonePoly.SurfaceFace(4).FacePoints(2) = Vector(10., 0., 0.);
    zonePoly.SurfaceFace(4).FacePoints(3) = Vector(10., 8., 0.);
    zonePoly.SurfaceFace(4).FacePoints(4) = Vector(10., 8., 3.);

    zonePoly.SurfaceFace(5).SurfNum = 1;
    zonePoly.SurfaceFace(5).NSides = 4;
    zonePoly.SurfaceFace(5).FacePoints.allocate(4);
    zonePoly.SurfaceFace(5).FacePoints(1) = Vector(0., 0., 0.);
    zonePoly.SurfaceFace(5).FacePoints(2) = Vector(0., 8, 0.);
    zonePoly.SurfaceFace(5).FacePoints(3) = Vector(10., 8, 0.);
    zonePoly.SurfaceFace(5).FacePoints(4) = Vector(10., 0, 0.);

    zonePoly.SurfaceFace(6).SurfNum = 2;
    zonePoly.SurfaceFace(6).NSides = 4;
    zonePoly.SurfaceFace(6).FacePoints.allocate(4);
    zonePoly.SurfaceFace(6).FacePoints(1) = Vector(0., 8., 3.);
    zonePoly.SurfaceFace(6).FacePoints(2) = Vector(0., 0., 3.);
    zonePoly.SurfaceFace(6).FacePoints(3) = Vector(10., 0., 3.);
    zonePoly.SurfaceFace(6).FacePoints(4) = Vector(10., 8., 3.);

    std::vector<EdgeOfSurf> edgeNot2;
    EXPECT_TRUE(isEnclosedVolume(zonePoly, edgeNot2));

    // leave gap
    zonePoly.SurfaceFace(1).FacePoints(3) = Vector(9., 0., 0.);
    EXPECT_FALSE(isEnclosedVolume(zonePoly, edgeNot2));
}

TEST_F(EnergyPlusFixture, SurfaceGeometryUnitTests_isEnclosedVolume_VeryFlatShape)
{
    // Test for #7383
    // This is a shoebox model that has a very flat aspect: a 30x10x0.3m one
    // The south wall is split in two equal segments, the rest is just one surface per orientation

    DataVectorTypes::Polyhedron zonePoly;

    zonePoly.NumSurfaceFaces = 7;
    zonePoly.SurfaceFace.allocate(7);

    // 1-SOUTH-1
    zonePoly.SurfaceFace(1).SurfNum = 2;
    zonePoly.SurfaceFace(1).NSides = 4;
    zonePoly.SurfaceFace(1).FacePoints.allocate(4);
    zonePoly.SurfaceFace(1).FacePoints(1) = Vector(0.0, 0.0, 0.3);
    zonePoly.SurfaceFace(1).FacePoints(2) = Vector(0.0, 0.0, 0.0);
    zonePoly.SurfaceFace(1).FacePoints(3) = Vector(15.0, 0.0, 0.0);
    zonePoly.SurfaceFace(1).FacePoints(4) = Vector(15.0, 0.0, 0.3);

    // 1-SOUTH-2
    zonePoly.SurfaceFace(2).SurfNum = 1;
    zonePoly.SurfaceFace(2).NSides = 4;
    zonePoly.SurfaceFace(2).FacePoints.allocate(4);
    zonePoly.SurfaceFace(2).FacePoints(1) = Vector(15.0, 0.0, 0.3);
    zonePoly.SurfaceFace(2).FacePoints(2) = Vector(15.0, 0.0, 0.0);
    zonePoly.SurfaceFace(2).FacePoints(3) = Vector(30.0, 0.0, 0.0);
    zonePoly.SurfaceFace(2).FacePoints(4) = Vector(30.0, 0.0, 0.3);

    // 4-NORTH
    zonePoly.SurfaceFace(3).SurfNum = 3;
    zonePoly.SurfaceFace(3).NSides = 4;
    zonePoly.SurfaceFace(3).FacePoints.allocate(4);
    zonePoly.SurfaceFace(3).FacePoints(1) = Vector(30.0, 10.0, 0.3);
    zonePoly.SurfaceFace(3).FacePoints(2) = Vector(30.0, 10.0, 0.0);
    zonePoly.SurfaceFace(3).FacePoints(3) = Vector(0.0, 10.0, 0.0);
    zonePoly.SurfaceFace(3).FacePoints(4) = Vector(0.0, 10.0, 0.3);

    // 3-EAST
    zonePoly.SurfaceFace(4).SurfNum = 4;
    zonePoly.SurfaceFace(4).NSides = 4;
    zonePoly.SurfaceFace(4).FacePoints.allocate(4);
    zonePoly.SurfaceFace(4).FacePoints(1) = Vector(30.0, 0.0, 0.3);
    zonePoly.SurfaceFace(4).FacePoints(2) = Vector(30.0, 0.0, 0.0);
    zonePoly.SurfaceFace(4).FacePoints(3) = Vector(30.0, 10.0, 0.0);
    zonePoly.SurfaceFace(4).FacePoints(4) = Vector(30.0, 10.0, 0.3);

    // ROOF
    zonePoly.SurfaceFace(5).SurfNum = 5;
    zonePoly.SurfaceFace(5).NSides = 4;
    zonePoly.SurfaceFace(5).FacePoints.allocate(4);
    zonePoly.SurfaceFace(5).FacePoints(1) = Vector(30.0, 0.0, 0.3);
    zonePoly.SurfaceFace(5).FacePoints(2) = Vector(30.0, 10.0, 0.3);
    zonePoly.SurfaceFace(5).FacePoints(3) = Vector(0.0, 10.0, 0.3);
    zonePoly.SurfaceFace(5).FacePoints(4) = Vector(0.0, 0.0, 0.3);

    // 2-WEST
    zonePoly.SurfaceFace(6).SurfNum = 6;
    zonePoly.SurfaceFace(6).NSides = 4;
    zonePoly.SurfaceFace(6).FacePoints.allocate(4);
    zonePoly.SurfaceFace(6).FacePoints(1) = Vector(0.0, 10.0, 0.3);
    zonePoly.SurfaceFace(6).FacePoints(2) = Vector(0.0, 10.0, 0.0);
    zonePoly.SurfaceFace(6).FacePoints(3) = Vector(0.0, 0.0, 0.0);
    zonePoly.SurfaceFace(6).FacePoints(4) = Vector(0.0, 0.0, 0.3);

    // FLOOR
    zonePoly.SurfaceFace(7).SurfNum = 7;
    zonePoly.SurfaceFace(7).NSides = 4;
    zonePoly.SurfaceFace(7).FacePoints.allocate(4);
    zonePoly.SurfaceFace(7).FacePoints(1) = Vector(0.0, 0.0, 0.0);
    zonePoly.SurfaceFace(7).FacePoints(2) = Vector(0.0, 10.0, 0.0);
    zonePoly.SurfaceFace(7).FacePoints(3) = Vector(30.0, 10.0, 0.0);
    zonePoly.SurfaceFace(7).FacePoints(4) = Vector(30.0, 0.0, 0.0);

    std::vector<EdgeOfSurf> edgeNot2;
    EXPECT_TRUE(isEnclosedVolume(zonePoly, edgeNot2));
}

TEST_F(EnergyPlusFixture, CalculateZoneVolume_SimpleBox_test)
{
    Array1D_bool enteredCeilingHeight;
    state->dataGlobal->NumOfZones = 1;
    enteredCeilingHeight.dimension(state->dataGlobal->NumOfZones, false);
    state->dataHeatBal->Zone.allocate(state->dataGlobal->NumOfZones);
    state->dataHeatBal->Zone(1).HasFloor = true;
    state->dataHeatBal->Zone(1).HTSurfaceFirst = 1;
    state->dataHeatBal->Zone(1).AllSurfaceFirst = 1;
    state->dataHeatBal->Zone(1).AllSurfaceLast = 6;

    state->dataSurface->Surface.allocate(6);

    state->dataSurface->Surface(1).Sides = 4;
    state->dataSurface->Surface(1).Vertex.dimension(4);
    state->dataSurface->Surface(1).Class = SurfaceClass::Wall;
    state->dataSurface->Surface(1).Tilt = 90.;
    state->dataSurface->Surface(1).Vertex(1) = Vector(0., 0., 3.);
    state->dataSurface->Surface(1).Vertex(2) = Vector(0., 0., 0.);
    state->dataSurface->Surface(1).Vertex(3) = Vector(10., 0., 0.);
    state->dataSurface->Surface(1).Vertex(4) = Vector(10., 0., 3.);

    state->dataSurface->Surface(2).Sides = 4;
    state->dataSurface->Surface(2).Vertex.dimension(4);
    state->dataSurface->Surface(2).Class = SurfaceClass::Wall;
    state->dataSurface->Surface(2).Tilt = 90.;
    state->dataSurface->Surface(2).Vertex(1) = Vector(0., 8., 3.);
    state->dataSurface->Surface(2).Vertex(2) = Vector(0., 8., 0.);
    state->dataSurface->Surface(2).Vertex(3) = Vector(0., 0., 0.);
    state->dataSurface->Surface(2).Vertex(4) = Vector(0., 0., 3.);

    state->dataSurface->Surface(3).Sides = 4;
    state->dataSurface->Surface(3).Vertex.dimension(4);
    state->dataSurface->Surface(3).Class = SurfaceClass::Wall;
    state->dataSurface->Surface(3).Tilt = 90.;
    state->dataSurface->Surface(3).Vertex(1) = Vector(10., 8., 3.);
    state->dataSurface->Surface(3).Vertex(2) = Vector(10., 8., 0.);
    state->dataSurface->Surface(3).Vertex(3) = Vector(0., 8., 0.);
    state->dataSurface->Surface(3).Vertex(4) = Vector(0., 8., 3.);

    state->dataSurface->Surface(4).Sides = 4;
    state->dataSurface->Surface(4).Vertex.dimension(4);
    state->dataSurface->Surface(4).Class = SurfaceClass::Wall;
    state->dataSurface->Surface(4).Tilt = 90.;
    state->dataSurface->Surface(4).Vertex(1) = Vector(10., 0., 3.);
    state->dataSurface->Surface(4).Vertex(2) = Vector(10., 0., 0.);
    state->dataSurface->Surface(4).Vertex(3) = Vector(10., 8., 0.);
    state->dataSurface->Surface(4).Vertex(4) = Vector(10., 8., 3.);

    state->dataSurface->Surface(5).Sides = 4;
    state->dataSurface->Surface(5).Vertex.dimension(4);
    state->dataSurface->Surface(5).Class = SurfaceClass::Floor;
    state->dataSurface->Surface(5).Tilt = 180.;
    state->dataSurface->Surface(5).Vertex(1) = Vector(0., 0., 0.);
    state->dataSurface->Surface(5).Vertex(2) = Vector(0., 8, 0.);
    state->dataSurface->Surface(5).Vertex(3) = Vector(10., 8, 0.);
    state->dataSurface->Surface(5).Vertex(4) = Vector(10., 0, 0.);

    state->dataSurface->Surface(6).Sides = 4;
    state->dataSurface->Surface(6).Vertex.dimension(4);
    state->dataSurface->Surface(6).Class = SurfaceClass::Roof;
    state->dataSurface->Surface(6).Tilt = 0.;
    state->dataSurface->Surface(6).Vertex(1) = Vector(0., 8., 3.);
    state->dataSurface->Surface(6).Vertex(2) = Vector(0., 0., 3.);
    state->dataSurface->Surface(6).Vertex(3) = Vector(10., 0., 3.);
    state->dataSurface->Surface(6).Vertex(4) = Vector(10., 8., 3.);

    CalculateZoneVolume(*state, enteredCeilingHeight);
    EXPECT_EQ(240., state->dataHeatBal->Zone(1).Volume);
}

TEST_F(EnergyPlusFixture, CalculateZoneVolume_BoxOneWallMissing_test)
{
    Array1D_bool enteredCeilingHeight;
    state->dataGlobal->NumOfZones = 1;
    enteredCeilingHeight.dimension(state->dataGlobal->NumOfZones, false);
    state->dataHeatBal->Zone.allocate(state->dataGlobal->NumOfZones);
    state->dataHeatBal->Zone(1).HasFloor = true;
    //    Zone(1).HTSurfaceFirst = 1;
    state->dataHeatBal->Zone(1).AllSurfaceFirst = 1;
    state->dataHeatBal->Zone(1).AllSurfaceLast = 5;

    state->dataSurface->Surface.allocate(5);

    state->dataSurface->Surface(1).Sides = 4;
    state->dataSurface->Surface(1).Vertex.dimension(4);
    state->dataSurface->Surface(1).Class = SurfaceClass::Wall;
    state->dataSurface->Surface(1).Tilt = 90.;
    state->dataSurface->Surface(1).Vertex(1) = Vector(0., 0., 3.);
    state->dataSurface->Surface(1).Vertex(2) = Vector(0., 0., 0.);
    state->dataSurface->Surface(1).Vertex(3) = Vector(10., 0., 0.);
    state->dataSurface->Surface(1).Vertex(4) = Vector(10., 0., 3.);

    state->dataSurface->Surface(2).Sides = 4;
    state->dataSurface->Surface(2).Vertex.dimension(4);
    state->dataSurface->Surface(2).Class = SurfaceClass::Wall;
    state->dataSurface->Surface(2).Tilt = 90.;
    state->dataSurface->Surface(2).Vertex(1) = Vector(0., 8., 3.);
    state->dataSurface->Surface(2).Vertex(2) = Vector(0., 8., 0.);
    state->dataSurface->Surface(2).Vertex(3) = Vector(0., 0., 0.);
    state->dataSurface->Surface(2).Vertex(4) = Vector(0., 0., 3.);

    state->dataSurface->Surface(3).Sides = 4;
    state->dataSurface->Surface(3).Vertex.dimension(4);
    state->dataSurface->Surface(3).Class = SurfaceClass::Wall;
    state->dataSurface->Surface(3).Tilt = 90.;
    state->dataSurface->Surface(3).Vertex(1) = Vector(10., 8., 3.);
    state->dataSurface->Surface(3).Vertex(2) = Vector(10., 8., 0.);
    state->dataSurface->Surface(3).Vertex(3) = Vector(0., 8., 0.);
    state->dataSurface->Surface(3).Vertex(4) = Vector(0., 8., 3.);

    state->dataSurface->Surface(4).Sides = 4;
    state->dataSurface->Surface(4).Vertex.dimension(4);
    state->dataSurface->Surface(4).Class = SurfaceClass::Floor;
    state->dataSurface->Surface(4).Tilt = 180.;
    state->dataSurface->Surface(4).Vertex(1) = Vector(0., 0., 0.);
    state->dataSurface->Surface(4).Vertex(2) = Vector(0., 8, 0.);
    state->dataSurface->Surface(4).Vertex(3) = Vector(10., 8, 0.);
    state->dataSurface->Surface(4).Vertex(4) = Vector(10., 0, 0.);

    state->dataSurface->Surface(5).Sides = 4;
    state->dataSurface->Surface(5).Vertex.dimension(4);
    state->dataSurface->Surface(5).Class = SurfaceClass::Roof;
    state->dataSurface->Surface(5).Tilt = 0.;
    state->dataSurface->Surface(5).Vertex(1) = Vector(0., 8., 3.);
    state->dataSurface->Surface(5).Vertex(2) = Vector(0., 0., 3.);
    state->dataSurface->Surface(5).Vertex(3) = Vector(10., 0., 3.);
    state->dataSurface->Surface(5).Vertex(4) = Vector(10., 8., 3.);

    state->dataHeatBal->Zone(1).FloorArea = 80.;
    state->dataHeatBal->Zone(1).CeilingHeight = 3.;

    CalculateZoneVolume(*state, enteredCeilingHeight);
    EXPECT_EQ(240., state->dataHeatBal->Zone(1).Volume);
}

TEST_F(EnergyPlusFixture, CalculateZoneVolume_BoxNoCeiling_test)
{
    Array1D_bool enteredCeilingHeight;
    state->dataGlobal->NumOfZones = 1;
    enteredCeilingHeight.dimension(state->dataGlobal->NumOfZones, false);
    state->dataHeatBal->Zone.allocate(state->dataGlobal->NumOfZones);
    state->dataHeatBal->Zone(1).HasFloor = true;
    state->dataHeatBal->Zone(1).HTSurfaceFirst = 1;
    state->dataHeatBal->Zone(1).AllSurfaceFirst = 1;
    state->dataHeatBal->Zone(1).AllSurfaceLast = 5;

    state->dataSurface->Surface.allocate(5);

    state->dataSurface->Surface(1).Sides = 4;
    state->dataSurface->Surface(1).Vertex.dimension(4);
    state->dataSurface->Surface(1).Class = SurfaceClass::Wall;
    state->dataSurface->Surface(1).Tilt = 90.;
    state->dataSurface->Surface(1).Vertex(1) = Vector(0., 0., 3.);
    state->dataSurface->Surface(1).Vertex(2) = Vector(0., 0., 0.);
    state->dataSurface->Surface(1).Vertex(3) = Vector(10., 0., 0.);
    state->dataSurface->Surface(1).Vertex(4) = Vector(10., 0., 3.);

    state->dataSurface->Surface(2).Sides = 4;
    state->dataSurface->Surface(2).Vertex.dimension(4);
    state->dataSurface->Surface(2).Class = SurfaceClass::Wall;
    state->dataSurface->Surface(2).Tilt = 90.;
    state->dataSurface->Surface(2).Vertex(1) = Vector(0., 8., 3.);
    state->dataSurface->Surface(2).Vertex(2) = Vector(0., 8., 0.);
    state->dataSurface->Surface(2).Vertex(3) = Vector(0., 0., 0.);
    state->dataSurface->Surface(2).Vertex(4) = Vector(0., 0., 3.);

    state->dataSurface->Surface(3).Sides = 4;
    state->dataSurface->Surface(3).Vertex.dimension(4);
    state->dataSurface->Surface(3).Class = SurfaceClass::Wall;
    state->dataSurface->Surface(3).Tilt = 90.;
    state->dataSurface->Surface(3).Vertex(1) = Vector(10., 8., 3.);
    state->dataSurface->Surface(3).Vertex(2) = Vector(10., 8., 0.);
    state->dataSurface->Surface(3).Vertex(3) = Vector(0., 8., 0.);
    state->dataSurface->Surface(3).Vertex(4) = Vector(0., 8., 3.);

    state->dataSurface->Surface(4).Sides = 4;
    state->dataSurface->Surface(4).Vertex.dimension(4);
    state->dataSurface->Surface(4).Class = SurfaceClass::Wall;
    state->dataSurface->Surface(4).Tilt = 90.;
    state->dataSurface->Surface(4).Vertex(1) = Vector(10., 0., 3.);
    state->dataSurface->Surface(4).Vertex(2) = Vector(10., 0., 0.);
    state->dataSurface->Surface(4).Vertex(3) = Vector(10., 8., 0.);
    state->dataSurface->Surface(4).Vertex(4) = Vector(10., 8., 3.);

    state->dataSurface->Surface(5).Sides = 4;
    state->dataSurface->Surface(5).Vertex.dimension(4);
    state->dataSurface->Surface(5).Class = SurfaceClass::Floor;
    state->dataSurface->Surface(5).Tilt = 180.;
    state->dataSurface->Surface(5).Vertex(1) = Vector(0., 0., 0.);
    state->dataSurface->Surface(5).Vertex(2) = Vector(0., 8, 0.);
    state->dataSurface->Surface(5).Vertex(3) = Vector(10., 8, 0.);
    state->dataSurface->Surface(5).Vertex(4) = Vector(10., 0, 0.);

    state->dataHeatBal->Zone(1).FloorArea = 80.;
    state->dataHeatBal->Zone(1).CeilingHeight = 3.;

    CalculateZoneVolume(*state, enteredCeilingHeight);
    EXPECT_EQ(240., state->dataHeatBal->Zone(1).Volume);
}

TEST_F(EnergyPlusFixture, CalculateZoneVolume_BoxNoFloor_test)
{
    Array1D_bool enteredCeilingHeight;
    state->dataGlobal->NumOfZones = 1;
    enteredCeilingHeight.dimension(state->dataGlobal->NumOfZones, false);
    state->dataHeatBal->Zone.allocate(state->dataGlobal->NumOfZones);
    state->dataHeatBal->Zone(1).HasFloor = true;
    state->dataHeatBal->Zone(1).HTSurfaceFirst = 1;
    state->dataHeatBal->Zone(1).AllSurfaceFirst = 1;
    state->dataHeatBal->Zone(1).AllSurfaceLast = 5;

    state->dataSurface->Surface.allocate(5);

    state->dataSurface->Surface(1).Sides = 4;
    state->dataSurface->Surface(1).Vertex.dimension(4);
    state->dataSurface->Surface(1).Class = SurfaceClass::Wall;
    state->dataSurface->Surface(1).Tilt = 90.;
    state->dataSurface->Surface(1).Vertex(1) = Vector(0., 0., 3.);
    state->dataSurface->Surface(1).Vertex(2) = Vector(0., 0., 0.);
    state->dataSurface->Surface(1).Vertex(3) = Vector(10., 0., 0.);
    state->dataSurface->Surface(1).Vertex(4) = Vector(10., 0., 3.);

    state->dataSurface->Surface(2).Sides = 4;
    state->dataSurface->Surface(2).Vertex.dimension(4);
    state->dataSurface->Surface(2).Class = SurfaceClass::Wall;
    state->dataSurface->Surface(2).Tilt = 90.;
    state->dataSurface->Surface(2).Vertex(1) = Vector(0., 8., 3.);
    state->dataSurface->Surface(2).Vertex(2) = Vector(0., 8., 0.);
    state->dataSurface->Surface(2).Vertex(3) = Vector(0., 0., 0.);
    state->dataSurface->Surface(2).Vertex(4) = Vector(0., 0., 3.);

    state->dataSurface->Surface(3).Sides = 4;
    state->dataSurface->Surface(3).Vertex.dimension(4);
    state->dataSurface->Surface(3).Class = SurfaceClass::Wall;
    state->dataSurface->Surface(3).Tilt = 90.;
    state->dataSurface->Surface(3).Vertex(1) = Vector(10., 8., 3.);
    state->dataSurface->Surface(3).Vertex(2) = Vector(10., 8., 0.);
    state->dataSurface->Surface(3).Vertex(3) = Vector(0., 8., 0.);
    state->dataSurface->Surface(3).Vertex(4) = Vector(0., 8., 3.);

    state->dataSurface->Surface(4).Sides = 4;
    state->dataSurface->Surface(4).Vertex.dimension(4);
    state->dataSurface->Surface(4).Class = SurfaceClass::Wall;
    state->dataSurface->Surface(4).Tilt = 90.;
    state->dataSurface->Surface(4).Vertex(1) = Vector(10., 0., 3.);
    state->dataSurface->Surface(4).Vertex(2) = Vector(10., 0., 0.);
    state->dataSurface->Surface(4).Vertex(3) = Vector(10., 8., 0.);
    state->dataSurface->Surface(4).Vertex(4) = Vector(10., 8., 3.);

    state->dataSurface->Surface(5).Sides = 4;
    state->dataSurface->Surface(5).Vertex.dimension(4);
    state->dataSurface->Surface(5).Class = SurfaceClass::Roof;
    state->dataSurface->Surface(5).Tilt = 0.;
    state->dataSurface->Surface(5).Vertex(1) = Vector(0., 8., 3.);
    state->dataSurface->Surface(5).Vertex(2) = Vector(0., 0., 3.);
    state->dataSurface->Surface(5).Vertex(3) = Vector(10., 0., 3.);
    state->dataSurface->Surface(5).Vertex(4) = Vector(10., 8., 3.);

    state->dataHeatBal->Zone(1).CeilingArea = 80.;
    state->dataHeatBal->Zone(1).CeilingHeight = 3.;

    CalculateZoneVolume(*state, enteredCeilingHeight);
    EXPECT_EQ(240., state->dataHeatBal->Zone(1).Volume);
}

TEST_F(EnergyPlusFixture, CalculateZoneVolume_BoxNoCeilingFloor_test)
{
    Array1D_bool enteredCeilingHeight;
    state->dataGlobal->NumOfZones = 1;
    enteredCeilingHeight.dimension(state->dataGlobal->NumOfZones, false);
    state->dataHeatBal->Zone.allocate(state->dataGlobal->NumOfZones);
    state->dataHeatBal->Zone(1).HTSurfaceFirst = 1;
    state->dataHeatBal->Zone(1).AllSurfaceFirst = 1;
    state->dataHeatBal->Zone(1).AllSurfaceLast = 4;

    state->dataSurface->Surface.allocate(4);

    state->dataSurface->Surface(1).Sides = 4;
    state->dataSurface->Surface(1).Vertex.dimension(4);
    state->dataSurface->Surface(1).Class = SurfaceClass::Wall;
    state->dataSurface->Surface(1).Tilt = 90.;
    state->dataSurface->Surface(1).Azimuth = 180.;
    state->dataSurface->Surface(1).Area = 30.;
    state->dataSurface->Surface(1).Vertex(1) = Vector(0., 0., 3.);
    state->dataSurface->Surface(1).Vertex(2) = Vector(0., 0., 0.);
    state->dataSurface->Surface(1).Vertex(3) = Vector(10., 0., 0.);
    state->dataSurface->Surface(1).Vertex(4) = Vector(10., 0., 3.);

    state->dataSurface->Surface(2).Sides = 4;
    state->dataSurface->Surface(2).Vertex.dimension(4);
    state->dataSurface->Surface(2).Class = SurfaceClass::Wall;
    state->dataSurface->Surface(2).Tilt = 90.;
    state->dataSurface->Surface(2).Azimuth = 270.;
    state->dataSurface->Surface(2).Area = 24.;
    state->dataSurface->Surface(2).Vertex(1) = Vector(0., 8., 3.);
    state->dataSurface->Surface(2).Vertex(2) = Vector(0., 8., 0.);
    state->dataSurface->Surface(2).Vertex(3) = Vector(0., 0., 0.);
    state->dataSurface->Surface(2).Vertex(4) = Vector(0., 0., 3.);

    state->dataSurface->Surface(3).Sides = 4;
    state->dataSurface->Surface(3).Vertex.dimension(4);
    state->dataSurface->Surface(3).Class = SurfaceClass::Wall;
    state->dataSurface->Surface(3).Tilt = 90.;
    state->dataSurface->Surface(3).Azimuth = 0.;
    state->dataSurface->Surface(3).Area = 30.;
    state->dataSurface->Surface(3).Vertex(1) = Vector(10., 8., 3.);
    state->dataSurface->Surface(3).Vertex(2) = Vector(10., 8., 0.);
    state->dataSurface->Surface(3).Vertex(3) = Vector(0., 8., 0.);
    state->dataSurface->Surface(3).Vertex(4) = Vector(0., 8., 3.);

    state->dataSurface->Surface(4).Sides = 4;
    state->dataSurface->Surface(4).Vertex.dimension(4);
    state->dataSurface->Surface(4).Class = SurfaceClass::Wall;
    state->dataSurface->Surface(4).Tilt = 90.;
    state->dataSurface->Surface(4).Azimuth = 90.;
    state->dataSurface->Surface(4).Area = 24.;
    state->dataSurface->Surface(4).Vertex(1) = Vector(10., 0., 3.);
    state->dataSurface->Surface(4).Vertex(2) = Vector(10., 0., 0.);
    state->dataSurface->Surface(4).Vertex(3) = Vector(10., 8., 0.);
    state->dataSurface->Surface(4).Vertex(4) = Vector(10., 8., 3.);

    CalculateZoneVolume(*state, enteredCeilingHeight);
    EXPECT_EQ(240., state->dataHeatBal->Zone(1).Volume);
}

TEST_F(EnergyPlusFixture, MakeRectangularVertices)
{
    int surfNum = 1;
    int zoneNum = 1;

    state->dataSurfaceGeometry->SurfaceTmp.allocate(surfNum);
    state->dataSurfaceGeometry->SurfaceTmp(surfNum).Class = SurfaceClass::Wall;
    state->dataSurfaceGeometry->SurfaceTmp(surfNum).Zone = zoneNum;
    state->dataSurfaceGeometry->SurfaceTmp(surfNum).Azimuth = 0.;
    state->dataSurfaceGeometry->SurfaceTmp(surfNum).Tilt = 90.;
    state->dataSurfaceGeometry->SurfaceTmp(surfNum).Sides = 4;
    state->dataSurfaceGeometry->SurfaceTmp(surfNum).Vertex.allocate(4);

    state->dataHeatBal->Zone.allocate(zoneNum);
    state->dataHeatBal->Zone(zoneNum).RelNorth = 0.;

    state->dataSurfaceGeometry->CosZoneRelNorth.allocate(zoneNum);
    state->dataSurfaceGeometry->SinZoneRelNorth.allocate(zoneNum);
    state->dataSurfaceGeometry->CosZoneRelNorth(zoneNum) = std::cos(-state->dataHeatBal->Zone(zoneNum).RelNorth * DataGlobalConstants::DegToRadians);
    state->dataSurfaceGeometry->SinZoneRelNorth(zoneNum) = std::sin(-state->dataHeatBal->Zone(zoneNum).RelNorth * DataGlobalConstants::DegToRadians);

    state->dataSurfaceGeometry->CosBldgRelNorth = 1.0;
    state->dataSurfaceGeometry->SinBldgRelNorth = 0.0;

    // facing north

    MakeRectangularVertices(*state, 1, 0., 0., 0., 5., 3., false);

    EXPECT_NEAR(0., state->dataSurfaceGeometry->SurfaceTmp(surfNum).Vertex(1).x, 0.001);
    EXPECT_NEAR(0., state->dataSurfaceGeometry->SurfaceTmp(surfNum).Vertex(1).y, 0.001);
    EXPECT_NEAR(3., state->dataSurfaceGeometry->SurfaceTmp(surfNum).Vertex(1).z, 0.001);

    EXPECT_NEAR(0., state->dataSurfaceGeometry->SurfaceTmp(surfNum).Vertex(2).x, 0.001);
    EXPECT_NEAR(0., state->dataSurfaceGeometry->SurfaceTmp(surfNum).Vertex(2).y, 0.001);
    EXPECT_NEAR(0., state->dataSurfaceGeometry->SurfaceTmp(surfNum).Vertex(2).z, 0.001);

    EXPECT_NEAR(-5., state->dataSurfaceGeometry->SurfaceTmp(surfNum).Vertex(3).x, 0.001);
    EXPECT_NEAR(0., state->dataSurfaceGeometry->SurfaceTmp(surfNum).Vertex(3).y, 0.001);
    EXPECT_NEAR(0., state->dataSurfaceGeometry->SurfaceTmp(surfNum).Vertex(3).z, 0.001);

    EXPECT_NEAR(-5., state->dataSurfaceGeometry->SurfaceTmp(surfNum).Vertex(4).x, 0.001);
    EXPECT_NEAR(0., state->dataSurfaceGeometry->SurfaceTmp(surfNum).Vertex(4).y, 0.001);
    EXPECT_NEAR(3., state->dataSurfaceGeometry->SurfaceTmp(surfNum).Vertex(4).z, 0.001);

    // facing east

    state->dataSurfaceGeometry->SurfaceTmp(surfNum).Azimuth = 90.;

    MakeRectangularVertices(*state, 1, 0., 0., 0., 5., 3., false);

    EXPECT_NEAR(0, state->dataSurfaceGeometry->SurfaceTmp(surfNum).Vertex(1).x, 0.001);
    EXPECT_NEAR(0., state->dataSurfaceGeometry->SurfaceTmp(surfNum).Vertex(1).y, 0.001);
    EXPECT_NEAR(3., state->dataSurfaceGeometry->SurfaceTmp(surfNum).Vertex(1).z, 0.001);

    EXPECT_NEAR(0., state->dataSurfaceGeometry->SurfaceTmp(surfNum).Vertex(2).x, 0.001);
    EXPECT_NEAR(0., state->dataSurfaceGeometry->SurfaceTmp(surfNum).Vertex(2).y, 0.001);
    EXPECT_NEAR(0., state->dataSurfaceGeometry->SurfaceTmp(surfNum).Vertex(2).z, 0.001);

    EXPECT_NEAR(0., state->dataSurfaceGeometry->SurfaceTmp(surfNum).Vertex(3).x, 0.001);
    EXPECT_NEAR(5., state->dataSurfaceGeometry->SurfaceTmp(surfNum).Vertex(3).y, 0.001);
    EXPECT_NEAR(0., state->dataSurfaceGeometry->SurfaceTmp(surfNum).Vertex(3).z, 0.001);

    EXPECT_NEAR(0., state->dataSurfaceGeometry->SurfaceTmp(surfNum).Vertex(4).x, 0.001);
    EXPECT_NEAR(5., state->dataSurfaceGeometry->SurfaceTmp(surfNum).Vertex(4).y, 0.001);
    EXPECT_NEAR(3., state->dataSurfaceGeometry->SurfaceTmp(surfNum).Vertex(4).z, 0.001);

    // facing south

    state->dataSurfaceGeometry->SurfaceTmp(surfNum).Azimuth = 180.;

    MakeRectangularVertices(*state, 1, 0., 0., 0., 5., 3., false);

    EXPECT_NEAR(0, state->dataSurfaceGeometry->SurfaceTmp(surfNum).Vertex(1).x, 0.001);
    EXPECT_NEAR(0., state->dataSurfaceGeometry->SurfaceTmp(surfNum).Vertex(1).y, 0.001);
    EXPECT_NEAR(3., state->dataSurfaceGeometry->SurfaceTmp(surfNum).Vertex(1).z, 0.001);

    EXPECT_NEAR(0., state->dataSurfaceGeometry->SurfaceTmp(surfNum).Vertex(2).x, 0.001);
    EXPECT_NEAR(0., state->dataSurfaceGeometry->SurfaceTmp(surfNum).Vertex(2).y, 0.001);
    EXPECT_NEAR(0., state->dataSurfaceGeometry->SurfaceTmp(surfNum).Vertex(2).z, 0.001);

    EXPECT_NEAR(5., state->dataSurfaceGeometry->SurfaceTmp(surfNum).Vertex(3).x, 0.001);
    EXPECT_NEAR(0., state->dataSurfaceGeometry->SurfaceTmp(surfNum).Vertex(3).y, 0.001);
    EXPECT_NEAR(0., state->dataSurfaceGeometry->SurfaceTmp(surfNum).Vertex(3).z, 0.001);

    EXPECT_NEAR(5., state->dataSurfaceGeometry->SurfaceTmp(surfNum).Vertex(4).x, 0.001);
    EXPECT_NEAR(0., state->dataSurfaceGeometry->SurfaceTmp(surfNum).Vertex(4).y, 0.001);
    EXPECT_NEAR(3., state->dataSurfaceGeometry->SurfaceTmp(surfNum).Vertex(4).z, 0.001);

    // facing west

    state->dataSurfaceGeometry->SurfaceTmp(surfNum).Azimuth = 270.;

    MakeRectangularVertices(*state, 1, 0., 0., 0., 5., 3., false);

    EXPECT_NEAR(0., state->dataSurfaceGeometry->SurfaceTmp(surfNum).Vertex(1).x, 0.001);
    EXPECT_NEAR(0., state->dataSurfaceGeometry->SurfaceTmp(surfNum).Vertex(1).y, 0.001);
    EXPECT_NEAR(3., state->dataSurfaceGeometry->SurfaceTmp(surfNum).Vertex(1).z, 0.001);

    EXPECT_NEAR(0., state->dataSurfaceGeometry->SurfaceTmp(surfNum).Vertex(2).x, 0.001);
    EXPECT_NEAR(0., state->dataSurfaceGeometry->SurfaceTmp(surfNum).Vertex(2).y, 0.001);
    EXPECT_NEAR(0., state->dataSurfaceGeometry->SurfaceTmp(surfNum).Vertex(2).z, 0.001);

    EXPECT_NEAR(0., state->dataSurfaceGeometry->SurfaceTmp(surfNum).Vertex(3).x, 0.001);
    EXPECT_NEAR(-5., state->dataSurfaceGeometry->SurfaceTmp(surfNum).Vertex(3).y, 0.001);
    EXPECT_NEAR(0., state->dataSurfaceGeometry->SurfaceTmp(surfNum).Vertex(3).z, 0.001);

    EXPECT_NEAR(0., state->dataSurfaceGeometry->SurfaceTmp(surfNum).Vertex(4).x, 0.001);
    EXPECT_NEAR(-5., state->dataSurfaceGeometry->SurfaceTmp(surfNum).Vertex(4).y, 0.001);
    EXPECT_NEAR(3., state->dataSurfaceGeometry->SurfaceTmp(surfNum).Vertex(4).z, 0.001);
}

TEST_F(EnergyPlusFixture, SurfaceGeometry_VertexNumberMismatchTest)
{
    bool ErrorsFound(false);

    std::string const idf_objects = delimited_string({
        "Material,",
        "  8 in.Concrete Block Basement Wall,     !- Name",
        "  MediumRough,                            !- Roughness",
        "  0.2032,                                 !- Thickness{ m }",
        "  1.326,                                  !- Conductivity{ W / m - K }",
        "  1841.99999999999,                       !- Density{ kg / m3 }",
        "  911.999999999999,                       !- Specific Heat{ J / kg - K }",
        "  0.9,                                    !- Thermal Absorptance",
        "  0.7,                                    !- Solar Absorptance",
        "  0.7;                                    !- Visible Absorptance",
        "Construction,",
        "   Typical,   !- Name",
        "   8 in.Concrete Block Basement Wall;     !- Layer 1",

        "BuildingSurface:Detailed,                                   ",
        "	016W88_WaterMeter - Floor : a, !- Name",
        "	Floor, !- Surface Type",
        "	Typical, !- Construction Name",
        "	ZONE 1, !- Zone Name",
        "    ,                        !- Space Name",
        "	Surface, !- Outside Boundary Condition",
        "	006W27_Restrooms - RoofCeiling : a, !- Outside Boundary Condition Object",
        "	NoSun, !- Sun Exposure",
        "	NoWind, !- Wind Exposure",
        "	, !- View Factor to Ground",
        "	, !- Number of Vertices",
        "	251.4600375, 3.5052, 0, !- X, Y, Z Vertex 1 {m}",
        "	251.4600375, 0, 0, !- X, Y, Z Vertex 2 {m}",
        "	249.9571375, 0, 0, !- X, Y, Z Vertex 3 {m}",
        "	248.5215375, 1.0, 0, !- X, Y, Z Vertex 4 {m}",
        "	248.5215375, 3.5052, 0;                 !- X, Y, Z Vertex 5 {m}",

        "BuildingSurface:Detailed,",
        "   006W27_Restrooms - RoofCeiling : a, !- Name",
        "   Ceiling, !- Surface Type",
        "   Typical, !- Construction Name",
        "   ZONE 2, !- Zone Name",
        "    ,                        !- Space Name",
        "   Surface, !- Outside Boundary Condition",
        "   016W88_WaterMeter - Floor : a, !- Outside Boundary Condition Object",
        "   NoSun, !- Sun Exposure",
        "   NoWind, !- Wind Exposure",
        "   , !- View Factor to Ground",
        "   , !- Number of Vertices",
        "   174.6425, 0, 6.1976, !- X, Y, Z Vertex 1 {m}",
        "   174.6425, 3.5052, 6.1976, !- X, Y, Z Vertex 2 {m}",
        "   171.704, 3.5052, 6.1976, !- X, Y, Z Vertex 3 {m}",
        "   171.704, 0, 6.1976;                     !- X, Y, Z Vertex 4 {m}",

    });

    ASSERT_TRUE(process_idf(idf_objects));

    state->dataGlobal->NumOfZones = 2;
    state->dataHeatBal->Zone.allocate(2);
    state->dataHeatBal->Zone(1).Name = "ZONE 1";
    state->dataHeatBal->Zone(2).Name = "ZONE 2";
    state->dataSurfaceGeometry->SurfaceTmp.allocate(2);
    int SurfNum = 0;
    int TotHTSurfs = 2;
    Array1D_string const BaseSurfCls(3, {"WALL", "FLOOR", "ROOF"});
    Array1D<DataSurfaces::SurfaceClass> const BaseSurfIDs(
        3, {DataSurfaces::SurfaceClass::Wall, DataSurfaces::SurfaceClass::Floor, DataSurfaces::SurfaceClass::Roof});
    int NeedToAddSurfaces;

    GetGeometryParameters(*state, ErrorsFound);
    state->dataSurfaceGeometry->CosZoneRelNorth.allocate(2);
    state->dataSurfaceGeometry->SinZoneRelNorth.allocate(2);

    state->dataSurfaceGeometry->CosZoneRelNorth = 1.0;
    state->dataSurfaceGeometry->SinZoneRelNorth = 0.0;
    state->dataSurfaceGeometry->SinBldgRelNorth = 0.0;
    state->dataSurfaceGeometry->CosBldgRelNorth = 1.0;

    GetHTSurfaceData(*state, ErrorsFound, SurfNum, TotHTSurfs, 0, 0, 0, BaseSurfCls, BaseSurfIDs, NeedToAddSurfaces);

    EXPECT_EQ(2, SurfNum);
    std::string const error_string =
        delimited_string({"   ** Severe  ** BuildingSurface:Detailed=\"016W88_WATERMETER - FLOOR : A\", invalid Construction Name=\"TYPICAL\".",
                          "   ** Severe  ** BuildingSurface:Detailed=\"006W27_RESTROOMS - ROOFCEILING : A\", invalid Construction Name=\"TYPICAL\".",
                          "   ** Severe  ** RoofCeiling:Detailed=\"016W88_WATERMETER - FLOOR : A\", Vertex size mismatch between base surface "
                          ":016W88_WATERMETER - FLOOR : A and outside boundary surface: 006W27_RESTROOMS - ROOFCEILING : A",
                          "   **   ~~~   ** The vertex sizes are 5 for base surface and 4 for outside boundary surface. Please check inputs.",
                          "   ** Severe  ** RoofCeiling:Detailed=\"006W27_RESTROOMS - ROOFCEILING : A\", Vertex size mismatch between base surface "
                          ":006W27_RESTROOMS - ROOFCEILING : A and outside boundary surface: 016W88_WATERMETER - FLOOR : A",
                          "   **   ~~~   ** The vertex sizes are 4 for base surface and 5 for outside boundary surface. Please check inputs."});
    EXPECT_TRUE(compare_err_stream(error_string, true));
}

TEST_F(EnergyPlusFixture, SurfaceGeometry_CheckConvexityTest)
{

    // Test a multiple vertex surfaces in ProcessSurfaceVertices and CalcCoordinateTransformation for #6384

    state->dataSurface->TotSurfaces = 2;
    state->dataSurface->MaxVerticesPerSurface = 9;
    state->dataSurface->Surface.allocate(state->dataSurface->TotSurfaces);
    state->dataSurface->ShadeV.allocate(state->dataSurface->TotSurfaces);
    state->dataSurface->Surface(1).Vertex.allocate(7);
    state->dataSurface->Surface(2).Vertex.allocate(9);
    state->dataSurfaceGeometry->SurfaceTmp.allocate(state->dataSurface->TotSurfaces);
    state->dataSurfaceGeometry->SurfaceTmp(1).Vertex.allocate(7);
    state->dataSurfaceGeometry->SurfaceTmp(2).Vertex.allocate(9);

    int ThisSurf(0);

    // Surface 1 - Rectangle with 7 points
    ThisSurf = 1;
    state->dataSurface->Surface(ThisSurf).Azimuth = 0.0;
    state->dataSurface->Surface(ThisSurf).Tilt = 180.0;
    state->dataSurface->Surface(ThisSurf).Sides = 7;
    state->dataSurface->Surface(ThisSurf).GrossArea = 20.0;

    state->dataSurface->Surface(ThisSurf).Vertex(1).x = 10.0;
    state->dataSurface->Surface(ThisSurf).Vertex(1).y = 2.0;
    state->dataSurface->Surface(ThisSurf).Vertex(1).z = 3.0;

    state->dataSurface->Surface(ThisSurf).Vertex(2).x = 10.0;
    state->dataSurface->Surface(ThisSurf).Vertex(2).y = 3.0;
    state->dataSurface->Surface(ThisSurf).Vertex(2).z = 3.0;

    state->dataSurface->Surface(ThisSurf).Vertex(3).x = 10.0;
    state->dataSurface->Surface(ThisSurf).Vertex(3).y = 4.0;
    state->dataSurface->Surface(ThisSurf).Vertex(3).z = 3.0;

    state->dataSurface->Surface(ThisSurf).Vertex(4).x = 10.0;
    state->dataSurface->Surface(ThisSurf).Vertex(4).y = 5.0;
    state->dataSurface->Surface(ThisSurf).Vertex(4).z = 3.0;

    state->dataSurface->Surface(ThisSurf).Vertex(5).x = 10.0;
    state->dataSurface->Surface(ThisSurf).Vertex(5).y = 6.0;
    state->dataSurface->Surface(ThisSurf).Vertex(5).z = 3.0;

    state->dataSurface->Surface(ThisSurf).Vertex(6).x = 15.0;
    state->dataSurface->Surface(ThisSurf).Vertex(6).y = 6.0;
    state->dataSurface->Surface(ThisSurf).Vertex(6).z = 3.0;

    state->dataSurface->Surface(ThisSurf).Vertex(7).x = 15.0;
    state->dataSurface->Surface(ThisSurf).Vertex(7).y = 2.0;
    state->dataSurface->Surface(ThisSurf).Vertex(7).z = 3.0;

    state->dataSurfaceGeometry->SurfaceTmp(ThisSurf) = state->dataSurface->Surface(ThisSurf);
    CheckConvexity(*state, ThisSurf, state->dataSurfaceGeometry->SurfaceTmp(ThisSurf).Sides);
    state->dataSurface->Surface(ThisSurf) = state->dataSurfaceGeometry->SurfaceTmp(ThisSurf);
    EXPECT_EQ(4, state->dataSurface->Surface(ThisSurf).Sides);
    EXPECT_EQ(10.0, state->dataSurface->Surface(ThisSurf).Vertex(2).x);
    EXPECT_EQ(6.0, state->dataSurface->Surface(ThisSurf).Vertex(2).y);
    EXPECT_EQ(15.0, state->dataSurface->Surface(ThisSurf).Vertex(3).x);
    EXPECT_EQ(6.0, state->dataSurface->Surface(ThisSurf).Vertex(3).y);

    // Surface 2 - Rectangle with 9 points
    ThisSurf = 2;
    state->dataSurface->Surface(ThisSurf).Azimuth = 0.0;
    state->dataSurface->Surface(ThisSurf).Tilt = 0.0;
    state->dataSurface->Surface(ThisSurf).Sides = 9;
    state->dataSurface->Surface(ThisSurf).GrossArea = 30.0;

    state->dataSurface->Surface(ThisSurf).Vertex(1).x = 10.0;
    state->dataSurface->Surface(ThisSurf).Vertex(1).y = 2.0;
    state->dataSurface->Surface(ThisSurf).Vertex(1).z = 0.0;

    state->dataSurface->Surface(ThisSurf).Vertex(2).x = 10.0;
    state->dataSurface->Surface(ThisSurf).Vertex(2).y = 3.0;
    state->dataSurface->Surface(ThisSurf).Vertex(2).z = 0.0;

    state->dataSurface->Surface(ThisSurf).Vertex(3).x = 10.0;
    state->dataSurface->Surface(ThisSurf).Vertex(3).y = 4.0;
    state->dataSurface->Surface(ThisSurf).Vertex(3).z = 0.0;

    state->dataSurface->Surface(ThisSurf).Vertex(4).x = 10.0;
    state->dataSurface->Surface(ThisSurf).Vertex(4).y = 5.0;
    state->dataSurface->Surface(ThisSurf).Vertex(4).z = 0.0;

    state->dataSurface->Surface(ThisSurf).Vertex(5).x = 10.0;
    state->dataSurface->Surface(ThisSurf).Vertex(5).y = 6.0;
    state->dataSurface->Surface(ThisSurf).Vertex(5).z = 0.0;

    state->dataSurface->Surface(ThisSurf).Vertex(6).x = 10.0;
    state->dataSurface->Surface(ThisSurf).Vertex(6).y = 7.0;
    state->dataSurface->Surface(ThisSurf).Vertex(6).z = 0.0;

    state->dataSurface->Surface(ThisSurf).Vertex(7).x = 10.0;
    state->dataSurface->Surface(ThisSurf).Vertex(7).y = 8.0;
    state->dataSurface->Surface(ThisSurf).Vertex(7).z = 0.0;

    state->dataSurface->Surface(ThisSurf).Vertex(8).x = 15.0;
    state->dataSurface->Surface(ThisSurf).Vertex(8).y = 8.0;
    state->dataSurface->Surface(ThisSurf).Vertex(8).z = 0.0;

    state->dataSurface->Surface(ThisSurf).Vertex(9).x = 15.0;
    state->dataSurface->Surface(ThisSurf).Vertex(9).y = 2.0;
    state->dataSurface->Surface(ThisSurf).Vertex(9).z = 0.0;

    state->dataSurfaceGeometry->SurfaceTmp(ThisSurf) = state->dataSurface->Surface(ThisSurf);
    CheckConvexity(*state, ThisSurf, state->dataSurfaceGeometry->SurfaceTmp(ThisSurf).Sides);
    state->dataSurface->Surface(ThisSurf) = state->dataSurfaceGeometry->SurfaceTmp(ThisSurf);
    EXPECT_EQ(4, state->dataSurface->Surface(ThisSurf).Sides);
    EXPECT_EQ(10.0, state->dataSurface->Surface(ThisSurf).Vertex(2).x);
    EXPECT_EQ(8.0, state->dataSurface->Surface(ThisSurf).Vertex(2).y);
    EXPECT_EQ(15.0, state->dataSurface->Surface(ThisSurf).Vertex(3).x);
    EXPECT_EQ(8.0, state->dataSurface->Surface(ThisSurf).Vertex(3).y);
}

TEST_F(EnergyPlusFixture, InitialAssociateWindowShadingControlFenestration_test)
{
    state->dataSurface->TotWinShadingControl = 3;
    state->dataSurface->WindowShadingControl.allocate(state->dataSurface->TotWinShadingControl);
    int zn = 1;

    state->dataSurface->WindowShadingControl(1).Name = "WSC1";
    state->dataSurface->WindowShadingControl(1).ZoneIndex = zn;
    state->dataSurface->WindowShadingControl(1).SequenceNumber = 2;
    state->dataSurface->WindowShadingControl(1).MultiSurfaceCtrlIsGroup = true;
    state->dataSurface->WindowShadingControl(1).FenestrationCount = 3;
    state->dataSurface->WindowShadingControl(1).FenestrationName.allocate(state->dataSurface->WindowShadingControl(1).FenestrationCount);
    state->dataSurface->WindowShadingControl(1).FenestrationName(1) = "Fene-01";
    state->dataSurface->WindowShadingControl(1).FenestrationName(2) = "Fene-02";
    state->dataSurface->WindowShadingControl(1).FenestrationName(3) = "Fene-03";

    state->dataSurface->WindowShadingControl(2).Name = "WSC2";
    state->dataSurface->WindowShadingControl(2).ZoneIndex = zn;
    state->dataSurface->WindowShadingControl(2).SequenceNumber = 3;
    state->dataSurface->WindowShadingControl(2).MultiSurfaceCtrlIsGroup = false;
    state->dataSurface->WindowShadingControl(2).FenestrationCount = 4;
    state->dataSurface->WindowShadingControl(2).FenestrationName.allocate(state->dataSurface->WindowShadingControl(2).FenestrationCount);
    state->dataSurface->WindowShadingControl(2).FenestrationName(1) = "Fene-04";
    state->dataSurface->WindowShadingControl(2).FenestrationName(2) = "Fene-05";
    state->dataSurface->WindowShadingControl(2).FenestrationName(3) = "Fene-06";
    state->dataSurface->WindowShadingControl(2).FenestrationName(4) = "Fene-07";

    state->dataSurface->WindowShadingControl(3).Name = "WSC3";
    state->dataSurface->WindowShadingControl(3).ZoneIndex = zn;
    state->dataSurface->WindowShadingControl(3).SequenceNumber = 1;
    state->dataSurface->WindowShadingControl(3).MultiSurfaceCtrlIsGroup = true;
    state->dataSurface->WindowShadingControl(3).FenestrationCount = 2;
    state->dataSurface->WindowShadingControl(3).FenestrationName.allocate(state->dataSurface->WindowShadingControl(3).FenestrationCount);
    state->dataSurface->WindowShadingControl(3).FenestrationName(1) = "Fene-08";
    state->dataSurface->WindowShadingControl(3).FenestrationName(2) = "Fene-09";

    state->dataConstruction->Construct.allocate(1);
    state->dataConstruction->Construct(1).WindowTypeEQL = false;

    state->dataSurfaceGeometry->SurfaceTmp.allocate(9);

    state->dataSurfaceGeometry->SurfaceTmp(1).Name = "Fene-04";
    state->dataSurfaceGeometry->SurfaceTmp(1).Construction = 1;
    state->dataSurfaceGeometry->SurfaceTmp(1).ExtBoundCond = ExternalEnvironment;

    state->dataSurfaceGeometry->SurfaceTmp(2).Name = "Fene-05";
    state->dataSurfaceGeometry->SurfaceTmp(2).Construction = 1;
    state->dataSurfaceGeometry->SurfaceTmp(2).ExtBoundCond = ExternalEnvironment;

    state->dataSurfaceGeometry->SurfaceTmp(3).Name = "Fene-06";
    state->dataSurfaceGeometry->SurfaceTmp(3).Construction = 1;
    state->dataSurfaceGeometry->SurfaceTmp(3).ExtBoundCond = ExternalEnvironment;

    state->dataSurfaceGeometry->SurfaceTmp(4).Name = "Fene-01";
    state->dataSurfaceGeometry->SurfaceTmp(4).Construction = 1;
    state->dataSurfaceGeometry->SurfaceTmp(4).ExtBoundCond = ExternalEnvironment;

    state->dataSurfaceGeometry->SurfaceTmp(5).Name = "Fene-02";
    state->dataSurfaceGeometry->SurfaceTmp(5).Construction = 1;
    state->dataSurfaceGeometry->SurfaceTmp(5).ExtBoundCond = ExternalEnvironment;

    state->dataSurfaceGeometry->SurfaceTmp(6).Name = "Fene-03";
    state->dataSurfaceGeometry->SurfaceTmp(6).Construction = 1;
    state->dataSurfaceGeometry->SurfaceTmp(6).ExtBoundCond = ExternalEnvironment;

    state->dataSurfaceGeometry->SurfaceTmp(7).Name = "Fene-07";
    state->dataSurfaceGeometry->SurfaceTmp(7).Construction = 1;
    state->dataSurfaceGeometry->SurfaceTmp(7).ExtBoundCond = ExternalEnvironment;

    state->dataSurfaceGeometry->SurfaceTmp(8).Name = "Fene-08";
    state->dataSurfaceGeometry->SurfaceTmp(8).Construction = 1;
    state->dataSurfaceGeometry->SurfaceTmp(8).ExtBoundCond = ExternalEnvironment;

    state->dataSurfaceGeometry->SurfaceTmp(9).Name = "Fene-09";
    state->dataSurfaceGeometry->SurfaceTmp(9).Construction = 1;
    state->dataSurfaceGeometry->SurfaceTmp(9).ExtBoundCond = ExternalEnvironment;

    bool Err = false;

    int surfNum = 1;
    InitialAssociateWindowShadingControlFenestration(*state, Err, surfNum);
    EXPECT_TRUE(state->dataSurfaceGeometry->SurfaceTmp(surfNum).HasShadeControl);
    EXPECT_EQ(state->dataSurfaceGeometry->SurfaceTmp(surfNum).activeWindowShadingControl, 2);
    EXPECT_FALSE(Err);

    surfNum = 2;
    InitialAssociateWindowShadingControlFenestration(*state, Err, surfNum);
    EXPECT_TRUE(state->dataSurfaceGeometry->SurfaceTmp(surfNum).HasShadeControl);
    EXPECT_EQ(state->dataSurfaceGeometry->SurfaceTmp(surfNum).activeWindowShadingControl, 2);
    EXPECT_FALSE(Err);

    surfNum = 3;
    InitialAssociateWindowShadingControlFenestration(*state, Err, surfNum);
    EXPECT_TRUE(state->dataSurfaceGeometry->SurfaceTmp(surfNum).HasShadeControl);
    EXPECT_EQ(state->dataSurfaceGeometry->SurfaceTmp(surfNum).activeWindowShadingControl, 2);
    EXPECT_FALSE(Err);

    surfNum = 4;
    InitialAssociateWindowShadingControlFenestration(*state, Err, surfNum);
    EXPECT_TRUE(state->dataSurfaceGeometry->SurfaceTmp(surfNum).HasShadeControl);
    EXPECT_EQ(state->dataSurfaceGeometry->SurfaceTmp(surfNum).activeWindowShadingControl, 1);
    EXPECT_FALSE(Err);

    surfNum = 5;
    InitialAssociateWindowShadingControlFenestration(*state, Err, surfNum);
    EXPECT_TRUE(state->dataSurfaceGeometry->SurfaceTmp(surfNum).HasShadeControl);
    EXPECT_EQ(state->dataSurfaceGeometry->SurfaceTmp(surfNum).activeWindowShadingControl, 1);
    EXPECT_FALSE(Err);

    surfNum = 6;
    InitialAssociateWindowShadingControlFenestration(*state, Err, surfNum);
    EXPECT_TRUE(state->dataSurfaceGeometry->SurfaceTmp(surfNum).HasShadeControl);
    EXPECT_EQ(state->dataSurfaceGeometry->SurfaceTmp(surfNum).activeWindowShadingControl, 1);
    EXPECT_FALSE(Err);

    surfNum = 7;
    InitialAssociateWindowShadingControlFenestration(*state, Err, surfNum);
    EXPECT_TRUE(state->dataSurfaceGeometry->SurfaceTmp(surfNum).HasShadeControl);
    EXPECT_EQ(state->dataSurfaceGeometry->SurfaceTmp(surfNum).activeWindowShadingControl, 2);
    EXPECT_FALSE(Err);

    surfNum = 8;
    InitialAssociateWindowShadingControlFenestration(*state, Err, surfNum);
    EXPECT_TRUE(state->dataSurfaceGeometry->SurfaceTmp(surfNum).HasShadeControl);
    EXPECT_EQ(state->dataSurfaceGeometry->SurfaceTmp(surfNum).activeWindowShadingControl, 3);
    EXPECT_FALSE(Err);

    surfNum = 9;
    InitialAssociateWindowShadingControlFenestration(*state, Err, surfNum);
    EXPECT_TRUE(state->dataSurfaceGeometry->SurfaceTmp(surfNum).HasShadeControl);
    EXPECT_EQ(state->dataSurfaceGeometry->SurfaceTmp(surfNum).activeWindowShadingControl, 3);
    EXPECT_FALSE(Err);
}

TEST_F(EnergyPlusFixture, InitialAssociateWindowShadingControlFenestration_Multi_test)
{
    state->dataSurface->TotWinShadingControl = 3;
    state->dataSurface->WindowShadingControl.allocate(state->dataSurface->TotWinShadingControl);
    int zn = 1;

    state->dataSurface->WindowShadingControl(1).Name = "WSC1";
    state->dataSurface->WindowShadingControl(1).ZoneIndex = zn;
    state->dataSurface->WindowShadingControl(1).SequenceNumber = 2;
    state->dataSurface->WindowShadingControl(1).MultiSurfaceCtrlIsGroup = true;
    state->dataSurface->WindowShadingControl(1).FenestrationCount = 3;
    state->dataSurface->WindowShadingControl(1).FenestrationName.allocate(state->dataSurface->WindowShadingControl(1).FenestrationCount);
    state->dataSurface->WindowShadingControl(1).FenestrationName(1) = "Fene-01";
    state->dataSurface->WindowShadingControl(1).FenestrationName(2) = "Fene-02";
    state->dataSurface->WindowShadingControl(1).FenestrationName(3) = "Fene-03";

    state->dataSurface->WindowShadingControl(2).Name = "WSC2";
    state->dataSurface->WindowShadingControl(2).ZoneIndex = zn;
    state->dataSurface->WindowShadingControl(2).SequenceNumber = 3;
    state->dataSurface->WindowShadingControl(2).MultiSurfaceCtrlIsGroup = false;
    state->dataSurface->WindowShadingControl(2).FenestrationCount = 4;
    state->dataSurface->WindowShadingControl(2).FenestrationName.allocate(state->dataSurface->WindowShadingControl(2).FenestrationCount);
    state->dataSurface->WindowShadingControl(2).FenestrationName(1) = "Fene-02";
    state->dataSurface->WindowShadingControl(2).FenestrationName(2) = "Fene-03";
    state->dataSurface->WindowShadingControl(2).FenestrationName(3) = "Fene-04";
    state->dataSurface->WindowShadingControl(2).FenestrationName(4) = "Fene-05";

    state->dataSurface->WindowShadingControl(3).Name = "WSC3";
    state->dataSurface->WindowShadingControl(3).ZoneIndex = zn;
    state->dataSurface->WindowShadingControl(3).SequenceNumber = 1;
    state->dataSurface->WindowShadingControl(3).MultiSurfaceCtrlIsGroup = true;
    state->dataSurface->WindowShadingControl(3).FenestrationCount = 2;
    state->dataSurface->WindowShadingControl(3).FenestrationName.allocate(state->dataSurface->WindowShadingControl(3).FenestrationCount);
    state->dataSurface->WindowShadingControl(3).FenestrationName(1) = "Fene-03";
    state->dataSurface->WindowShadingControl(3).FenestrationName(2) = "Fene-05";

    state->dataConstruction->Construct.allocate(1);
    state->dataConstruction->Construct(1).WindowTypeEQL = false;

    state->dataSurfaceGeometry->SurfaceTmp.allocate(5);

    state->dataSurfaceGeometry->SurfaceTmp(1).Name = "Fene-01";
    state->dataSurfaceGeometry->SurfaceTmp(1).Construction = 1;
    state->dataSurfaceGeometry->SurfaceTmp(1).ExtBoundCond = ExternalEnvironment;

    state->dataSurfaceGeometry->SurfaceTmp(2).Name = "Fene-02";
    state->dataSurfaceGeometry->SurfaceTmp(2).Construction = 1;
    state->dataSurfaceGeometry->SurfaceTmp(2).ExtBoundCond = ExternalEnvironment;

    state->dataSurfaceGeometry->SurfaceTmp(3).Name = "Fene-03";
    state->dataSurfaceGeometry->SurfaceTmp(3).Construction = 1;
    state->dataSurfaceGeometry->SurfaceTmp(3).ExtBoundCond = ExternalEnvironment;

    state->dataSurfaceGeometry->SurfaceTmp(4).Name = "Fene-04";
    state->dataSurfaceGeometry->SurfaceTmp(4).Construction = 1;
    state->dataSurfaceGeometry->SurfaceTmp(4).ExtBoundCond = ExternalEnvironment;

    state->dataSurfaceGeometry->SurfaceTmp(5).Name = "Fene-05";
    state->dataSurfaceGeometry->SurfaceTmp(5).Construction = 1;
    state->dataSurfaceGeometry->SurfaceTmp(5).ExtBoundCond = ExternalEnvironment;

    bool Err = false;

    int surfNum = 1;
    InitialAssociateWindowShadingControlFenestration(*state, Err, surfNum);
    EXPECT_TRUE(state->dataSurfaceGeometry->SurfaceTmp(surfNum).HasShadeControl);
    EXPECT_EQ(state->dataSurfaceGeometry->SurfaceTmp(surfNum).windowShadingControlList.size(), 1u);
    EXPECT_EQ(state->dataSurfaceGeometry->SurfaceTmp(surfNum).windowShadingControlList[0], 1);
    EXPECT_FALSE(Err);

    surfNum = 2;
    InitialAssociateWindowShadingControlFenestration(*state, Err, surfNum);
    EXPECT_TRUE(state->dataSurfaceGeometry->SurfaceTmp(surfNum).HasShadeControl);
    EXPECT_EQ(state->dataSurfaceGeometry->SurfaceTmp(surfNum).windowShadingControlList.size(), 2u);
    EXPECT_EQ(state->dataSurfaceGeometry->SurfaceTmp(surfNum).windowShadingControlList[0], 1);
    EXPECT_EQ(state->dataSurfaceGeometry->SurfaceTmp(surfNum).windowShadingControlList[1], 2);
    EXPECT_FALSE(Err);

    surfNum = 3;
    InitialAssociateWindowShadingControlFenestration(*state, Err, surfNum);
    EXPECT_TRUE(state->dataSurfaceGeometry->SurfaceTmp(surfNum).HasShadeControl);
    EXPECT_EQ(state->dataSurfaceGeometry->SurfaceTmp(surfNum).windowShadingControlList.size(), 3u);
    EXPECT_EQ(state->dataSurfaceGeometry->SurfaceTmp(surfNum).windowShadingControlList[0], 1);
    EXPECT_EQ(state->dataSurfaceGeometry->SurfaceTmp(surfNum).windowShadingControlList[1], 2);
    EXPECT_EQ(state->dataSurfaceGeometry->SurfaceTmp(surfNum).windowShadingControlList[2], 3);
    EXPECT_FALSE(Err);

    surfNum = 4;
    InitialAssociateWindowShadingControlFenestration(*state, Err, surfNum);
    EXPECT_TRUE(state->dataSurfaceGeometry->SurfaceTmp(surfNum).HasShadeControl);
    EXPECT_EQ(state->dataSurfaceGeometry->SurfaceTmp(surfNum).windowShadingControlList.size(), 1u);
    EXPECT_EQ(state->dataSurfaceGeometry->SurfaceTmp(surfNum).windowShadingControlList[0], 2);
    EXPECT_FALSE(Err);

    surfNum = 5;
    InitialAssociateWindowShadingControlFenestration(*state, Err, surfNum);
    EXPECT_TRUE(state->dataSurfaceGeometry->SurfaceTmp(surfNum).HasShadeControl);
    EXPECT_EQ(state->dataSurfaceGeometry->SurfaceTmp(surfNum).windowShadingControlList.size(), 2u);
    EXPECT_EQ(state->dataSurfaceGeometry->SurfaceTmp(surfNum).windowShadingControlList[0], 2);
    EXPECT_EQ(state->dataSurfaceGeometry->SurfaceTmp(surfNum).windowShadingControlList[1], 3);
    EXPECT_FALSE(Err);
}

TEST_F(EnergyPlusFixture, FinalAssociateWindowShadingControlFenestration_test)
{
    state->dataSurface->TotWinShadingControl = 3;
    state->dataSurface->WindowShadingControl.allocate(state->dataSurface->TotWinShadingControl);
    int zn = 1;

    state->dataSurface->WindowShadingControl(1).Name = "WSC1";
    state->dataSurface->WindowShadingControl(1).ZoneIndex = zn;
    state->dataSurface->WindowShadingControl(1).SequenceNumber = 2;
    state->dataSurface->WindowShadingControl(1).MultiSurfaceCtrlIsGroup = true;
    state->dataSurface->WindowShadingControl(1).FenestrationCount = 3;
    state->dataSurface->WindowShadingControl(1).FenestrationName.allocate(state->dataSurface->WindowShadingControl(1).FenestrationCount);
    state->dataSurface->WindowShadingControl(1).FenestrationIndex.allocate(state->dataSurface->WindowShadingControl(1).FenestrationCount);
    state->dataSurface->WindowShadingControl(1).FenestrationName(1) = "Fene-01";
    state->dataSurface->WindowShadingControl(1).FenestrationName(2) = "Fene-02";
    state->dataSurface->WindowShadingControl(1).FenestrationName(3) = "Fene-03";

    state->dataSurface->WindowShadingControl(2).Name = "WSC2";
    state->dataSurface->WindowShadingControl(2).ZoneIndex = zn;
    state->dataSurface->WindowShadingControl(2).SequenceNumber = 3;
    state->dataSurface->WindowShadingControl(2).MultiSurfaceCtrlIsGroup = false;
    state->dataSurface->WindowShadingControl(2).FenestrationCount = 4;
    state->dataSurface->WindowShadingControl(2).FenestrationName.allocate(state->dataSurface->WindowShadingControl(2).FenestrationCount);
    state->dataSurface->WindowShadingControl(2).FenestrationIndex.allocate(state->dataSurface->WindowShadingControl(2).FenestrationCount);
    state->dataSurface->WindowShadingControl(2).FenestrationName(1) = "Fene-04";
    state->dataSurface->WindowShadingControl(2).FenestrationName(2) = "Fene-05";
    state->dataSurface->WindowShadingControl(2).FenestrationName(3) = "Fene-06";
    state->dataSurface->WindowShadingControl(2).FenestrationName(4) = "Fene-07";

    state->dataSurface->WindowShadingControl(3).Name = "WSC3";
    state->dataSurface->WindowShadingControl(3).ZoneIndex = zn;
    state->dataSurface->WindowShadingControl(3).SequenceNumber = 1;
    state->dataSurface->WindowShadingControl(3).MultiSurfaceCtrlIsGroup = true;
    state->dataSurface->WindowShadingControl(3).FenestrationCount = 2;
    state->dataSurface->WindowShadingControl(3).FenestrationName.allocate(state->dataSurface->WindowShadingControl(3).FenestrationCount);
    state->dataSurface->WindowShadingControl(3).FenestrationIndex.allocate(state->dataSurface->WindowShadingControl(3).FenestrationCount);
    state->dataSurface->WindowShadingControl(3).FenestrationName(1) = "Fene-08";
    state->dataSurface->WindowShadingControl(3).FenestrationName(2) = "Fene-09";

    state->dataSurface->TotSurfaces = 12;
    state->dataSurface->Surface.allocate(state->dataSurface->TotSurfaces);

    state->dataSurface->Surface(1).Name = "Fene-07";
    state->dataSurface->Surface(1).windowShadingControlList.push_back(2);

    state->dataSurface->Surface(2).Name = "Fene-01";
    state->dataSurface->Surface(2).windowShadingControlList.push_back(1);

    state->dataSurface->Surface(3).Name = "Fene-08";
    state->dataSurface->Surface(3).windowShadingControlList.push_back(3);

    state->dataSurface->Surface(4).Name = "Fene-02";
    state->dataSurface->Surface(4).windowShadingControlList.push_back(1);

    state->dataSurface->Surface(5).Name = "Fene-10";
    state->dataSurface->Surface(5).windowShadingControlList.push_back(0);

    state->dataSurface->Surface(6).Name = "Fene-03";
    state->dataSurface->Surface(6).windowShadingControlList.push_back(1);

    state->dataSurface->Surface(7).Name = "Fene-09";
    state->dataSurface->Surface(7).windowShadingControlList.push_back(3);

    state->dataSurface->Surface(8).Name = "Fene-04";
    state->dataSurface->Surface(8).windowShadingControlList.push_back(2);

    state->dataSurface->Surface(9).Name = "Fene-10";
    state->dataSurface->Surface(9).windowShadingControlList.push_back(0);

    state->dataSurface->Surface(10).Name = "Fene-05";
    state->dataSurface->Surface(10).windowShadingControlList.push_back(2);

    state->dataSurface->Surface(11).Name = "Fene-11";
    state->dataSurface->Surface(11).windowShadingControlList.push_back(0);

    state->dataSurface->Surface(12).Name = "Fene-06";
    state->dataSurface->Surface(12).windowShadingControlList.push_back(2);

    bool Err = false;

    FinalAssociateWindowShadingControlFenestration(*state, Err);
    EXPECT_FALSE(Err);

    EXPECT_EQ(state->dataSurface->WindowShadingControl(1).FenestrationIndex(1), 2);
    EXPECT_EQ(state->dataSurface->WindowShadingControl(1).FenestrationIndex(2), 4);
    EXPECT_EQ(state->dataSurface->WindowShadingControl(1).FenestrationIndex(3), 6);

    EXPECT_EQ(state->dataSurface->WindowShadingControl(2).FenestrationIndex(1), 8);
    EXPECT_EQ(state->dataSurface->WindowShadingControl(2).FenestrationIndex(2), 10);
    EXPECT_EQ(state->dataSurface->WindowShadingControl(2).FenestrationIndex(3), 12);
    EXPECT_EQ(state->dataSurface->WindowShadingControl(2).FenestrationIndex(4), 1);

    EXPECT_EQ(state->dataSurface->WindowShadingControl(3).FenestrationIndex(1), 3);
    EXPECT_EQ(state->dataSurface->WindowShadingControl(3).FenestrationIndex(2), 7);
}

TEST_F(EnergyPlusFixture, SurfaceGeometry_isWindowShadingControlSimilar_Test)
{
    state->dataSurface->WindowShadingControl.allocate(2);

    state->dataSurface->WindowShadingControl(1).Name = "TheShadingControl";
    state->dataSurface->WindowShadingControl(1).ZoneIndex = 57;
    state->dataSurface->WindowShadingControl(1).SequenceNumber = 3;
    state->dataSurface->WindowShadingControl(1).ShadingType = WinShadingType::ExtShade;
    state->dataSurface->WindowShadingControl(1).ShadingDevice = 17;
    state->dataSurface->WindowShadingControl(1).ShadingControlType = WindowShadingControlType::OnIfScheduled;
    state->dataSurface->WindowShadingControl(1).Schedule = 83;
    state->dataSurface->WindowShadingControl(1).SetPoint = 200;
    state->dataSurface->WindowShadingControl(1).SetPoint2 = 170;
    state->dataSurface->WindowShadingControl(1).ShadingControlIsScheduled = true;
    state->dataSurface->WindowShadingControl(1).GlareControlIsActive = false;
    state->dataSurface->WindowShadingControl(1).SlatAngleSchedule = 84;
    state->dataSurface->WindowShadingControl(1).SlatAngleControlForBlinds = WSC_SAC_BlockBeamSolar;
    state->dataSurface->WindowShadingControl(1).DaylightingControlName = "TheDaylightingControl";
    state->dataSurface->WindowShadingControl(1).DaylightControlIndex = 7;
    state->dataSurface->WindowShadingControl(1).MultiSurfaceCtrlIsGroup = false;

    state->dataSurface->WindowShadingControl(1).FenestrationCount = 3;
    state->dataSurface->WindowShadingControl(1).FenestrationName.allocate(state->dataSurface->WindowShadingControl(1).FenestrationCount);
    state->dataSurface->WindowShadingControl(1).FenestrationName(1) = "Fene-01";
    state->dataSurface->WindowShadingControl(1).FenestrationName(2) = "Fene-02";
    state->dataSurface->WindowShadingControl(1).FenestrationName(3) = "Fene-03";
    state->dataSurface->WindowShadingControl(1).FenestrationIndex.allocate(state->dataSurface->WindowShadingControl(1).FenestrationCount);
    state->dataSurface->WindowShadingControl(1).FenestrationIndex(1) = 11;
    state->dataSurface->WindowShadingControl(1).FenestrationIndex(2) = 12;
    state->dataSurface->WindowShadingControl(1).FenestrationIndex(3) = 13;

    state->dataSurface->WindowShadingControl(2) = state->dataSurface->WindowShadingControl(1);

    // no changes
    EXPECT_TRUE(isWindowShadingControlSimilar(*state, 1, 2));

    // changes to portions of struct that are not "similar"
    // these should not impact similarity so changes are ignored

    state->dataSurface->WindowShadingControl(2).Name = "Different";
    EXPECT_TRUE(isWindowShadingControlSimilar(*state, 1, 2));
    state->dataSurface->WindowShadingControl(2) = state->dataSurface->WindowShadingControl(1);

    state->dataSurface->WindowShadingControl(2).SequenceNumber = 9;
    EXPECT_TRUE(isWindowShadingControlSimilar(*state, 1, 2));
    state->dataSurface->WindowShadingControl(2) = state->dataSurface->WindowShadingControl(1);

    state->dataSurface->WindowShadingControl(2).ShadingDevice = 21;
    EXPECT_TRUE(isWindowShadingControlSimilar(*state, 1, 2));
    state->dataSurface->WindowShadingControl(2) = state->dataSurface->WindowShadingControl(1);

    state->dataSurface->WindowShadingControl(2).Schedule = 91;
    EXPECT_TRUE(isWindowShadingControlSimilar(*state, 1, 2));
    state->dataSurface->WindowShadingControl(2) = state->dataSurface->WindowShadingControl(1);

    state->dataSurface->WindowShadingControl(2).SlatAngleSchedule = 76;
    EXPECT_TRUE(isWindowShadingControlSimilar(*state, 1, 2));
    state->dataSurface->WindowShadingControl(2) = state->dataSurface->WindowShadingControl(1);

    state->dataSurface->WindowShadingControl(2).FenestrationCount = 4;
    EXPECT_TRUE(isWindowShadingControlSimilar(*state, 1, 2));
    state->dataSurface->WindowShadingControl(2) = state->dataSurface->WindowShadingControl(1);

    state->dataSurface->WindowShadingControl(2).FenestrationName(3) = "Fene-Different";
    EXPECT_TRUE(isWindowShadingControlSimilar(*state, 1, 2));
    state->dataSurface->WindowShadingControl(2) = state->dataSurface->WindowShadingControl(1);

    state->dataSurface->WindowShadingControl(2).FenestrationIndex(3) = 17;
    EXPECT_TRUE(isWindowShadingControlSimilar(*state, 1, 2));
    state->dataSurface->WindowShadingControl(2) = state->dataSurface->WindowShadingControl(1);

    // changes to portions of struct that are "similar"
    // these are important so they should be shown as false

    state->dataSurface->WindowShadingControl(2).ZoneIndex = 83;
    EXPECT_FALSE(isWindowShadingControlSimilar(*state, 1, 2));
    state->dataSurface->WindowShadingControl(2) = state->dataSurface->WindowShadingControl(1);

    state->dataSurface->WindowShadingControl(2).ShadingType = WinShadingType::BGBlind;
    EXPECT_FALSE(isWindowShadingControlSimilar(*state, 1, 2));
    state->dataSurface->WindowShadingControl(2) = state->dataSurface->WindowShadingControl(1);

    state->dataSurface->WindowShadingControl(2).ShadingControlType = WindowShadingControlType::OffNight_OnDay_HiSolarWindow;
    EXPECT_FALSE(isWindowShadingControlSimilar(*state, 1, 2));
    state->dataSurface->WindowShadingControl(2) = state->dataSurface->WindowShadingControl(1);

    state->dataSurface->WindowShadingControl(2).SetPoint = 140;
    EXPECT_FALSE(isWindowShadingControlSimilar(*state, 1, 2));
    state->dataSurface->WindowShadingControl(2) = state->dataSurface->WindowShadingControl(1);

    state->dataSurface->WindowShadingControl(2).SetPoint2 = 169;
    EXPECT_FALSE(isWindowShadingControlSimilar(*state, 1, 2));
    state->dataSurface->WindowShadingControl(2) = state->dataSurface->WindowShadingControl(1);

    state->dataSurface->WindowShadingControl(2).ShadingControlIsScheduled = false;
    EXPECT_FALSE(isWindowShadingControlSimilar(*state, 1, 2));
    state->dataSurface->WindowShadingControl(2) = state->dataSurface->WindowShadingControl(1);

    state->dataSurface->WindowShadingControl(2).GlareControlIsActive = true;
    EXPECT_FALSE(isWindowShadingControlSimilar(*state, 1, 2));
    state->dataSurface->WindowShadingControl(2) = state->dataSurface->WindowShadingControl(1);

    state->dataSurface->WindowShadingControl(2).SlatAngleControlForBlinds = WSC_SAC_FixedSlatAngle;
    EXPECT_FALSE(isWindowShadingControlSimilar(*state, 1, 2));
    state->dataSurface->WindowShadingControl(2) = state->dataSurface->WindowShadingControl(1);

    state->dataSurface->WindowShadingControl(2).DaylightingControlName = "Different";
    EXPECT_FALSE(isWindowShadingControlSimilar(*state, 1, 2));
    state->dataSurface->WindowShadingControl(2) = state->dataSurface->WindowShadingControl(1);

    state->dataSurface->WindowShadingControl(2).DaylightControlIndex = 12;
    EXPECT_FALSE(isWindowShadingControlSimilar(*state, 1, 2));
    state->dataSurface->WindowShadingControl(2) = state->dataSurface->WindowShadingControl(1);

    state->dataSurface->WindowShadingControl(2).MultiSurfaceCtrlIsGroup = true;
    EXPECT_FALSE(isWindowShadingControlSimilar(*state, 1, 2));
    state->dataSurface->WindowShadingControl(2) = state->dataSurface->WindowShadingControl(1);
}

TEST_F(EnergyPlusFixture, SurfaceGeometry_CheckWindowShadingControlSimilarForWindow_Test)
{
    state->dataSurface->Surface.allocate(1);

    state->dataSurface->Surface(1).HasShadeControl = true;
    state->dataSurface->Surface(1).windowShadingControlList.push_back(1);
    state->dataSurface->Surface(1).windowShadingControlList.push_back(2);
    state->dataSurface->Surface(1).windowShadingControlList.push_back(3);

    state->dataSurface->WindowShadingControl.allocate(3);

    state->dataSurface->WindowShadingControl(1).Name = "TheShadingControl";
    state->dataSurface->WindowShadingControl(1).ZoneIndex = 57;
    state->dataSurface->WindowShadingControl(1).SequenceNumber = 3;
    state->dataSurface->WindowShadingControl(1).ShadingType = WinShadingType::ExtShade;
    state->dataSurface->WindowShadingControl(1).ShadingDevice = 17;
    state->dataSurface->WindowShadingControl(1).ShadingControlType = WindowShadingControlType::OnIfScheduled;
    state->dataSurface->WindowShadingControl(1).Schedule = 83;
    state->dataSurface->WindowShadingControl(1).SetPoint = 200;
    state->dataSurface->WindowShadingControl(1).SetPoint2 = 170;
    state->dataSurface->WindowShadingControl(1).ShadingControlIsScheduled = true;
    state->dataSurface->WindowShadingControl(1).GlareControlIsActive = false;
    state->dataSurface->WindowShadingControl(1).SlatAngleSchedule = 84;
    state->dataSurface->WindowShadingControl(1).SlatAngleControlForBlinds = WSC_SAC_BlockBeamSolar;
    state->dataSurface->WindowShadingControl(1).DaylightingControlName = "TheDaylightingControl";
    state->dataSurface->WindowShadingControl(1).DaylightControlIndex = 7;
    state->dataSurface->WindowShadingControl(1).MultiSurfaceCtrlIsGroup = false;

    state->dataSurface->WindowShadingControl(1).FenestrationCount = 3;
    state->dataSurface->WindowShadingControl(1).FenestrationName.allocate(state->dataSurface->WindowShadingControl(1).FenestrationCount);
    state->dataSurface->WindowShadingControl(1).FenestrationName(1) = "Fene-01";
    state->dataSurface->WindowShadingControl(1).FenestrationName(2) = "Fene-02";
    state->dataSurface->WindowShadingControl(1).FenestrationName(3) = "Fene-03";
    state->dataSurface->WindowShadingControl(1).FenestrationIndex.allocate(state->dataSurface->WindowShadingControl(1).FenestrationCount);
    state->dataSurface->WindowShadingControl(1).FenestrationIndex(1) = 11;
    state->dataSurface->WindowShadingControl(1).FenestrationIndex(2) = 12;
    state->dataSurface->WindowShadingControl(1).FenestrationIndex(3) = 13;

    state->dataSurface->WindowShadingControl(2) = state->dataSurface->WindowShadingControl(1);
    state->dataSurface->WindowShadingControl(3) = state->dataSurface->WindowShadingControl(1);

    bool errorsOccurred = false;

    CheckWindowShadingControlSimilarForWindow(*state, errorsOccurred);
    EXPECT_FALSE(errorsOccurred);

    state->dataSurface->WindowShadingControl(2).SetPoint = 140;
    CheckWindowShadingControlSimilarForWindow(*state, errorsOccurred);
    EXPECT_TRUE(errorsOccurred);
}

TEST_F(EnergyPlusFixture, SurfaceGeometry_createAirMaterialFromDistance_Test)
{
    state->dataHeatBal->TotMaterials = 0;
    createAirMaterialFromDistance(*state, 0.008, "test_air_");
    EXPECT_EQ(state->dataHeatBal->TotMaterials, 1);
    EXPECT_EQ(state->dataMaterial->Material(state->dataHeatBal->TotMaterials).Name, "test_air_8MM");
    EXPECT_EQ(state->dataMaterial->Material(state->dataHeatBal->TotMaterials).Thickness, 0.008);
    EXPECT_EQ(state->dataMaterial->Material(state->dataHeatBal->TotMaterials).GasCon(1, 1), 2.873e-3);
    EXPECT_EQ(state->dataMaterial->Material(state->dataHeatBal->TotMaterials).GasCon(2, 1), 7.760e-5);

    createAirMaterialFromDistance(*state, 0.012, "test_air_");
    EXPECT_EQ(state->dataHeatBal->TotMaterials, 2);
    EXPECT_EQ(state->dataMaterial->Material(state->dataHeatBal->TotMaterials).Name, "test_air_12MM");
    EXPECT_EQ(state->dataMaterial->Material(state->dataHeatBal->TotMaterials).Thickness, 0.012);

    createAirMaterialFromDistance(*state, 0.008, "test_air_");
    EXPECT_EQ(state->dataHeatBal->TotMaterials, 2);
}

TEST_F(EnergyPlusFixture, SurfaceGeometry_createConstructionWithStorm_Test)
{
    state->dataHeatBal->TotConstructs = 1;
    state->dataConstruction->Construct.allocate(state->dataHeatBal->TotConstructs);

    state->dataMaterial->Material.allocate(60);
    state->dataMaterial->Material(47).AbsorpThermalFront = 0.11;

    // Case 1a: Constructs with regular materials are a reverse of each other--material layers match in reverse (should get a "false" answer)
    state->dataConstruction->Construct(state->dataHeatBal->TotConstructs).TotLayers = 3;
    state->dataConstruction->Construct(state->dataHeatBal->TotConstructs).LayerPoint(1) = 11;
    state->dataConstruction->Construct(state->dataHeatBal->TotConstructs).LayerPoint(2) = 22;
    state->dataConstruction->Construct(state->dataHeatBal->TotConstructs).LayerPoint(3) = 33;

    createConstructionWithStorm(*state, 1, "construction_A", 47, 59);
    EXPECT_EQ(state->dataHeatBal->TotConstructs, 2);
    EXPECT_EQ(state->dataConstruction->Construct(state->dataHeatBal->TotConstructs).Name, "construction_A");
    EXPECT_EQ(state->dataConstruction->Construct(state->dataHeatBal->TotConstructs).LayerPoint(1), 47);
    EXPECT_EQ(state->dataConstruction->Construct(state->dataHeatBal->TotConstructs).LayerPoint(2), 59);
    EXPECT_EQ(state->dataConstruction->Construct(state->dataHeatBal->TotConstructs).LayerPoint(3), 11);
    EXPECT_EQ(state->dataConstruction->Construct(state->dataHeatBal->TotConstructs).LayerPoint(4), 22);
    EXPECT_EQ(state->dataConstruction->Construct(state->dataHeatBal->TotConstructs).LayerPoint(5), 33);
    EXPECT_EQ(state->dataConstruction->Construct(state->dataHeatBal->TotConstructs).OutsideAbsorpThermal, 0.11);
}

TEST_F(EnergyPlusFixture, SurfaceGeometry_HeatTransferAlgorithmTest)
{
    // Test surface heat transfer algorithms and heat balance surface lists
    bool ErrorsFound(false);

    std::string const idf_objects = delimited_string({
        "  HeatBalanceAlgorithm,",
        "  MoisturePenetrationDepthConductionTransferFunction; !- Algorithm",
        "Material,",
        "    Gypsum Board,            !- Name",
        "    MediumSmooth,            !- Roughness",
        "    0.0159,                  !- Thickness {m}",
        "    0.16,                    !- Conductivity {W/m-K}",
        "    800,                     !- Density {kg/m3}",
        "    1090,                    !- Specific Heat {J/kg-K}",
        "    0.9,                     !- Thermal Absorptance",
        "    0.7,                     !- Solar Absorptance",
        "    0.7;                     !- Visible Absorptance",
        "Material,",
        "    InsulationBatt,        !- Name",
        "    VeryRough,               !- Roughness",
        "    0.3048,                  !- Thickness {m}",
        "    0.05,                    !- Conductivity {W/m-K}",
        "    19,                      !- Density {kg/m3}",
        "    960,                     !- Specific Heat {J/kg-K}",
        "    0.9,                     !- Thermal Absorptance",
        "    0.7,                     !- Solar Absorptance",
        "    0.7;                     !- Visible Absorptance",
        "Material,",
        "    InfiniteRPCM23C,         !- Name",
        "    VeryRough,               !- Roughness",
        "    0.006,                   !- Thickness {m}",
        "    0.815,                   !- Conductivity {W/m-K}",
        "    929,                     !- Density {kg/m3}",
        "    3140,                    !- Specific Heat {J/kg-K}",
        "    0.9,                     !- Thermal Absorptance",
        "    0.7,                     !- Solar Absorptance",
        "    0.7;                     !- Visible Absorptance",
        "Construction,",
        "    Project semi-exposed ceiling,  !- Name",
        "    InsulationBatt,        !- Outside Layer",
        "    InfiniteRPCM23C,         !- Layer 2",
        "    Gypsum Board;            !- Layer 3",

        "Construction,",
        "    Project semi-exposed ceiling_Rev,  !- Name",
        "    Gypsum Board,            !- Outside Layer",
        "    InfiniteRPCM23C,         !- Layer 2",
        "    InsulationBatt;        !- Layer 3",

        "BuildingSurface:Detailed,",
        "    DATATELCOM_Ceiling_1_0_0,  !- Name",
        "    Ceiling,                 !- Surface Type",
        "    Project semi-exposed ceiling,  !- Construction Name",
        "    DATATELCOM,       !- Zone Name",
        "    ,                        !- Space Name",
        "    Surface,                 !- Outside Boundary Condition",
        "    Zone1_Floor_4_0_10000,  !- Outside Boundary Condition Object",
        "    NoSun,                   !- Sun Exposure",
        "    NoWind,                  !- Wind Exposure",
        "    0,                       !- View Factor to Ground",
        "    4,                       !- Number of Vertices",
        "    9.64595244,              !- Vertex 1 X-coordinate {m}",
        "    8.1545602599,            !- Vertex 1 Y-coordinate {m}",
        "    3.499104,                !- Vertex 1 Z-coordinate {m}",
        "    13.20708687,             !- Vertex 2 X-coordinate {m}",
        "    8.1545602599,            !- Vertex 2 Y-coordinate {m}",
        "    3.499104,                !- Vertex 2 Z-coordinate {m}",
        "    13.20708687,             !- Vertex 3 X-coordinate {m}",
        "    10.0470868899,           !- Vertex 3 Y-coordinate {m}",
        "    3.499104,                !- Vertex 3 Z-coordinate {m}",
        "    9.64595244,              !- Vertex 4 X-coordinate {m}",
        "    10.0470868899,           !- Vertex 4 Y-coordinate {m}",
        "    3.499104;                !- Vertex 4 Z-coordinate {m}",

        "BuildingSurface:Detailed,",
        "    Zone1_Floor_4_0_10000,  !- Name",
        "    Floor,                   !- Surface Type",
        "    Project semi-exposed ceiling_Rev,  !- Construction Name",
        "    ZONE1,             !- Zone Name",
        "    ,                        !- Space Name",
        "    Surface,                 !- Outside Boundary Condition",
        "    DATATELCOM_Ceiling_1_0_0,  !- Outside Boundary Condition Object",
        "    NoSun,                   !- Sun Exposure",
        "    NoWind,                  !- Wind Exposure",
        "    0,                       !- View Factor to Ground",
        "    4,                       !- Number of Vertices",
        "    13.20708687,             !- Vertex 1 X-coordinate {m}",
        "    8.1545602599,            !- Vertex 1 Y-coordinate {m}",
        "    3.499104,                !- Vertex 1 Z-coordinate {m}",
        "    9.64595244,              !- Vertex 2 X-coordinate {m}",
        "    8.1545602599,            !- Vertex 2 Y-coordinate {m}",
        "    3.499104,                !- Vertex 2 Z-coordinate {m}",
        "    9.64595244,              !- Vertex 3 X-coordinate {m}",
        "    10.0470868899,           !- Vertex 3 Y-coordinate {m}",
        "    3.499104,                !- Vertex 3 Z-coordinate {m}",
        "    13.20708687,             !- Vertex 4 X-coordinate {m}",
        "    10.0470868899,           !- Vertex 4 Y-coordinate {m}",
        "    3.499104;                !- Vertex 4 Z-coordinate {m}",

        "BuildingSurface:Detailed,",
        "    Zone1_Floor_4_0_20000,  !- Name",
        "    Floor,                   !- Surface Type",
        "    Project semi-exposed ceiling_Rev,  !- Construction Name",
        "    ZONE1,             !- Zone Name",
        "    ,                        !- Space Name",
        "    Outdoors,                 !- Outside Boundary Condition",
        "    ,  !- Outside Boundary Condition Object",
        "    NoSun,                   !- Sun Exposure",
        "    NoWind,                  !- Wind Exposure",
        "    0,                       !- View Factor to Ground",
        "    4,                       !- Number of Vertices",
        "    23.20708687,             !- Vertex 1 X-coordinate {m}",
        "    8.1545602599,            !- Vertex 1 Y-coordinate {m}",
        "    3.499104,                !- Vertex 1 Z-coordinate {m}",
        "    19.64595244,              !- Vertex 2 X-coordinate {m}",
        "    8.1545602599,            !- Vertex 2 Y-coordinate {m}",
        "    3.499104,                !- Vertex 2 Z-coordinate {m}",
        "    19.64595244,              !- Vertex 3 X-coordinate {m}",
        "    10.0470868899,           !- Vertex 3 Y-coordinate {m}",
        "    3.499104,                !- Vertex 3 Z-coordinate {m}",
        "    23.20708687,             !- Vertex 4 X-coordinate {m}",
        "    10.0470868899,           !- Vertex 4 Y-coordinate {m}",
        "    3.499104;                !- Vertex 4 Z-coordinate {m}",

        "BuildingSurface:Detailed,",
        "    Zone1_Floor_4_0_30000,  !- Name",
        "    Floor,                   !- Surface Type",
        "    Project semi-exposed ceiling_Rev,  !- Construction Name",
        "    ZONE1,             !- Zone Name",
        "    ,                        !- Space Name",
        "    Outdoors,                 !- Outside Boundary Condition",
        "    ,  !- Outside Boundary Condition Object",
        "    NoSun,                   !- Sun Exposure",
        "    NoWind,                  !- Wind Exposure",
        "    0,                       !- View Factor to Ground",
        "    4,                       !- Number of Vertices",
        "    23.20708687,             !- Vertex 1 X-coordinate {m}",
        "    8.1545602599,            !- Vertex 1 Y-coordinate {m}",
        "    3.499104,                !- Vertex 1 Z-coordinate {m}",
        "    19.64595244,              !- Vertex 2 X-coordinate {m}",
        "    8.1545602599,            !- Vertex 2 Y-coordinate {m}",
        "    3.499104,                !- Vertex 2 Z-coordinate {m}",
        "    19.64595244,              !- Vertex 3 X-coordinate {m}",
        "    10.0470868899,           !- Vertex 3 Y-coordinate {m}",
        "    3.499104,                !- Vertex 3 Z-coordinate {m}",
        "    23.20708687,             !- Vertex 4 X-coordinate {m}",
        "    10.0470868899,           !- Vertex 4 Y-coordinate {m}",
        "    3.499104;                !- Vertex 4 Z-coordinate {m}",

        "SurfaceProperty:HeatTransferAlgorithm:Construction,",
        "    Ceilings CondFD,               !- Name",
        "    ConductionFiniteDifference,    !- Algorithm",
        "    Project semi-exposed ceiling;  !- Construction Name",

        "SurfaceProperty:HeatTransferAlgorithm,",
        "    Zone1_Floor_4_0_20000,       !- Surface Name",
        "    CombinedHeatAndMoistureFiniteElement;  !- Algorithm",

        "SurfaceProperty:HeatTransferAlgorithm,",
        "    Zone1_Floor_4_0_30000,       !- Surface Name",
        "    ConductionTransferFunction;  !- Algorithm",

        "Zone,",
        "    DATATELCOM,       !- Name",
        "    0,                       !- Direction of Relative North {deg}",
        "    0,                       !- X Origin {m}",
        "    0,                       !- Y Origin {m}",
        "    0,                       !- Z Origin {m}",
        "    1,                       !- Type",
        "    1,                       !- Multiplier",
        "    ,                        !- Ceiling Height {m}",
        "    23.5824,                 !- Volume {m3}",
        "    6.7395,                  !- Floor Area {m2}",
        "    TARP;                    !- Zone Inside Convection Algorithm",
        "Zone,",
        "    ZONE1,             !- Name",
        "    0,                       !- Direction of Relative North {deg}",
        "    0,                       !- X Origin {m}",
        "    0,                       !- Y Origin {m}",
        "    0,                       !- Z Origin {m}",
        "    1,                       !- Type",
        "    1,                       !- Multiplier",
        "    ,                        !- Ceiling Height {m}",
        "    999.6521,                !- Volume {m3}",
        "    454.1032,                !- Floor Area {m2}",
        "    TARP;                    !- Zone Inside Convection Algorithm",

    });

    ASSERT_TRUE(process_idf(idf_objects));

    GetProjectControlData(*state, ErrorsFound); // read project control data
    EXPECT_FALSE(ErrorsFound);                  // expect no errors

    GetMaterialData(*state, ErrorsFound); // read material data
    EXPECT_FALSE(ErrorsFound);            // expect no errors

    GetConstructData(*state, ErrorsFound); // read construction data
    EXPECT_FALSE(ErrorsFound);             // expect no errors

    GetZoneData(*state, ErrorsFound); // read zone data
    EXPECT_FALSE(ErrorsFound);        // expect no errors

    state->dataSurfaceGeometry->CosZoneRelNorth.allocate(2);
    state->dataSurfaceGeometry->SinZoneRelNorth.allocate(2);

    state->dataSurfaceGeometry->CosZoneRelNorth(1) = std::cos(-state->dataHeatBal->Zone(1).RelNorth * DataGlobalConstants::DegToRadians);
    state->dataSurfaceGeometry->SinZoneRelNorth(1) = std::sin(-state->dataHeatBal->Zone(1).RelNorth * DataGlobalConstants::DegToRadians);
    state->dataSurfaceGeometry->CosZoneRelNorth(2) = state->dataSurfaceGeometry->CosZoneRelNorth(1);
    state->dataSurfaceGeometry->SinZoneRelNorth(2) = state->dataSurfaceGeometry->SinZoneRelNorth(1);
    state->dataSurfaceGeometry->CosBldgRelNorth = 1.0;
    state->dataSurfaceGeometry->SinBldgRelNorth = 0.0;

    GetSurfaceData(*state, ErrorsFound); // setup zone geometry and get zone data
    EXPECT_FALSE(ErrorsFound);           // expect no errors

    int surfNum = UtilityRoutines::FindItemInList("DATATELCOM_CEILING_1_0_0", state->dataSurface->Surface);
    EXPECT_TRUE(compare_enums(DataSurfaces::HeatTransferModel::CondFD, state->dataSurface->Surface(surfNum).HeatTransferAlgorithm));
    EXPECT_TRUE(state->dataHeatBal->AnyCondFD);

    surfNum = UtilityRoutines::FindItemInList("ZONE1_FLOOR_4_0_10000", state->dataSurface->Surface);
    EXPECT_TRUE(compare_enums(DataSurfaces::HeatTransferModel::CondFD, state->dataSurface->Surface(surfNum).HeatTransferAlgorithm));
    EXPECT_TRUE(state->dataHeatBal->AnyEMPD); // input as EMPD but then later overriden to CondFD - see error message below

    surfNum = UtilityRoutines::FindItemInList("ZONE1_FLOOR_4_0_20000", state->dataSurface->Surface);
    EXPECT_TRUE(compare_enums(DataSurfaces::HeatTransferModel::HAMT, state->dataSurface->Surface(surfNum).HeatTransferAlgorithm));
    EXPECT_TRUE(state->dataHeatBal->AnyHAMT);

    surfNum = UtilityRoutines::FindItemInList("ZONE1_FLOOR_4_0_30000", state->dataSurface->Surface);
    EXPECT_TRUE(compare_enums(DataSurfaces::HeatTransferModel::CTF, state->dataSurface->Surface(surfNum).HeatTransferAlgorithm));
    EXPECT_TRUE(state->dataHeatBal->AnyCTF);

    std::string const error_string = delimited_string({
        "   ** Warning ** GetSurfaceData: Entered Zone Floor Area(s) differ more than 5% from the sum of the Space Floor Area(s).",
        "   **   ~~~   ** ...use Output:Diagnostics,DisplayExtraWarnings; to show more details on individual zones.",
        "   ** Warning ** The moisture penetration depth conduction transfer function algorithm is used but the input file includes no "
        "MaterialProperty:MoisturePenetrationDepth:Settings objects.",
        "   ** Warning ** The combined heat and moisture finite element algorithm is used but the input file includes no "
        "MaterialProperty:HeatAndMoistureTransfer:* objects.",
        "   **   ~~~   ** Certain materials objects are necessary to achieve proper results with the heat transfer algorithm(s) selected.",
        "   ** Warning ** An interior surface is defined as two surfaces with reverse constructions. The HeatTransferAlgorithm in both constructions "
        "should be same.",
        "   **   ~~~   ** The HeatTransferAlgorithm of Surface: DATATELCOM_CEILING_1_0_0, is CondFD - ConductionFiniteDifference",
        "   **   ~~~   ** The HeatTransferAlgorithm of Surface: ZONE1_FLOOR_4_0_10000, is EMPD - MoisturePenetrationDepthConductionTransferFunction",
        "   **   ~~~   ** The HeatTransferAlgorithm of Surface: ZONE1_FLOOR_4_0_10000, is assigned to CondFD - ConductionFiniteDifference. "
        "Simulation continues.",
    });
    EXPECT_TRUE(compare_err_stream(error_string, true));

    // Check heat balance surface lists
    // Remember that ZoneHTSurfaceList includes all HT surfaces in the zone PLUS any adjacent interzone surfaces - same for ZoneIZSurfaceList
    EXPECT_EQ(state->dataSurface->AllHTSurfaceList.size(), 4u);
    EXPECT_EQ(state->dataSurface->AllIZSurfaceList.size(), 2u);

    int zoneNum = UtilityRoutines::FindItemInList("DATATELCOM", state->dataHeatBal->Zone);
    EXPECT_EQ(state->dataHeatBal->Zone(zoneNum).ZoneHTSurfaceList.size(), 2u);
    EXPECT_EQ(state->dataHeatBal->Zone(zoneNum).ZoneIZSurfaceList.size(), 2u);

    zoneNum = UtilityRoutines::FindItemInList("ZONE1", state->dataHeatBal->Zone);
    EXPECT_EQ(state->dataHeatBal->Zone(zoneNum).ZoneHTSurfaceList.size(), 4u);
    EXPECT_EQ(state->dataHeatBal->Zone(zoneNum).ZoneIZSurfaceList.size(), 2u);
}

// Test for #7071: if a Surface references an outside boundary surface that cannot be found, we handle it gracefully with an error message
// instead of throwing an assert 'contains' error
TEST_F(EnergyPlusFixture, SurfaceGeometry_SurfaceReferencesNonExistingSurface)
{
    bool ErrorsFound(false);

    std::string const idf_objects = delimited_string({
        "Material,",
        "  8 in.Concrete Block Basement Wall,      !- Name",
        "  MediumRough,                            !- Roughness",
        "  0.2032,                                 !- Thickness{ m }",
        "  1.326,                                  !- Conductivity{ W / m - K }",
        "  1841.99999999999,                       !- Density{ kg / m3 }",
        "  911.999999999999,                       !- Specific Heat{ J / kg - K }",
        "  0.9,                                    !- Thermal Absorptance",
        "  0.7,                                    !- Solar Absorptance",
        "  0.7;                                    !- Visible Absorptance",
        "",
        "Construction,",
        "   Typical,   !- Name",
        "   8 in.Concrete Block Basement Wall;     !- Layer 1",

        "BuildingSurface:Detailed,                                   ",
        "  Surface A,               !- Name",
        "  Wall,                    !- Surface Type",
        "  Typical,                 !- Construction Name",
        "  ZONE 1,                  !- Zone Name",
        "    ,                        !- Space Name",
        "  Surface,                 !- Outside Boundary Condition",
        "  Surface B,               !- Outside Boundary Condition Object", // Surface B doesn't exist!
        "  NoSun,                   !- Sun Exposure",
        "  NoWind,                  !- Wind Exposure",
        "  ,                        !- View Factor to Ground",
        "  ,                        !- Number of Vertices",
        "  251.4600375, 3.5052, 0, !- X, Y, Z Vertex 1 {m}",
        "  251.4600375, 0, 0, !- X, Y, Z Vertex 2 {m}",
        "  249.9571375, 0, 0, !- X, Y, Z Vertex 3 {m}",
        "  248.5215375, 1.0, 0, !- X, Y, Z Vertex 4 {m}",
        "  248.5215375, 3.5052, 0;                 !- X, Y, Z Vertex 5 {m}",

    });

    ASSERT_TRUE(process_idf(idf_objects));

    // Read Material and Construction, and expect no errors
    GetMaterialData(*state, ErrorsFound);
    EXPECT_FALSE(ErrorsFound);
    GetConstructData(*state, ErrorsFound);
    EXPECT_FALSE(ErrorsFound);

    state->dataGlobal->NumOfZones = 2;
    state->dataHeatBal->Zone.allocate(2);
    state->dataHeatBal->Zone(1).Name = "ZONE 1";
    state->dataHeatBal->Zone(2).Name = "ZONE 2";
    state->dataSurfaceGeometry->SurfaceTmp.allocate(1);
    int SurfNum = 0;
    int TotHTSurfs = 1;
    Array1D_string const BaseSurfCls(3, {"WALL", "FLOOR", "ROOF"});
    Array1D<DataSurfaces::SurfaceClass> const BaseSurfIDs(
        3, {DataSurfaces::SurfaceClass::Wall, DataSurfaces::SurfaceClass::Floor, DataSurfaces::SurfaceClass::Roof});
    int NeedToAddSurfaces;

    GetGeometryParameters(*state, ErrorsFound);
    state->dataSurfaceGeometry->CosZoneRelNorth.allocate(1);
    state->dataSurfaceGeometry->SinZoneRelNorth.allocate(1);

    state->dataSurfaceGeometry->CosZoneRelNorth = 1.0;
    state->dataSurfaceGeometry->SinZoneRelNorth = 0.0;
    state->dataSurfaceGeometry->SinBldgRelNorth = 0.0;
    state->dataSurfaceGeometry->CosBldgRelNorth = 1.0;

    GetHTSurfaceData(*state, ErrorsFound, SurfNum, TotHTSurfs, 0, 0, 0, BaseSurfCls, BaseSurfIDs, NeedToAddSurfaces);

    // We expect one surface, but an error since Surface B cannot be located
    EXPECT_EQ(1, SurfNum);
    EXPECT_TRUE(ErrorsFound);

    std::string const error_string = delimited_string(
        {"   ** Severe  ** RoofCeiling:Detailed=\"SURFACE A\" references an outside boundary surface that cannot be found:SURFACE B"});
    EXPECT_TRUE(compare_err_stream(error_string, true));
}

TEST_F(EnergyPlusFixture, SurfaceGeometry_InternalMassSurfacesCount)
{
    bool ErrorsFound(false);

    std::string const idf_objects = delimited_string({
        "  Zone,",
        "    G SW Apartment,          !- Name",
        "    0,                       !- Direction of Relative North {deg}",
        "    0,                       !- X Origin {m}",
        "    0,                       !- Y Origin {m}",
        "    0,                       !- Z Origin {m}",
        "    1,                       !- Type",
        "    1;                       !- Multiplier",

        "  Zone,",
        "    G NW Apartment,          !- Name",
        "    0,                       !- Direction of Relative North {deg}",
        "    0,                       !- X Origin {m}",
        "    9.29594664423115,        !- Y Origin {m}",
        "    0,                       !- Z Origin {m}",
        "    1,                       !- Type",
        "    1;                       !- Multiplier",

        "  Zone,",
        "    Office,                  !- Name",
        "    0,                       !- Direction of Relative North {deg}",
        "    34.7455054899131,        !- X Origin {m}",
        "    0,                       !- Y Origin {m}",
        "    0,                       !- Z Origin {m}",
        "    1,                       !- Type",
        "    1;                       !- Multiplier",

        "  Zone,",
        "    G NE Apartment,          !- Name",
        "    0,                       !- Direction of Relative North {deg}",
        "    34.7455054899131,        !- X Origin {m}",
        "    9.29594664423115,        !- Y Origin {m}",
        "    0,                       !- Z Origin {m}",
        "    1,                       !- Type",
        "    1;                       !- Multiplier",

        "  Zone,",
        "    G N1 Apartment,          !- Name",
        "    0,                       !- Direction of Relative North {deg}",
        "    11.5818351633044,        !- X Origin {m}",
        "    9.29594664423115,        !- Y Origin {m}",
        "    0,                       !- Z Origin {m}",
        "    1,                       !- Type",
        "    1;                       !- Multiplier",

        "  Zone,",
        "    G N2 Apartment,          !- Name",
        "    0,                       !- Direction of Relative North {deg}",
        "    23.1636703266088,        !- X Origin {m}",
        "    9.29594664423115,        !- Y Origin {m}",
        "    0,                       !- Z Origin {m}",
        "    1,                       !- Type",
        "    1;                       !- Multiplier",

        "  Zone,",
        "    G S1 Apartment,          !- Name",
        "    0,                       !- Direction of Relative North {deg}",
        "    11.5818351633044,        !- X Origin {m}",
        "    0,                       !- Y Origin {m}",
        "    0,                       !- Z Origin {m}",
        "    1,                       !- Type",
        "    1;                       !- Multiplier",

        "  Zone,",
        "    G S2 Apartment,          !- Name",
        "    0,                       !- Direction of Relative North {deg}",
        "    23.1636703266088,        !- X Origin {m}",
        "    0,                       !- Y Origin {m}",
        "    0,                       !- Z Origin {m}",
        "    1,                       !- Type",
        "    1;                       !- Multiplier",

        "  Zone,",
        "    M SW Apartment,          !- Name",
        "    0,                       !- Direction of Relative North {deg}",
        "    0,                       !- X Origin {m}",
        "    0,                       !- Y Origin {m}",
        "    3.04785135876431,        !- Z Origin {m}",
        "    1,                       !- Type",
        "    1;                       !- Multiplier",

        "  Zone,",
        "    M NW Apartment,          !- Name",
        "    0,                       !- Direction of Relative North {deg}",
        "    0,                       !- X Origin {m}",
        "    9.29594664423115,        !- Y Origin {m}",
        "    3.04785135876431,        !- Z Origin {m}",
        "    1,                       !- Type",
        "    1;                       !- Multiplier",

        "  Zone,",
        "    M SE Apartment,          !- Name",
        "    0,                       !- Direction of Relative North {deg}",
        "    34.7455054899131,        !- X Origin {m}",
        "    0,                       !- Y Origin {m}",
        "    3.04785135876431,        !- Z Origin {m}",
        "    1,                       !- Type",
        "    1;                       !- Multiplier",

        "  Zone,",
        "    M NE Apartment,          !- Name",
        "    0,                       !- Direction of Relative North {deg}",
        "    34.7455054899131,        !- X Origin {m}",
        "    9.29594664423115,        !- Y Origin {m}",
        "    3.04785135876431,        !- Z Origin {m}",
        "    1,                       !- Type",
        "    1;                       !- Multiplier",

        "  Zone,",
        "    M N1 Apartment,          !- Name",
        "    0,                       !- Direction of Relative North {deg}",
        "    11.5818351633044,        !- X Origin {m}",
        "    9.29594664423115,        !- Y Origin {m}",
        "    3.04785135876431,        !- Z Origin {m}",
        "    1,                       !- Type",
        "    1;                       !- Multiplier",

        "  Zone,",
        "    M N2 Apartment,          !- Name",
        "    0,                       !- Direction of Relative North {deg}",
        "    23.1636703266088,        !- X Origin {m}",
        "    9.29594664423115,        !- Y Origin {m}",
        "    3.04785135876431,        !- Z Origin {m}",
        "    1,                       !- Type",
        "    1;                       !- Multiplier",

        "  Zone,",
        "    M S1 Apartment,          !- Name",
        "    0,                       !- Direction of Relative North {deg}",
        "    11.5818351633044,        !- X Origin {m}",
        "    0,                       !- Y Origin {m}",
        "    3.04785135876431,        !- Z Origin {m}",
        "    1,                       !- Type",
        "    1;                       !- Multiplier",

        "  Zone,",
        "    M S2 Apartment,          !- Name",
        "    0,                       !- Direction of Relative North {deg}",
        "    23.1636703266088,        !- X Origin {m}",
        "    0,                       !- Y Origin {m}",
        "    3.04785135876431,        !- Z Origin {m}",
        "    1,                       !- Type",
        "    1;                       !- Multiplier",

        "  Zone,",
        "    T SW Apartment,          !- Name",
        "    0,                       !- Direction of Relative North {deg}",
        "    0,                       !- X Origin {m}",
        "    0,                       !- Y Origin {m}",
        "    9.14355407629293,        !- Z Origin {m}",
        "    1,                       !- Type",
        "    1;                       !- Multiplier",

        "  Zone,",
        "    T NW Apartment,          !- Name",
        "    0,                       !- Direction of Relative North {deg}",
        "    0,                       !- X Origin {m}",
        "    9.29594664423115,        !- Y Origin {m}",
        "    9.14355407629293,        !- Z Origin {m}",
        "    1,                       !- Type",
        "    1;                       !- Multiplier",

        "  Zone,",
        "    T SE Apartment,          !- Name",
        "    0,                       !- Direction of Relative North {deg}",
        "    34.7455054899131,        !- X Origin {m}",
        "    0,                       !- Y Origin {m}",
        "    9.14355407629293,        !- Z Origin {m}",
        "    1,                       !- Type",
        "    1;                       !- Multiplier",

        "  Zone,",
        "    T NE Apartment,          !- Name",
        "    0,                       !- Direction of Relative North {deg}",
        "    34.7455054899131,        !- X Origin {m}",
        "    9.29594664423115,        !- Y Origin {m}",
        "    9.14355407629293,        !- Z Origin {m}",
        "    1,                       !- Type",
        "    1;                       !- Multiplier",

        "  Zone,",
        "    T N1 Apartment,          !- Name",
        "    0,                       !- Direction of Relative North {deg}",
        "    11.5818351633044,        !- X Origin {m}",
        "    9.29594664423115,        !- Y Origin {m}",
        "    9.14355407629293,        !- Z Origin {m}",
        "    1,                       !- Type",
        "    1;                       !- Multiplier",

        "  Zone,",
        "    T N2 Apartment,          !- Name",
        "    0,                       !- Direction of Relative North {deg}",
        "    23.1636703266088,        !- X Origin {m}",
        "    9.29594664423115,        !- Y Origin {m}",
        "    9.14355407629293,        !- Z Origin {m}",
        "    1,                       !- Type",
        "    1;                       !- Multiplier",

        "  Zone,",
        "    T S1 Apartment,          !- Name",
        "    0,                       !- Direction of Relative North {deg}",
        "    11.5818351633044,        !- X Origin {m}",
        "    0,                       !- Y Origin {m}",
        "    9.14355407629293,        !- Z Origin {m}",
        "    1,                       !- Type",
        "    1;                       !- Multiplier",

        "  Zone,",
        "    T S2 Apartment,          !- Name",
        "    0,                       !- Direction of Relative North {deg}",
        "    23.1636703266088,        !- X Origin {m}",
        "    0,                       !- Y Origin {m}",
        "    9.14355407629293,        !- Z Origin {m}",
        "    1,                       !- Type",
        "    1;                       !- Multiplier",

        "  Zone,",
        "    T Corridor,              !- Name",
        "    ,                        !- Direction of Relative North {deg}",
        "    0,                       !- X Origin {m}",
        "    7.61962839691078,        !- Y Origin {m}",
        "    9.14355407629293,        !- Z Origin {m}",
        "    1,                       !- Type",
        "    1;                       !- Multiplier",

        "  Zone,",
        "    G Corridor,              !- Name",
        "    0,                       !- Direction of Relative North {deg}",
        "    0,                       !- X Origin {m}",
        "    7.61962839691078,        !- Y Origin {m}",
        "    0,                       !- Z Origin {m}",
        "    1,                       !- Type",
        "    1;                       !- Multiplier",

        "  Zone,",
        "    M Corridor,              !- Name",
        "    ,                        !- Direction of Relative North {deg}",
        "    0,                       !- X Origin {m}",
        "    7.61962839691078,        !- Y Origin {m}",
        "    3.04785135876431,        !- Z Origin {m}",
        "    1,                       !- Type",
        "    1;                       !- Multiplier",

        "  Construction,",
        "    InteriorFurnishings,     !- Name",
        "    Std Wood 6inch;          !- Outside Layer",

        "  Material,",
        "    Std Wood 6inch,          !- Name",
        "    MediumSmooth,            !- Roughness",
        "    0.15,                    !- Thickness {m}",
        "    0.12,                    !- Conductivity {W/m-K}",
        "    540.0000,                !- Density {kg/m3}",
        "    1210,                    !- Specific Heat {J/kg-K}",
        "    0.9000000,               !- Thermal Absorptance",
        "    0.7000000,               !- Solar Absorptance",
        "    0.7000000;               !- Visible Absorptance",

        "  InternalMass,",
        "    GFloorZonesIntMass,      !- Name",
        "    InteriorFurnishings,     !- Construction Name",
        "    IntMassZoneList_GF,      !- Zone or ZoneList Name",
        "    ,                        !- Space Name",
        "    88.249272671219;         !- Surface Area {m2}",

        "  ZoneList,",
        "    IntMassZoneList_GF,      !- Name",
        "    G SW Apartment,          !- Zone 1 Name",
        "    G NW Apartment,          !- Zone 2 Name",
        "    Office,                  !- Zone 3 Name",
        "    G NE Apartment,          !- Zone 4 Name",
        "    G N1 Apartment,          !- Zone 5 Name",
        "    G N2 Apartment,          !- Zone 6 Name",
        "    G S1 Apartment,          !- Zone 7 Name",
        "    G S2 Apartment;          !- Zone 8 Name",

        "  InternalMass,",
        "    MFloorZonesIntMass,      !- Name",
        "    InteriorFurnishings,     !- Construction Name",
        "    IntMassZoneList_MF,      !- Zone or ZoneList Name",
        "    ,                        !- Space Name",
        "    176.498545342438;        !- Surface Area {m2}",

        "  ZoneList,",
        "    IntMassZoneList_MF,      !- Name",
        "    M SW Apartment,          !- Zone 1 Name",
        "    M NW Apartment,          !- Zone 2 Name",
        "    M SE Apartment,          !- Zone 3 Name",
        "    M NE Apartment,          !- Zone 4 Name",
        "    M N1 Apartment,          !- Zone 5 Name",
        "    M N2 Apartment,          !- Zone 6 Name",
        "    M S1 Apartment,          !- Zone 7 Name",
        "    M S2 Apartment;          !- Zone 8 Name",

        "  InternalMass,",
        "    TFloorZonesIntMass,      !- Name",
        "    InteriorFurnishings,     !- Construction Name",
        "    IntMassZoneList_TF,      !- Zone or ZoneList Name",
        "    ,                        !- Space Name",
        "    88.249272671219;         !- Surface Area {m2}",

        "  ZoneList,",
        "    IntMassZoneList_TF,      !- Name",
        "    T SW Apartment,          !- Zone 1 Name",
        "    T NW Apartment,          !- Zone 2 Name",
        "    T SE Apartment,          !- Zone 3 Name",
        "    T NE Apartment,          !- Zone 4 Name",
        "    T N1 Apartment,          !- Zone 5 Name",
        "    T N2 Apartment,          !- Zone 6 Name",
        "    T S1 Apartment,          !- Zone 7 Name",
        "    T S2 Apartment;          !- Zone 8 Name",

    });

    ASSERT_TRUE(process_idf(idf_objects));

    // Read Materials
    GetMaterialData(*state, ErrorsFound);
    EXPECT_FALSE(ErrorsFound);
    // Construction
    GetConstructData(*state, ErrorsFound);
    EXPECT_FALSE(ErrorsFound);
    // Read Zones
    GetZoneData(*state, ErrorsFound);
    ASSERT_FALSE(ErrorsFound);

    // Read InternalMass Object Count
    int TotIntMass = state->dataInputProcessing->inputProcessor->getNumObjectsFound(*state, "InternalMass");
    // check the three internal mass objects
    EXPECT_EQ(3, TotIntMass);

    // Read InternalMass Surfaces Count
    int TotalNumOfInternalMassSurfaces = GetNumIntMassSurfaces(*state);
    // check the 24 internal mass surfaces created from the three zoneLists
    EXPECT_EQ(24, TotalNumOfInternalMassSurfaces);
}
TEST_F(EnergyPlusFixture, SurfaceGeometry_CreateInternalMassSurfaces)
{
    bool ErrorsFound(false);

    std::string const idf_objects = delimited_string({
        "  Zone,",
        "    G SW Apartment,          !- Name",
        "    0,                       !- Direction of Relative North {deg}",
        "    0,                       !- X Origin {m}",
        "    0,                       !- Y Origin {m}",
        "    0,                       !- Z Origin {m}",
        "    1,                       !- Type",
        "    1;                       !- Multiplier",

        "  Zone,",
        "    G NW Apartment,          !- Name",
        "    0,                       !- Direction of Relative North {deg}",
        "    0,                       !- X Origin {m}",
        "    9.29594664423115,        !- Y Origin {m}",
        "    0,                       !- Z Origin {m}",
        "    1,                       !- Type",
        "    1;                       !- Multiplier",

        "  Zone,",
        "    Office,                  !- Name",
        "    0,                       !- Direction of Relative North {deg}",
        "    34.7455054899131,        !- X Origin {m}",
        "    0,                       !- Y Origin {m}",
        "    0,                       !- Z Origin {m}",
        "    1,                       !- Type",
        "    1;                       !- Multiplier",

        "  Zone,",
        "    G NE Apartment,          !- Name",
        "    0,                       !- Direction of Relative North {deg}",
        "    34.7455054899131,        !- X Origin {m}",
        "    9.29594664423115,        !- Y Origin {m}",
        "    0,                       !- Z Origin {m}",
        "    1,                       !- Type",
        "    1;                       !- Multiplier",

        "  Zone,",
        "    G N1 Apartment,          !- Name",
        "    0,                       !- Direction of Relative North {deg}",
        "    11.5818351633044,        !- X Origin {m}",
        "    9.29594664423115,        !- Y Origin {m}",
        "    0,                       !- Z Origin {m}",
        "    1,                       !- Type",
        "    1;                       !- Multiplier",

        "  Zone,",
        "    G N2 Apartment,          !- Name",
        "    0,                       !- Direction of Relative North {deg}",
        "    23.1636703266088,        !- X Origin {m}",
        "    9.29594664423115,        !- Y Origin {m}",
        "    0,                       !- Z Origin {m}",
        "    1,                       !- Type",
        "    1;                       !- Multiplier",

        "  Zone,",
        "    G S1 Apartment,          !- Name",
        "    0,                       !- Direction of Relative North {deg}",
        "    11.5818351633044,        !- X Origin {m}",
        "    0,                       !- Y Origin {m}",
        "    0,                       !- Z Origin {m}",
        "    1,                       !- Type",
        "    1;                       !- Multiplier",

        "  Zone,",
        "    G S2 Apartment,          !- Name",
        "    0,                       !- Direction of Relative North {deg}",
        "    23.1636703266088,        !- X Origin {m}",
        "    0,                       !- Y Origin {m}",
        "    0,                       !- Z Origin {m}",
        "    1,                       !- Type",
        "    1;                       !- Multiplier",

        "  Zone,",
        "    M SW Apartment,          !- Name",
        "    0,                       !- Direction of Relative North {deg}",
        "    0,                       !- X Origin {m}",
        "    0,                       !- Y Origin {m}",
        "    3.04785135876431,        !- Z Origin {m}",
        "    1,                       !- Type",
        "    1;                       !- Multiplier",

        "  Zone,",
        "    M NW Apartment,          !- Name",
        "    0,                       !- Direction of Relative North {deg}",
        "    0,                       !- X Origin {m}",
        "    9.29594664423115,        !- Y Origin {m}",
        "    3.04785135876431,        !- Z Origin {m}",
        "    1,                       !- Type",
        "    1;                       !- Multiplier",

        "  Zone,",
        "    M SE Apartment,          !- Name",
        "    0,                       !- Direction of Relative North {deg}",
        "    34.7455054899131,        !- X Origin {m}",
        "    0,                       !- Y Origin {m}",
        "    3.04785135876431,        !- Z Origin {m}",
        "    1,                       !- Type",
        "    1;                       !- Multiplier",

        "  Zone,",
        "    M NE Apartment,          !- Name",
        "    0,                       !- Direction of Relative North {deg}",
        "    34.7455054899131,        !- X Origin {m}",
        "    9.29594664423115,        !- Y Origin {m}",
        "    3.04785135876431,        !- Z Origin {m}",
        "    1,                       !- Type",
        "    1;                       !- Multiplier",

        "  Zone,",
        "    M N1 Apartment,          !- Name",
        "    0,                       !- Direction of Relative North {deg}",
        "    11.5818351633044,        !- X Origin {m}",
        "    9.29594664423115,        !- Y Origin {m}",
        "    3.04785135876431,        !- Z Origin {m}",
        "    1,                       !- Type",
        "    1;                       !- Multiplier",

        "  Zone,",
        "    M N2 Apartment,          !- Name",
        "    0,                       !- Direction of Relative North {deg}",
        "    23.1636703266088,        !- X Origin {m}",
        "    9.29594664423115,        !- Y Origin {m}",
        "    3.04785135876431,        !- Z Origin {m}",
        "    1,                       !- Type",
        "    1;                       !- Multiplier",

        "  Zone,",
        "    M S1 Apartment,          !- Name",
        "    0,                       !- Direction of Relative North {deg}",
        "    11.5818351633044,        !- X Origin {m}",
        "    0,                       !- Y Origin {m}",
        "    3.04785135876431,        !- Z Origin {m}",
        "    1,                       !- Type",
        "    1;                       !- Multiplier",

        "  Zone,",
        "    M S2 Apartment,          !- Name",
        "    0,                       !- Direction of Relative North {deg}",
        "    23.1636703266088,        !- X Origin {m}",
        "    0,                       !- Y Origin {m}",
        "    3.04785135876431,        !- Z Origin {m}",
        "    1,                       !- Type",
        "    1;                       !- Multiplier",

        "  Zone,",
        "    T SW Apartment,          !- Name",
        "    0,                       !- Direction of Relative North {deg}",
        "    0,                       !- X Origin {m}",
        "    0,                       !- Y Origin {m}",
        "    9.14355407629293,        !- Z Origin {m}",
        "    1,                       !- Type",
        "    1;                       !- Multiplier",

        "  Zone,",
        "    T NW Apartment,          !- Name",
        "    0,                       !- Direction of Relative North {deg}",
        "    0,                       !- X Origin {m}",
        "    9.29594664423115,        !- Y Origin {m}",
        "    9.14355407629293,        !- Z Origin {m}",
        "    1,                       !- Type",
        "    1;                       !- Multiplier",

        "  Zone,",
        "    T SE Apartment,          !- Name",
        "    0,                       !- Direction of Relative North {deg}",
        "    34.7455054899131,        !- X Origin {m}",
        "    0,                       !- Y Origin {m}",
        "    9.14355407629293,        !- Z Origin {m}",
        "    1,                       !- Type",
        "    1;                       !- Multiplier",

        "  Zone,",
        "    T NE Apartment,          !- Name",
        "    0,                       !- Direction of Relative North {deg}",
        "    34.7455054899131,        !- X Origin {m}",
        "    9.29594664423115,        !- Y Origin {m}",
        "    9.14355407629293,        !- Z Origin {m}",
        "    1,                       !- Type",
        "    1;                       !- Multiplier",

        "  Zone,",
        "    T N1 Apartment,          !- Name",
        "    0,                       !- Direction of Relative North {deg}",
        "    11.5818351633044,        !- X Origin {m}",
        "    9.29594664423115,        !- Y Origin {m}",
        "    9.14355407629293,        !- Z Origin {m}",
        "    1,                       !- Type",
        "    1;                       !- Multiplier",

        "  Zone,",
        "    T N2 Apartment,          !- Name",
        "    0,                       !- Direction of Relative North {deg}",
        "    23.1636703266088,        !- X Origin {m}",
        "    9.29594664423115,        !- Y Origin {m}",
        "    9.14355407629293,        !- Z Origin {m}",
        "    1,                       !- Type",
        "    1;                       !- Multiplier",

        "  Zone,",
        "    T S1 Apartment,          !- Name",
        "    0,                       !- Direction of Relative North {deg}",
        "    11.5818351633044,        !- X Origin {m}",
        "    0,                       !- Y Origin {m}",
        "    9.14355407629293,        !- Z Origin {m}",
        "    1,                       !- Type",
        "    1;                       !- Multiplier",

        "  Zone,",
        "    T S2 Apartment,          !- Name",
        "    0,                       !- Direction of Relative North {deg}",
        "    23.1636703266088,        !- X Origin {m}",
        "    0,                       !- Y Origin {m}",
        "    9.14355407629293,        !- Z Origin {m}",
        "    1,                       !- Type",
        "    1;                       !- Multiplier",

        "  Zone,",
        "    T Corridor,              !- Name",
        "    ,                        !- Direction of Relative North {deg}",
        "    0,                       !- X Origin {m}",
        "    7.61962839691078,        !- Y Origin {m}",
        "    9.14355407629293,        !- Z Origin {m}",
        "    1,                       !- Type",
        "    1;                       !- Multiplier",

        "  Zone,",
        "    G Corridor,              !- Name",
        "    0,                       !- Direction of Relative North {deg}",
        "    0,                       !- X Origin {m}",
        "    7.61962839691078,        !- Y Origin {m}",
        "    0,                       !- Z Origin {m}",
        "    1,                       !- Type",
        "    1;                       !- Multiplier",

        "  Zone,",
        "    M Corridor,              !- Name",
        "    ,                        !- Direction of Relative North {deg}",
        "    0,                       !- X Origin {m}",
        "    7.61962839691078,        !- Y Origin {m}",
        "    3.04785135876431,        !- Z Origin {m}",
        "    1,                       !- Type",
        "    1;                       !- Multiplier",

        "  Construction,",
        "    InteriorFurnishings,     !- Name",
        "    Std Wood 6inch;          !- Outside Layer",

        "  Material,",
        "    Std Wood 6inch,          !- Name",
        "    MediumSmooth,            !- Roughness",
        "    0.15,                    !- Thickness {m}",
        "    0.12,                    !- Conductivity {W/m-K}",
        "    540.0000,                !- Density {kg/m3}",
        "    1210,                    !- Specific Heat {J/kg-K}",
        "    0.9000000,               !- Thermal Absorptance",
        "    0.7000000,               !- Solar Absorptance",
        "    0.7000000;               !- Visible Absorptance",

        "  InternalMass,",
        "    GFloorZonesIntMass,      !- Name",
        "    InteriorFurnishings,     !- Construction Name",
        "    IntMassZoneList_GF,      !- Zone or ZoneList Name",
        "    ,                        !- Space Name",
        "    88.249272671219;         !- Surface Area {m2}",

        "  ZoneList,",
        "    IntMassZoneList_GF,      !- Name",
        "    G SW Apartment,          !- Zone 1 Name",
        "    G NW Apartment,          !- Zone 2 Name",
        "    Office,                  !- Zone 3 Name",
        "    G NE Apartment,          !- Zone 4 Name",
        "    G N1 Apartment,          !- Zone 5 Name",
        "    G N2 Apartment,          !- Zone 6 Name",
        "    G S1 Apartment,          !- Zone 7 Name",
        "    G S2 Apartment;          !- Zone 8 Name",

        "  InternalMass,",
        "    MFloorZonesIntMass,      !- Name",
        "    InteriorFurnishings,     !- Construction Name",
        "    IntMassZoneList_MF,      !- Zone or ZoneList Name",
        "    ,                        !- Space Name",
        "    176.498545342438;        !- Surface Area {m2}",

        "  ZoneList,",
        "    IntMassZoneList_MF,      !- Name",
        "    M SW Apartment,          !- Zone 1 Name",
        "    M NW Apartment,          !- Zone 2 Name",
        "    M SE Apartment,          !- Zone 3 Name",
        "    M NE Apartment,          !- Zone 4 Name",
        "    M N1 Apartment,          !- Zone 5 Name",
        "    M N2 Apartment,          !- Zone 6 Name",
        "    M S1 Apartment,          !- Zone 7 Name",
        "    M S2 Apartment;          !- Zone 8 Name",

        "  InternalMass,",
        "    TFloorZonesIntMass,      !- Name",
        "    InteriorFurnishings,     !- Construction Name",
        "    IntMassZoneList_TF,      !- Zone or ZoneList Name",
        "    ,                        !- Space Name",
        "    88.249272671219;         !- Surface Area {m2}",

        "  ZoneList,",
        "    IntMassZoneList_TF,      !- Name",
        "    T SW Apartment,          !- Zone 1 Name",
        "    T NW Apartment,          !- Zone 2 Name",
        "    T SE Apartment,          !- Zone 3 Name",
        "    T NE Apartment,          !- Zone 4 Name",
        "    T N1 Apartment,          !- Zone 5 Name",
        "    T N2 Apartment,          !- Zone 6 Name",
        "    T S1 Apartment,          !- Zone 7 Name",
        "    T S2 Apartment;          !- Zone 8 Name",

    });

    ASSERT_TRUE(process_idf(idf_objects));

    // Read Materials
    GetMaterialData(*state, ErrorsFound);
    EXPECT_FALSE(ErrorsFound);
    // Construction
    GetConstructData(*state, ErrorsFound);
    EXPECT_FALSE(ErrorsFound);
    // Read Zones
    GetZoneData(*state, ErrorsFound);
    ASSERT_FALSE(ErrorsFound);

    // Read InternalMass Object Count
    int TotIntMass = state->dataInputProcessing->inputProcessor->getNumObjectsFound(*state, "InternalMass");
    EXPECT_EQ(3, TotIntMass);

    // Read InternalMass Surfaces Count
    int TotalNumOfInternalMassSurfaces = GetNumIntMassSurfaces(*state);
    EXPECT_EQ(24, TotalNumOfInternalMassSurfaces);

    state->dataSurface->TotSurfaces = TotalNumOfInternalMassSurfaces;
    state->dataSurfaceGeometry->SurfaceTmp.allocate(state->dataSurface->TotSurfaces);

    int SurfNum = 0;
    GetIntMassSurfaceData(*state, ErrorsFound, SurfNum);
    ASSERT_FALSE(ErrorsFound);

    // check internal mass surface count and object names
    EXPECT_EQ(8, state->dataSurface->IntMassObjects(1).NumOfZones);
    EXPECT_EQ("GFLOORZONESINTMASS", state->dataSurface->IntMassObjects(1).Name);
    EXPECT_EQ(8, state->dataSurface->IntMassObjects(2).NumOfZones);
    EXPECT_EQ("MFLOORZONESINTMASS", state->dataSurface->IntMassObjects(2).Name);
    EXPECT_EQ(8, state->dataSurface->IntMassObjects(3).NumOfZones);
    EXPECT_EQ("TFLOORZONESINTMASS", state->dataSurface->IntMassObjects(3).Name);
    // check total count of internal surfaces created
    EXPECT_EQ(24, state->dataSurface->TotSurfaces);

    // check unique internal surface name created created from a combination
    // of zone name and internal mass object name represented in the zone
    // first zone in the ground floor ZoneList
    EXPECT_EQ("G SW APARTMENT", state->dataHeatBal->Zone(1).Name);
    EXPECT_EQ("GFLOORZONESINTMASS", state->dataSurface->IntMassObjects(1).Name);
    EXPECT_EQ("G SW APARTMENT GFLOORZONESINTMASS", state->dataSurfaceGeometry->SurfaceTmp(1).Name);
    // first zone in the middle floor ZoneList
    EXPECT_EQ("M SW APARTMENT", state->dataHeatBal->Zone(9).Name);
    EXPECT_EQ("MFLOORZONESINTMASS", state->dataSurface->IntMassObjects(2).Name);
    EXPECT_EQ("M SW APARTMENT MFLOORZONESINTMASS", state->dataSurfaceGeometry->SurfaceTmp(9).Name);
    // first zone in the top floor ZoneList
    EXPECT_EQ("T SW APARTMENT", state->dataHeatBal->Zone(17).Name);
    EXPECT_EQ("TFLOORZONESINTMASS", state->dataSurface->IntMassObjects(3).Name);
    EXPECT_EQ("T SW APARTMENT TFLOORZONESINTMASS", state->dataSurfaceGeometry->SurfaceTmp(17).Name);
}

TEST_F(EnergyPlusFixture, WorldCoord_with_RelativeRectSurfCoord_test1)
{
    // Case 1) NOT world coordinate system (Relative) - No error

    std::string const idf_objects = delimited_string({

        "GlobalGeometryRules,",
        "    UpperLeftCorner,         !- Starting Vertex Position",
        "    CounterClockWise,        !- Vertex Entry Direction",
        "    Relative,                !- Coordinate System",
        "    Relative,                !- Daylighting Reference Point Coordinate System",
        "    Relative;                !- Rectangular Surface Coordinate System",

    });

    ASSERT_TRUE(process_idf(idf_objects));

    bool ErrorsFound(false);

    state->dataGlobal->NumOfZones = 1;
    state->dataHeatBal->Zone.allocate(1);
    state->dataHeatBal->Zone(1).Name = "ZONE 1";
    state->dataHeatBal->Zone(1).OriginX = 0;
    state->dataHeatBal->Zone(1).OriginY = 0;
    state->dataHeatBal->Zone(1).OriginZ = 0;

    GetGeometryParameters(*state, ErrorsFound);
    EXPECT_FALSE(has_err_output(true));
}

TEST_F(EnergyPlusFixture, WorldCoord_with_RelativeRectSurfCoord_test2)
{
    // Case 2) World coordinate system & All zero zone origins - No error

    std::string const idf_objects = delimited_string({

        "GlobalGeometryRules,",
        "    UpperLeftCorner,         !- Starting Vertex Position",
        "    CounterClockWise,        !- Vertex Entry Direction",
        "    World,                   !- Coordinate System",
        "    Relative,                !- Daylighting Reference Point Coordinate System",
        "    Relative;                !- Rectangular Surface Coordinate System",

    });

    ASSERT_TRUE(process_idf(idf_objects));

    bool ErrorsFound(false);

    state->dataGlobal->NumOfZones = 1;
    state->dataHeatBal->Zone.allocate(1);
    state->dataHeatBal->Zone(1).Name = "ZONE 1";
    state->dataHeatBal->Zone(1).OriginX = 0;
    state->dataHeatBal->Zone(1).OriginY = 0;
    state->dataHeatBal->Zone(1).OriginZ = 0;

    GetGeometryParameters(*state, ErrorsFound);
    EXPECT_FALSE(has_err_output(true));
}

TEST_F(EnergyPlusFixture, WorldCoord_with_RelativeRectSurfCoord_test3)
{
    // Case 3) World coordinate system & Relative Rect. surf, coordinate system & Non-zero zone origin

    std::string const idf_objects = delimited_string({

        "GlobalGeometryRules,",
        "    UpperLeftCorner,         !- Starting Vertex Position",
        "    CounterClockWise,        !- Vertex Entry Direction",
        "    World,                   !- Coordinate System",
        "    Relative,                !- Daylighting Reference Point Coordinate System",
        "    Relative;                !- Rectangular Surface Coordinate System",

    });

    ASSERT_TRUE(process_idf(idf_objects));

    bool ErrorsFound(false);

    state->dataGlobal->NumOfZones = 1;
    state->dataHeatBal->Zone.allocate(1);
    state->dataHeatBal->Zone(1).Name = "ZONE 1";
    state->dataHeatBal->Zone(1).OriginX = 6;
    state->dataHeatBal->Zone(1).OriginY = 6;
    state->dataHeatBal->Zone(1).OriginZ = 0;

    GetGeometryParameters(*state, ErrorsFound);
    EXPECT_TRUE(has_err_output(false));

    std::string error_string = delimited_string({
        "   ** Warning ** GlobalGeometryRules: Potential mismatch of coordinate specifications. Note that the rectangular surfaces are relying on "
        "the default SurfaceGeometry for 'Relative to zone' coordinate.",
        "   **   ~~~   ** Coordinate System=\"WORLD\"; while ",
        "   **   ~~~   ** Rectangular Surface Coordinate System=\"RELATIVE\".",
    });
    EXPECT_TRUE(compare_err_stream(error_string, true));
}

TEST_F(EnergyPlusFixture, WorldCoord_with_RelativeRectSurfCoord_test4)
{
    // Case 4) World coordinate system & Defalut Rect. surf, coordinate system & Non-zero zone origin

    std::string const idf_objects = delimited_string({

        "GlobalGeometryRules,",
        "    UpperLeftCorner,         !- Starting Vertex Position",
        "    CounterClockWise,        !- Vertex Entry Direction",
        "    World,                   !- Coordinate System",

    });

    ASSERT_TRUE(process_idf(idf_objects));

    bool ErrorsFound(false);

    state->dataGlobal->NumOfZones = 1;
    state->dataHeatBal->Zone.allocate(1);
    state->dataHeatBal->Zone(1).Name = "ZONE 1";
    state->dataHeatBal->Zone(1).OriginX = 6;
    state->dataHeatBal->Zone(1).OriginY = 6;
    state->dataHeatBal->Zone(1).OriginZ = 0;

    GetGeometryParameters(*state, ErrorsFound);
    EXPECT_TRUE(has_err_output(false));

    std::string error_string = delimited_string({
        "   ** Warning ** GlobalGeometryRules: Potential mismatch of coordinate specifications. Note that the rectangular surfaces are relying on "
        "the default SurfaceGeometry for 'Relative to zone' coordinate.",
        "   **   ~~~   ** Coordinate System=\"WORLD\"; while ",
        "   **   ~~~   ** Rectangular Surface Coordinate System=\"defaults to RELATIVE\".",
    });
    EXPECT_TRUE(compare_err_stream(error_string, true));
}

TEST_F(EnergyPlusFixture, SurfaceGeometry_CheckForReversedLayers)
{
    bool RevLayerDiffs;
    state->dataConstruction->Construct.allocate(6);
    state->dataMaterial->Material.allocate(7);

    // Case 1a: Constructs with regular materials are a reverse of each other--material layers match in reverse (should get a "false" answer)
    state->dataConstruction->Construct(1).TotLayers = 3;
    state->dataConstruction->Construct(1).LayerPoint(1) = 1;
    state->dataConstruction->Construct(1).LayerPoint(2) = 2;
    state->dataConstruction->Construct(1).LayerPoint(3) = 3;
    state->dataConstruction->Construct(2).TotLayers = 3;
    state->dataConstruction->Construct(2).LayerPoint(1) = 3;
    state->dataConstruction->Construct(2).LayerPoint(2) = 2;
    state->dataConstruction->Construct(2).LayerPoint(3) = 1;
    RevLayerDiffs = true;
    // ExpectResult = false;
    CheckForReversedLayers(*state, RevLayerDiffs, 1, 2, 3);
    EXPECT_FALSE(RevLayerDiffs);

    // Case 1a: Constructs with regular materials are not reverse of each other--material layers do not match in reverse (should get a "true" answer)
    state->dataConstruction->Construct(2).LayerPoint(1) = 1;
    state->dataConstruction->Construct(2).LayerPoint(3) = 3;
    state->dataMaterial->Material(1).Group = DataHeatBalance::MaterialGroup::RegularMaterial;
    state->dataMaterial->Material(2).Group = DataHeatBalance::MaterialGroup::RegularMaterial;
    state->dataMaterial->Material(3).Group = DataHeatBalance::MaterialGroup::RegularMaterial;
    RevLayerDiffs = false;
    // ExpectResult = true;
    CheckForReversedLayers(*state, RevLayerDiffs, 1, 2, 3);
    EXPECT_TRUE(RevLayerDiffs);

    // Case 2a: Constructs are reverse of each other using WindowGlass, front/back properties properly switched (should get a "false" answer)
    state->dataConstruction->Construct(3).TotLayers = 3;
    state->dataConstruction->Construct(3).LayerPoint(1) = 4;
    state->dataConstruction->Construct(3).LayerPoint(2) = 2;
    state->dataConstruction->Construct(3).LayerPoint(3) = 5;
    state->dataConstruction->Construct(4).TotLayers = 3;
    state->dataConstruction->Construct(4).LayerPoint(1) = 4;
    state->dataConstruction->Construct(4).LayerPoint(2) = 2;
    state->dataConstruction->Construct(4).LayerPoint(3) = 5;
    state->dataMaterial->Material(4).Group = DataHeatBalance::MaterialGroup::WindowGlass;
    state->dataMaterial->Material(4).Thickness = 0.15;
    state->dataMaterial->Material(4).ReflectSolBeamFront = 0.35;
    state->dataMaterial->Material(4).ReflectSolBeamBack = 0.25;
    state->dataMaterial->Material(4).TransVis = 0.45;
    state->dataMaterial->Material(4).ReflectVisBeamFront = 0.34;
    state->dataMaterial->Material(4).ReflectVisBeamBack = 0.24;
    state->dataMaterial->Material(4).TransThermal = 0.44;
    state->dataMaterial->Material(4).AbsorpThermalFront = 0.33;
    state->dataMaterial->Material(4).AbsorpThermalBack = 0.23;
    state->dataMaterial->Material(4).Conductivity = 0.43;
    state->dataMaterial->Material(4).GlassTransDirtFactor = 0.67;
    state->dataMaterial->Material(4).SolarDiffusing = true;
    state->dataMaterial->Material(4).YoungModulus = 0.89;
    state->dataMaterial->Material(4).PoissonsRatio = 1.11;
    state->dataMaterial->Material(5).Group = DataHeatBalance::MaterialGroup::WindowGlass;
    state->dataMaterial->Material(5).Thickness = 0.15;
    state->dataMaterial->Material(5).ReflectSolBeamFront = 0.25;
    state->dataMaterial->Material(5).ReflectSolBeamBack = 0.35;
    state->dataMaterial->Material(5).TransVis = 0.45;
    state->dataMaterial->Material(5).ReflectVisBeamFront = 0.24;
    state->dataMaterial->Material(5).ReflectVisBeamBack = 0.34;
    state->dataMaterial->Material(5).TransThermal = 0.44;
    state->dataMaterial->Material(5).AbsorpThermalFront = 0.23;
    state->dataMaterial->Material(5).AbsorpThermalBack = 0.33;
    state->dataMaterial->Material(5).Conductivity = 0.43;
    state->dataMaterial->Material(5).GlassTransDirtFactor = 0.67;
    state->dataMaterial->Material(5).SolarDiffusing = true;
    state->dataMaterial->Material(5).YoungModulus = 0.89;
    state->dataMaterial->Material(5).PoissonsRatio = 1.11;
    RevLayerDiffs = true;
    // ExpectResult = false;
    CheckForReversedLayers(*state, RevLayerDiffs, 3, 4, 3);
    EXPECT_FALSE(RevLayerDiffs);

    // Case 2b: Constructs are reverse of each other using WindowGlass, front/back properties NOT properly switched (should get a "true" answer)
    state->dataMaterial->Material(5).ReflectVisBeamFront = 0.34; // correct would be 0.24
    state->dataMaterial->Material(5).ReflectVisBeamBack = 0.24;  // correct would be 0.34
    RevLayerDiffs = false;
    // ExpectResult = true;
    CheckForReversedLayers(*state, RevLayerDiffs, 3, 4, 3);
    EXPECT_TRUE(RevLayerDiffs);

    // Case 3a: Single layer constructs using Equivalent Glass, front/back properties properly switched (should get a "false" answer)
    state->dataConstruction->Construct(5).TotLayers = 1;
    state->dataConstruction->Construct(5).LayerPoint(1) = 6;
    state->dataConstruction->Construct(6).TotLayers = 1;
    state->dataConstruction->Construct(6).LayerPoint(1) = 7;
    state->dataMaterial->Material(6).Group = DataHeatBalance::MaterialGroup::GlassEquivalentLayer;
    state->dataMaterial->Material(6).TausFrontBeamBeam = 0.39;
    state->dataMaterial->Material(6).TausBackBeamBeam = 0.29;
    state->dataMaterial->Material(6).ReflFrontBeamBeam = 0.38;
    state->dataMaterial->Material(6).ReflBackBeamBeam = 0.28;
    state->dataMaterial->Material(6).TausFrontBeamBeamVis = 0.37;
    state->dataMaterial->Material(6).TausBackBeamBeamVis = 0.27;
    state->dataMaterial->Material(6).ReflFrontBeamBeamVis = 0.36;
    state->dataMaterial->Material(6).ReflBackBeamBeamVis = 0.26;
    state->dataMaterial->Material(6).TausFrontBeamDiff = 0.35;
    state->dataMaterial->Material(6).TausBackBeamDiff = 0.25;
    state->dataMaterial->Material(6).ReflFrontBeamDiff = 0.34;
    state->dataMaterial->Material(6).ReflBackBeamDiff = 0.24;
    state->dataMaterial->Material(6).TausFrontBeamDiffVis = 0.33;
    state->dataMaterial->Material(6).TausBackBeamDiffVis = 0.23;
    state->dataMaterial->Material(6).ReflFrontBeamDiffVis = 0.32;
    state->dataMaterial->Material(6).ReflBackBeamDiffVis = 0.22;
    state->dataMaterial->Material(6).TausDiffDiff = 0.456;
    state->dataMaterial->Material(6).ReflFrontDiffDiff = 0.31;
    state->dataMaterial->Material(6).ReflBackDiffDiff = 0.21;
    state->dataMaterial->Material(6).TausDiffDiffVis = 0.345;
    state->dataMaterial->Material(6).ReflFrontDiffDiffVis = 0.30;
    state->dataMaterial->Material(6).ReflBackDiffDiffVis = 0.20;
    state->dataMaterial->Material(6).TausThermal = 0.234;
    state->dataMaterial->Material(6).EmissThermalFront = 0.888;
    state->dataMaterial->Material(6).EmissThermalBack = 0.777;
    state->dataMaterial->Material(6).Resistance = 1.234;
    state->dataMaterial->Material(7).Group = DataHeatBalance::MaterialGroup::GlassEquivalentLayer;
    state->dataMaterial->Material(7).TausFrontBeamBeam = 0.29;
    state->dataMaterial->Material(7).TausBackBeamBeam = 0.39;
    state->dataMaterial->Material(7).ReflFrontBeamBeam = 0.28;
    state->dataMaterial->Material(7).ReflBackBeamBeam = 0.38;
    state->dataMaterial->Material(7).TausFrontBeamBeamVis = 0.27;
    state->dataMaterial->Material(7).TausBackBeamBeamVis = 0.37;
    state->dataMaterial->Material(7).ReflFrontBeamBeamVis = 0.26;
    state->dataMaterial->Material(7).ReflBackBeamBeamVis = 0.36;
    state->dataMaterial->Material(7).TausFrontBeamDiff = 0.25;
    state->dataMaterial->Material(7).TausBackBeamDiff = 0.35;
    state->dataMaterial->Material(7).ReflFrontBeamDiff = 0.24;
    state->dataMaterial->Material(7).ReflBackBeamDiff = 0.34;
    state->dataMaterial->Material(7).TausFrontBeamDiffVis = 0.23;
    state->dataMaterial->Material(7).TausBackBeamDiffVis = 0.33;
    state->dataMaterial->Material(7).ReflFrontBeamDiffVis = 0.22;
    state->dataMaterial->Material(7).ReflBackBeamDiffVis = 0.32;
    state->dataMaterial->Material(7).TausDiffDiff = 0.456;
    state->dataMaterial->Material(7).ReflFrontDiffDiff = 0.21;
    state->dataMaterial->Material(7).ReflBackDiffDiff = 0.31;
    state->dataMaterial->Material(7).TausDiffDiffVis = 0.345;
    state->dataMaterial->Material(7).ReflFrontDiffDiffVis = 0.20;
    state->dataMaterial->Material(7).ReflBackDiffDiffVis = 0.30;
    state->dataMaterial->Material(7).TausThermal = 0.234;
    state->dataMaterial->Material(7).EmissThermalFront = 0.777;
    state->dataMaterial->Material(7).EmissThermalBack = 0.888;
    state->dataMaterial->Material(7).Resistance = 1.234;
    RevLayerDiffs = true;
    // ExpectResult = false;
    CheckForReversedLayers(*state, RevLayerDiffs, 5, 6, 1);
    EXPECT_FALSE(RevLayerDiffs);

    // Case 3a: Single layer constructs using Equivalent Glass, front/back properties NOT properly switched (should get a "true" answer)
    state->dataMaterial->Material(7).EmissThermalFront = 0.888;
    RevLayerDiffs = false;
    // ExpectResult = true;
    CheckForReversedLayers(*state, RevLayerDiffs, 5, 6, 1);
    EXPECT_TRUE(RevLayerDiffs);
}

TEST_F(EnergyPlusFixture, HeatBalanceIntRadExchange_SetupEnclosuresNoAirBoundaries)
{

    std::string const idf_objects = delimited_string({
        "Zone,",
        "Zone 1;             !- Name",

        "Zone,",
        "Zone 2;             !- Name",

        "Zone,",
        "Zone 3;             !- Name",

        "Space,",
        "Space 1,             !- Name",
        "Zone 1;             !- Zone Name",

        "Space,",
        "Space 2,             !- Name",
        "Zone 2;             !- Zone Name",

        "Space,",
        "Space 3,             !- Name",
        "Zone 3;             !- Zone Name",

        "Material,",
        "    Some Material,         !- Name",
        "    VeryRough,               !- Roughness",
        "    0.006,                   !- Thickness {m}",
        "    0.815,                   !- Conductivity {W/m-K}",
        "    929,                     !- Density {kg/m3}",
        "    3140,                    !- Specific Heat {J/kg-K}",
        "    0.9,                     !- Thermal Absorptance",
        "    0.7,                     !- Solar Absorptance",
        "    0.7;                     !- Visible Absorptance",
        "Construction,",
        "    Some Construction,  !- Name",
        "    Some Material;        !- Outside Layer",

        "BuildingSurface:Detailed,",
        "    Zone1-Surface1,  !- Name",
        "    Wall,                 !- Surface Type",
        "    Some Construction,  !- Construction Name",
        "    Zone 1,       !- Zone Name",
        "    Space 1,                 !- Space Name",
        "    Surface,                 !- Outside Boundary Condition",
        "    Zone2-Surface1,  !- Outside Boundary Condition Object",
        "    NoSun,                   !- Sun Exposure",
        "    NoWind,                  !- Wind Exposure",
        "    ,                        !- View Factor to Ground",
        "    4,                       !- Number of Vertices",
        "    0,0,0,              !- Vertex 1",
        "    0,1,0,              !- Vertex 1",
        "    0,1,1,              !- Vertex 1",
        "    0,0,1;              !- Vertex 1",

        "BuildingSurface:Detailed,",
        "    Zone2-Surface1,  !- Name",
        "    Wall,                 !- Surface Type",
        "    Some Construction,  !- Construction Name",
        "    Zone 2,       !- Zone Name",
        "    Space 2,                 !- Space Name",
        "    Surface,                 !- Outside Boundary Condition",
        "    Zone1-Surface1,  !- Outside Boundary Condition Object",
        "    NoSun,                   !- Sun Exposure",
        "    NoWind,                  !- Wind Exposure",
        "    ,                        !- View Factor to Ground",
        "    4,                       !- Number of Vertices",
        "    0,0,0,              !- Vertex 1",
        "    0,1,0,              !- Vertex 1",
        "    0,1,1,              !- Vertex 1",
        "    0,0,1;              !- Vertex 1",

        "BuildingSurface:Detailed,",
        "    Zone1-Surface2,  !- Name",
        "    Wall,                 !- Surface Type",
        "    Some Construction,  !- Construction Name",
        "    Zone 1,       !- Zone Name",
        "    Space 1,                 !- Space Name",
        "    Surface,                 !- Outside Boundary Condition",
        "    Zone3-Surface1,  !- Outside Boundary Condition Object",
        "    NoSun,                   !- Sun Exposure",
        "    NoWind,                  !- Wind Exposure",
        "    ,                        !- View Factor to Ground",
        "    4,                       !- Number of Vertices",
        "    0,0,0,              !- Vertex 1",
        "    0,1,0,              !- Vertex 1",
        "    0,1,1,              !- Vertex 1",
        "    0,0,1;              !- Vertex 1",

        "BuildingSurface:Detailed,",
        "    Zone3-Surface1,  !- Name",
        "    Wall,                 !- Surface Type",
        "    Some Construction,  !- Construction Name",
        "    Zone 3,       !- Zone Name",
        "    Space 3,                 !- Space Name",
        "    Surface,                 !- Outside Boundary Condition",
        "    Zone1-Surface2,  !- Outside Boundary Condition Object",
        "    NoSun,                   !- Sun Exposure",
        "    NoWind,                  !- Wind Exposure",
        "    ,                        !- View Factor to Ground",
        "    4,                       !- Number of Vertices",
        "    0,0,0,              !- Vertex 1",
        "    0,1,0,              !- Vertex 1",
        "    0,1,1,              !- Vertex 1",
        "    0,0,1;              !- Vertex 1",
    });
    ASSERT_TRUE(process_idf(idf_objects));
    bool ErrorsFound = false;

    GetMaterialData(*state, ErrorsFound); // read material data
    EXPECT_FALSE(ErrorsFound);            // expect no errors

    GetConstructData(*state, ErrorsFound); // read construction data
    EXPECT_FALSE(ErrorsFound);             // expect no errors

    GetZoneData(*state, ErrorsFound); // read zone data
    EXPECT_FALSE(ErrorsFound);        // expect no errors

    SetupZoneGeometry(*state, ErrorsFound);
    // SetupZoneGeometry calls SurfaceGeometry::GetSurfaceData
    // SetupZoneGeometry calls SurfaceGeometry::SetupSolarEnclosuresAndAirBoundaries
    // SetupZoneGeometry calls SurfaceGeometry::SetupRadiantEnclosuresAndAirBoundaries
    EXPECT_FALSE(ErrorsFound); // expect no errors

    EXPECT_EQ(state->dataViewFactor->NumOfRadiantEnclosures, 3);
    EXPECT_TRUE(UtilityRoutines::SameString(state->dataViewFactor->EnclRadInfo(1).Name, "Space 1"));
    EXPECT_TRUE(UtilityRoutines::SameString(state->dataViewFactor->EnclRadInfo(2).Name, "Space 2"));
    EXPECT_TRUE(UtilityRoutines::SameString(state->dataViewFactor->EnclRadInfo(3).Name, "Space 3"));
    EXPECT_TRUE(UtilityRoutines::SameString(state->dataViewFactor->EnclRadInfo(1).spaceNames[0], "Space 1"));
    EXPECT_TRUE(UtilityRoutines::SameString(state->dataViewFactor->EnclRadInfo(2).spaceNames[0], "Space 2"));
    EXPECT_TRUE(UtilityRoutines::SameString(state->dataViewFactor->EnclRadInfo(3).spaceNames[0], "Space 3"));
    EXPECT_EQ(state->dataHeatBal->space(1).radiantEnclosureNum, 1);
    EXPECT_EQ(state->dataHeatBal->space(2).radiantEnclosureNum, 2);
    EXPECT_EQ(state->dataHeatBal->space(3).radiantEnclosureNum, 3);

    EXPECT_EQ(state->dataViewFactor->NumOfSolarEnclosures, 3);
    EXPECT_TRUE(UtilityRoutines::SameString(state->dataViewFactor->EnclSolInfo(1).Name, "Space 1"));
    EXPECT_TRUE(UtilityRoutines::SameString(state->dataViewFactor->EnclSolInfo(2).Name, "Space 2"));
    EXPECT_TRUE(UtilityRoutines::SameString(state->dataViewFactor->EnclSolInfo(3).Name, "Space 3"));
    EXPECT_TRUE(UtilityRoutines::SameString(state->dataViewFactor->EnclSolInfo(1).spaceNames[0], "Space 1"));
    EXPECT_TRUE(UtilityRoutines::SameString(state->dataViewFactor->EnclSolInfo(2).spaceNames[0], "Space 2"));
    EXPECT_TRUE(UtilityRoutines::SameString(state->dataViewFactor->EnclSolInfo(3).spaceNames[0], "Space 3"));
    EXPECT_EQ(state->dataHeatBal->space(1).solarEnclosureNum, 1);
    EXPECT_EQ(state->dataHeatBal->space(2).solarEnclosureNum, 2);
    EXPECT_EQ(state->dataHeatBal->space(3).solarEnclosureNum, 3);
}

TEST_F(EnergyPlusFixture, HeatBalanceIntRadExchange_SetupEnclosuresWithAirBoundaries1)
{

    std::string const idf_objects = delimited_string({
        "Zone,",
        "Zone 1;             !- Name",

        "Zone,",
        "Zone 2;             !- Name",

        "Zone,",
        "Zone 3;             !- Name",

        "Space,",
        "Space 1,             !- Name",
        "Zone 1;             !- Zone Name",

        "Space,",
        "Space 2,             !- Name",
        "Zone 2;             !- Zone Name",

        "Space,",
        "Space 3,             !- Name",
        "Zone 3;             !- Zone Name",

        "Material,",
        "    Some Material,         !- Name",
        "    VeryRough,               !- Roughness",
        "    0.006,                   !- Thickness {m}",
        "    0.815,                   !- Conductivity {W/m-K}",
        "    929,                     !- Density {kg/m3}",
        "    3140,                    !- Specific Heat {J/kg-K}",
        "    0.9,                     !- Thermal Absorptance",
        "    0.7,                     !- Solar Absorptance",
        "    0.7;                     !- Visible Absorptance",
        "Construction,",
        "    Some Construction,  !- Name",
        "    Some Material;        !- Outside Layer",
        "Construction:AirBoundary,",
        "Grouped Air Boundary, !- Name",
        "None;                    !- Air Exchange Method",

        "BuildingSurface:Detailed,",
        "    Zone1-Surface1,  !- Name",
        "    Wall,                 !- Surface Type",
        "    Grouped Air Boundary,  !- Construction Name",
        "    Zone 1,       !- Zone Name",
        "    Space 1,                 !- Space Name",
        "    Surface,                 !- Outside Boundary Condition",
        "    Zone2-Surface1,  !- Outside Boundary Condition Object",
        "    NoSun,                   !- Sun Exposure",
        "    NoWind,                  !- Wind Exposure",
        "    ,                        !- View Factor to Ground",
        "    4,                       !- Number of Vertices",
        "    0,0,0,              !- Vertex 1",
        "    0,1,0,              !- Vertex 1",
        "    0,1,1,              !- Vertex 1",
        "    0,0,1;              !- Vertex 1",

        "BuildingSurface:Detailed,",
        "    Zone2-Surface1,  !- Name",
        "    Wall,                 !- Surface Type",
        "    Grouped Air Boundary,  !- Construction Name",
        "    Zone 2,       !- Zone Name",
        "    Space 2,                 !- Space Name",
        "    Surface,                 !- Outside Boundary Condition",
        "    Zone1-Surface1,  !- Outside Boundary Condition Object",
        "    NoSun,                   !- Sun Exposure",
        "    NoWind,                  !- Wind Exposure",
        "    ,                        !- View Factor to Ground",
        "    4,                       !- Number of Vertices",
        "    0,0,0,              !- Vertex 1",
        "    0,1,0,              !- Vertex 1",
        "    0,1,1,              !- Vertex 1",
        "    0,0,1;              !- Vertex 1",

        "BuildingSurface:Detailed,",
        "    Zone1-Surface2,  !- Name",
        "    Wall,                 !- Surface Type",
        "    Grouped Air Boundary,  !- Construction Name",
        "    Zone 1,       !- Zone Name",
        "    Space 1,                 !- Space Name",
        "    Surface,                 !- Outside Boundary Condition",
        "    Zone3-Surface1,  !- Outside Boundary Condition Object",
        "    NoSun,                   !- Sun Exposure",
        "    NoWind,                  !- Wind Exposure",
        "    ,                        !- View Factor to Ground",
        "    4,                       !- Number of Vertices",
        "    0,0,0,              !- Vertex 1",
        "    0,1,0,              !- Vertex 1",
        "    0,1,1,              !- Vertex 1",
        "    0,0,1;              !- Vertex 1",

        "BuildingSurface:Detailed,",
        "    Zone3-Surface1,  !- Name",
        "    Wall,                 !- Surface Type",
        "    Grouped Air Boundary,  !- Construction Name",
        "    Zone 3,       !- Zone Name",
        "    Space 3,                 !- Space Name",
        "    Surface,                 !- Outside Boundary Condition",
        "    Zone1-Surface2,  !- Outside Boundary Condition Object",
        "    NoSun,                   !- Sun Exposure",
        "    NoWind,                  !- Wind Exposure",
        "    ,                        !- View Factor to Ground",
        "    4,                       !- Number of Vertices",
        "    0,0,0,              !- Vertex 1",
        "    0,1,0,              !- Vertex 1",
        "    0,1,1,              !- Vertex 1",
        "    0,0,1;              !- Vertex 1",

        "BuildingSurface:Detailed,",
        "    Zone1-Floor,  !- Name",
        "    Floor,                 !- Surface Type",
        "    Some Construction,  !- Construction Name",
        "    Zone 1,       !- Zone Name",
        "    Space 1,                 !- Space Name",
        "    Ground,                 !- Outside Boundary Condition",
        "    ,  !- Outside Boundary Condition Object",
        "    NoSun,                   !- Sun Exposure",
        "    NoWind,                  !- Wind Exposure",
        "    ,                        !- View Factor to Ground",
        "    4,                       !- Number of Vertices",
        "    0,0,0,              !- Vertex 1",
        "    0,1,0,              !- Vertex 2",
        "    1,1,0,              !- Vertex 3",
        "    1,0,0;              !- Vertex 4",

        "BuildingSurface:Detailed,",
        "    Zone2-Floor,  !- Name",
        "    Floor,                 !- Surface Type",
        "    Some Construction,  !- Construction Name",
        "    Zone 2,       !- Zone Name",
        "    Space 2,                 !- Space Name",
        "    Ground,                 !- Outside Boundary Condition",
        "    ,  !- Outside Boundary Condition Object",
        "    NoSun,                   !- Sun Exposure",
        "    NoWind,                  !- Wind Exposure",
        "    ,                        !- View Factor to Ground",
        "    4,                       !- Number of Vertices",
        "    0,0,0,              !- Vertex 1",
        "    0,1,0,              !- Vertex 2",
        "    1,1,0,              !- Vertex 3",
        "    1,0,0;              !- Vertex 4",

        "BuildingSurface:Detailed,",
        "    Zone3-Floor,  !- Name",
        "    Floor,                 !- Surface Type",
        "    Some Construction,  !- Construction Name",
        "    Zone 3,       !- Zone Name",
        "    Space 3,                 !- Space Name",
        "    Ground,                 !- Outside Boundary Condition",
        "    ,  !- Outside Boundary Condition Object",
        "    NoSun,                   !- Sun Exposure",
        "    NoWind,                  !- Wind Exposure",
        "    ,                        !- View Factor to Ground",
        "    4,                       !- Number of Vertices",
        "    0,0,0,              !- Vertex 1",
        "    0,1,0,              !- Vertex 2",
        "    1,1,0,              !- Vertex 3",
        "    1,0,0;              !- Vertex 4",

    });
    ASSERT_TRUE(process_idf(idf_objects));
    bool ErrorsFound = false;

    GetMaterialData(*state, ErrorsFound); // read material data
    EXPECT_FALSE(ErrorsFound);            // expect no errors

    GetConstructData(*state, ErrorsFound); // read construction data
    EXPECT_FALSE(ErrorsFound);             // expect no errors

    GetZoneData(*state, ErrorsFound); // read zone data
    EXPECT_FALSE(ErrorsFound);        // expect no errors

    SetupZoneGeometry(*state, ErrorsFound);
    // SetupZoneGeometry calls SurfaceGeometry::GetSurfaceData
    // SetupZoneGeometry calls SurfaceGeometry::SetupSolarEnclosuresAndAirBoundaries
    // SetupZoneGeometry calls SurfaceGeometry::SetupRadiantEnclosuresAndAirBoundaries
    EXPECT_FALSE(ErrorsFound); // expect no errors

    EXPECT_EQ(state->dataViewFactor->NumOfRadiantEnclosures, 1);
    EXPECT_TRUE(UtilityRoutines::SameString(state->dataViewFactor->EnclRadInfo(1).Name, "Radiant Enclosure 1"));
    EXPECT_TRUE(UtilityRoutines::SameString(state->dataViewFactor->EnclRadInfo(1).spaceNames[0], "Space 1"));
    EXPECT_TRUE(UtilityRoutines::SameString(state->dataViewFactor->EnclRadInfo(1).spaceNames[1], "Space 2"));
    EXPECT_TRUE(UtilityRoutines::SameString(state->dataViewFactor->EnclRadInfo(1).spaceNames[2], "Space 3"));
    EXPECT_EQ(state->dataHeatBal->space(1).radiantEnclosureNum, 1);
    EXPECT_EQ(state->dataHeatBal->space(2).radiantEnclosureNum, 1);
    EXPECT_EQ(state->dataHeatBal->space(3).radiantEnclosureNum, 1);

    EXPECT_EQ(state->dataViewFactor->NumOfSolarEnclosures, 1);
    EXPECT_TRUE(UtilityRoutines::SameString(state->dataViewFactor->EnclSolInfo(1).Name, "Solar Enclosure 1"));
    EXPECT_TRUE(UtilityRoutines::SameString(state->dataViewFactor->EnclSolInfo(1).spaceNames[0], "Space 1"));
    EXPECT_TRUE(UtilityRoutines::SameString(state->dataViewFactor->EnclSolInfo(1).spaceNames[1], "Space 2"));
    EXPECT_TRUE(UtilityRoutines::SameString(state->dataViewFactor->EnclSolInfo(1).spaceNames[2], "Space 3"));
    EXPECT_EQ(state->dataHeatBal->space(1).solarEnclosureNum, 1);
    EXPECT_EQ(state->dataHeatBal->space(2).solarEnclosureNum, 1);
    EXPECT_EQ(state->dataHeatBal->space(3).solarEnclosureNum, 1);
}

TEST_F(EnergyPlusFixture, HeatBalanceIntRadExchange_SetupEnclosuresWithAirBoundaries2)
{

    std::string const idf_objects = delimited_string({
        "Zone,",
        "Zone 1;             !- Name",

        "Zone,",
        "Zone 2;             !- Name",

        "Zone,",
        "Zone 3;             !- Name",

        "Space,",
        "Space 1,             !- Name",
        "Zone 1;             !- Zone Name",

        "Space,",
        "Space 2,             !- Name",
        "Zone 2;             !- Zone Name",

        "Space,",
        "Space 3,             !- Name",
        "Zone 3;             !- Zone Name",

        "Material,",
        "    Some Material,         !- Name",
        "    VeryRough,               !- Roughness",
        "    0.006,                   !- Thickness {m}",
        "    0.815,                   !- Conductivity {W/m-K}",
        "    929,                     !- Density {kg/m3}",
        "    3140,                    !- Specific Heat {J/kg-K}",
        "    0.9,                     !- Thermal Absorptance",
        "    0.7,                     !- Solar Absorptance",
        "    0.7;                     !- Visible Absorptance",
        "Construction,",
        "    Some Construction,  !- Name",
        "    Some Material;        !- Outside Layer",

        "Construction:AirBoundary,",
        "Grouped Air Boundary, !- Name",
        "None;                    !- Air Exchange Method",

        "BuildingSurface:Detailed,",
        "    Zone1-Surface1,  !- Name",
        "    Wall,                 !- Surface Type",
        "    Some Construction,  !- Construction Name",
        "    Zone 1,       !- Zone Name",
        "    Space 1,                 !- Space Name",
        "    Outdoors,                 !- Outside Boundary Condition",
        "    ,  !- Outside Boundary Condition Object",
        "    NoSun,                   !- Sun Exposure",
        "    NoWind,                  !- Wind Exposure",
        "    ,                        !- View Factor to Ground",
        "    4,                       !- Number of Vertices",
        "    0,0,0,              !- Vertex 1",
        "    0,1,0,              !- Vertex 1",
        "    0,1,1,              !- Vertex 1",
        "    0,0,1;              !- Vertex 1",

        "BuildingSurface:Detailed,",
        "    Zone2-Surface1,  !- Name",
        "    Wall,                 !- Surface Type",
        "    Some Construction,  !- Construction Name",
        "    Zone 2,       !- Zone Name",
        "    Space 2,                 !- Space Name",
        "    Outdoors,                 !- Outside Boundary Condition",
        "    ,  !- Outside Boundary Condition Object",
        "    NoSun,                   !- Sun Exposure",
        "    NoWind,                  !- Wind Exposure",
        "    ,                        !- View Factor to Ground",
        "    4,                       !- Number of Vertices",
        "    0,0,0,              !- Vertex 1",
        "    0,1,0,              !- Vertex 1",
        "    0,1,1,              !- Vertex 1",
        "    0,0,1;              !- Vertex 1",

        "BuildingSurface:Detailed,",
        "    Zone1-Surface2,  !- Name",
        "    Wall,                 !- Surface Type",
        "    Grouped Air Boundary,  !- Construction Name",
        "    Zone 1,       !- Zone Name",
        "    Space 1,                 !- Space Name",
        "    Surface,                 !- Outside Boundary Condition",
        "    Zone3-Surface1,  !- Outside Boundary Condition Object",
        "    NoSun,                   !- Sun Exposure",
        "    NoWind,                  !- Wind Exposure",
        "    ,                        !- View Factor to Ground",
        "    4,                       !- Number of Vertices",
        "    0,0,0,              !- Vertex 1",
        "    0,1,0,              !- Vertex 1",
        "    0,1,1,              !- Vertex 1",
        "    0,0,1;              !- Vertex 1",

        "BuildingSurface:Detailed,",
        "    Zone3-Surface1,  !- Name",
        "    Wall,                 !- Surface Type",
        "    Grouped Air Boundary,  !- Construction Name",
        "    Zone 3,       !- Zone Name",
        "    Space 3,                 !- Space Name",
        "    Surface,                 !- Outside Boundary Condition",
        "    Zone1-Surface2,  !- Outside Boundary Condition Object",
        "    NoSun,                   !- Sun Exposure",
        "    NoWind,                  !- Wind Exposure",
        "    ,                        !- View Factor to Ground",
        "    4,                       !- Number of Vertices",
        "    0,0,0,              !- Vertex 1",
        "    0,1,0,              !- Vertex 1",
        "    0,1,1,              !- Vertex 1",
        "    0,0,1;              !- Vertex 1",

        "BuildingSurface:Detailed,",
        "    Zone1-Floor,  !- Name",
        "    Floor,                 !- Surface Type",
        "    Some Construction,  !- Construction Name",
        "    Zone 1,       !- Zone Name",
        "    Space 1,                 !- Space Name",
        "    Ground,                 !- Outside Boundary Condition",
        "    ,  !- Outside Boundary Condition Object",
        "    NoSun,                   !- Sun Exposure",
        "    NoWind,                  !- Wind Exposure",
        "    ,                        !- View Factor to Ground",
        "    4,                       !- Number of Vertices",
        "    0,0,0,              !- Vertex 1",
        "    0,1,0,              !- Vertex 2",
        "    1,1,0,              !- Vertex 3",
        "    1,0,0;              !- Vertex 4",

        "BuildingSurface:Detailed,",
        "    Zone2-Floor,  !- Name",
        "    Floor,                 !- Surface Type",
        "    Some Construction,  !- Construction Name",
        "    Zone 2,       !- Zone Name",
        "    Space 2,                 !- Space Name",
        "    Ground,                 !- Outside Boundary Condition",
        "    ,  !- Outside Boundary Condition Object",
        "    NoSun,                   !- Sun Exposure",
        "    NoWind,                  !- Wind Exposure",
        "    ,                        !- View Factor to Ground",
        "    4,                       !- Number of Vertices",
        "    0,0,0,              !- Vertex 1",
        "    0,1,0,              !- Vertex 2",
        "    1,1,0,              !- Vertex 3",
        "    1,0,0;              !- Vertex 4",

        "BuildingSurface:Detailed,",
        "    Zone3-Floor,  !- Name",
        "    Floor,                 !- Surface Type",
        "    Some Construction,  !- Construction Name",
        "    Zone 3,       !- Zone Name",
        "    Space 3,                 !- Space Name",
        "    Ground,                 !- Outside Boundary Condition",
        "    ,  !- Outside Boundary Condition Object",
        "    NoSun,                   !- Sun Exposure",
        "    NoWind,                  !- Wind Exposure",
        "    ,                        !- View Factor to Ground",
        "    4,                       !- Number of Vertices",
        "    0,0,0,              !- Vertex 1",
        "    0,1,0,              !- Vertex 2",
        "    1,1,0,              !- Vertex 3",
        "    1,0,0;              !- Vertex 4",

    });
    ASSERT_TRUE(process_idf(idf_objects));
    bool ErrorsFound = false;

    GetMaterialData(*state, ErrorsFound); // read material data
    EXPECT_FALSE(ErrorsFound);            // expect no errors

    GetConstructData(*state, ErrorsFound); // read construction data
    EXPECT_FALSE(ErrorsFound);             // expect no errors

    GetZoneData(*state, ErrorsFound); // read zone data
    EXPECT_FALSE(ErrorsFound);        // expect no errors

    SetupZoneGeometry(*state, ErrorsFound);
    // SetupZoneGeometry calls SurfaceGeometry::GetSurfaceData
    // SetupZoneGeometry calls SurfaceGeometry::SetupSolarEnclosuresAndAirBoundaries
    // SetupZoneGeometry calls SurfaceGeometry::SetupRadiantEnclosuresAndAirBoundaries
    EXPECT_FALSE(ErrorsFound); // expect no errors

    ErrorsFound = false;

    // std::string const error_string = delimited_string({
    //"   ** Severe  ** AlignInputViewFactors: ZoneProperty:UserViewFactors:BySurfaceName=\"Zone 6\" did not find a matching radiant or solar
    // enclosure name."
    //    });
    // EXPECT_TRUE(compare_err_stream(error_string, true));

    // For this test case, Zones 1 and 3 share radiant and solar enclosures

    EXPECT_EQ(state->dataViewFactor->NumOfRadiantEnclosures, 2);
    EXPECT_TRUE(UtilityRoutines::SameString(state->dataViewFactor->EnclRadInfo(1).Name, "Radiant Enclosure 1"));
    EXPECT_TRUE(UtilityRoutines::SameString(state->dataViewFactor->EnclRadInfo(1).spaceNames[0], "Space 1"));
    EXPECT_TRUE(UtilityRoutines::SameString(state->dataViewFactor->EnclRadInfo(1).spaceNames[1], "Space 3"));
    EXPECT_TRUE(UtilityRoutines::SameString(state->dataViewFactor->EnclRadInfo(2).Name, "Space 2"));
    EXPECT_TRUE(UtilityRoutines::SameString(state->dataViewFactor->EnclRadInfo(2).spaceNames[0], "Space 2"));
    EXPECT_EQ(state->dataHeatBal->space(1).radiantEnclosureNum, 1);
    EXPECT_EQ(state->dataHeatBal->space(2).radiantEnclosureNum, 2);
    EXPECT_EQ(state->dataHeatBal->space(3).radiantEnclosureNum, 1);

    EXPECT_EQ(state->dataViewFactor->NumOfSolarEnclosures, 2);
    EXPECT_TRUE(UtilityRoutines::SameString(state->dataViewFactor->EnclSolInfo(1).Name, "Solar Enclosure 1"));
    EXPECT_TRUE(UtilityRoutines::SameString(state->dataViewFactor->EnclSolInfo(1).spaceNames[0], "Space 1"));
    EXPECT_TRUE(UtilityRoutines::SameString(state->dataViewFactor->EnclSolInfo(1).spaceNames[1], "Space 3"));
    EXPECT_TRUE(UtilityRoutines::SameString(state->dataViewFactor->EnclSolInfo(2).Name, "Space 2"));
    EXPECT_TRUE(UtilityRoutines::SameString(state->dataViewFactor->EnclSolInfo(2).spaceNames[0], "Space 2"));
    EXPECT_EQ(state->dataHeatBal->space(1).solarEnclosureNum, 1);
    EXPECT_EQ(state->dataHeatBal->space(2).solarEnclosureNum, 2);
    EXPECT_EQ(state->dataHeatBal->space(3).solarEnclosureNum, 1);

    // Check surface order
    int Zone1Surface1 = UtilityRoutines::FindItemInList(UtilityRoutines::MakeUPPERCase("Zone1-Surface1"), state->dataSurface->Surface);
    int Zone1Surface2 = UtilityRoutines::FindItemInList(UtilityRoutines::MakeUPPERCase("Zone1-Surface2"), state->dataSurface->Surface);
    int Zone2Surface1 = UtilityRoutines::FindItemInList(UtilityRoutines::MakeUPPERCase("Zone2-Surface1"), state->dataSurface->Surface);
    int Zone3Surface1 = UtilityRoutines::FindItemInList(UtilityRoutines::MakeUPPERCase("Zone3-Surface1"), state->dataSurface->Surface);
    int Zone1Floor = UtilityRoutines::FindItemInList(UtilityRoutines::MakeUPPERCase("Zone1-Floor"), state->dataSurface->Surface);
    int Zone2Floor = UtilityRoutines::FindItemInList(UtilityRoutines::MakeUPPERCase("Zone2-Floor"), state->dataSurface->Surface);
    int Zone3Floor = UtilityRoutines::FindItemInList(UtilityRoutines::MakeUPPERCase("Zone3-Floor"), state->dataSurface->Surface);

    EXPECT_EQ(state->dataHeatBal->Zone(1).AllSurfaceFirst, Zone1Surface2);     // air boundary surface
    EXPECT_EQ(state->dataHeatBal->Zone(1).AllSurfaceFirst + 1, Zone1Surface1); // air boundary surface
    EXPECT_EQ(state->dataHeatBal->Zone(2).AllSurfaceFirst, Zone2Surface1);     // no air boundary surfaces in Zone 2
    EXPECT_EQ(state->dataHeatBal->Zone(3).AllSurfaceFirst, Zone3Surface1);     // air boundary surface
    EXPECT_EQ(state->dataHeatBal->Zone(1).HTSurfaceFirst, Zone1Surface1);      // first non-air boundary surface
    EXPECT_EQ(state->dataHeatBal->Zone(2).HTSurfaceFirst, Zone2Surface1);      // first non-air boundary surface
    EXPECT_EQ(state->dataHeatBal->Zone(3).HTSurfaceFirst, Zone3Floor);         // first non-air boundary surface
    EXPECT_EQ(state->dataHeatBal->Zone(1).AllSurfaceLast, Zone1Floor);
    EXPECT_EQ(state->dataHeatBal->Zone(2).AllSurfaceLast, Zone2Floor);
    EXPECT_EQ(state->dataHeatBal->Zone(3).AllSurfaceLast, Zone3Floor);
    EXPECT_EQ(state->dataHeatBal->Zone(1).HTSurfaceLast, Zone1Floor);
    EXPECT_EQ(state->dataHeatBal->Zone(2).HTSurfaceLast, Zone2Floor);
    EXPECT_EQ(state->dataHeatBal->Zone(3).HTSurfaceLast, Zone3Floor);
}

TEST_F(EnergyPlusFixture, HeatBalanceIntRadExchange_SetupEnclosuresWithAirBoundaries3)
{

    std::string const idf_objects = delimited_string({
        "Zone,",
        "Zone 1;             !- Name",

        "Zone,",
        "Zone 2;             !- Name",

        "Zone,",
        "Zone 3;             !- Name",

        "Zone,",
        "Zone 4;             !- Name",

        "Zone,",
        "Zone 5;             !- Name",

        "Space,",
        "Space 1,             !- Name",
        "Zone 1;             !- Zone Name",

        "Space,",
        "Space 2,             !- Name",
        "Zone 2;             !- Zone Name",

        "Space,",
        "Space 3,             !- Name",
        "Zone 3;             !- Zone Name",

        "Space,",
        "Space 4,             !- Name",
        "Zone 4;             !- Zone Name",

        "Space,",
        "Space 5,             !- Name",
        "Zone 5;             !- Zone Name",

        "Material,",
        "    Some Material,         !- Name",
        "    VeryRough,               !- Roughness",
        "    0.006,                   !- Thickness {m}",
        "    0.815,                   !- Conductivity {W/m-K}",
        "    929,                     !- Density {kg/m3}",
        "    3140,                    !- Specific Heat {J/kg-K}",
        "    0.9,                     !- Thermal Absorptance",
        "    0.7,                     !- Solar Absorptance",
        "    0.7;                     !- Visible Absorptance",
        "Construction,",
        "    Some Construction,  !- Name",
        "    Some Material;        !- Outside Layer",
        "Construction:AirBoundary,",
        "Grouped Air Boundary, !- Name",
        "None;                    !- Air Exchange Method",

        "BuildingSurface:Detailed,",
        "    Zone1-Surface1,  !- Name",
        "    Wall,                 !- Surface Type",
        "    Grouped Air Boundary,  !- Construction Name",
        "    Zone 1,       !- Zone Name",
        "    Space 1,                 !- Space Name",
        "    Surface,                 !- Outside Boundary Condition",
        "    Zone2-Surface1,  !- Outside Boundary Condition Object",
        "    NoSun,                   !- Sun Exposure",
        "    NoWind,                  !- Wind Exposure",
        "    ,                        !- View Factor to Ground",
        "    4,                       !- Number of Vertices",
        "    0,0,0,              !- Vertex 1",
        "    0,1,0,              !- Vertex 1",
        "    0,1,1,              !- Vertex 1",
        "    0,0,1;              !- Vertex 1",

        "BuildingSurface:Detailed,",
        "    Zone2-Surface1,  !- Name",
        "    Wall,                 !- Surface Type",
        "    Grouped Air Boundary,  !- Construction Name",
        "    Zone 2,       !- Zone Name",
        "    Space 2,                 !- Space Name",
        "    Surface,                 !- Outside Boundary Condition",
        "    Zone1-Surface1,  !- Outside Boundary Condition Object",
        "    NoSun,                   !- Sun Exposure",
        "    NoWind,                  !- Wind Exposure",
        "    ,                        !- View Factor to Ground",
        "    4,                       !- Number of Vertices",
        "    0,0,0,              !- Vertex 1",
        "    0,1,0,              !- Vertex 1",
        "    0,1,1,              !- Vertex 1",
        "    0,0,1;              !- Vertex 1",

        "BuildingSurface:Detailed,",
        "    Zone2-Surface2,  !- Name",
        "    Wall,                 !- Surface Type",
        "    Some Construction,  !- Construction Name",
        "    Zone 2,       !- Zone Name",
        "    Space 2,                 !- Space Name",
        "    Surface,                 !- Outside Boundary Condition",
        "    Zone3-Surface1,  !- Outside Boundary Condition Object",
        "    NoSun,                   !- Sun Exposure",
        "    NoWind,                  !- Wind Exposure",
        "    ,                        !- View Factor to Ground",
        "    4,                       !- Number of Vertices",
        "    0,0,0,              !- Vertex 1",
        "    0,1,0,              !- Vertex 1",
        "    0,1,1,              !- Vertex 1",
        "    0,0,1;              !- Vertex 1",

        "BuildingSurface:Detailed,",
        "    Zone3-Surface1,  !- Name",
        "    Wall,                 !- Surface Type",
        "    Some Construction,  !- Construction Name",
        "    Zone 3,       !- Zone Name",
        "    Space 3,                 !- Space Name",
        "    Surface,                 !- Outside Boundary Condition",
        "    Zone2-Surface2,  !- Outside Boundary Condition Object",
        "    NoSun,                   !- Sun Exposure",
        "    NoWind,                  !- Wind Exposure",
        "    ,                        !- View Factor to Ground",
        "    4,                       !- Number of Vertices",
        "    0,0,0,              !- Vertex 1",
        "    0,1,0,              !- Vertex 1",
        "    0,1,1,              !- Vertex 1",
        "    0,0,1;              !- Vertex 1",

        "BuildingSurface:Detailed,",
        "    Zone3-Surface2,  !- Name",
        "    Wall,                 !- Surface Type",
        "    Grouped Air Boundary,  !- Construction Name",
        "    Zone 3,       !- Zone Name",
        "    Space 3,                 !- Space Name",
        "    Surface,                 !- Outside Boundary Condition",
        "    Zone4-Surface1,  !- Outside Boundary Condition Object",
        "    NoSun,                   !- Sun Exposure",
        "    NoWind,                  !- Wind Exposure",
        "    ,                        !- View Factor to Ground",
        "    4,                       !- Number of Vertices",
        "    0,0,0,              !- Vertex 1",
        "    0,1,0,              !- Vertex 1",
        "    0,1,1,              !- Vertex 1",
        "    0,0,1;              !- Vertex 1",

        "BuildingSurface:Detailed,",
        "    Zone4-Surface1,  !- Name",
        "    Wall,                 !- Surface Type",
        "    Grouped Air Boundary,  !- Construction Name",
        "    Zone 4,       !- Zone Name",
        "    Space 4,                 !- Space Name",
        "    Surface,                 !- Outside Boundary Condition",
        "    Zone3-Surface2,  !- Outside Boundary Condition Object",
        "    NoSun,                   !- Sun Exposure",
        "    NoWind,                  !- Wind Exposure",
        "    ,                        !- View Factor to Ground",
        "    4,                       !- Number of Vertices",
        "    0,0,0,              !- Vertex 1",
        "    0,1,0,              !- Vertex 1",
        "    0,1,1,              !- Vertex 1",
        "    0,0,1;              !- Vertex 1",

        "BuildingSurface:Detailed,",
        "    Zone4-Surface2,  !- Name",
        "    Wall,                 !- Surface Type",
        "    Grouped Air Boundary,  !- Construction Name",
        "    Zone 4,       !- Zone Name",
        "    Space 4,                 !- Space Name",
        "    Surface,                 !- Outside Boundary Condition",
        "    Zone5-Surface1,  !- Outside Boundary Condition Object",
        "    NoSun,                   !- Sun Exposure",
        "    NoWind,                  !- Wind Exposure",
        "    ,                        !- View Factor to Ground",
        "    4,                       !- Number of Vertices",
        "    0,0,0,              !- Vertex 1",
        "    0,1,0,              !- Vertex 1",
        "    0,1,1,              !- Vertex 1",
        "    0,0,1;              !- Vertex 1",

        "BuildingSurface:Detailed,",
        "    Zone5-Surface1,  !- Name",
        "    Wall,                 !- Surface Type",
        "    Grouped Air Boundary,  !- Construction Name",
        "    Zone 5,       !- Zone Name",
        "    Space 5,                 !- Space Name",
        "    Surface,                 !- Outside Boundary Condition",
        "    Zone4-Surface2,  !- Outside Boundary Condition Object",
        "    NoSun,                   !- Sun Exposure",
        "    NoWind,                  !- Wind Exposure",
        "    ,                        !- View Factor to Ground",
        "    4,                       !- Number of Vertices",
        "    0,0,0,              !- Vertex 1",
        "    0,1,0,              !- Vertex 1",
        "    0,1,1,              !- Vertex 1",
        "    0,0,1;              !- Vertex 1",

        "BuildingSurface:Detailed,",
        "    Zone1-Surface3,  !- Name",
        "    Wall,                 !- Surface Type",
        "    Grouped Air Boundary,  !- Construction Name",
        "    Zone 1,       !- Zone Name",
        "    Space 1,                 !- Space Name",
        "    Surface,                 !- Outside Boundary Condition",
        "    Zone5-Surface2,  !- Outside Boundary Condition Object",
        "    NoSun,                   !- Sun Exposure",
        "    NoWind,                  !- Wind Exposure",
        "    ,                        !- View Factor to Ground",
        "    4,                       !- Number of Vertices",
        "    0,0,0,              !- Vertex 1",
        "    0,1,0,              !- Vertex 1",
        "    0,1,1,              !- Vertex 1",
        "    0,0,1;              !- Vertex 1",

        "BuildingSurface:Detailed,",
        "    Zone5-Surface2,  !- Name",
        "    Wall,                 !- Surface Type",
        "    Grouped Air Boundary,  !- Construction Name",
        "    Zone 5,       !- Zone Name",
        "    Space 5,                 !- Space Name",
        "    Surface,                 !- Outside Boundary Condition",
        "    Zone1-Surface3,  !- Outside Boundary Condition Object",
        "    NoSun,                   !- Sun Exposure",
        "    NoWind,                  !- Wind Exposure",
        "    ,                        !- View Factor to Ground",
        "    4,                       !- Number of Vertices",
        "    0,0,0,              !- Vertex 1",
        "    0,1,0,              !- Vertex 1",
        "    0,1,1,              !- Vertex 1",
        "    0,0,1;              !- Vertex 1",

        "BuildingSurface:Detailed,",
        "    Zone1-Floor,  !- Name",
        "    Floor,                 !- Surface Type",
        "    Some Construction,  !- Construction Name",
        "    Zone 1,       !- Zone Name",
        "    Space 1,                 !- Space Name",
        "    Ground,                 !- Outside Boundary Condition",
        "    ,  !- Outside Boundary Condition Object",
        "    NoSun,                   !- Sun Exposure",
        "    NoWind,                  !- Wind Exposure",
        "    ,                        !- View Factor to Ground",
        "    4,                       !- Number of Vertices",
        "    0,0,0,              !- Vertex 1",
        "    0,1,0,              !- Vertex 2",
        "    1,1,0,              !- Vertex 3",
        "    1,0,0;              !- Vertex 4",

        "BuildingSurface:Detailed,",
        "    Zone2-Floor,  !- Name",
        "    Floor,                 !- Surface Type",
        "    Some Construction,  !- Construction Name",
        "    Zone 2,       !- Zone Name",
        "    Space 2,                 !- Space Name",
        "    Ground,                 !- Outside Boundary Condition",
        "    ,  !- Outside Boundary Condition Object",
        "    NoSun,                   !- Sun Exposure",
        "    NoWind,                  !- Wind Exposure",
        "    ,                        !- View Factor to Ground",
        "    4,                       !- Number of Vertices",
        "    0,0,0,              !- Vertex 1",
        "    0,1,0,              !- Vertex 2",
        "    1,1,0,              !- Vertex 3",
        "    1,0,0;              !- Vertex 4",

        "BuildingSurface:Detailed,",
        "    Zone3-Floor,  !- Name",
        "    Floor,                 !- Surface Type",
        "    Some Construction,  !- Construction Name",
        "    Zone 3,       !- Zone Name",
        "    Space 3,                 !- Space Name",
        "    Ground,                 !- Outside Boundary Condition",
        "    ,  !- Outside Boundary Condition Object",
        "    NoSun,                   !- Sun Exposure",
        "    NoWind,                  !- Wind Exposure",
        "    ,                        !- View Factor to Ground",
        "    4,                       !- Number of Vertices",
        "    0,0,0,              !- Vertex 1",
        "    0,1,0,              !- Vertex 2",
        "    1,1,0,              !- Vertex 3",
        "    1,0,0;              !- Vertex 4",

        "BuildingSurface:Detailed,",
        "    Zone4-Floor,  !- Name",
        "    Floor,                 !- Surface Type",
        "    Some Construction,  !- Construction Name",
        "    Zone 4,       !- Zone Name",
        "    Space 4,                 !- Space Name",
        "    Ground,                 !- Outside Boundary Condition",
        "    ,  !- Outside Boundary Condition Object",
        "    NoSun,                   !- Sun Exposure",
        "    NoWind,                  !- Wind Exposure",
        "    ,                        !- View Factor to Ground",
        "    4,                       !- Number of Vertices",
        "    0,0,0,              !- Vertex 1",
        "    0,1,0,              !- Vertex 2",
        "    1,1,0,              !- Vertex 3",
        "    1,0,0;              !- Vertex 4",

        "BuildingSurface:Detailed,",
        "    Zone5-Floor,  !- Name",
        "    Floor,                 !- Surface Type",
        "    Some Construction,  !- Construction Name",
        "    Zone 5,       !- Zone Name",
        "    Space 5,                 !- Space Name",
        "    Ground,                 !- Outside Boundary Condition",
        "    ,  !- Outside Boundary Condition Object",
        "    NoSun,                   !- Sun Exposure",
        "    NoWind,                  !- Wind Exposure",
        "    ,                        !- View Factor to Ground",
        "    4,                       !- Number of Vertices",
        "    0,0,0,              !- Vertex 1",
        "    0,1,0,              !- Vertex 2",
        "    1,1,0,              !- Vertex 3",
        "    1,0,0;              !- Vertex 4",

    });
    ASSERT_TRUE(process_idf(idf_objects));
    bool ErrorsFound = false;

    GetMaterialData(*state, ErrorsFound); // read material data
    EXPECT_FALSE(ErrorsFound);            // expect no errors

    GetConstructData(*state, ErrorsFound); // read construction data
    EXPECT_FALSE(ErrorsFound);             // expect no errors

    GetZoneData(*state, ErrorsFound); // read zone data
    EXPECT_FALSE(ErrorsFound);        // expect no errors

    SetupZoneGeometry(*state, ErrorsFound);
    // SetupZoneGeometry calls SurfaceGeometry::GetSurfaceData
    // SetupZoneGeometry calls SurfaceGeometry::SetupSolarEnclosuresAndAirBoundaries
    // SetupZoneGeometry calls SurfaceGeometry::SetupRadiantEnclosuresAndAirBoundaries
    EXPECT_FALSE(ErrorsFound); // expect no errors

    // For this test case, there are air boundaries
    // Between Zones 1 and 2
    // None between Zones 2 and 3
    // Between Zones 3 and 4
    // Between Zones 4 and 5
    // Between Zones 1 and 5
    // This should trigger the enclosure merging and all five zones should share a radiant and solar enclosure

    EXPECT_EQ(state->dataViewFactor->NumOfRadiantEnclosures, 1);
    EXPECT_TRUE(UtilityRoutines::SameString(state->dataViewFactor->EnclRadInfo(1).Name, "Radiant Enclosure 1"));
    EXPECT_TRUE(UtilityRoutines::SameString(state->dataViewFactor->EnclRadInfo(1).spaceNames[0], "Space 1"));
    EXPECT_TRUE(UtilityRoutines::SameString(state->dataViewFactor->EnclRadInfo(1).spaceNames[1], "Space 2"));
    EXPECT_TRUE(UtilityRoutines::SameString(state->dataViewFactor->EnclRadInfo(1).spaceNames[2], "Space 5"));
    EXPECT_TRUE(UtilityRoutines::SameString(state->dataViewFactor->EnclRadInfo(1).spaceNames[3], "Space 3"));
    EXPECT_TRUE(UtilityRoutines::SameString(state->dataViewFactor->EnclRadInfo(1).spaceNames[4], "Space 4"));
    EXPECT_EQ(state->dataHeatBal->space(1).radiantEnclosureNum, 1);
    EXPECT_EQ(state->dataHeatBal->space(2).radiantEnclosureNum, 1);
    EXPECT_EQ(state->dataHeatBal->space(3).radiantEnclosureNum, 1);
    EXPECT_EQ(state->dataHeatBal->space(4).radiantEnclosureNum, 1);
    EXPECT_EQ(state->dataHeatBal->space(5).radiantEnclosureNum, 1);

    EXPECT_EQ(state->dataViewFactor->NumOfSolarEnclosures, 1);
    EXPECT_TRUE(UtilityRoutines::SameString(state->dataViewFactor->EnclSolInfo(1).Name, "Solar Enclosure 1"));
    EXPECT_TRUE(UtilityRoutines::SameString(state->dataViewFactor->EnclSolInfo(1).spaceNames[0], "Space 1"));
    EXPECT_TRUE(UtilityRoutines::SameString(state->dataViewFactor->EnclSolInfo(1).spaceNames[1], "Space 2"));
    EXPECT_TRUE(UtilityRoutines::SameString(state->dataViewFactor->EnclSolInfo(1).spaceNames[2], "Space 5"));
    EXPECT_TRUE(UtilityRoutines::SameString(state->dataViewFactor->EnclSolInfo(1).spaceNames[3], "Space 3"));
    EXPECT_TRUE(UtilityRoutines::SameString(state->dataViewFactor->EnclSolInfo(1).spaceNames[4], "Space 4"));
    EXPECT_EQ(state->dataHeatBal->space(1).solarEnclosureNum, 1);
    EXPECT_EQ(state->dataHeatBal->space(2).solarEnclosureNum, 1);
    EXPECT_EQ(state->dataHeatBal->space(3).solarEnclosureNum, 1);
    EXPECT_EQ(state->dataHeatBal->space(4).solarEnclosureNum, 1);
    EXPECT_EQ(state->dataHeatBal->space(5).solarEnclosureNum, 1);
}

TEST_F(EnergyPlusFixture, HeatBalanceIntRadExchange_SetupEnclosuresWithAirBoundaries4)
{

    std::string const idf_objects = delimited_string({
        "Zone,",
        "Zone 1;             !- Name",

        "Zone,",
        "Zone 2;             !- Name",

        "Zone,",
        "Zone 3;             !- Name",

        "Zone,",
        "Zone 4;             !- Name",

        "Zone,",
        "Zone 5;             !- Name",

        "Zone,",
        "Zone 6;             !- Name",

        "Zone,",
        "Zone 7;             !- Name",

        "Zone,",
        "Zone 8;             !- Name",

        "Zone,",
        "Zone 9;             !- Name",

        "Zone,",
        "Zone 10;             !- Name",

        "Space,",
        "Space 1,             !- Name",
        "Zone 1;             !- Zone Name",

        "Space,",
        "Space 2,             !- Name",
        "Zone 2;             !- Zone Name",

        "Space,",
        "Space 3,             !- Name",
        "Zone 3;             !- Zone Name",

        "Space,",
        "Space 4,             !- Name",
        "Zone 4;             !- Zone Name",

        "Space,",
        "Space 5,             !- Name",
        "Zone 5;             !- Zone Name",

        "Space,",
        "Space 6,             !- Name",
        "Zone 6;             !- Zone Name",

        "Space,",
        "Space 7,             !- Name",
        "Zone 7;             !- Zone Name",

        "Space,",
        "Space 8,             !- Name",
        "Zone 8;             !- Zone Name",

        "Space,",
        "Space 9,             !- Name",
        "Zone 9;             !- Zone Name",

        "Space,",
        "Space 10,             !- Name",
        "Zone 10;             !- Zone Name",

        "Material,",
        "    Some Material,         !- Name",
        "    VeryRough,               !- Roughness",
        "    0.006,                   !- Thickness {m}",
        "    0.815,                   !- Conductivity {W/m-K}",
        "    929,                     !- Density {kg/m3}",
        "    3140,                    !- Specific Heat {J/kg-K}",
        "    0.9,                     !- Thermal Absorptance",
        "    0.7,                     !- Solar Absorptance",
        "    0.7;                     !- Visible Absorptance",
        "Construction,",
        "    Some Construction,  !- Name",
        "    Some Material;        !- Outside Layer",
        "Construction:AirBoundary,",
        "Grouped Air Boundary, !- Name",
        "None;                    !- Air Exchange Method",

        "BuildingSurface:Detailed,",
        "    Zone1-Surface1,  !- Name",
        "    Wall,                 !- Surface Type",
        "    Grouped Air Boundary,  !- Construction Name",
        "    Zone 1,       !- Zone Name",
        "    Space 1,                 !- Space Name",
        "    Surface,                 !- Outside Boundary Condition",
        "    Zone4-Surface1,  !- Outside Boundary Condition Object",
        "    NoSun,                   !- Sun Exposure",
        "    NoWind,                  !- Wind Exposure",
        "    ,                        !- View Factor to Ground",
        "    4,                       !- Number of Vertices",
        "    0,0,0,              !- Vertex 1",
        "    0,1,0,              !- Vertex 1",
        "    0,1,1,              !- Vertex 1",
        "    0,0,1;              !- Vertex 1",

        "BuildingSurface:Detailed,",
        "    Zone1-Surface2,  !- Name",
        "    Wall,                 !- Surface Type",
        "    Grouped Air Boundary,  !- Construction Name",
        "    Zone 1,       !- Zone Name",
        "    Space 1,                 !- Space Name",
        "    Surface,                 !- Outside Boundary Condition",
        "    Zone2-Surface1,  !- Outside Boundary Condition Object",
        "    NoSun,                   !- Sun Exposure",
        "    NoWind,                  !- Wind Exposure",
        "    ,                        !- View Factor to Ground",
        "    4,                       !- Number of Vertices",
        "    0,0,0,              !- Vertex 1",
        "    0,1,0,              !- Vertex 1",
        "    0,1,1,              !- Vertex 1",
        "    0,0,1;              !- Vertex 1",

        "BuildingSurface:Detailed,",
        "    Zone2-Surface1,  !- Name",
        "    Wall,                 !- Surface Type",
        "    Grouped Air Boundary,  !- Construction Name",
        "    Zone 2,       !- Zone Name",
        "    Space 2,                 !- Space Name",
        "    Surface,                 !- Outside Boundary Condition",
        "    Zone1-Surface2,  !- Outside Boundary Condition Object",
        "    NoSun,                   !- Sun Exposure",
        "    NoWind,                  !- Wind Exposure",
        "    ,                        !- View Factor to Ground",
        "    4,                       !- Number of Vertices",
        "    0,0,0,              !- Vertex 1",
        "    0,1,0,              !- Vertex 1",
        "    0,1,1,              !- Vertex 1",
        "    0,0,1;              !- Vertex 1",

        "BuildingSurface:Detailed,",
        "    Zone2-Surface2,  !- Name",
        "    Wall,                 !- Surface Type",
        "    Grouped Air Boundary,  !- Construction Name",
        "    Zone 2,       !- Zone Name",
        "    Space 2,                 !- Space Name",
        "    Surface,                 !- Outside Boundary Condition",
        "    Zone4-Surface1,  !- Outside Boundary Condition Object",
        "    NoSun,                   !- Sun Exposure",
        "    NoWind,                  !- Wind Exposure",
        "    ,                        !- View Factor to Ground",
        "    4,                       !- Number of Vertices",
        "    0,0,0,              !- Vertex 1",
        "    0,1,0,              !- Vertex 1",
        "    0,1,1,              !- Vertex 1",
        "    0,0,1;              !- Vertex 1",

        "BuildingSurface:Detailed,",
        "    Zone2-Surface3,  !- Name",
        "    Wall,                 !- Surface Type",
        "    Grouped Air Boundary,  !- Construction Name",
        "    Zone 2,       !- Zone Name",
        "    Space 2,                 !- Space Name",
        "    Surface,                 !- Outside Boundary Condition",
        "    Zone9-Surface1,  !- Outside Boundary Condition Object",
        "    NoSun,                   !- Sun Exposure",
        "    NoWind,                  !- Wind Exposure",
        "    ,                        !- View Factor to Ground",
        "    4,                       !- Number of Vertices",
        "    0,0,0,              !- Vertex 1",
        "    0,1,0,              !- Vertex 1",
        "    0,1,1,              !- Vertex 1",
        "    0,0,1;              !- Vertex 1",

        "BuildingSurface:Detailed,",
        "    Zone3-Surface1,  !- Name",
        "    Wall,                 !- Surface Type",
        "    Grouped Air Boundary,  !- Construction Name",
        "    Zone 3,       !- Zone Name",
        "    Space 3,                 !- Space Name",
        "    Surface,                 !- Outside Boundary Condition",
        "    Zone5-Surface1,  !- Outside Boundary Condition Object",
        "    NoSun,                   !- Sun Exposure",
        "    NoWind,                  !- Wind Exposure",
        "    ,                        !- View Factor to Ground",
        "    4,                       !- Number of Vertices",
        "    0,0,0,              !- Vertex 1",
        "    0,1,0,              !- Vertex 1",
        "    0,1,1,              !- Vertex 1",
        "    0,0,1;              !- Vertex 1",

        "BuildingSurface:Detailed,",
        "    Zone4-Surface1,  !- Name",
        "    Wall,                 !- Surface Type",
        "    Grouped Air Boundary,  !- Construction Name",
        "    Zone 4,       !- Zone Name",
        "    Space 4,                 !- Space Name",
        "    Surface,                 !- Outside Boundary Condition",
        "    Zone2-Surface2,  !- Outside Boundary Condition Object",
        "    NoSun,                   !- Sun Exposure",
        "    NoWind,                  !- Wind Exposure",
        "    ,                        !- View Factor to Ground",
        "    4,                       !- Number of Vertices",
        "    0,0,0,              !- Vertex 1",
        "    0,1,0,              !- Vertex 1",
        "    0,1,1,              !- Vertex 1",
        "    0,0,1;              !- Vertex 1",

        "BuildingSurface:Detailed,",
        "    Zone5-Surface1,  !- Name",
        "    Wall,                 !- Surface Type",
        "    Grouped Air Boundary,  !- Construction Name",
        "    Zone 5,       !- Zone Name",
        "    Space 5,                 !- Space Name",
        "    Surface,                 !- Outside Boundary Condition",
        "    Zone3-Surface1,  !- Outside Boundary Condition Object",
        "    NoSun,                   !- Sun Exposure",
        "    NoWind,                  !- Wind Exposure",
        "    ,                        !- View Factor to Ground",
        "    4,                       !- Number of Vertices",
        "    0,0,0,              !- Vertex 1",
        "    0,1,0,              !- Vertex 1",
        "    0,1,1,              !- Vertex 1",
        "    0,0,1;              !- Vertex 1",

        "BuildingSurface:Detailed,",
        "    Zone6-Surface1,  !- Name",
        "    Wall,                 !- Surface Type",
        "    Grouped Air Boundary,  !- Construction Name",
        "    Zone 6,       !- Zone Name",
        "    Space 6,                 !- Space Name",
        "    Surface,                 !- Outside Boundary Condition",
        "    Zone7-Surface1,  !- Outside Boundary Condition Object",
        "    NoSun,                   !- Sun Exposure",
        "    NoWind,                  !- Wind Exposure",
        "    ,                        !- View Factor to Ground",
        "    4,                       !- Number of Vertices",
        "    0,0,0,              !- Vertex 1",
        "    0,1,0,              !- Vertex 1",
        "    0,1,1,              !- Vertex 1",
        "    0,0,1;              !- Vertex 1",

        "BuildingSurface:Detailed,",
        "    Zone7-Surface1,  !- Name",
        "    Wall,                 !- Surface Type",
        "    Grouped Air Boundary,  !- Construction Name",
        "    Zone 7,       !- Zone Name",
        "    Space 7,                 !- Space Name",
        "    Surface,                 !- Outside Boundary Condition",
        "    Zone6-Surface1,  !- Outside Boundary Condition Object",
        "    NoSun,                   !- Sun Exposure",
        "    NoWind,                  !- Wind Exposure",
        "    ,                        !- View Factor to Ground",
        "    4,                       !- Number of Vertices",
        "    0,0,0,              !- Vertex 1",
        "    0,1,0,              !- Vertex 1",
        "    0,1,1,              !- Vertex 1",
        "    0,0,1;              !- Vertex 1",

        "BuildingSurface:Detailed,",
        "    Zone7-Surface2,  !- Name",
        "    Wall,                 !- Surface Type",
        "    Grouped Air Boundary,  !- Construction Name",
        "    Zone 7,       !- Zone Name",
        "    Space 7,                 !- Space Name",
        "    Surface,                 !- Outside Boundary Condition",
        "    Zone10-Surface1,  !- Outside Boundary Condition Object",
        "    NoSun,                   !- Sun Exposure",
        "    NoWind,                  !- Wind Exposure",
        "    ,                        !- View Factor to Ground",
        "    4,                       !- Number of Vertices",
        "    0,0,0,              !- Vertex 1",
        "    0,1,0,              !- Vertex 1",
        "    0,1,1,              !- Vertex 1",
        "    0,0,1;              !- Vertex 1",

        "BuildingSurface:Detailed,",
        "    Zone9-Surface1,  !- Name",
        "    Wall,                 !- Surface Type",
        "    Grouped Air Boundary,  !- Construction Name",
        "    Zone 9,       !- Zone Name",
        "    Space 9,                 !- Space Name",
        "    Surface,                 !- Outside Boundary Condition",
        "    Zone2-Surface3,  !- Outside Boundary Condition Object",
        "    NoSun,                   !- Sun Exposure",
        "    NoWind,                  !- Wind Exposure",
        "    ,                        !- View Factor to Ground",
        "    4,                       !- Number of Vertices",
        "    0,0,0,              !- Vertex 1",
        "    0,1,0,              !- Vertex 1",
        "    0,1,1,              !- Vertex 1",
        "    0,0,1;              !- Vertex 1",

        "BuildingSurface:Detailed,",
        "    Zone9-Surface2,  !- Name",
        "    Wall,                 !- Surface Type",
        "    Grouped Air Boundary,  !- Construction Name",
        "    Zone 9,       !- Zone Name",
        "    Space 9,                 !- Space Name",
        "    Surface,                 !- Outside Boundary Condition",
        "    Zone10-Surface1,  !- Outside Boundary Condition Object",
        "    NoSun,                   !- Sun Exposure",
        "    NoWind,                  !- Wind Exposure",
        "    ,                        !- View Factor to Ground",
        "    4,                       !- Number of Vertices",
        "    0,0,0,              !- Vertex 1",
        "    0,1,0,              !- Vertex 1",
        "    0,1,1,              !- Vertex 1",
        "    0,0,1;              !- Vertex 1",

        "BuildingSurface:Detailed,",
        "    Zone10-Surface1,  !- Name",
        "    Wall,                 !- Surface Type",
        "    Grouped Air Boundary,  !- Construction Name",
        "    Zone 10,       !- Zone Name",
        "    Space 10,                 !- Space Name",
        "    Surface,                 !- Outside Boundary Condition",
        "    Zone9-Surface2,  !- Outside Boundary Condition Object",
        "    NoSun,                   !- Sun Exposure",
        "    NoWind,                  !- Wind Exposure",
        "    ,                        !- View Factor to Ground",
        "    4,                       !- Number of Vertices",
        "    0,0,0,              !- Vertex 1",
        "    0,1,0,              !- Vertex 1",
        "    0,1,1,              !- Vertex 1",
        "    0,0,1;              !- Vertex 1",

        "BuildingSurface:Detailed,",
        "    Zone1-Floor,  !- Name",
        "    Floor,                 !- Surface Type",
        "    Some Construction,  !- Construction Name",
        "    Zone 1,       !- Zone Name",
        "    Space 1,                 !- Space Name",
        "    Ground,                 !- Outside Boundary Condition",
        "    ,  !- Outside Boundary Condition Object",
        "    NoSun,                   !- Sun Exposure",
        "    NoWind,                  !- Wind Exposure",
        "    ,                        !- View Factor to Ground",
        "    4,                       !- Number of Vertices",
        "    0,0,0,              !- Vertex 1",
        "    0,1,0,              !- Vertex 2",
        "    1,1,0,              !- Vertex 3",
        "    1,0,0;              !- Vertex 4",

        "BuildingSurface:Detailed,",
        "    Zone2-Floor,  !- Name",
        "    Floor,                 !- Surface Type",
        "    Some Construction,  !- Construction Name",
        "    Zone 2,       !- Zone Name",
        "    Space 2,                 !- Space Name",
        "    Ground,                 !- Outside Boundary Condition",
        "    ,  !- Outside Boundary Condition Object",
        "    NoSun,                   !- Sun Exposure",
        "    NoWind,                  !- Wind Exposure",
        "    ,                        !- View Factor to Ground",
        "    4,                       !- Number of Vertices",
        "    0,0,0,              !- Vertex 1",
        "    0,1,0,              !- Vertex 2",
        "    1,1,0,              !- Vertex 3",
        "    1,0,0;              !- Vertex 4",

        "BuildingSurface:Detailed,",
        "    Zone3-Floor,  !- Name",
        "    Floor,                 !- Surface Type",
        "    Some Construction,  !- Construction Name",
        "    Zone 3,       !- Zone Name",
        "    Space 3,                 !- Space Name",
        "    Ground,                 !- Outside Boundary Condition",
        "    ,  !- Outside Boundary Condition Object",
        "    NoSun,                   !- Sun Exposure",
        "    NoWind,                  !- Wind Exposure",
        "    ,                        !- View Factor to Ground",
        "    4,                       !- Number of Vertices",
        "    0,0,0,              !- Vertex 1",
        "    0,1,0,              !- Vertex 2",
        "    1,1,0,              !- Vertex 3",
        "    1,0,0;              !- Vertex 4",

        "BuildingSurface:Detailed,",
        "    Zone4-Floor,  !- Name",
        "    Floor,                 !- Surface Type",
        "    Some Construction,  !- Construction Name",
        "    Zone 4,       !- Zone Name",
        "    Space 4,                 !- Space Name",
        "    Ground,                 !- Outside Boundary Condition",
        "    ,  !- Outside Boundary Condition Object",
        "    NoSun,                   !- Sun Exposure",
        "    NoWind,                  !- Wind Exposure",
        "    ,                        !- View Factor to Ground",
        "    4,                       !- Number of Vertices",
        "    0,0,0,              !- Vertex 1",
        "    0,1,0,              !- Vertex 2",
        "    1,1,0,              !- Vertex 3",
        "    1,0,0;              !- Vertex 4",

        "BuildingSurface:Detailed,",
        "    Zone5-Floor,  !- Name",
        "    Floor,                 !- Surface Type",
        "    Some Construction,  !- Construction Name",
        "    Zone 5,       !- Zone Name",
        "    Space 5,                 !- Space Name",
        "    Ground,                 !- Outside Boundary Condition",
        "    ,  !- Outside Boundary Condition Object",
        "    NoSun,                   !- Sun Exposure",
        "    NoWind,                  !- Wind Exposure",
        "    ,                        !- View Factor to Ground",
        "    4,                       !- Number of Vertices",
        "    0,0,0,              !- Vertex 1",
        "    0,1,0,              !- Vertex 2",
        "    1,1,0,              !- Vertex 3",
        "    1,0,0;              !- Vertex 4",

        "BuildingSurface:Detailed,",
        "    Zone6-Floor,  !- Name",
        "    Floor,                 !- Surface Type",
        "    Some Construction,  !- Construction Name",
        "    Zone 6,       !- Zone Name",
        "    Space 6,                 !- Space Name",
        "    Ground,                 !- Outside Boundary Condition",
        "    ,  !- Outside Boundary Condition Object",
        "    NoSun,                   !- Sun Exposure",
        "    NoWind,                  !- Wind Exposure",
        "    ,                        !- View Factor to Ground",
        "    4,                       !- Number of Vertices",
        "    0,0,0,              !- Vertex 1",
        "    0,1,0,              !- Vertex 2",
        "    1,1,0,              !- Vertex 3",
        "    1,0,0;              !- Vertex 4",

        "BuildingSurface:Detailed,",
        "    Zone7-Floor,  !- Name",
        "    Floor,                 !- Surface Type",
        "    Some Construction,  !- Construction Name",
        "    Zone 7,       !- Zone Name",
        "    Space 7,                 !- Space Name",
        "    Ground,                 !- Outside Boundary Condition",
        "    ,  !- Outside Boundary Condition Object",
        "    NoSun,                   !- Sun Exposure",
        "    NoWind,                  !- Wind Exposure",
        "    ,                        !- View Factor to Ground",
        "    4,                       !- Number of Vertices",
        "    0,0,0,              !- Vertex 1",
        "    0,1,0,              !- Vertex 2",
        "    1,1,0,              !- Vertex 3",
        "    1,0,0;              !- Vertex 4",

        "BuildingSurface:Detailed,",
        "    Zone8-Floor,  !- Name",
        "    Floor,                 !- Surface Type",
        "    Some Construction,  !- Construction Name",
        "    Zone 8,       !- Zone Name",
        "    Space 8,                 !- Space Name",
        "    Ground,                 !- Outside Boundary Condition",
        "    ,  !- Outside Boundary Condition Object",
        "    NoSun,                   !- Sun Exposure",
        "    NoWind,                  !- Wind Exposure",
        "    ,                        !- View Factor to Ground",
        "    4,                       !- Number of Vertices",
        "    0,0,0,              !- Vertex 1",
        "    0,1,0,              !- Vertex 2",
        "    1,1,0,              !- Vertex 3",
        "    1,0,0;              !- Vertex 4",

        "BuildingSurface:Detailed,",
        "    Zone9-Floor,  !- Name",
        "    Floor,                 !- Surface Type",
        "    Some Construction,  !- Construction Name",
        "    Zone 9,       !- Zone Name",
        "    Space 9,                 !- Space Name",
        "    Ground,                 !- Outside Boundary Condition",
        "    ,  !- Outside Boundary Condition Object",
        "    NoSun,                   !- Sun Exposure",
        "    NoWind,                  !- Wind Exposure",
        "    ,                        !- View Factor to Ground",
        "    4,                       !- Number of Vertices",
        "    0,0,0,              !- Vertex 1",
        "    0,1,0,              !- Vertex 2",
        "    1,1,0,              !- Vertex 3",
        "    1,0,0;              !- Vertex 4",

        "BuildingSurface:Detailed,",
        "    Zone10-Floor,  !- Name",
        "    Floor,                 !- Surface Type",
        "    Some Construction,  !- Construction Name",
        "    Zone 10,       !- Zone Name",
        "    Space 10,                 !- Space Name",
        "    Ground,                 !- Outside Boundary Condition",
        "    ,  !- Outside Boundary Condition Object",
        "    NoSun,                   !- Sun Exposure",
        "    NoWind,                  !- Wind Exposure",
        "    ,                        !- View Factor to Ground",
        "    4,                       !- Number of Vertices",
        "    0,0,0,              !- Vertex 1",
        "    0,1,0,              !- Vertex 2",
        "    1,1,0,              !- Vertex 3",
        "    1,0,0;              !- Vertex 4",

    });
    ASSERT_TRUE(process_idf(idf_objects));
    bool ErrorsFound = false;

    GetMaterialData(*state, ErrorsFound); // read material data
    EXPECT_FALSE(ErrorsFound);            // expect no errors

    GetConstructData(*state, ErrorsFound); // read construction data
    EXPECT_FALSE(ErrorsFound);             // expect no errors

    GetZoneData(*state, ErrorsFound); // read zone data
    EXPECT_FALSE(ErrorsFound);        // expect no errors

    SetupZoneGeometry(*state, ErrorsFound);
    // SetupZoneGeometry calls SurfaceGeometry::GetSurfaceData
    // SetupZoneGeometry calls SurfaceGeometry::SetupSolarEnclosuresAndAirBoundaries
    // SetupZoneGeometry calls SurfaceGeometry::SetupRadiantEnclosuresAndAirBoundaries
    EXPECT_FALSE(ErrorsFound); // expect no errors

    // This test is designed to reproduce issue #9218 Crash with many airwalls collapsing into a single enclosure.
    // That proved difficult to reproduce, however the root cause of the crash is space enclosure nums that are not consistent
    // with the enclosures that hold them. This test demostrates that failure.
    EXPECT_EQ(state->dataViewFactor->NumOfRadiantEnclosures, 3);
    EXPECT_TRUE(UtilityRoutines::SameString(state->dataViewFactor->EnclRadInfo(1).Name, "Radiant Enclosure 1"));
    EXPECT_TRUE(UtilityRoutines::SameString(state->dataViewFactor->EnclRadInfo(1).spaceNames[0], "Space 3"));
    EXPECT_TRUE(UtilityRoutines::SameString(state->dataViewFactor->EnclRadInfo(1).spaceNames[1], "Space 5"));

    EXPECT_TRUE(UtilityRoutines::SameString(state->dataViewFactor->EnclRadInfo(2).Name, "Radiant Enclosure 2"));
    EXPECT_TRUE(UtilityRoutines::SameString(state->dataViewFactor->EnclRadInfo(2).spaceNames[0], "Space 6"));
    EXPECT_TRUE(UtilityRoutines::SameString(state->dataViewFactor->EnclRadInfo(2).spaceNames[1], "Space 7"));
    EXPECT_TRUE(UtilityRoutines::SameString(state->dataViewFactor->EnclRadInfo(2).spaceNames[2], "Space 10"));
    EXPECT_TRUE(UtilityRoutines::SameString(state->dataViewFactor->EnclRadInfo(2).spaceNames[3], "Space 1"));
    EXPECT_TRUE(UtilityRoutines::SameString(state->dataViewFactor->EnclRadInfo(2).spaceNames[4], "Space 4"));
    EXPECT_TRUE(UtilityRoutines::SameString(state->dataViewFactor->EnclRadInfo(2).spaceNames[5], "Space 2"));
    EXPECT_TRUE(UtilityRoutines::SameString(state->dataViewFactor->EnclRadInfo(2).spaceNames[6], "Space 9"));

    EXPECT_TRUE(UtilityRoutines::SameString(state->dataViewFactor->EnclRadInfo(3).Name, "Zone 8"));
    EXPECT_TRUE(UtilityRoutines::SameString(state->dataViewFactor->EnclRadInfo(3).spaceNames[0], "Space 8"));

    EXPECT_EQ(state->dataViewFactor->NumOfSolarEnclosures, 3);
    EXPECT_TRUE(UtilityRoutines::SameString(state->dataViewFactor->EnclSolInfo(1).Name, "Solar Enclosure 1"));
    EXPECT_TRUE(UtilityRoutines::SameString(state->dataViewFactor->EnclSolInfo(1).spaceNames[0], "Space 3"));
    EXPECT_TRUE(UtilityRoutines::SameString(state->dataViewFactor->EnclSolInfo(1).spaceNames[1], "Space 5"));

    EXPECT_TRUE(UtilityRoutines::SameString(state->dataViewFactor->EnclSolInfo(2).Name, "Solar Enclosure 2"));
    EXPECT_TRUE(UtilityRoutines::SameString(state->dataViewFactor->EnclSolInfo(2).spaceNames[0], "Space 6"));
    EXPECT_TRUE(UtilityRoutines::SameString(state->dataViewFactor->EnclSolInfo(2).spaceNames[1], "Space 7"));
    EXPECT_TRUE(UtilityRoutines::SameString(state->dataViewFactor->EnclSolInfo(2).spaceNames[2], "Space 10"));
    EXPECT_TRUE(UtilityRoutines::SameString(state->dataViewFactor->EnclSolInfo(2).spaceNames[3], "Space 1"));
    EXPECT_TRUE(UtilityRoutines::SameString(state->dataViewFactor->EnclSolInfo(2).spaceNames[4], "Space 4"));
    EXPECT_TRUE(UtilityRoutines::SameString(state->dataViewFactor->EnclSolInfo(2).spaceNames[5], "Space 2"));
    EXPECT_TRUE(UtilityRoutines::SameString(state->dataViewFactor->EnclSolInfo(2).spaceNames[6], "Space 9"));

    EXPECT_TRUE(UtilityRoutines::SameString(state->dataViewFactor->EnclSolInfo(3).Name, "Zone 8"));
    EXPECT_TRUE(UtilityRoutines::SameString(state->dataViewFactor->EnclSolInfo(3).spaceNames[0], "Space 8"));

    // Loop through all spaces on all enclosures and check that space radiantEnlosureNum matches the enclosure number
    // Before the fix, Space 3 and Space 5 have incorrect radiantEnclosureNum = 2 (should be 1)
    // And all of the spaces in enclousre 2 have incorrect radiantEnclosureNum = 3
    for (int enclNum = 1; enclNum <= state->dataViewFactor->NumOfRadiantEnclosures; ++enclNum) {
        for (int spaceNum : state->dataViewFactor->EnclRadInfo(enclNum).spaceNums) {
            EXPECT_EQ(state->dataHeatBal->space(spaceNum).radiantEnclosureNum, enclNum);
        }
    }

    // Check solar enclosures
    for (int enclNum = 1; enclNum <= state->dataViewFactor->NumOfSolarEnclosures; ++enclNum) {
        for (int spaceNum : state->dataViewFactor->EnclSolInfo(enclNum).spaceNums) {
            EXPECT_EQ(state->dataHeatBal->space(spaceNum).solarEnclosureNum, enclNum);
        }
    }
}

TEST_F(EnergyPlusFixture, HeatBalanceIntRadExchange_SetupEnclosuresWithAirBoundaries5_SameSpace)
{

    // Test for issue #9233 Enclosure area incorrect when air boundary surface has the same space on both sides
    // If a Construction:AirBoundary surface has the same Space on both sides, the enclosure space list will include that space twice, and the floor
    // area and other attributes of the enclosure will double-count that Space.

    std::string const idf_objects = delimited_string({
        "Zone,",
        "Zone 1;             !- Name",

        "Zone,",
        "Zone 2;             !- Name",

        "Zone,",
        "Zone 3;             !- Name",

        "Space,",
        "Space 1,             !- Name",
        "Zone 1;             !- Zone Name",

        "Space,",
        "Space 2,             !- Name",
        "Zone 2;             !- Zone Name",

        "Space,",
        "Space 3,             !- Name",
        "Zone 3;             !- Zone Name",

        "  Construction,",
        "    Dbl Clr 3mm/6mm Air,     !- Name",
        "    CLEAR 3MM,               !- Outside Layer",
        "    AIR 6MM,                 !- Layer 2",
        "    CLEAR 3MM;               !- Layer 3",

        "  WindowMaterial:Glazing,",
        "    CLEAR 3MM,               !- Name",
        "    SpectralAverage,         !- Optical Data Type",
        "    ,                        !- Window Glass Spectral Data Set Name",
        "    0.003,                   !- Thickness {m}",
        "    0.837,                   !- Solar Transmittance at Normal Incidence",
        "    0.075,                   !- Front Side Solar Reflectance at Normal Incidence",
        "    0.075,                   !- Back Side Solar Reflectance at Normal Incidence",
        "    0.898,                   !- Visible Transmittance at Normal Incidence",
        "    0.081,                   !- Front Side Visible Reflectance at Normal Incidence",
        "    0.081,                   !- Back Side Visible Reflectance at Normal Incidence",
        "    0.0,                     !- Infrared Transmittance at Normal Incidence",
        "    0.84,                    !- Front Side Infrared Hemispherical Emissivity",
        "    0.84,                    !- Back Side Infrared Hemispherical Emissivity",
        "    0.9;                     !- Conductivity {W/m-K}",

        "  WindowMaterial:Gas,",
        "    AIR 6MM,                 !- Name",
        "    AIR,                     !- Gas Type",
        "    0.006;                   !- Thickness {m}",

        "Material,",
        "    Some Material,         !- Name",
        "    VeryRough,               !- Roughness",
        "    0.006,                   !- Thickness {m}",
        "    0.815,                   !- Conductivity {W/m-K}",
        "    929,                     !- Density {kg/m3}",
        "    3140,                    !- Specific Heat {J/kg-K}",
        "    0.9,                     !- Thermal Absorptance",
        "    0.7,                     !- Solar Absorptance",
        "    0.7;                     !- Visible Absorptance",
        "Construction,",
        "    Some Construction,  !- Name",
        "    Some Material;        !- Outside Layer",
        "Construction:AirBoundary,",
        "Grouped Air Boundary, !- Name",
        "None;                    !- Air Exchange Method",

        "BuildingSurface:Detailed,",
        "    Zone1-Surface1,  !- Name",
        "    Wall,                 !- Surface Type",
        "    Grouped Air Boundary,  !- Construction Name",
        "    Zone 1,       !- Zone Name",
        "    Space 1,                 !- Space Name",
        "    Surface,                 !- Outside Boundary Condition",
        "    Zone1-Surface1b,  !- Outside Boundary Condition Object",
        "    NoSun,                   !- Sun Exposure",
        "    NoWind,                  !- Wind Exposure",
        "    ,                        !- View Factor to Ground",
        "    4,                       !- Number of Vertices",
        "    0,0,0,              !- Vertex 1",
        "    0,1,0,              !- Vertex 1",
        "    0,1,1,              !- Vertex 1",
        "    0,0,1;              !- Vertex 1",

        "BuildingSurface:Detailed,",
        "    Zone1-Surface1b,  !- Name",
        "    Wall,                 !- Surface Type",
        "    Grouped Air Boundary,  !- Construction Name",
        "    Zone 1,       !- Zone Name",
        "    Space 1,                 !- Space Name",
        "    Surface,                 !- Outside Boundary Condition",
        "    Zone1-Surface1,  !- Outside Boundary Condition Object",
        "    NoSun,                   !- Sun Exposure",
        "    NoWind,                  !- Wind Exposure",
        "    ,                        !- View Factor to Ground",
        "    4,                       !- Number of Vertices",
        "    0,0,0,              !- Vertex 1",
        "    0,1,0,              !- Vertex 1",
        "    0,1,1,              !- Vertex 1",
        "    0,0,1;              !- Vertex 1",

        "BuildingSurface:Detailed,",
        "    Zone1-Surface2,  !- Name",
        "    Wall,                 !- Surface Type",
        "    Grouped Air Boundary,  !- Construction Name",
        "    Zone 1,       !- Zone Name",
        "    Space 1,                 !- Space Name",
        "    Surface,                 !- Outside Boundary Condition",
        "    Zone3-Surface1,  !- Outside Boundary Condition Object",
        "    NoSun,                   !- Sun Exposure",
        "    NoWind,                  !- Wind Exposure",
        "    ,                        !- View Factor to Ground",
        "    4,                       !- Number of Vertices",
        "    0,0,0,              !- Vertex 1",
        "    0,1,0,              !- Vertex 1",
        "    0,1,1,              !- Vertex 1",
        "    0,0,1;              !- Vertex 1",

        "BuildingSurface:Detailed,",
        "    Zone3-Surface1,  !- Name",
        "    Wall,                 !- Surface Type",
        "    Grouped Air Boundary,  !- Construction Name",
        "    Zone 3,       !- Zone Name",
        "    Space 3,                 !- Space Name",
        "    Surface,                 !- Outside Boundary Condition",
        "    Zone1-Surface2,  !- Outside Boundary Condition Object",
        "    NoSun,                   !- Sun Exposure",
        "    NoWind,                  !- Wind Exposure",
        "    ,                        !- View Factor to Ground",
        "    4,                       !- Number of Vertices",
        "    0,0,0,              !- Vertex 1",
        "    0,1,0,              !- Vertex 1",
        "    0,1,1,              !- Vertex 1",
        "    0,0,1;              !- Vertex 1",

        "BuildingSurface:Detailed,",
        "    Zone1-Floor,  !- Name",
        "    Floor,                 !- Surface Type",
        "    Some Construction,  !- Construction Name",
        "    Zone 1,       !- Zone Name",
        "    Space 1,                 !- Space Name",
        "    Outdoors,                 !- Outside Boundary Condition",
        "    ,  !- Outside Boundary Condition Object",
        "    SunExposed,                   !- Sun Exposure",
        "    WindExposed,                  !- Wind Exposure",
        "    ,                        !- View Factor to Ground",
        "    4,                       !- Number of Vertices",
        "    0,0,0,              !- Vertex 1",
        "    0,1,0,              !- Vertex 2",
        "    1,1,0,              !- Vertex 3",
        "    1,0,0;              !- Vertex 4",

        "FenestrationSurface:Detailed,",
        "WF - 1,            !-Name ",
        " WINDOW, !-Surface Type",
        " Dbl Clr 3mm/6mm Air,                !-Construction Name ",
        "Zone1-Floor, !-Building Surface Name",
        ",        !-Outside Boundary Condition Object ",
        "autocalculate,                 !- View Factor to Ground",
        ", !-Frame and Divider Name",
        "1,                       !- Multiplier",
        "4,                       !- Number of Vertices",
        "    0.1,0.1,0,              !- Vertex 1",
        "    0.1,0.9,0,              !- Vertex 2",
        "    0.9,0.9,0,              !- Vertex 3",
        "    0.9,0.1,0;              !- Vertex 4",

        "BuildingSurface:Detailed,",
        "    Zone1-Floor2,  !- Name",
        "    Floor,                 !- Surface Type",
        "    Some Construction,  !- Construction Name",
        "    Zone 1,       !- Zone Name",
        "    Space 1,                 !- Space Name",
        "    Outdoors,                 !- Outside Boundary Condition",
        "    ,  !- Outside Boundary Condition Object",
        "    SunExposed,                   !- Sun Exposure",
        "    WindExposed,                  !- Wind Exposure",
        "    ,                        !- View Factor to Ground",
        "    4,                       !- Number of Vertices",
        "    0,0,0,              !- Vertex 1",
        "    0,1,0,              !- Vertex 2",
        "    1,1,0,              !- Vertex 3",
        "    1,0,0;              !- Vertex 4",

        "BuildingSurface:Detailed,",
        "    Zone2-Floor,  !- Name",
        "    Floor,                 !- Surface Type",
        "    Some Construction,  !- Construction Name",
        "    Zone 2,       !- Zone Name",
        "    Space 2,                 !- Space Name",
        "    Ground,                 !- Outside Boundary Condition",
        "    ,  !- Outside Boundary Condition Object",
        "    NoSun,                   !- Sun Exposure",
        "    NoWind,                  !- Wind Exposure",
        "    ,                        !- View Factor to Ground",
        "    4,                       !- Number of Vertices",
        "    0,0,0,              !- Vertex 1",
        "    0,1,0,              !- Vertex 2",
        "    1,1,0,              !- Vertex 3",
        "    1,0,0;              !- Vertex 4",

        "BuildingSurface:Detailed,",
        "    Zone3-Floor,  !- Name",
        "    Floor,                 !- Surface Type",
        "    Some Construction,  !- Construction Name",
        "    Zone 3,       !- Zone Name",
        "    Space 3,                 !- Space Name",
        "    Ground,                 !- Outside Boundary Condition",
        "    ,  !- Outside Boundary Condition Object",
        "    NoSun,                   !- Sun Exposure",
        "    NoWind,                  !- Wind Exposure",
        "    ,                        !- View Factor to Ground",
        "    4,                       !- Number of Vertices",
        "    0,0,0,              !- Vertex 1",
        "    0,1,0,              !- Vertex 2",
        "    1,1,0,              !- Vertex 3",
        "    1,0,0;              !- Vertex 4",

    });
    ASSERT_TRUE(process_idf(idf_objects));
    bool ErrorsFound = false;

    GetMaterialData(*state, ErrorsFound); // read material data
    EXPECT_FALSE(ErrorsFound);            // expect no errors

    GetConstructData(*state, ErrorsFound); // read construction data
    EXPECT_FALSE(ErrorsFound);             // expect no errors

    GetZoneData(*state, ErrorsFound); // read zone data
    EXPECT_FALSE(ErrorsFound);        // expect no errors

    SetupZoneGeometry(*state, ErrorsFound);
    EXPECT_FALSE(ErrorsFound); // expect no errors

    EXPECT_EQ(state->dataViewFactor->NumOfRadiantEnclosures, 2);
    EXPECT_TRUE(UtilityRoutines::SameString(state->dataViewFactor->EnclRadInfo(1).Name, "Radiant Enclosure 1"));
    EXPECT_TRUE(UtilityRoutines::SameString(state->dataViewFactor->EnclRadInfo(1).spaceNames[0], "Space 1"));
    EXPECT_TRUE(UtilityRoutines::SameString(state->dataViewFactor->EnclRadInfo(1).spaceNames[1], "Space 3"));
    EXPECT_EQ(state->dataHeatBal->space(1).radiantEnclosureNum, 1);
    EXPECT_EQ(state->dataHeatBal->space(3).radiantEnclosureNum, 1);
    Real64 enclArea = state->dataHeatBal->space(1).floorArea + state->dataHeatBal->space(3).floorArea;
    EXPECT_EQ(state->dataViewFactor->EnclRadInfo(1).FloorArea, enclArea);

    EXPECT_TRUE(UtilityRoutines::SameString(state->dataViewFactor->EnclRadInfo(2).Name, "Zone 2"));
    EXPECT_TRUE(UtilityRoutines::SameString(state->dataViewFactor->EnclRadInfo(2).spaceNames[0], "Space 2"));
    EXPECT_EQ(state->dataHeatBal->space(2).radiantEnclosureNum, 2);
    enclArea = state->dataHeatBal->space(2).floorArea;
    EXPECT_EQ(state->dataViewFactor->EnclRadInfo(2).FloorArea, enclArea);

    EXPECT_EQ(state->dataViewFactor->NumOfSolarEnclosures, 2);
    EXPECT_TRUE(UtilityRoutines::SameString(state->dataViewFactor->EnclSolInfo(1).Name, "Solar Enclosure 1"));
    EXPECT_TRUE(UtilityRoutines::SameString(state->dataViewFactor->EnclSolInfo(1).spaceNames[0], "Space 1"));
    EXPECT_TRUE(UtilityRoutines::SameString(state->dataViewFactor->EnclSolInfo(1).spaceNames[1], "Space 3"));
    EXPECT_EQ(state->dataHeatBal->space(1).solarEnclosureNum, 1);
    EXPECT_EQ(state->dataHeatBal->space(3).solarEnclosureNum, 1);
    enclArea = state->dataHeatBal->space(1).floorArea + state->dataHeatBal->space(3).floorArea;
    Real64 enclExtWindowArea = state->dataHeatBal->space(1).extWindowArea + state->dataHeatBal->space(3).extWindowArea;
    EXPECT_EQ(state->dataViewFactor->EnclSolInfo(1).ExtWindowArea, enclExtWindowArea);
    Real64 enclTotSurfArea = state->dataHeatBal->space(1).totalSurfArea + state->dataHeatBal->space(3).totalSurfArea;
    EXPECT_EQ(state->dataViewFactor->EnclSolInfo(1).TotalSurfArea, enclTotSurfArea);

    EXPECT_TRUE(UtilityRoutines::SameString(state->dataViewFactor->EnclSolInfo(2).Name, "Zone 2"));
    EXPECT_TRUE(UtilityRoutines::SameString(state->dataViewFactor->EnclSolInfo(2).spaceNames[0], "Space 2"));
    EXPECT_EQ(state->dataHeatBal->space(2).solarEnclosureNum, 2);
    enclArea = state->dataHeatBal->space(2).floorArea;
    EXPECT_EQ(state->dataViewFactor->EnclSolInfo(2).FloorArea, enclArea);
    enclExtWindowArea = state->dataHeatBal->space(2).extWindowArea;
    EXPECT_EQ(state->dataViewFactor->EnclSolInfo(2).ExtWindowArea, enclExtWindowArea);
    enclTotSurfArea = state->dataHeatBal->space(2).totalSurfArea;
    EXPECT_EQ(state->dataViewFactor->EnclSolInfo(2).TotalSurfArea, enclTotSurfArea);
}

TEST_F(EnergyPlusFixture, GetSurfaceData_SurfaceOrder)
{

    bool ErrorsFound(false);

    std::string const idf_objects = delimited_string({
        "  Material,",
        "    A1 - 1 IN STUCCO,        !- Name",
        "    Smooth,                  !- Roughness",
        "    2.5389841E-02,           !- Thickness {m}",
        "    0.6918309,               !- Conductivity {W/m-K}",
        "    1858.142,                !- Density {kg/m3}",
        "    836.8000,                !- Specific Heat {J/kg-K}",
        "    0.9000000,               !- Thermal Absorptance",
        "    0.9200000,               !- Solar Absorptance",
        "    0.9200000;               !- Visible Absorptance",

        "  Material,",
        "    CB11,                    !- Name",
        "    MediumRough,             !- Roughness",
        "    0.2032000,               !- Thickness {m}",
        "    1.048000,                !- Conductivity {W/m-K}",
        "    1105.000,                !- Density {kg/m3}",
        "    837.0000,                !- Specific Heat {J/kg-K}",
        "    0.9000000,               !- Thermal Absorptance",
        "    0.2000000,               !- Solar Absorptance",
        "    0.2000000;               !- Visible Absorptance",

        "  Material,",
        "    GP01,                    !- Name",
        "    MediumSmooth,            !- Roughness",
        "    1.2700000E-02,           !- Thickness {m}",
        "    0.1600000,               !- Conductivity {W/m-K}",
        "    801.0000,                !- Density {kg/m3}",
        "    837.0000,                !- Specific Heat {J/kg-K}",
        "    0.9000000,               !- Thermal Absorptance",
        "    0.7500000,               !- Solar Absorptance",
        "    0.7500000;               !- Visible Absorptance",

        "  Material,",
        "    IN02,                    !- Name",
        "    Rough,                   !- Roughness",
        "    9.0099998E-02,           !- Thickness {m}",
        "    4.3000001E-02,           !- Conductivity {W/m-K}",
        "    10.00000,                !- Density {kg/m3}",
        "    837.0000,                !- Specific Heat {J/kg-K}",
        "    0.9000000,               !- Thermal Absorptance",
        "    0.7500000,               !- Solar Absorptance",
        "    0.7500000;               !- Visible Absorptance",

        "  Material,",
        "    IN05,                    !- Name",
        "    Rough,                   !- Roughness",
        "    0.2458000,               !- Thickness {m}",
        "    4.3000001E-02,           !- Conductivity {W/m-K}",
        "    10.00000,                !- Density {kg/m3}",
        "    837.0000,                !- Specific Heat {J/kg-K}",
        "    0.9000000,               !- Thermal Absorptance",
        "    0.7500000,               !- Solar Absorptance",
        "    0.7500000;               !- Visible Absorptance",

        "  Material,",
        "    PW03,                    !- Name",
        "    MediumSmooth,            !- Roughness",
        "    1.2700000E-02,           !- Thickness {m}",
        "    0.1150000,               !- Conductivity {W/m-K}",
        "    545.0000,                !- Density {kg/m3}",
        "    1213.000,                !- Specific Heat {J/kg-K}",
        "    0.9000000,               !- Thermal Absorptance",
        "    0.7800000,               !- Solar Absorptance",
        "    0.7800000;               !- Visible Absorptance",

        "  Material,",
        "    CC03,                    !- Name",
        "    MediumRough,             !- Roughness",
        "    0.1016000,               !- Thickness {m}",
        "    1.310000,                !- Conductivity {W/m-K}",
        "    2243.000,                !- Density {kg/m3}",
        "    837.0000,                !- Specific Heat {J/kg-K}",
        "    0.9000000,               !- Thermal Absorptance",
        "    0.6500000,               !- Solar Absorptance",
        "    0.6500000;               !- Visible Absorptance",

        "  Material,",
        "    HF-A3,                   !- Name",
        "    Smooth,                  !- Roughness",
        "    1.5000000E-03,           !- Thickness {m}",
        "    44.96960,                !- Conductivity {W/m-K}",
        "    7689.000,                !- Density {kg/m3}",
        "    418.0000,                !- Specific Heat {J/kg-K}",
        "    0.9000000,               !- Thermal Absorptance",
        "    0.2000000,               !- Solar Absorptance",
        "    0.2000000;               !- Visible Absorptance",

        "  Material:NoMass,",
        "    AR02,                    !- Name",
        "    VeryRough,               !- Roughness",
        "    7.8000002E-02,           !- Thermal Resistance {m2-K/W}",
        "    0.9000000,               !- Thermal Absorptance",
        "    0.7000000,               !- Solar Absorptance",
        "    0.7000000;               !- Visible Absorptance",

        "  Material:NoMass,",
        "    CP02,                    !- Name",
        "    Rough,                   !- Roughness",
        "    0.2170000,               !- Thermal Resistance {m2-K/W}",
        "    0.9000000,               !- Thermal Absorptance",
        "    0.7500000,               !- Solar Absorptance",
        "    0.7500000;               !- Visible Absorptance",

        "  WindowMaterial:Glazing,",
        "    CLEAR 3MM,               !- Name",
        "    SpectralAverage,         !- Optical Data Type",
        "    ,                        !- Window Glass Spectral Data Set Name",
        "    0.003,                   !- Thickness {m}",
        "    0.837,                   !- Solar Transmittance at Normal Incidence",
        "    0.075,                   !- Front Side Solar Reflectance at Normal Incidence",
        "    0.075,                   !- Back Side Solar Reflectance at Normal Incidence",
        "    0.898,                   !- Visible Transmittance at Normal Incidence",
        "    0.081,                   !- Front Side Visible Reflectance at Normal Incidence",
        "    0.081,                   !- Back Side Visible Reflectance at Normal Incidence",
        "    0.0,                     !- Infrared Transmittance at Normal Incidence",
        "    0.84,                    !- Front Side Infrared Hemispherical Emissivity",
        "    0.84,                    !- Back Side Infrared Hemispherical Emissivity",
        "    0.9;                     !- Conductivity {W/m-K}",

        "  WindowMaterial:Gas,",
        "    AIR 6MM,                 !- Name",
        "    AIR,                     !- Gas Type",
        "    0.006;                   !- Thickness {m}",

        "  Construction,",
        "    EXTWALL:LIVING,          !- Name",
        "    A1 - 1 IN STUCCO,        !- Outside Layer",
        "    CB11,                    !- Layer 2",
        "    GP01;                    !- Layer 3",

        "  Construction,",
        "    INTERIORWall,            !- Name",
        "    GP01,                    !- Outside Layer",
        "    IN02,                    !- Layer 2",
        "    GP01;                    !- Layer 3",

        "  Construction,",
        "    FLOOR:GARAGE,            !- Name",
        "    CC03;                    !- Outside Layer",

        "  Construction,",
        "    FLOOR:LIVING,            !- Name",
        "    CC03,                    !- Outside Layer",
        "    CP02;                    !- Layer 2",

        "  Construction,",
        "    ROOF,                    !- Name",
        "    AR02,                    !- Outside Layer",
        "    PW03;                    !- Layer 2",

        "  Construction,",
        "    EXTWALL:GARAGE,          !- Name",
        "    A1 - 1 IN STUCCO,        !- Outside Layer",
        "    CB11;                    !- Layer 2",

        "  Construction,",
        "    CEILING:LIVING,          !- Name",
        "    IN05,                    !- Outside Layer",
        "    GP01;                    !- Layer 2",

        "  Construction,",
        "    reverseCEILING:LIVING,   !- Name",
        "    GP01,                    !- Outside Layer",
        "    IN05;                    !- Layer 2",

        "  Construction,",
        "    GABLE,                   !- Name",
        "    PW03;                    !- Outside Layer",

        "  Construction,",
        "    Dbl Clr 3mm/6mm Air,     !- Name",
        "    CLEAR 3MM,               !- Outside Layer",
        "    AIR 6MM,                 !- Layer 2",
        "    CLEAR 3MM;               !- Layer 3",

        "  Construction,",
        "    Garage:SteelDoor,        !- Name",
        "    HF-A3;                   !- Outside Layer",

        "  Construction,",
        "    CEILING:Garage,          !- Name",
        "    GP01;                    !- Outside Layer",

        "  Zone,",
        "    LIVING ZONE;             !- Name",

        "  Zone,",
        "    GARAGE ZONE;             !- Name",

        "  Zone,",
        "    ATTIC ZONE;              !- Name",

        "  GlobalGeometryRules,",
        "    UpperLeftCorner,         !- Starting Vertex Position",
        "    CounterClockWise,        !- Vertex Entry Direction",
        "    World;                   !- Coordinate System",

        "  WindowMaterial:Glazing,",
        "    Clear Acrylic Plastic,   !- Name",
        "    SpectralAverage,         !- Optical Data Type",
        "    ,                        !- Window Glass Spectral Data Set Name",
        "    0.003,                   !- Thickness {m}",
        "    0.92,                    !- Solar Transmittance at Normal Incidence",
        "    0.05,                    !- Front Side Solar Reflectance at Normal Incidence",
        "    0.05,                    !- Back Side Solar Reflectance at Normal Incidence",
        "    0.92,                    !- Visible Transmittance at Normal Incidence",
        "    0.05,                    !- Front Side Visible Reflectance at Normal Incidence",
        "    0.05,                    !- Back Side Visible Reflectance at Normal Incidence",
        "    0.00,                    !- Infrared Transmittance at Normal Incidence",
        "    0.90,                    !- Front Side Infrared Hemispherical Emissivity",
        "    0.90,                    !- Back Side Infrared Hemispherical Emissivity",
        "    0.90;                    !- Conductivity {W/m-K}",

        "  WindowMaterial:Glazing,",
        "    Diffusing Acrylic Plastic,  !- Name",
        "    SpectralAverage,         !- Optical Data Type",
        "    ,                        !- Window Glass Spectral Data Set Name",
        "    0.0022,                  !- Thickness {m}",
        "    0.90,                    !- Solar Transmittance at Normal Incidence",
        "    0.08,                    !- Front Side Solar Reflectance at Normal Incidence",
        "    0.08,                    !- Back Side Solar Reflectance at Normal Incidence",
        "    0.90,                    !- Visible Transmittance at Normal Incidence",
        "    0.08,                    !- Front Side Visible Reflectance at Normal Incidence",
        "    0.08,                    !- Back Side Visible Reflectance at Normal Incidence",
        "    0.00,                    !- Infrared Transmittance at Normal Incidence",
        "    0.90,                    !- Front Side Infrared Hemispherical Emissivity",
        "    0.90,                    !- Back Side Infrared Hemispherical Emissivity",
        "    0.90;                    !- Conductivity {W/m-K}",
        "",
        "  Material,",
        "    Very High Reflectivity Surface,  !- Name",
        "    Smooth,                  !- Roughness",
        "    0.0005,                  !- Thickness {m}",
        "    237,                     !- Conductivity {W/m-K}",
        "    2702,                    !- Density {kg/m3}",
        "    903,                     !- Specific Heat {J/kg-K}",
        "    0.90,                    !- Thermal Absorptance",
        "    0.05,                    !- Solar Absorptance",
        "    0.05;                    !- Visible Absorptance",
        "  Construction,",
        "    TDD Pipe,                !- Name",
        "    Very High Reflectivity Surface;  !- Outside Layer",
        "",
        "  Construction,",
        "    TDD Dome,                !- Name",
        "    Clear Acrylic Plastic;   !- Outside Layer",
        "",
        "  Construction,",
        "    TDD Diffuser,            !- Name",
        "    Diffusing Acrylic Plastic;  !- Outside Layer",

        "  DaylightingDevice:Tubular,",
        "    Pipe1,                   !- Name",
        "    TubularDaylightingDome1,                   !- Dome Name",
        "    TubularDaylightingDiffuser1,               !- Diffuser Name",
        "    TDD Pipe,                !- Construction Name",
        "    0.3556,                  !- Diameter {m}",
        "    1.4,                     !- Total Length {m}",
        "    0.28,                    !- Effective Thermal Resistance {m2-K/W}",
        "    ATTIC ZONE,              !- Transition Zone 1 Name",
        "    1.1;                     !- Transition Zone 1 Length {m}",

        "  FenestrationSurface:Detailed,",
        "    TubularDaylightingDome1,                   !- Name",
        "    TubularDaylightDome,     !- Surface Type",
        "    TDD Dome,                !- Construction Name",
        "    NorthRoof1,              !- Building Surface Name",
        "    ,                        !- Outside Boundary Condition Object",
        "    0.0,                     !- View Factor to Ground",
        "    ,                        !- Frame and Divider Name",
        "    1.0,                     !- Multiplier",
        "    4,                       !- Number of Vertices",
        "    13.782,5.389,4.6838,  !- X,Y,Z ==> Vertex 1 {m}",
        "    13.782,6.3172,3.8804,  !- X,Y,Z ==> Vertex 2 {m}",
        "    0,6.3172,3.8804,  !- X,Y,Z ==> Vertex 3 {m}",
        "    0,5.389,4.6838;  !- X,Y,Z ==> Vertex 4 {m}",

        "  FenestrationSurface:Detailed,",
        "    TubularDaylightingDiffuser1,               !- Name",
        "    TubularDaylightDiffuser, !- Surface Type",
        "    TDD Diffuser,            !- Construction Name",
        "    Living:Ceiling,          !- Building Surface Name",
        "    ,                        !- Outside Boundary Condition Object",
        "    0.0,                     !- View Factor to Ground",
        "    ,                        !- Frame and Divider Name",
        "    1.0,                     !- Multiplier",
        "    4,                       !- Number of Vertices",
        "    2.3425,3.1575,2.5,  !- X,Y,Z ==> Vertex 1 {m}",
        "    2.3425,2.8425,2.5,  !- X,Y,Z ==> Vertex 2 {m}",
        "    2.6575,2.8425,2.5,  !- X,Y,Z ==> Vertex 3 {m}",
        "    2.6575,3.1575,2.5;  !- X,Y,Z ==> Vertex 4 {m}",

        "  BuildingSurface:Detailed,",
        "    Living:North,            !- Name",
        "    Wall,                    !- Surface Type",
        "    EXTWALL:LIVING,          !- Construction Name",
        "    LIVING ZONE,             !- Zone Name",
        "    ,                        !- Space Name",
        "    Outdoors,                !- Outside Boundary Condition",
        "    ,                        !- Outside Boundary Condition Object",
        "    SunExposed,              !- Sun Exposure",
        "    WindExposed,             !- Wind Exposure",
        "    0.5000000,               !- View Factor to Ground",
        "    4,                       !- Number of Vertices",
        "    10.323,10.778,2.4384,  !- X,Y,Z ==> Vertex 1 {m}",
        "    10.323,10.778,0,  !- X,Y,Z ==> Vertex 2 {m}",
        "    0,10.778,0,  !- X,Y,Z ==> Vertex 3 {m}",
        "    0,10.778,2.4384;  !- X,Y,Z ==> Vertex 4 {m}",

        "  BuildingSurface:Detailed,",
        "    Living:East,             !- Name",
        "    Wall,                    !- Surface Type",
        "    EXTWALL:LIVING,          !- Construction Name",
        "    LIVING ZONE,             !- Zone Name",
        "    ,                        !- Space Name",
        "    Outdoors,                !- Outside Boundary Condition",
        "    ,                        !- Outside Boundary Condition Object",
        "    SunExposed,              !- Sun Exposure",
        "    WindExposed,             !- Wind Exposure",
        "    0.5000000,               !- View Factor to Ground",
        "    4,                       !- Number of Vertices",
        "    17.242,0,2.4384,  !- X,Y,Z ==> Vertex 1 {m}",
        "    17.242,0,0,  !- X,Y,Z ==> Vertex 2 {m}",
        "    17.242,10.778,0,  !- X,Y,Z ==> Vertex 3 {m}",
        "    17.242,10.778,2.4384;  !- X,Y,Z ==> Vertex 4 {m}",

        "  BuildingSurface:Detailed,",
        "    Living:South,            !- Name",
        "    Wall,                    !- Surface Type",
        "    EXTWALL:LIVING,          !- Construction Name",
        "    LIVING ZONE,             !- Zone Name",
        "    ,                        !- Space Name",
        "    Outdoors,                !- Outside Boundary Condition",
        "    ,                        !- Outside Boundary Condition Object",
        "    SunExposed,              !- Sun Exposure",
        "    WindExposed,             !- Wind Exposure",
        "    0.5000000,               !- View Factor to Ground",
        "    4,                       !- Number of Vertices",
        "    0,0,2.4383,  !- X,Y,Z ==> Vertex 1 {m}",
        "    0,0,0,  !- X,Y,Z ==> Vertex 2 {m}",
        "    17.242,0,0,  !- X,Y,Z ==> Vertex 3 {m}",
        "    17.242,0,2.4384;  !- X,Y,Z ==> Vertex 4 {m}",

        "  BuildingSurface:Detailed,",
        "    Living:West,             !- Name",
        "    Wall,                    !- Surface Type",
        "    EXTWALL:LIVING,          !- Construction Name",
        "    LIVING ZONE,             !- Zone Name",
        "    ,                        !- Space Name",
        "    Outdoors,                !- Outside Boundary Condition",
        "    ,                        !- Outside Boundary Condition Object",
        "    SunExposed,              !- Sun Exposure",
        "    WindExposed,             !- Wind Exposure",
        "    0.5000000,               !- View Factor to Ground",
        "    4,                       !- Number of Vertices",
        "    0,10.778,2.4384,  !- X,Y,Z ==> Vertex 1 {m}",
        "    0,10.778,0,  !- X,Y,Z ==> Vertex 2 {m}",
        "    0,0,0,  !- X,Y,Z ==> Vertex 3 {m}",
        "    0,0,2.4384;  !- X,Y,Z ==> Vertex 4 {m}",

        "  BuildingSurface:Detailed,",
        "    Garage:Interior,         !- Name",
        "    WALL,                    !- Surface Type",
        "    INTERIORWall,            !- Construction Name",
        "    GARAGE ZONE,             !- Zone Name",
        "    ,                        !- Space Name",
        "    Surface,                 !- Outside Boundary Condition",
        "    Living:Interior,         !- Outside Boundary Condition Object",
        "    NoSun,                   !- Sun Exposure",
        "    NoWind,                  !- Wind Exposure",
        "    0.5,                     !- View Factor to Ground",
        "    4,                       !- Number of Vertices",
        "    10.323,10.778,2.4384,  !- X,Y,Z ==> Vertex 1 {m}",
        "    10.323,10.778,0,  !- X,Y,Z ==> Vertex 2 {m}",
        "    17.242,10.778,0,  !- X,Y,Z ==> Vertex 3 {m}",
        "    17.242,10.778,2.4384;  !- X,Y,Z ==> Vertex 4 {m}",

        "  BuildingSurface:Detailed,",
        "    Living:Interior,         !- Name",
        "    WALL,                    !- Surface Type",
        "    INTERIORWall,            !- Construction Name",
        "    LIVING ZONE,             !- Zone Name",
        "    ,                        !- Space Name",
        "    Surface,                 !- Outside Boundary Condition",
        "    Garage:Interior,         !- Outside Boundary Condition Object",
        "    NoSun,                   !- Sun Exposure",
        "    NoWind,                  !- Wind Exposure",
        "    0.5,                     !- View Factor to Ground",
        "    4,                       !- Number of Vertices",
        "    17.242,10.778,2.4384,  !- X,Y,Z ==> Vertex 1 {m}",
        "    17.242,10.778,0,  !- X,Y,Z ==> Vertex 2 {m}",
        "    10.323,10.778,0,  !- X,Y,Z ==> Vertex 3 {m}",
        "    10.323,10.778,2.4384;  !- X,Y,Z ==> Vertex 4 {m}",

        "  BuildingSurface:Detailed,",
        "    Living:Floor,            !- Name",
        "    FLOOR,                   !- Surface Type",
        "    FLOOR:LIVING,            !- Construction Name",
        "    LIVING ZONE,             !- Zone Name",
        "    ,                        !- Space Name",
        "    Surface,                 !- Outside Boundary Condition",
        "    Living:Floor,            !- Outside Boundary Condition Object",
        "    NoSun,                   !- Sun Exposure",
        "    NoWind,                  !- Wind Exposure",
        "    0,                       !- View Factor to Ground",
        "    4,                       !- Number of Vertices",
        "    0,0,0,  !- X,Y,Z ==> Vertex 1 {m}",
        "    0,10.778,0,  !- X,Y,Z ==> Vertex 2 {m}",
        "    17.242,10.778,0,  !- X,Y,Z ==> Vertex 3 {m}",
        "    17.242,0,0;  !- X,Y,Z ==> Vertex 4 {m}",

        "  BuildingSurface:Detailed,",
        "    Living:Ceiling,          !- Name",
        "    CEILING,                 !- Surface Type",
        "    CEILING:LIVING,          !- Construction Name",
        "    LIVING ZONE,             !- Zone Name",
        "    ,                        !- Space Name",
        "    Surface,                 !- Outside Boundary Condition",
        "    Attic:LivingFloor,       !- Outside Boundary Condition Object",
        "    NoSun,                   !- Sun Exposure",
        "    NoWind,                  !- Wind Exposure",
        "    0,                       !- View Factor to Ground",
        "    4,                       !- Number of Vertices",
        "    0,10.778,2.4384,  !- X,Y,Z ==> Vertex 1 {m}",
        "    0,0,2.4384,  !- X,Y,Z ==> Vertex 2 {m}",
        "    17.242,0,2.4384,  !- X,Y,Z ==> Vertex 3 {m}",
        "    17.242,10.778,2.4384;  !- X,Y,Z ==> Vertex 4 {m}",

        "  BuildingSurface:Detailed,",
        "    Attic:LivingFloor,       !- Name",
        "    FLOOR,                   !- Surface Type",
        "    reverseCEILING:LIVING,   !- Construction Name",
        "    ATTIC ZONE,              !- Zone Name",
        "    ,                        !- Space Name",
        "    Surface,                 !- Outside Boundary Condition",
        "    Living:Ceiling,          !- Outside Boundary Condition Object",
        "    NoSun,                   !- Sun Exposure",
        "    NoWind,                  !- Wind Exposure",
        "    0.5000000,               !- View Factor to Ground",
        "    4,                       !- Number of Vertices",
        "    0,0,2.4384,  !- X,Y,Z ==> Vertex 1 {m}",
        "    0,10.778,2.4384,  !- X,Y,Z ==> Vertex 2 {m}",
        "    17.242,10.778,2.4384,  !- X,Y,Z ==> Vertex 3 {m}",
        "    17.242,0,2.4384;  !- X,Y,Z ==> Vertex 4 {m}",

        "  BuildingSurface:Detailed,",
        "    NorthRoof1,              !- Name",
        "    ROOF,                    !- Surface Type",
        "    ROOF,                    !- Construction Name",
        "    ATTIC ZONE,              !- Zone Name",
        "    ,                        !- Space Name",
        "    Outdoors,                !- Outside Boundary Condition",
        "    ,                        !- Outside Boundary Condition Object",
        "    SunExposed,              !- Sun Exposure",
        "    WindExposed,             !- Wind Exposure",
        "    0.9,                     !- View Factor to Ground",
        "    4,                       !- Number of Vertices",
        "    13.782,5.389,4.6838,  !- X,Y,Z ==> Vertex 1 {m}",
        "    13.782,7.3172,3.8804,  !- X,Y,Z ==> Vertex 2 {m}",
        "    0,7.3172,3.8804,  !- X,Y,Z ==> Vertex 3 {m}",
        "    0,5.389,4.6838;  !- X,Y,Z ==> Vertex 4 {m}",

        "  BuildingSurface:Detailed,",
        "    SouthRoof,               !- Name",
        "    ROOF,                    !- Surface Type",
        "    ROOF,                    !- Construction Name",
        "    ATTIC ZONE,              !- Zone Name",
        "    ,                        !- Space Name",
        "    Outdoors,                !- Outside Boundary Condition",
        "    ,                        !- Outside Boundary Condition Object",
        "    SunExposed,              !- Sun Exposure",
        "    WindExposed,             !- Wind Exposure",
        "    0.5000000,               !- View Factor to Ground",
        "    4,                       !- Number of Vertices",
        "    0.000000,5.389000,4.683800,  !- X,Y,Z ==> Vertex 1 {m}",
        "    0.000000,0.000000,2.438400,  !- X,Y,Z ==> Vertex 2 {m}",
        "    17.24200,0.000000,2.438400,  !- X,Y,Z ==> Vertex 3 {m}",
        "    17.24200,5.389000,4.683800;  !- X,Y,Z ==> Vertex 4 {m}",

        "  BuildingSurface:Detailed,",
        "    NorthRoof2,              !- Name",
        "    ROOF,                    !- Surface Type",
        "    ROOF,                    !- Construction Name",
        "    ATTIC ZONE,              !- Zone Name",
        "    ,                        !- Space Name",
        "    Outdoors,                !- Outside Boundary Condition",
        "    ,                        !- Outside Boundary Condition Object",
        "    SunExposed,              !- Sun Exposure",
        "    WindExposed,             !- Wind Exposure",
        "    0.9,                     !- View Factor to Ground",
        "    4,                       !- Number of Vertices",
        "    13.782,7.3172,3.8804,  !- X,Y,Z ==> Vertex 1 {m}",
        "    10.332,10.778,2.4384,  !- X,Y,Z ==> Vertex 2 {m}",
        "    0.0,10.778,2.4384,  !- X,Y,Z ==> Vertex 3 {m}",
        "    0.0,7.3172,3.8804;  !- X,Y,Z ==> Vertex 4 {m}",

        "  BuildingSurface:Detailed,",
        "    NorthRoof3,              !- Name",
        "    ROOF,                    !- Surface Type",
        "    ROOF,                    !- Construction Name",
        "    ATTIC ZONE,              !- Zone Name",
        "    ,                        !- Space Name",
        "    Outdoors,                !- Outside Boundary Condition",
        "    ,                        !- Outside Boundary Condition Object",
        "    SunExposed,              !- Sun Exposure",
        "    WindExposed,             !- Wind Exposure",
        "    0.9,                     !- View Factor to Ground",
        "    4,                       !- Number of Vertices",
        "    17.242,5.389,4.6838,  !- X,Y,Z ==> Vertex 1 {m}",
        "    17.242,7.3172,3.8804,  !- X,Y,Z ==> Vertex 2 {m}",
        "    13.782,7.3172,3.8804,  !- X,Y,Z ==> Vertex 3 {m}",
        "    13.782,5.389,4.6838;  !- X,Y,Z ==> Vertex 4 {m}",

        "  BuildingSurface:Detailed,",
        "    NorthRoof4,              !- Name",
        "    ROOF,                    !- Surface Type",
        "    ROOF,                    !- Construction Name",
        "    ATTIC ZONE,              !- Zone Name",
        "    ,                        !- Space Name",
        "    Outdoors,                !- Outside Boundary Condition",
        "    ,                        !- Outside Boundary Condition Object",
        "    SunExposed,              !- Sun Exposure",
        "    WindExposed,             !- Wind Exposure",
        "    0.9,                     !- View Factor to Ground",
        "    3,                       !- Number of Vertices",
        "    17.242,7.3172,3.8804,  !- X,Y,Z ==> Vertex 1 {m}",
        "    17.242,10.778,2.4384,  !- X,Y,Z ==> Vertex 2 {m}",
        "    13.782,7.3172,3.8804;  !- X,Y,Z ==> Vertex 3 {m}",

        "  BuildingSurface:Detailed,",
        "    EastGable,               !- Name",
        "    WALL,                    !- Surface Type",
        "    GABLE,                   !- Construction Name",
        "    ATTIC ZONE,              !- Zone Name",
        "    ,                        !- Space Name",
        "    Outdoors,                !- Outside Boundary Condition",
        "    ,                        !- Outside Boundary Condition Object",
        "    SunExposed,              !- Sun Exposure",
        "    WindExposed,             !- Wind Exposure",
        "    0.5,                     !- View Factor to Ground",
        "    3,                       !- Number of Vertices",
        "    17.242,5.389,4.6838,  !- X,Y,Z ==> Vertex 1 {m}",
        "    17.242,0.0,2.4384,  !- X,Y,Z ==> Vertex 2 {m}",
        "    17.242,10.778,2.4384;  !- X,Y,Z ==> Vertex 3 {m}",

        "  BuildingSurface:Detailed,",
        "    WestGable,               !- Name",
        "    WALL,                    !- Surface Type",
        "    GABLE,                   !- Construction Name",
        "    ATTIC ZONE,              !- Zone Name",
        "    ,                        !- Space Name",
        "    Outdoors,                !- Outside Boundary Condition",
        "    ,                        !- Outside Boundary Condition Object",
        "    SunExposed,              !- Sun Exposure",
        "    WindExposed,             !- Wind Exposure",
        "    0.5,                     !- View Factor to Ground",
        "    3,                       !- Number of Vertices",
        "    0.0,5.389,4.6838,  !- X,Y,Z ==> Vertex 1 {m}",
        "    0.0,10.778,2.4384,  !- X,Y,Z ==> Vertex 2 {m}",
        "    0.0,0.0,2.4384;  !- X,Y,Z ==> Vertex 3 {m}",

        "  BuildingSurface:Detailed,",
        "    EastRoof,                !- Name",
        "    ROOF,                    !- Surface Type",
        "    ROOF,                    !- Construction Name",
        "    ATTIC ZONE,              !- Zone Name",
        "    ,                        !- Space Name",
        "    Outdoors,                !- Outside Boundary Condition",
        "    ,                        !- Outside Boundary Condition Object",
        "    SunExposed,              !- Sun Exposure",
        "    WindExposed,             !- Wind Exposure",
        "    0.9,                     !- View Factor to Ground",
        "    4,                       !- Number of Vertices",
        "    13.782,16.876,3.8804,  !- X,Y,Z ==> Vertex 1 {m}",
        "    13.782,7.3172,3.8804,  !- X,Y,Z ==> Vertex 2 {m}",
        "    17.242,10.778,2.4384,  !- X,Y,Z ==> Vertex 3 {m}",
        "    17.242,16.876,2.4384;  !- X,Y,Z ==> Vertex 4 {m}",

        "  BuildingSurface:Detailed,",
        "    WestRoof,                !- Name",
        "    ROOF,                    !- Surface Type",
        "    ROOF,                    !- Construction Name",
        "    ATTIC ZONE,              !- Zone Name",
        "    ,                        !- Space Name",
        "    Outdoors,                !- Outside Boundary Condition",
        "    ,                        !- Outside Boundary Condition Object",
        "    SunExposed,              !- Sun Exposure",
        "    WindExposed,             !- Wind Exposure",
        "    0.9,                     !- View Factor to Ground",
        "    4,                       !- Number of Vertices",
        "    10.323,16.876,2.4384,  !- X,Y,Z ==> Vertex 1 {m}",
        "    10.323,10.778,2.4384,  !- X,Y,Z ==> Vertex 2 {m}",
        "    13.782,7.3172,3.8804,  !- X,Y,Z ==> Vertex 3 {m}",
        "    13.782,16.876,3.8804;  !- X,Y,Z ==> Vertex 4 {m}",

        "  BuildingSurface:Detailed,",
        "    NorthGable,        !- Name",
        "    WALL,                    !- Surface Type",
        "    GABLE,                   !- Construction Name",
        "    ATTIC ZONE,              !- Zone Name",
        "    ,                        !- Space Name",
        "    Outdoors,                !- Outside Boundary Condition",
        "    ,                        !- Outside Boundary Condition Object",
        "    SunExposed,              !- Sun Exposure",
        "    WindExposed,             !- Wind Exposure",
        "    0.5,                     !- View Factor to Ground",
        "    3,                       !- Number of Vertices",
        "    13.782,16.876,3.8804,  !- X,Y,Z ==> Vertex 1 {m}",
        "    17.242,16.876,2.4384,  !- X,Y,Z ==> Vertex 2 {m}",
        "    10.323,16.876,2.4384;  !- X,Y,Z ==> Vertex 3 {m}",

        "  BuildingSurface:Detailed,",
        "    Garage:EastWall,         !- Name",
        "    WALL,                    !- Surface Type",
        "    EXTWALL:GARAGE,          !- Construction Name",
        "    GARAGE ZONE,             !- Zone Name",
        "    ,                        !- Space Name",
        "    Outdoors,                !- Outside Boundary Condition",
        "    ,                        !- Outside Boundary Condition Object",
        "    SunExposed,              !- Sun Exposure",
        "    WindExposed,             !- Wind Exposure",
        "    0.5,                     !- View Factor to Ground",
        "    4,                       !- Number of Vertices",
        "    17.242,10.778,2.4384,  !- X,Y,Z ==> Vertex 1 {m}",
        "    17.242,10.778,0.0,  !- X,Y,Z ==> Vertex 2 {m}",
        "    17.242,16.876,0.0,  !- X,Y,Z ==> Vertex 3 {m}",
        "    17.242,16.876,2.4384;  !- X,Y,Z ==> Vertex 4 {m}",

        "  BuildingSurface:Detailed,",
        "    Garage:WestWall,         !- Name",
        "    WALL,                    !- Surface Type",
        "    EXTWALL:GARAGE,          !- Construction Name",
        "    GARAGE ZONE,             !- Zone Name",
        "    ,                        !- Space Name",
        "    Outdoors,                !- Outside Boundary Condition",
        "    ,                        !- Outside Boundary Condition Object",
        "    SunExposed,              !- Sun Exposure",
        "    WindExposed,             !- Wind Exposure",
        "    0.5,                     !- View Factor to Ground",
        "    4,                       !- Number of Vertices",
        "    10.323,16.876,2.4384,  !- X,Y,Z ==> Vertex 1 {m}",
        "    10.323,16.876,0.0,  !- X,Y,Z ==> Vertex 2 {m}",
        "    10.323,10.778,0.0,  !- X,Y,Z ==> Vertex 3 {m}",
        "    10.323,10.778,2.4384;  !- X,Y,Z ==> Vertex 4 {m}",

        "  InternalMass,",
        "    EVChargingStation,      !- Name",
        "    Garage:SteelDoor,     !- Construction Name",
        "    GARAGE ZONE,      !- Zone or ZoneList Name",
        "    ,                        !- Space Name",
        "    88.249272671219;         !- Surface Area {m2}",

        "  BuildingSurface:Detailed,",
        "    Garage:FrontDoor,        !- Name",
        "    WALL,                    !- Surface Type",
        "    Garage:SteelDoor,        !- Construction Name",
        "    GARAGE ZONE,             !- Zone Name",
        "    ,                        !- Space Name",
        "    Outdoors,                !- Outside Boundary Condition",
        "    ,                        !- Outside Boundary Condition Object",
        "    SunExposed,              !- Sun Exposure",
        "    WindExposed,             !- Wind Exposure",
        "    0.5,                     !- View Factor to Ground",
        "    4,                       !- Number of Vertices",
        "    17.242,16.876,2.4384,  !- X,Y,Z ==> Vertex 1 {m}",
        "    17.242,16.876,0.0,  !- X,Y,Z ==> Vertex 2 {m}",
        "    10.323,16.876,0.0,  !- X,Y,Z ==> Vertex 3 {m}",
        "    10.323,16.876,2.4384;  !- X,Y,Z ==> Vertex 4 {m}",

        "  BuildingSurface:Detailed,",
        "    Attic:GarageFloor,       !- Name",
        "    FLOOR,                   !- Surface Type",
        "    CEILING:Garage,          !- Construction Name",
        "    ATTIC ZONE,              !- Zone Name",
        "    ,                        !- Space Name",
        "    Surface,                 !- Outside Boundary Condition",
        "    Garage:Ceiling,          !- Outside Boundary Condition Object",
        "    NoSun,                   !- Sun Exposure",
        "    NoWind,                  !- Wind Exposure",
        "    0.5,                     !- View Factor to Ground",
        "    4,                       !- Number of Vertices",
        "    10.323,10.778,2.4384,  !- X,Y,Z ==> Vertex 1 {m}",
        "    10.323,16.876,2.4384,  !- X,Y,Z ==> Vertex 2 {m}",
        "    17.242,16.876,2.4384,  !- X,Y,Z ==> Vertex 3 {m}",
        "    17.242,10.778,2.4384;  !- X,Y,Z ==> Vertex 4 {m}",

        "  BuildingSurface:Detailed,",
        "    Garage:Ceiling,          !- Name",
        "    CEILING,                 !- Surface Type",
        "    CEILING:Garage,          !- Construction Name",
        "    GARAGE ZONE,             !- Zone Name",
        "    ,                        !- Space Name",
        "    Surface,                 !- Outside Boundary Condition",
        "    Attic:GarageFloor,       !- Outside Boundary Condition Object",
        "    NoSun,                   !- Sun Exposure",
        "    NoWind,                  !- Wind Exposure",
        "    0.5,                     !- View Factor to Ground",
        "    4,                       !- Number of Vertices",
        "    10.323,16.876,2.4384,  !- X,Y,Z ==> Vertex 1 {m}",
        "    10.323,10.778,2.4384,  !- X,Y,Z ==> Vertex 2 {m}",
        "    17.242,10.778,2.4384,  !- X,Y,Z ==> Vertex 3 {m}",
        "    17.242,16.876,2.4384;  !- X,Y,Z ==> Vertex 4 {m}",

        "  BuildingSurface:Detailed,",
        "    Garage:Floor,            !- Name",
        "    FLOOR,                   !- Surface Type",
        "    FLOOR:GARAGE,            !- Construction Name",
        "    GARAGE ZONE,             !- Zone Name",
        "    ,                        !- Space Name",
        "    Surface,                 !- Outside Boundary Condition",
        "    Garage:Floor,            !- Outside Boundary Condition Object",
        "    NoSun,                   !- Sun Exposure",
        "    NoWind,                  !- Wind Exposure",
        "    0,                       !- View Factor to Ground",
        "    4,                       !- Number of Vertices",
        "    10.323,10.778,0,  !- X,Y,Z ==> Vertex 1 {m}",
        "    10.323,16.876,0,  !- X,Y,Z ==> Vertex 2 {m}",
        "    17.242,16.876,0,  !- X,Y,Z ==> Vertex 3 {m}",
        "    17.242,10.778,0;  !- X,Y,Z ==> Vertex 4 {m}",

        "  FenestrationSurface:Detailed,",
        "    NorthWindow,             !- Name",
        "    Window,                  !- Surface Type",
        "    Dbl Clr 3mm/6mm Air,     !- Construction Name",
        "    Living:North,            !- Building Surface Name",
        "    ,                        !- Outside Boundary Condition Object",
        "    0.5000000,               !- View Factor to Ground",
        "    ,                        !- Frame and Divider Name",
        "    1.0,                     !- Multiplier",
        "    4,                       !- Number of Vertices",
        "    6.572,10.778,2.1336,  !- X,Y,Z ==> Vertex 1 {m}",
        "    6.572,10.778,0.6096,  !- X,Y,Z ==> Vertex 2 {m}",
        "    2,10.778,0.6096,  !- X,Y,Z ==> Vertex 3 {m}",
        "    2,10.778,2.1336;  !- X,Y,Z ==> Vertex 4 {m}",

        "  FenestrationSurface:Detailed,",
        "    EastWindow,              !- Name",
        "    Window,                  !- Surface Type",
        "    Dbl Clr 3mm/6mm Air,     !- Construction Name",
        "    Living:East,             !- Building Surface Name",
        "    ,                        !- Outside Boundary Condition Object",
        "    0.5000000,               !- View Factor to Ground",
        "    ,                        !- Frame and Divider Name",
        "    1.0,                     !- Multiplier",
        "    4,                       !- Number of Vertices",
        "    17.242,2,2.1336,  !- X,Y,Z ==> Vertex 1 {m}",
        "    17.242,2,0.6096,  !- X,Y,Z ==> Vertex 2 {m}",
        "    17.242,6.572,0.6096,  !- X,Y,Z ==> Vertex 3 {m}",
        "    17.242,6.572,2.1336;  !- X,Y,Z ==> Vertex 4 {m}",

        "  FenestrationSurface:Detailed,",
        "    SouthWindow,             !- Name",
        "    Window,                  !- Surface Type",
        "    Dbl Clr 3mm/6mm Air,     !- Construction Name",
        "    Living:South,            !- Building Surface Name",
        "    ,                        !- Outside Boundary Condition Object",
        "    0.5000000,               !- View Factor to Ground",
        "    ,                        !- Frame and Divider Name",
        "    1.0,                     !- Multiplier",
        "    4,                       !- Number of Vertices",
        "    2,0,2.1336,  !- X,Y,Z ==> Vertex 1 {m}",
        "    2,0,0.6096,  !- X,Y,Z ==> Vertex 2 {m}",
        "    6.572,0,0.6096,  !- X,Y,Z ==> Vertex 3 {m}",
        "    6.572,0,2.1336;  !- X,Y,Z ==> Vertex 4 {m}",

        "  FenestrationSurface:Detailed,",
        "    WestWindow,              !- Name",
        "    Window,                  !- Surface Type",
        "    Dbl Clr 3mm/6mm Air,     !- Construction Name",
        "    Living:West,             !- Building Surface Name",
        "    ,                        !- Outside Boundary Condition Object",
        "    0.5000000,               !- View Factor to Ground",
        "    ,                        !- Frame and Divider Name",
        "    1.0,                     !- Multiplier",
        "    4,                       !- Number of Vertices",
        "    0,6.572,2.1336,  !- X,Y,Z ==> Vertex 1 {m}",
        "    0,6.572,0.6096,  !- X,Y,Z ==> Vertex 2 {m}",
        "    0,2,0.6096,  !- X,Y,Z ==> Vertex 3 {m}",
        "    0,2,2.1336;  !- X,Y,Z ==> Vertex 4 {m}",

        "  FenestrationSurface:Detailed,",
        "    WestDoor,              !- Name",
        "    Door,                  !- Surface Type",
        "    Garage:SteelDoor,     !- Construction Name",
        "    Living:West,             !- Building Surface Name",
        "    ,                        !- Outside Boundary Condition Object",
        "    0.5000000,               !- View Factor to Ground",
        "    ,                        !- Frame and Divider Name",
        "    1.0,                     !- Multiplier",
        "    4,                       !- Number of Vertices",
        "    0,9.0,2.0,  !- X,Y,Z ==> Vertex 1 {m}",
        "    0,9.0,0.0,  !- X,Y,Z ==> Vertex 2 {m}",
        "    0,8.0,0.0,  !- X,Y,Z ==> Vertex 3 {m}",
        "    0,8.0,2.0;  !- X,Y,Z ==> Vertex 4 {m}",

        "  FenestrationSurface:Detailed,",
        "    AtticSkylight,              !- Name",
        "    Window,                  !- Surface Type",
        "    Dbl Clr 3mm/6mm Air,     !- Construction Name",
        "    EastRoof,             !- Building Surface Name",
        "    ,                        !- Outside Boundary Condition Object",
        "    0.5000000,               !- View Factor to Ground",
        "    ,                        !- Frame and Divider Name",
        "    1.0,                     !- Multiplier",
        "    4,                       !- Number of Vertices",
        "    14.782,16.876,3.8804,  !- X,Y,Z ==> Vertex 1 {m}",
        "    14.782,7.3172,3.8804,  !- X,Y,Z ==> Vertex 2 {m}",
        "    15.242,10.778,2.4384,  !- X,Y,Z ==> Vertex 3 {m}",
        "    15.242,16.876,2.4384;  !- X,Y,Z ==> Vertex 4 {m}",

        "  Shading:Zone:Detailed,",
        "    ZoneShade:Living:South:Shade001,  !- Name",
        "    Living:South,        !- Base Surface Name",
        "    ,              !- Transmittance Schedule Name",
        "    4,                       !- Number of Vertices",
        "    -3,-5,2.5,  !- X,Y,Z ==> Vertex 1 {m}",
        "    -3,-6,2.5,  !- X,Y,Z ==> Vertex 2 {m}",
        "    3,-6,2.5,  !- X,Y,Z ==> Vertex 3 {m}",
        "    3,-5,2.5;  !- X,Y,Z ==> Vertex 4 {m}",

        "Shading:Building:Detailed,",
        "  BuildingShade:TiltedShadeSurface,             !- Name",
        "  ,                        !- Transmittance Schedule Name",
        "  4,                       !- Number of Vertices",
        "  -40.0,2.0,20.0,  !- X,Y,Z ==> Vertex 1 {m}",
        "  -40.0,0.00,20.0,  !- X,Y,Z ==> Vertex 2 {m}",
        "  -45.0,0.00,0.0,  !- X,Y,Z ==> Vertex 3 {m}",
        "  -45.0,2.0,0.0;  !- X,Y,Z ==> Vertex 4 {m}",

        "Shading:Site:Detailed,",
        "  SiteShade:FlatShadeSurface,             !- Name",
        "  ,                        !- Transmittance Schedule Name",
        "  4,                       !- Number of Vertices",
        "  40.0,2.0,10.0,  !- X,Y,Z ==> Vertex 1 {m}",
        "  40.0,0.00,10.0,  !- X,Y,Z ==> Vertex 2 {m}",
        "  45.0,0.00,10.0,  !- X,Y,Z ==> Vertex 3 {m}",
        "  45.0,2.0,10.0;  !- X,Y,Z ==> Vertex 4 {m}",

    });

    ASSERT_TRUE(process_idf(idf_objects));

    GetProjectControlData(*state, ErrorsFound); // read project control data
    EXPECT_FALSE(ErrorsFound);                  // expect no errors

    GetMaterialData(*state, ErrorsFound); // read material data
    EXPECT_FALSE(ErrorsFound);            // expect no errors

    GetConstructData(*state, ErrorsFound); // read construction data
    EXPECT_FALSE(ErrorsFound);             // expect no errors

    GetZoneData(*state, ErrorsFound); // read zone data
    EXPECT_FALSE(ErrorsFound);        // expect no errors

    SetupZoneGeometry(*state, ErrorsFound);
    EXPECT_FALSE(ErrorsFound); // expect no errors

    GetSurfaceData(*state, ErrorsFound); // setup zone geometry and get zone data
    EXPECT_FALSE(ErrorsFound);           // expect no errors

    // compare_err_stream( "" ); // just for debugging

    // This tests the sorted order of surfaces in two ways:
    //
    // Simulation Order:
    //   All shading surfaces (including mirrored surfaces)
    //      Shading:Site
    //      Shading:Building
    //      Shading:Zone (and variants)
    //
    //   By zone (in the order the zones appear in the idf):
    //      Walls
    //      Floors
    //      Roofs
    //      Internal Mass
    //      Doors
    //      Windows
    //      TDD_Domes
    //
    // Reporting Order (preserving the old surface order scheme)
    //
    //   All shading surfaces
    //   By zone (in the order the zones appear in the idf):
    //      Walls
    //          Subsurfaces follow each base surface in the order they appear in the idf
    //      Floors
    //          Subsurfaces follow each base surface in the order they appear in the idf
    //      Roofs/Ceilings
    //          Subsurfaces follow each base surface in the order they appear in the idf
    //      Internal Mass
    //
    // Special cases:
    //      TubularDaylightDome is treated as a separate surface type
    //      TubularDaylightDiffuser is treated as a window subsurface

    // For this test, the order should be
    // Simulation Order (1-based):
    //  SHADING SURFACES:
    //      1. TiltedShadeSurface
    //      2. Mir-TiltedShadeSurface (every shading surface is mirrored by default)
    //      3. FlatShadeSurface
    //      4. Mir-FlatShadeSurface
    //      5. Living:South:Shade001
    //      6. Mir-Living:South:Shade001
    //  LIVING ZONE:
    //      7. Living:North (wall)
    //      8. Living:East (wall)
    //      9. Living:South (wall)
    //      10. Living:West (wall)
    //      11. Living:Interior (wall)
    //      12. Living:Ceiling (ceiling)
    //      13. Living:Floor (floor)
    //      14. WestDoor (door)
    //      15. TubularDaylightingDiffuser1 ("window")
    //      16. NorthWindow (window)
    //      17. EastWindow (window)
    //      18. SouthWindow (window)
    //      19. WestWindow (window)
    //  GARAGE ZONE:
    //      20. Garage:Interior (wall)
    //      21. Garage:EastWall (wall)
    //      22. Garage:WestWall (wall)
    //      23. Garage:FrontDoor (wall)
    //      24. Garage:Floor (floor)
    //      25. Garage:Ceiling (ceiling)
    //      26. EVChargingStation (internal mass)
    //
    //  ATTIC ZONE:
    //      27. EastGable (wall)
    //      28. WestGable (wall)
    //      29. NorthGable (wall)
    //      30. Attic:LivingFloor (floor)
    //      31. Attic:GarageFloor (floor)
    //      32. NorthRoof1 (roof)
    //      33. SouthRoof (roof)
    //      34. NorthRoof2 (roof)
    //      35. NorthRoof3 (roof)
    //      36. NorthRoof4 (roof)
    //      37. EastRoof (roof)
    //      38. WestRoof (roof)
    //      39. AtticSkylight (window)
    //      40. TubularDaylightingDome1 (not a window)

    // For this test, the order should be
    // Reporting (legacy) Order (zero-based):
    //  SHADING SURFACES:
    //      0. TiltedShadeSurface
    //      1. Mir-TiltedShadeSurface (every shading surface is mirrored by default)
    //      2. FlatShadeSurface
    //      3. Mir-FlatShadeSurface
    //      4. Living:South:Shade001
    //      5. Mir-Living:South:Shade001
    //  LIVING ZONE:
    //      6. Living:North (wall)
    //      7.   NorthWindow (window)
    //      8. Living:East (wall)
    //      9.  EastWindow (window)
    //      10. Living:South (wall)
    //      11.   SouthWindow (window)
    //      12. Living:West (wall)
    //      13.   WestWindow (window)
    //      14.   WestDoor (door)
    //      15. Living:Interior (wall)
    //      16. Living:Ceiling (ceiling)
    //      17.   TubularDaylightingDiffuser1 ("window")
    //      18. Living:Floor (floor)
    //  GARAGE ZONE:
    //      19. Garage:Interior (wall)
    //      20. Garage:EastWall (wall)
    //      21. Garage:WestWall (wall)
    //      22. Garage:FrontDoor (wall)
    //      23. Garage:Floor (floor)
    //      24. Garage:Ceiling (ceiling)
    //      25. EVChargingStation (internal mass)
    //
    //  ATTIC ZONE:
    //      26. EastGable (wall)
    //      27. WestGable (wall)
    //      28. NorthGable (wall)
    //      29. Attic:LivingFloor (floor)
    //      30. Attic:GarageFloor (floor)
    //      31. NorthRoof1 (roof)

    //      32. SouthRoof (roof)
    //      33. NorthRoof2 (roof)
    //      34. NorthRoof3 (roof)
    //      35. NorthRoof4 (roof)
    //      36. EastRoof (roof)
    //      37. WestRoof (roof)
    //      38.   AtticSkylight (window)
    //      39.   TubularDaylightingDome1 (not a window)

    // Simulation Order (1-based):
    //  SHADING SURFACES:
    int siteShadeShadeFlatShadeSurface =
        UtilityRoutines::FindItemInList(UtilityRoutines::MakeUPPERCase("SiteShade:FlatShadeSurface"), state->dataSurface->Surface);
    int mirSiteShadeFlatShadeSurface =
        UtilityRoutines::FindItemInList("Mir-" + UtilityRoutines::MakeUPPERCase("SiteShade:FlatShadeSurface"), state->dataSurface->Surface);
    int buildingShadeTiltedShadeSurface =
        UtilityRoutines::FindItemInList(UtilityRoutines::MakeUPPERCase("BuildingShade:TiltedShadeSurface"), state->dataSurface->Surface);
    int mirBuildingShadeTiltedShadeSurface =
        UtilityRoutines::FindItemInList("Mir-" + UtilityRoutines::MakeUPPERCase("BuildingShade:TiltedShadeSurface"), state->dataSurface->Surface);
    int zoneShadeLivingSouthShade001 =
        UtilityRoutines::FindItemInList(UtilityRoutines::MakeUPPERCase("ZoneShade:Living:South:Shade001"), state->dataSurface->Surface);
    int mirZoneShadeLivingSouthShade001 =
        UtilityRoutines::FindItemInList("Mir-" + UtilityRoutines::MakeUPPERCase("ZoneShade:Living:South:Shade001"), state->dataSurface->Surface);
    EXPECT_EQ(siteShadeShadeFlatShadeSurface, 1);
    EXPECT_EQ(mirSiteShadeFlatShadeSurface, 2);
    EXPECT_EQ(buildingShadeTiltedShadeSurface, 3);
    EXPECT_EQ(mirBuildingShadeTiltedShadeSurface, 4);
    EXPECT_EQ(zoneShadeLivingSouthShade001, 5);
    EXPECT_EQ(mirZoneShadeLivingSouthShade001, 6);

    //  LIVING ZONE:
    int wallLivingNorth = UtilityRoutines::FindItemInList(UtilityRoutines::MakeUPPERCase("Living:North"), state->dataSurface->Surface);
    int wallLivingEast = UtilityRoutines::FindItemInList(UtilityRoutines::MakeUPPERCase("Living:East"), state->dataSurface->Surface);
    int wallLivingSouth = UtilityRoutines::FindItemInList(UtilityRoutines::MakeUPPERCase("Living:South"), state->dataSurface->Surface);
    int wallLivingWest = UtilityRoutines::FindItemInList(UtilityRoutines::MakeUPPERCase("Living:West"), state->dataSurface->Surface);
    int wallLivingInterior = UtilityRoutines::FindItemInList(UtilityRoutines::MakeUPPERCase("Living:Interior"), state->dataSurface->Surface);
    int floorLivingFloor = UtilityRoutines::FindItemInList(UtilityRoutines::MakeUPPERCase("Living:Floor"), state->dataSurface->Surface);
    int ceilingLivingCeiling = UtilityRoutines::FindItemInList(UtilityRoutines::MakeUPPERCase("Living:Ceiling"), state->dataSurface->Surface);
    int doorWestDoor = UtilityRoutines::FindItemInList(UtilityRoutines::MakeUPPERCase("WestDoor"), state->dataSurface->Surface);
    int windowTubularDaylightingDiffuser1 =
        UtilityRoutines::FindItemInList(UtilityRoutines::MakeUPPERCase("TubularDaylightingDiffuser1"), state->dataSurface->Surface);
    int windowNorthWindow = UtilityRoutines::FindItemInList(UtilityRoutines::MakeUPPERCase("NorthWindow"), state->dataSurface->Surface);
    int windowEastWindow = UtilityRoutines::FindItemInList(UtilityRoutines::MakeUPPERCase("EastWindow"), state->dataSurface->Surface);
    int windowSouthWindow = UtilityRoutines::FindItemInList(UtilityRoutines::MakeUPPERCase("SouthWindow"), state->dataSurface->Surface);
    int windowWestWindow = UtilityRoutines::FindItemInList(UtilityRoutines::MakeUPPERCase("WestWindow"), state->dataSurface->Surface);

    EXPECT_EQ(wallLivingNorth, 7);
    EXPECT_EQ(wallLivingEast, 8);
    EXPECT_EQ(wallLivingSouth, 9);
    EXPECT_EQ(wallLivingWest, 10);
    EXPECT_EQ(wallLivingInterior, 11);
    EXPECT_EQ(floorLivingFloor, 12);
    EXPECT_EQ(ceilingLivingCeiling, 13);
    EXPECT_EQ(doorWestDoor, 14);
    EXPECT_EQ(windowTubularDaylightingDiffuser1, 19);
    EXPECT_EQ(windowNorthWindow, 15);
    EXPECT_EQ(windowEastWindow, 16);
    EXPECT_EQ(windowSouthWindow, 17);
    EXPECT_EQ(windowWestWindow, 18);
    EXPECT_EQ(state->dataHeatBal->Zone(1).HTSurfaceFirst, 7);
    EXPECT_EQ(state->dataHeatBal->Zone(1).HTSurfaceLast, 19);
    EXPECT_EQ(state->dataHeatBal->Zone(1).OpaqOrIntMassSurfaceFirst, 7);
    EXPECT_EQ(state->dataHeatBal->Zone(1).OpaqOrIntMassSurfaceLast, 14);
    EXPECT_EQ(state->dataHeatBal->Zone(1).WindowSurfaceFirst, 15);
    EXPECT_EQ(state->dataHeatBal->Zone(1).WindowSurfaceLast, 19);

    //  GARAGE ZONE:
    int wallGarageInterior = UtilityRoutines::FindItemInList(UtilityRoutines::MakeUPPERCase("Garage:Interior"), state->dataSurface->Surface);
    int wallGarageEast = UtilityRoutines::FindItemInList(UtilityRoutines::MakeUPPERCase("Garage:EastWall"), state->dataSurface->Surface);
    int wallGarageWest = UtilityRoutines::FindItemInList(UtilityRoutines::MakeUPPERCase("Garage:WestWall"), state->dataSurface->Surface);
    int wallGarageFrontDoor = UtilityRoutines::FindItemInList(UtilityRoutines::MakeUPPERCase("Garage:FrontDoor"), state->dataSurface->Surface);
    int floorGarageFloor = UtilityRoutines::FindItemInList(UtilityRoutines::MakeUPPERCase("Garage:Floor"), state->dataSurface->Surface);
    int ceilingGarageInterior = UtilityRoutines::FindItemInList(UtilityRoutines::MakeUPPERCase("Garage:Ceiling"), state->dataSurface->Surface);
    int intmassEVChargingStation = UtilityRoutines::FindItemInList(UtilityRoutines::MakeUPPERCase("EVChargingStation"), state->dataSurface->Surface);

    EXPECT_EQ(wallGarageInterior, 20);
    EXPECT_EQ(wallGarageEast, 21);
    EXPECT_EQ(wallGarageWest, 22);
    EXPECT_EQ(wallGarageFrontDoor, 23);
    EXPECT_EQ(floorGarageFloor, 24);
    EXPECT_EQ(ceilingGarageInterior, 25);
    EXPECT_EQ(intmassEVChargingStation, 26);
    EXPECT_EQ(state->dataHeatBal->Zone(2).HTSurfaceFirst, 20);
    EXPECT_EQ(state->dataHeatBal->Zone(2).HTSurfaceLast, 26);
    EXPECT_EQ(state->dataHeatBal->Zone(2).OpaqOrIntMassSurfaceFirst, 20);
    EXPECT_EQ(state->dataHeatBal->Zone(2).OpaqOrIntMassSurfaceLast, 26);
    EXPECT_EQ(state->dataHeatBal->Zone(2).WindowSurfaceFirst, 0);
    EXPECT_EQ(state->dataHeatBal->Zone(2).WindowSurfaceLast, -1);

    //  ATTIC ZONE:
    int wallEastGable = UtilityRoutines::FindItemInList(UtilityRoutines::MakeUPPERCase("EastGable"), state->dataSurface->Surface);
    int wallWestGable = UtilityRoutines::FindItemInList(UtilityRoutines::MakeUPPERCase("WestGable"), state->dataSurface->Surface);
    int wallNorthGable = UtilityRoutines::FindItemInList(UtilityRoutines::MakeUPPERCase("NorthGable"), state->dataSurface->Surface);
    int floorAtticLivingFloor = UtilityRoutines::FindItemInList(UtilityRoutines::MakeUPPERCase("Attic:LivingFloor"), state->dataSurface->Surface);
    int floorAtticGarageFloor = UtilityRoutines::FindItemInList(UtilityRoutines::MakeUPPERCase("Attic:GarageFloor"), state->dataSurface->Surface);
    int roofNorthRoof1 = UtilityRoutines::FindItemInList(UtilityRoutines::MakeUPPERCase("NorthRoof1"), state->dataSurface->Surface);
    int roofSouthRoof = UtilityRoutines::FindItemInList(UtilityRoutines::MakeUPPERCase("SouthRoof"), state->dataSurface->Surface);
    int roofNorthRoof2 = UtilityRoutines::FindItemInList(UtilityRoutines::MakeUPPERCase("NorthRoof2"), state->dataSurface->Surface);
    int roofNorthRoof3 = UtilityRoutines::FindItemInList(UtilityRoutines::MakeUPPERCase("NorthRoof3"), state->dataSurface->Surface);
    int roofNorthRoof4 = UtilityRoutines::FindItemInList(UtilityRoutines::MakeUPPERCase("NorthRoof4"), state->dataSurface->Surface);
    int roofEastRoof = UtilityRoutines::FindItemInList(UtilityRoutines::MakeUPPERCase("EastRoof"), state->dataSurface->Surface);
    int roofWestRoof = UtilityRoutines::FindItemInList(UtilityRoutines::MakeUPPERCase("WestRoof"), state->dataSurface->Surface);
    int nonwindowTubularDaylightingDome1 =
        UtilityRoutines::FindItemInList(UtilityRoutines::MakeUPPERCase("TubularDaylightingDome1"), state->dataSurface->Surface);
    int windowAtticSkylight = UtilityRoutines::FindItemInList(UtilityRoutines::MakeUPPERCase("AtticSkylight"), state->dataSurface->Surface);

    EXPECT_EQ(wallEastGable, 27);
    EXPECT_EQ(wallWestGable, 28);
    EXPECT_EQ(wallNorthGable, 29);
    EXPECT_EQ(floorAtticLivingFloor, 30);
    EXPECT_EQ(floorAtticGarageFloor, 31);
    EXPECT_EQ(roofNorthRoof1, 32);
    EXPECT_EQ(roofSouthRoof, 33);
    EXPECT_EQ(roofNorthRoof2, 34);
    EXPECT_EQ(roofNorthRoof3, 35);
    EXPECT_EQ(roofNorthRoof4, 36);
    EXPECT_EQ(roofEastRoof, 37);
    EXPECT_EQ(roofWestRoof, 38);
    EXPECT_EQ(nonwindowTubularDaylightingDome1, 40);
    EXPECT_EQ(windowAtticSkylight, 39);
    EXPECT_EQ(state->dataHeatBal->Zone(3).HTSurfaceFirst, wallEastGable);
    EXPECT_EQ(state->dataHeatBal->Zone(3).HTSurfaceLast, nonwindowTubularDaylightingDome1);
    EXPECT_EQ(state->dataHeatBal->Zone(3).OpaqOrIntMassSurfaceFirst, wallEastGable);
    EXPECT_EQ(state->dataHeatBal->Zone(3).OpaqOrIntMassSurfaceLast, roofWestRoof);
    EXPECT_EQ(state->dataHeatBal->Zone(3).WindowSurfaceFirst, windowAtticSkylight);
    EXPECT_EQ(state->dataHeatBal->Zone(3).WindowSurfaceLast, windowAtticSkylight);
    EXPECT_EQ(state->dataHeatBal->Zone(3).OpaqOrWinSurfaceLast, windowAtticSkylight);
    EXPECT_EQ(state->dataHeatBal->Zone(3).TDDDomeFirst, nonwindowTubularDaylightingDome1);
    EXPECT_EQ(state->dataHeatBal->Zone(3).TDDDomeLast, nonwindowTubularDaylightingDome1);

    // Reporting (legacy) Order (zero-based)
    //  SHADING SURFACES:
    EXPECT_EQ(siteShadeShadeFlatShadeSurface, state->dataSurface->AllSurfaceListReportOrder[0]);
    EXPECT_EQ(mirSiteShadeFlatShadeSurface, state->dataSurface->AllSurfaceListReportOrder[1]);
    EXPECT_EQ(buildingShadeTiltedShadeSurface, state->dataSurface->AllSurfaceListReportOrder[2]);
    EXPECT_EQ(mirBuildingShadeTiltedShadeSurface, state->dataSurface->AllSurfaceListReportOrder[3]);
    EXPECT_EQ(zoneShadeLivingSouthShade001, state->dataSurface->AllSurfaceListReportOrder[4]);
    EXPECT_EQ(mirZoneShadeLivingSouthShade001, state->dataSurface->AllSurfaceListReportOrder[5]);

    //  LIVING ZONE:
    EXPECT_EQ(wallLivingNorth, state->dataSurface->AllSurfaceListReportOrder[6]);
    EXPECT_EQ(windowNorthWindow, state->dataSurface->AllSurfaceListReportOrder[7]);
    EXPECT_EQ(wallLivingEast, state->dataSurface->AllSurfaceListReportOrder[8]);
    EXPECT_EQ(windowEastWindow, state->dataSurface->AllSurfaceListReportOrder[9]);
    EXPECT_EQ(wallLivingSouth, state->dataSurface->AllSurfaceListReportOrder[10]);
    EXPECT_EQ(windowSouthWindow, state->dataSurface->AllSurfaceListReportOrder[11]);
    EXPECT_EQ(wallLivingWest, state->dataSurface->AllSurfaceListReportOrder[12]);
    EXPECT_EQ(windowWestWindow, state->dataSurface->AllSurfaceListReportOrder[13]);
    EXPECT_EQ(doorWestDoor, state->dataSurface->AllSurfaceListReportOrder[14]);
    EXPECT_EQ(wallLivingInterior, state->dataSurface->AllSurfaceListReportOrder[15]);
    EXPECT_EQ(floorLivingFloor, state->dataSurface->AllSurfaceListReportOrder[16]);
    EXPECT_EQ(ceilingLivingCeiling, state->dataSurface->AllSurfaceListReportOrder[17]);
    EXPECT_EQ(windowTubularDaylightingDiffuser1, state->dataSurface->AllSurfaceListReportOrder[18]);

    //  GARAGE ZONE:
    EXPECT_EQ(wallGarageInterior, state->dataSurface->AllSurfaceListReportOrder[19]);
    EXPECT_EQ(wallGarageEast, state->dataSurface->AllSurfaceListReportOrder[20]);
    EXPECT_EQ(wallGarageWest, state->dataSurface->AllSurfaceListReportOrder[21]);
    EXPECT_EQ(wallGarageFrontDoor, state->dataSurface->AllSurfaceListReportOrder[22]);
    EXPECT_EQ(floorGarageFloor, state->dataSurface->AllSurfaceListReportOrder[23]);
    EXPECT_EQ(ceilingGarageInterior, state->dataSurface->AllSurfaceListReportOrder[24]);
    EXPECT_EQ(intmassEVChargingStation, state->dataSurface->AllSurfaceListReportOrder[25]);

    //  ATTIC ZONE:
    EXPECT_EQ(wallEastGable, state->dataSurface->AllSurfaceListReportOrder[26]);
    EXPECT_EQ(wallWestGable, state->dataSurface->AllSurfaceListReportOrder[27]);
    EXPECT_EQ(wallNorthGable, state->dataSurface->AllSurfaceListReportOrder[28]);
    EXPECT_EQ(floorAtticLivingFloor, state->dataSurface->AllSurfaceListReportOrder[29]);
    EXPECT_EQ(floorAtticGarageFloor, state->dataSurface->AllSurfaceListReportOrder[30]);
    EXPECT_EQ(roofNorthRoof1, state->dataSurface->AllSurfaceListReportOrder[31]);
    EXPECT_EQ(nonwindowTubularDaylightingDome1, state->dataSurface->AllSurfaceListReportOrder[32]);
    EXPECT_EQ(roofSouthRoof, state->dataSurface->AllSurfaceListReportOrder[33]);
    EXPECT_EQ(roofNorthRoof2, state->dataSurface->AllSurfaceListReportOrder[34]);
    EXPECT_EQ(roofNorthRoof3, state->dataSurface->AllSurfaceListReportOrder[35]);
    EXPECT_EQ(roofNorthRoof4, state->dataSurface->AllSurfaceListReportOrder[36]);
    EXPECT_EQ(roofEastRoof, state->dataSurface->AllSurfaceListReportOrder[37]);
    EXPECT_EQ(windowAtticSkylight, state->dataSurface->AllSurfaceListReportOrder[38]);
    EXPECT_EQ(roofWestRoof, state->dataSurface->AllSurfaceListReportOrder[39]);

    // Extend test to check other surface lists
    auto &HTSurfaces = state->dataSurface->AllHTSurfaceList;
    auto &ExtSolarSurfaces = state->dataSurface->AllExtSolarSurfaceList;
    auto &ExtSolAndShadingSurfaces = state->dataSurface->AllExtSolAndShadingSurfaceList;
    auto &ShadowPossObstrSurfaces = state->dataSurface->AllShadowPossObstrSurfaceList;
    auto &IZSurfaces = state->dataSurface->AllIZSurfaceList;
    auto &HTNonWindowSurfaces = state->dataSurface->AllHTNonWindowSurfaceList;
    auto &HTWindowSurfaces = state->dataSurface->AllHTWindowSurfaceList;
    auto &ExtSolWindowSurfaces = state->dataSurface->AllExtSolWindowSurfaceList;
    auto &ExtSolWinWithFrameSurfaces = state->dataSurface->AllExtSolWinWithFrameSurfaceList;
    auto &HTKivaSurfaces = state->dataSurface->AllHTKivaSurfaceList;

    int thisSurface = siteShadeShadeFlatShadeSurface;
    EXPECT_FALSE(std::find(HTSurfaces.begin(), HTSurfaces.end(), thisSurface) != HTSurfaces.end());
    EXPECT_FALSE(std::find(ExtSolarSurfaces.begin(), ExtSolarSurfaces.end(), thisSurface) != ExtSolarSurfaces.end());
    EXPECT_TRUE(std::find(ExtSolAndShadingSurfaces.begin(), ExtSolAndShadingSurfaces.end(), thisSurface) != ExtSolAndShadingSurfaces.end());
    EXPECT_TRUE(std::find(ShadowPossObstrSurfaces.begin(), ShadowPossObstrSurfaces.end(), thisSurface) != ShadowPossObstrSurfaces.end());
    EXPECT_FALSE(std::find(IZSurfaces.begin(), IZSurfaces.end(), thisSurface) != IZSurfaces.end());
    EXPECT_FALSE(std::find(HTNonWindowSurfaces.begin(), HTNonWindowSurfaces.end(), thisSurface) != HTNonWindowSurfaces.end());
    EXPECT_FALSE(std::find(HTWindowSurfaces.begin(), HTWindowSurfaces.end(), thisSurface) != HTWindowSurfaces.end());
    EXPECT_FALSE(std::find(ExtSolWindowSurfaces.begin(), ExtSolWindowSurfaces.end(), thisSurface) != ExtSolWindowSurfaces.end());
    EXPECT_FALSE(std::find(ExtSolWinWithFrameSurfaces.begin(), ExtSolWinWithFrameSurfaces.end(), thisSurface) != ExtSolWinWithFrameSurfaces.end());
    EXPECT_FALSE(std::find(HTKivaSurfaces.begin(), HTKivaSurfaces.end(), thisSurface) != HTKivaSurfaces.end());

    thisSurface = wallEastGable;
    EXPECT_TRUE(std::find(HTSurfaces.begin(), HTSurfaces.end(), thisSurface) != HTSurfaces.end());
    EXPECT_TRUE(std::find(ExtSolarSurfaces.begin(), ExtSolarSurfaces.end(), thisSurface) != ExtSolarSurfaces.end());
    EXPECT_TRUE(std::find(ExtSolAndShadingSurfaces.begin(), ExtSolAndShadingSurfaces.end(), thisSurface) != ExtSolAndShadingSurfaces.end());
    EXPECT_TRUE(std::find(ShadowPossObstrSurfaces.begin(), ShadowPossObstrSurfaces.end(), thisSurface) != ShadowPossObstrSurfaces.end());
    EXPECT_FALSE(std::find(IZSurfaces.begin(), IZSurfaces.end(), thisSurface) != IZSurfaces.end());
    EXPECT_TRUE(std::find(HTNonWindowSurfaces.begin(), HTNonWindowSurfaces.end(), thisSurface) != HTNonWindowSurfaces.end());
    EXPECT_FALSE(std::find(HTWindowSurfaces.begin(), HTWindowSurfaces.end(), thisSurface) != HTWindowSurfaces.end());
    EXPECT_FALSE(std::find(ExtSolWindowSurfaces.begin(), ExtSolWindowSurfaces.end(), thisSurface) != ExtSolWindowSurfaces.end());
    EXPECT_FALSE(std::find(ExtSolWinWithFrameSurfaces.begin(), ExtSolWinWithFrameSurfaces.end(), thisSurface) != ExtSolWinWithFrameSurfaces.end());
    EXPECT_FALSE(std::find(HTKivaSurfaces.begin(), HTKivaSurfaces.end(), thisSurface) != HTKivaSurfaces.end());

    thisSurface = doorWestDoor;
    EXPECT_TRUE(std::find(HTSurfaces.begin(), HTSurfaces.end(), thisSurface) != HTSurfaces.end());
    EXPECT_TRUE(std::find(ExtSolarSurfaces.begin(), ExtSolarSurfaces.end(), thisSurface) != ExtSolarSurfaces.end());
    EXPECT_TRUE(std::find(ExtSolAndShadingSurfaces.begin(), ExtSolAndShadingSurfaces.end(), thisSurface) != ExtSolAndShadingSurfaces.end());
    EXPECT_FALSE(std::find(ShadowPossObstrSurfaces.begin(), ShadowPossObstrSurfaces.end(), thisSurface) != ShadowPossObstrSurfaces.end());
    EXPECT_FALSE(std::find(IZSurfaces.begin(), IZSurfaces.end(), thisSurface) != IZSurfaces.end());
    EXPECT_TRUE(std::find(HTNonWindowSurfaces.begin(), HTNonWindowSurfaces.end(), thisSurface) != HTNonWindowSurfaces.end());
    EXPECT_FALSE(std::find(HTWindowSurfaces.begin(), HTWindowSurfaces.end(), thisSurface) != HTWindowSurfaces.end());
    EXPECT_FALSE(std::find(ExtSolWindowSurfaces.begin(), ExtSolWindowSurfaces.end(), thisSurface) != ExtSolWindowSurfaces.end());
    EXPECT_FALSE(std::find(ExtSolWinWithFrameSurfaces.begin(), ExtSolWinWithFrameSurfaces.end(), thisSurface) != ExtSolWinWithFrameSurfaces.end());
    EXPECT_FALSE(std::find(HTKivaSurfaces.begin(), HTKivaSurfaces.end(), thisSurface) != HTKivaSurfaces.end());

    thisSurface = wallGarageInterior;
    EXPECT_TRUE(std::find(HTSurfaces.begin(), HTSurfaces.end(), thisSurface) != HTSurfaces.end());
    EXPECT_FALSE(std::find(ExtSolarSurfaces.begin(), ExtSolarSurfaces.end(), thisSurface) != ExtSolarSurfaces.end());
    EXPECT_FALSE(std::find(ExtSolAndShadingSurfaces.begin(), ExtSolAndShadingSurfaces.end(), thisSurface) != ExtSolAndShadingSurfaces.end());
    EXPECT_FALSE(std::find(ShadowPossObstrSurfaces.begin(), ShadowPossObstrSurfaces.end(), thisSurface) != ShadowPossObstrSurfaces.end());
    EXPECT_TRUE(std::find(IZSurfaces.begin(), IZSurfaces.end(), thisSurface) != IZSurfaces.end());
    EXPECT_TRUE(std::find(HTNonWindowSurfaces.begin(), HTNonWindowSurfaces.end(), thisSurface) != HTNonWindowSurfaces.end());
    EXPECT_FALSE(std::find(HTWindowSurfaces.begin(), HTWindowSurfaces.end(), thisSurface) != HTWindowSurfaces.end());
    EXPECT_FALSE(std::find(ExtSolWindowSurfaces.begin(), ExtSolWindowSurfaces.end(), thisSurface) != ExtSolWindowSurfaces.end());
    EXPECT_FALSE(std::find(ExtSolWinWithFrameSurfaces.begin(), ExtSolWinWithFrameSurfaces.end(), thisSurface) != ExtSolWinWithFrameSurfaces.end());
    EXPECT_FALSE(std::find(HTKivaSurfaces.begin(), HTKivaSurfaces.end(), thisSurface) != HTKivaSurfaces.end());

    thisSurface = windowSouthWindow;
    EXPECT_TRUE(std::find(HTSurfaces.begin(), HTSurfaces.end(), thisSurface) != HTSurfaces.end());
    EXPECT_TRUE(std::find(ExtSolarSurfaces.begin(), ExtSolarSurfaces.end(), thisSurface) != ExtSolarSurfaces.end());
    EXPECT_TRUE(std::find(ExtSolAndShadingSurfaces.begin(), ExtSolAndShadingSurfaces.end(), thisSurface) != ExtSolAndShadingSurfaces.end());
    EXPECT_FALSE(std::find(ShadowPossObstrSurfaces.begin(), ShadowPossObstrSurfaces.end(), thisSurface) != ShadowPossObstrSurfaces.end());
    EXPECT_FALSE(std::find(IZSurfaces.begin(), IZSurfaces.end(), thisSurface) != IZSurfaces.end());
    EXPECT_FALSE(std::find(HTNonWindowSurfaces.begin(), HTNonWindowSurfaces.end(), thisSurface) != HTNonWindowSurfaces.end());
    EXPECT_TRUE(std::find(HTWindowSurfaces.begin(), HTWindowSurfaces.end(), thisSurface) != HTWindowSurfaces.end());
    EXPECT_TRUE(std::find(ExtSolWindowSurfaces.begin(), ExtSolWindowSurfaces.end(), thisSurface) != ExtSolWindowSurfaces.end());
    EXPECT_FALSE(std::find(ExtSolWinWithFrameSurfaces.begin(), ExtSolWinWithFrameSurfaces.end(), thisSurface) != ExtSolWinWithFrameSurfaces.end());
    EXPECT_FALSE(std::find(HTKivaSurfaces.begin(), HTKivaSurfaces.end(), thisSurface) != HTKivaSurfaces.end());

    thisSurface = windowTubularDaylightingDiffuser1;
    EXPECT_TRUE(std::find(HTSurfaces.begin(), HTSurfaces.end(), thisSurface) != HTSurfaces.end());
    EXPECT_FALSE(std::find(ExtSolarSurfaces.begin(), ExtSolarSurfaces.end(), thisSurface) != ExtSolarSurfaces.end());
    EXPECT_FALSE(std::find(ExtSolAndShadingSurfaces.begin(), ExtSolAndShadingSurfaces.end(), thisSurface) != ExtSolAndShadingSurfaces.end());
    EXPECT_FALSE(std::find(ShadowPossObstrSurfaces.begin(), ShadowPossObstrSurfaces.end(), thisSurface) != ShadowPossObstrSurfaces.end());
    EXPECT_FALSE(std::find(IZSurfaces.begin(), IZSurfaces.end(), thisSurface) != IZSurfaces.end());
    EXPECT_FALSE(std::find(HTNonWindowSurfaces.begin(), HTNonWindowSurfaces.end(), thisSurface) != HTNonWindowSurfaces.end());
    EXPECT_TRUE(std::find(HTWindowSurfaces.begin(), HTWindowSurfaces.end(), thisSurface) != HTWindowSurfaces.end());
    EXPECT_FALSE(std::find(ExtSolWindowSurfaces.begin(), ExtSolWindowSurfaces.end(), thisSurface) != ExtSolWindowSurfaces.end());
    EXPECT_FALSE(std::find(ExtSolWinWithFrameSurfaces.begin(), ExtSolWinWithFrameSurfaces.end(), thisSurface) != ExtSolWinWithFrameSurfaces.end());
    EXPECT_FALSE(std::find(HTKivaSurfaces.begin(), HTKivaSurfaces.end(), thisSurface) != HTKivaSurfaces.end());

    thisSurface = nonwindowTubularDaylightingDome1;
    EXPECT_TRUE(std::find(HTSurfaces.begin(), HTSurfaces.end(), thisSurface) != HTSurfaces.end());
    EXPECT_TRUE(std::find(ExtSolarSurfaces.begin(), ExtSolarSurfaces.end(), thisSurface) != ExtSolarSurfaces.end());
    EXPECT_TRUE(std::find(ExtSolAndShadingSurfaces.begin(), ExtSolAndShadingSurfaces.end(), thisSurface) != ExtSolAndShadingSurfaces.end());
    EXPECT_TRUE(std::find(ShadowPossObstrSurfaces.begin(), ShadowPossObstrSurfaces.end(), thisSurface) != ShadowPossObstrSurfaces.end());
    EXPECT_FALSE(std::find(IZSurfaces.begin(), IZSurfaces.end(), thisSurface) != IZSurfaces.end());
    EXPECT_TRUE(std::find(HTNonWindowSurfaces.begin(), HTNonWindowSurfaces.end(), thisSurface) != HTNonWindowSurfaces.end());
    EXPECT_FALSE(std::find(HTWindowSurfaces.begin(), HTWindowSurfaces.end(), thisSurface) != HTWindowSurfaces.end());
    EXPECT_FALSE(std::find(ExtSolWindowSurfaces.begin(), ExtSolWindowSurfaces.end(), thisSurface) != ExtSolWindowSurfaces.end());
    EXPECT_FALSE(std::find(ExtSolWinWithFrameSurfaces.begin(), ExtSolWinWithFrameSurfaces.end(), thisSurface) != ExtSolWinWithFrameSurfaces.end());
    EXPECT_FALSE(std::find(HTKivaSurfaces.begin(), HTKivaSurfaces.end(), thisSurface) != HTKivaSurfaces.end());
}

TEST_F(EnergyPlusFixture, Use_Gross_Roof_Area_for_Averge_Height)
{
    bool ErrorsFound(false);

    std::string const idf_objects = delimited_string({
        "Zone,",
        "    ZONE ONE,                !- Name",
        "    0,                       !- Direction of Relative North {deg}",
        "    0, 0, 0,                            !- X,Y,Z  {m}",
        "    1,                       !- Type",
        "    1,                       !- Multiplier",
        "    autocalculate,           !- Ceiling Height {m}",
        "    autocalculate;           !- Volume {m3}",

        "Material:NoMass,",
        "R13LAYER,                !- Name",
        "Rough,                   !- Roughness",
        "2.290965,                !- Thermal Resistance {m2-K/W}",
        "0.9000000,               !- Thermal Absorptance",
        "0.7500000,               !- Solar Absorptance",
        "0.7500000;               !- Visible Absorptance",

        "Material:NoMass,",
        "R31LAYER,                !- Name",
        "Rough,                   !- Roughness",
        "5.456,                   !- Thermal Resistance {m2-K/W}",
        "0.9000000,               !- Thermal Absorptance",
        "0.7500000,               !- Solar Absorptance",
        "0.7500000;               !-Visible Absorptance",

        "Material,",
        "C5 - 4 IN HW CONCRETE,   !- Name",
        "MediumRough,             !- Roughness",
        "0.1014984,               !- Thickness {m}",
        "1.729577,                !- Conductivity {W/m-K}",
        "2242.585,                !- Density {kg/m3}",
        "836.8000,                !- Specific Heat {J/kg-K}",
        "0.9000000,               !- Thermal Absorptance",
        "0.6500000,               !- Solar Absorptance",
        "0.6500000;               !- Visible Absorptance",

        "Construction,",
        "R13WALL,                 !- Name",
        "R13LAYER;                !- Outside Layer",

        "Construction,",
        "FLOOR,                   !- Name",
        "C5 - 4 IN HW CONCRETE;   !- Outside Layer",

        "Construction,",
        "ROOF31,                  !- Name",
        "R31LAYER;                !- Outside Layer",

        "BuildingSurface:Detailed,",
        "    00_Floor,                !- Name",
        "    Floor,                   !- Surface Type",
        "    FLOOR,                   !- Construction Name",
        "    ZONE ONE,                !- Zone Name",
        "    ,                        !- Space Name",
        "    Adiabatic,               !- Outside Boundary Condition",
        "    ,                        !- Outside Boundary Condition Object",
        "    NoSun,                   !- Sun Exposure",
        "    NoWind,                  !- Wind Exposure",
        "    1.000000,                !- View Factor to Ground",
        "    4,                       !- Number of Vertices",
        "    0.000000, 0, 0.0,                   !- X,Y,Z  1 {m}",
        "    0, 4, 0.0,                          !- X,Y,Z  2 {m}",
        "    8, 4, 0,                            !- X,Y,Z  3 {m}",
        "    8, 0, 0;                            !- X,Y,Z  4 {m}",

        "    BuildingSurface:Detailed,",
        "    01Wall_E,                !- Name",
        "    Wall,                    !- Surface Type",
        "    R13WALL,                 !- Construction Name",
        "    ZONE ONE,                !- Zone Name",
        "    ,                        !- Space Name",
        "    Outdoors,                !- Outside Boundary Condition",
        "    ,                        !- Outside Boundary Condition Object",
        "    SunExposed,              !- Sun Exposure",
        "    WindExposed,             !- Wind Exposure",
        "    0.5000000,               !- View Factor to Ground",
        "    4,                       !- Number of Vertices",
        "    8, 0, 2.5,                          !- X,Y,Z  1 {m}",
        "    8, 0, 0,                            !- X,Y,Z  2 {m}",
        "    8, 4, 0,                            !- X,Y,Z  3 {m}",
        "    8, 4, 2.5;                          !- X,Y,Z  4 {m}",

        "BuildingSurface:Detailed,",
        "02Wall_S, !-Name",
        "Wall, !-Surface Type",
        "R13WALL, !-Construction Name",
        "ZONE ONE, !-Zone Name",
        ",         !- Space Name",
        "Outdoors, !-Outside Boundary Condition",
        ", !-Outside Boundary Condition Object",
        "SunExposed, !-Sun Exposure",
        "WindExposed, !-Wind Exposure",
        "0.5000000, !-View Factor to Ground",
        "6, !-Number of Vertices",
        "0, 0, 2.5, !-X, Y, Z 1{m}",
        "0, 0, 0, !-X, Y, Z 2{m}",
        "8, 0, 0, !-X, Y, Z 3{m}",
        "8, 0, 2.5, !-X, Y, Z 4{m}",
        "6, 0, 4, !-X, Y, Z 5{m}",
        "2, 0, 4; !-X, Y, Z 6{m}",

        "BuildingSurface:Detailed,",
        "    03Wall_W,                !- Name",
        "    Wall,                    !- Surface Type",
        "    R13WALL,                 !- Construction Name",
        "    ZONE ONE,                !- Zone Name",
        "    ,                        !- Space Name",
        "    Outdoors,                !- Outside Boundary Condition",
        "    ,                        !- Outside Boundary Condition Object",
        "    SunExposed,              !- Sun Exposure",
        "    WindExposed,             !- Wind Exposure",
        "    0.5000000,               !- View Factor to Ground",
        "    4,                       !- Number of Vertices",
        "    0, 4, 2.5,                          !- X,Y,Z  1 {m}",
        "    0, 4, 0,                            !- X,Y,Z  2 {m}",
        "    0, 0, 0,                            !- X,Y,Z  3 {m}",
        "    0, 0, 2.5;                          !- X,Y,Z  4 {m}",

        "BuildingSurface:Detailed,",
        "    04Wall_N,                !- Name",
        "    Wall,                    !- Surface Type",
        "    R13WALL,                 !- Construction Name",
        "    ZONE ONE,                !- Zone Name",
        "    ,                        !- Space Name",
        "    Outdoors,                !- Outside Boundary Condition",
        "    ,                        !- Outside Boundary Condition Object",
        "    SunExposed,              !- Sun Exposure",
        "    WindExposed,             !- Wind Exposure",
        "    0.5000000,               !- View Factor to Ground",
        "    6,                       !- Number of Vertices",
        "    8, 4, 2.5,                          !- X,Y,Z  1 {m}",
        "    8, 4, 0,                            !- X,Y,Z  2 {m}",
        "    0, 4, 0,                            !- X,Y,Z  3 {m}",
        "    0, 4, 2.5,                          !- X,Y,Z  4 {m}",
        "    2, 4, 4,                         !- X,Y,Z  5 {m}",
        "    6, 4, 4;                         !- X,Y,Z  6 {m}",

        "BuildingSurface:Detailed,",
        "    05Roof_C,                !- Name",
        "    Roof,                    !- Surface Type",
        "    ROOF31,                  !- Construction Name",
        "    ZONE ONE,                !- Zone Name",
        "    ,                        !- Space Name",
        "    Outdoors,                !- Outside Boundary Condition",
        "    ,                        !- Outside Boundary Condition Object",
        "    SunExposed,              !- Sun Exposure",
        "    WindExposed,             !- Wind Exposure",
        "    0,                       !- View Factor to Ground",
        "    4,                       !- Number of Vertices",
        "    2, 4, 4,                         !- X,Y,Z  1 {m}",
        "    2, 0, 4,                         !- X,Y,Z  2 {m}",
        "    6, 0, 4,                         !- X,Y,Z  3 {m}",
        "    6, 4, 4;                         !- X,Y,Z  4 {m}",

        "BuildingSurface:Detailed,",
        "06Roof_E,                !- Name",
        "Roof,                    !- Surface Type",
        "R13WALL,                 !- Construction Name",
        "ZONE ONE,                !- Zone Name",
        "    ,                        !- Space Name",
        "Outdoors,                !- Outside Boundary Condition",
        ",                        !- Outside Boundary Condition Object",
        "SunExposed,              !- Sun Exposure",
        "WindExposed,             !- Wind Exposure",
        "autocalculate,           !- View Factor to Ground",
        "4,                       !- Number of Vertices",
        "6, 0, 4,                         !- X,Y,Z  1 {m}",
        "8, 0, 2.5,                          !- X,Y,Z  2 {m}",
        "8, 4, 2.5,                          !- X,Y,Z  3 {m}",
        "6, 4, 4;                         !- X,Y,Z  4 {m}",

        "BuildingSurface:Detailed,",
        "07Roof_W,                !- Name",
        "Roof,                    !- Surface Type",
        "R13WALL,                 !- Construction Name",
        "ZONE ONE,                !- Zone Name",
        "    ,                        !- Space Name",
        "Outdoors,                !- Outside Boundary Condition",
        ",                        !- Outside Boundary Condition Object",
        "SunExposed,              !- Sun Exposure",
        "WindExposed,             !- Wind Exposure",
        "autocalculate,           !- View Factor to Ground",
        "4,                       !- Number of Vertices",
        "2, 4, 4,                         !- X,Y,Z  1 {m}",
        "0, 4, 2.5,                          !- X,Y,Z  2 {m}",
        "0, 0, 2.5,                          !- X,Y,Z  3 {m}",
        "2, 0, 4;                         !- X,Y,Z  4 {m}",

    });

    ASSERT_TRUE(process_idf(idf_objects));

    GetProjectControlData(*state, ErrorsFound);
    EXPECT_FALSE(ErrorsFound);

    GetMaterialData(*state, ErrorsFound);
    EXPECT_FALSE(ErrorsFound);

    GetConstructData(*state, ErrorsFound);
    EXPECT_FALSE(ErrorsFound);

    GetZoneData(*state, ErrorsFound);
    EXPECT_FALSE(ErrorsFound);

    SetupZoneGeometry(*state, ErrorsFound);
    EXPECT_FALSE(ErrorsFound);

    GetSurfaceData(*state, ErrorsFound);
    EXPECT_FALSE(ErrorsFound);

    // Center
    EXPECT_NEAR(state->dataSurface->Surface(6).GrossArea, 16.0, 1e-6);
    EXPECT_NEAR(state->dataSurface->Surface(6).Area, 16.0, 1e-6);

    // East
    EXPECT_NEAR(state->dataSurface->Surface(7).GrossArea, 10.0, 1e-6);
    EXPECT_NEAR(state->dataSurface->Surface(7).Area, 10.0, 1e-6);

    // West
    EXPECT_NEAR(state->dataSurface->Surface(8).GrossArea, 10.0, 1e-6);
    EXPECT_NEAR(state->dataSurface->Surface(8).Area, 10.0, 1e-6);

    Real64 totalGrossCeilingArea = 0.0;
    totalGrossCeilingArea =
        state->dataSurface->Surface(6).GrossArea + state->dataSurface->Surface(7).GrossArea + state->dataSurface->Surface(8).GrossArea;

    Real64 totalNetCeilingArea = 0.0;
    totalNetCeilingArea = state->dataSurface->Surface(6).Area + state->dataSurface->Surface(7).Area + state->dataSurface->Surface(8).Area;

    Real64 ceilingHeight_expected = 0.0;
    ceilingHeight_expected = 3.25 * (state->dataSurface->Surface(7).GrossArea + state->dataSurface->Surface(8).GrossArea) / totalGrossCeilingArea +
                             4.0 * state->dataSurface->Surface(6).GrossArea / totalGrossCeilingArea;

    EXPECT_NEAR(state->dataHeatBal->Zone(1).CeilingHeight, ceilingHeight_expected, 1e-6);
}

TEST_F(EnergyPlusFixture, Use_Gross_Roof_Area_for_Averge_Height_with_Window)
{
    bool ErrorsFound(false);

    std::string const idf_objects = delimited_string({
        "Zone,",
        "    ZONE ONE,                !- Name",
        "    0,                       !- Direction of Relative North {deg}",
        "    0, 0, 0,                            !- X,Y,Z  {m}",
        "    1,                       !- Type",
        "    1,                       !- Multiplier",
        "    autocalculate,           !- Ceiling Height {m}",
        "    autocalculate;           !- Volume {m3}",

        "Material:NoMass,",
        "R13LAYER,                !- Name",
        "Rough,                   !- Roughness",
        "2.290965,                !- Thermal Resistance {m2-K/W}",
        "0.9000000,               !- Thermal Absorptance",
        "0.7500000,               !- Solar Absorptance",
        "0.7500000;               !- Visible Absorptance",

        "Material:NoMass,",
        "R31LAYER,                !- Name",
        "Rough,                   !- Roughness",
        "5.456,                   !- Thermal Resistance {m2-K/W}",
        "0.9000000,               !- Thermal Absorptance",
        "0.7500000,               !- Solar Absorptance",
        "0.7500000;               !-Visible Absorptance",

        "Material,",
        "C5 - 4 IN HW CONCRETE,   !- Name",
        "MediumRough,             !- Roughness",
        "0.1014984,               !- Thickness {m}",
        "1.729577,                !- Conductivity {W/m-K}",
        "2242.585,                !- Density {kg/m3}",
        "836.8000,                !- Specific Heat {J/kg-K}",
        "0.9000000,               !- Thermal Absorptance",
        "0.6500000,               !- Solar Absorptance",
        "0.6500000;               !- Visible Absorptance",

        "WindowMaterial:Glazing,",
        "    CLEAR 3MM,               !- Name",
        "    SpectralAverage,         !- Optical Data Type",
        "    ,                        !- Window Glass Spectral Data Set Name",
        "    0.003,                   !- Thickness {m}",
        "    0.837,                   !- Solar Transmittance at Normal Incidence",
        "    0.075,                   !- Front Side Solar Reflectance at Normal Incidence",
        "    0.075,                   !- Back Side Solar Reflectance at Normal Incidence",
        "    0.898,                   !- Visible Transmittance at Normal Incidence",
        "    0.081,                   !- Front Side Visible Reflectance at Normal Incidence",
        "    0.081,                   !- Back Side Visible Reflectance at Normal Incidence",
        "    0.0,                     !- Infrared Transmittance at Normal Incidence",
        "    0.84,                    !- Front Side Infrared Hemispherical Emissivity",
        "    0.84,                    !- Back Side Infrared Hemispherical Emissivity",
        "    0.9;                     !- Conductivity {W/m-K}",

        "WindowMaterial:Glazing,",
        "    GREY 3MM,                !- Name",
        "    SpectralAverage,         !- Optical Data Type",
        "    ,                        !- Window Glass Spectral Data Set Name",
        "    0.003,                   !- Thickness {m}",
        "    0.626,                   !- Solar Transmittance at Normal Incidence",
        "    0.061,                   !- Front Side Solar Reflectance at Normal Incidence",
        "    0.061,                   !- Back Side Solar Reflectance at Normal Incidence",
        "    0.611,                   !- Visible Transmittance at Normal Incidence",
        "    0.061,                   !- Front Side Visible Reflectance at Normal Incidence",
        "    0.061,                   !- Back Side Visible Reflectance at Normal Incidence",
        "    0.0,                     !- Infrared Transmittance at Normal Incidence",
        "    0.84,                    !- Front Side Infrared Hemispherical Emissivity",
        "    0.84,                    !- Back Side Infrared Hemispherical Emissivity",
        "    0.9;                     !- Conductivity {W/m-K}",

        "WindowMaterial:Gas,",
        "    AIR 13MM,                !- Name",
        "    Air,                     !- Gas Type",
        "    0.0127;                  !- Thickness {m}",

        "Construction,",
        "R13WALL,                 !- Name",
        "R13LAYER;                !- Outside Layer",

        "Construction,",
        "FLOOR,                   !- Name",
        "C5 - 4 IN HW CONCRETE;   !- Outside Layer",

        "Construction,",
        "ROOF31,                  !- Name",
        "R31LAYER;                !- Outside Layer",

        "Construction,",
        "    Dbl Clr 3mm/13mm Air,    !- Name",
        "    CLEAR 3MM,               !- Outside Layer",
        "    AIR 13MM,                !- Layer 2",
        "    CLEAR 3MM;               !- Layer 3",

        "BuildingSurface:Detailed,",
        "    00_Floor,                !- Name",
        "    Floor,                   !- Surface Type",
        "    FLOOR,                   !- Construction Name",
        "    ZONE ONE,                !- Zone Name",
        "    ,                        !- Space Name",
        "    Adiabatic,               !- Outside Boundary Condition",
        "    ,                        !- Outside Boundary Condition Object",
        "    NoSun,                   !- Sun Exposure",
        "    NoWind,                  !- Wind Exposure",
        "    1.000000,                !- View Factor to Ground",
        "    4,                       !- Number of Vertices",
        "    0.000000, 0, 0.0,                   !- X,Y,Z  1 {m}",
        "    0, 4, 0.0,                          !- X,Y,Z  2 {m}",
        "    8, 4, 0,                            !- X,Y,Z  3 {m}",
        "    8, 0, 0;                            !- X,Y,Z  4 {m}",

        "BuildingSurface:Detailed,",
        "    01Wall_E,                !- Name",
        "    Wall,                    !- Surface Type",
        "    R13WALL,                 !- Construction Name",
        "    ZONE ONE,                !- Zone Name",
        "    ,                        !- Space Name",
        "    Outdoors,                !- Outside Boundary Condition",
        "    ,                        !- Outside Boundary Condition Object",
        "    SunExposed,              !- Sun Exposure",
        "    WindExposed,             !- Wind Exposure",
        "    0.5000000,               !- View Factor to Ground",
        "    4,                       !- Number of Vertices",
        "    8, 0, 2.5,                          !- X,Y,Z  1 {m}",
        "    8, 0, 0,                            !- X,Y,Z  2 {m}",
        "    8, 4, 0,                            !- X,Y,Z  3 {m}",
        "    8, 4, 2.5;                          !- X,Y,Z  4 {m}",

        "BuildingSurface:Detailed,",
        "02Wall_S, !-Name",
        "Wall, !-Surface Type",
        "R13WALL, !-Construction Name",
        "ZONE ONE, !-Zone Name",
        ",         !- Space Name",
        "Outdoors, !-Outside Boundary Condition",
        ", !-Outside Boundary Condition Object",
        "SunExposed, !-Sun Exposure",
        "WindExposed, !-Wind Exposure",
        "0.5000000, !-View Factor to Ground",
        "6, !-Number of Vertices",
        "0, 0, 2.5, !-X, Y, Z 1{m}",
        "0, 0, 0, !-X, Y, Z 2{m}",
        "8, 0, 0, !-X, Y, Z 3{m}",
        "8, 0, 2.5, !-X, Y, Z 4{m}",
        "6, 0, 4, !-X, Y, Z 5{m}",
        "2, 0, 4; !-X, Y, Z 6{m}",

        "BuildingSurface:Detailed,",
        "    03Wall_W,                !- Name",
        "    Wall,                    !- Surface Type",
        "    R13WALL,                 !- Construction Name",
        "    ZONE ONE,                !- Zone Name",
        "    ,                        !- Space Name",
        "    Outdoors,                !- Outside Boundary Condition",
        "    ,                        !- Outside Boundary Condition Object",
        "    SunExposed,              !- Sun Exposure",
        "    WindExposed,             !- Wind Exposure",
        "    0.5000000,               !- View Factor to Ground",
        "    4,                       !- Number of Vertices",
        "    0, 4, 2.5,                          !- X,Y,Z  1 {m}",
        "    0, 4, 0,                            !- X,Y,Z  2 {m}",
        "    0, 0, 0,                            !- X,Y,Z  3 {m}",
        "    0, 0, 2.5;                          !- X,Y,Z  4 {m}",

        "BuildingSurface:Detailed,",
        "    04Wall_N,                !- Name",
        "    Wall,                    !- Surface Type",
        "    R13WALL,                 !- Construction Name",
        "    ZONE ONE,                !- Zone Name",
        "    ,                        !- Space Name",
        "    Outdoors,                !- Outside Boundary Condition",
        "    ,                        !- Outside Boundary Condition Object",
        "    SunExposed,              !- Sun Exposure",
        "    WindExposed,             !- Wind Exposure",
        "    0.5000000,               !- View Factor to Ground",
        "    6,                       !- Number of Vertices",
        "    8, 4, 2.5,                          !- X,Y,Z  1 {m}",
        "    8, 4, 0,                            !- X,Y,Z  2 {m}",
        "    0, 4, 0,                            !- X,Y,Z  3 {m}",
        "    0, 4, 2.5,                          !- X,Y,Z  4 {m}",
        "    2, 4, 4,                         !- X,Y,Z  5 {m}",
        "    6, 4, 4;                         !- X,Y,Z  6 {m}",

        "BuildingSurface:Detailed,",
        "    05Roof_C,                !- Name",
        "    Roof,                    !- Surface Type",
        "    ROOF31,                  !- Construction Name",
        "    ZONE ONE,                !- Zone Name",
        "    ,                        !- Space Name",
        "    Outdoors,                !- Outside Boundary Condition",
        "    ,                        !- Outside Boundary Condition Object",
        "    SunExposed,              !- Sun Exposure",
        "    WindExposed,             !- Wind Exposure",
        "    0,                       !- View Factor to Ground",
        "    4,                       !- Number of Vertices",
        "    2, 4, 4,                         !- X,Y,Z  1 {m}",
        "    2, 0, 4,                         !- X,Y,Z  2 {m}",
        "    6, 0, 4,                         !- X,Y,Z  3 {m}",
        "    6, 4, 4;                         !- X,Y,Z  4 {m}",

        "BuildingSurface:Detailed,",
        "06Roof_E,                !- Name",
        "Roof,                    !- Surface Type",
        "R13WALL,                 !- Construction Name",
        "ZONE ONE,                !- Zone Name",
        "    ,                        !- Space Name",
        "Outdoors,                !- Outside Boundary Condition",
        ",                        !- Outside Boundary Condition Object",
        "SunExposed,              !- Sun Exposure",
        "WindExposed,             !- Wind Exposure",
        "autocalculate,           !- View Factor to Ground",
        "4,                       !- Number of Vertices",
        "6, 0, 4,                         !- X,Y,Z  1 {m}",
        "8, 0, 2.5,                          !- X,Y,Z  2 {m}",
        "8, 4, 2.5,                          !- X,Y,Z  3 {m}",
        "6, 4, 4;                         !- X,Y,Z  4 {m}",

        "BuildingSurface:Detailed,",
        "07Roof_W,                !- Name",
        "Roof,                    !- Surface Type",
        "R13WALL,                 !- Construction Name",
        "ZONE ONE,                !- Zone Name",
        "    ,                        !- Space Name",
        "Outdoors,                !- Outside Boundary Condition",
        ",                        !- Outside Boundary Condition Object",
        "SunExposed,              !- Sun Exposure",
        "WindExposed,             !- Wind Exposure",
        "autocalculate,           !- View Factor to Ground",
        "4,                       !- Number of Vertices",
        "2, 4, 4,                         !- X,Y,Z  1 {m}",
        "0, 4, 2.5,                          !- X,Y,Z  2 {m}",
        "0, 0, 2.5,                          !- X,Y,Z  3 {m}",
        "2, 0, 4;                         !- X,Y,Z  4 {m}",

        "FenestrationSurface:Detailed,",
        "    Skylight_C,              !- Name",
        "    WINDOW,                  !- Surface Type",
        "    Dbl Clr 3mm/13mm Air,    !- Construction Name",
        "    05Roof_C,                !- Building Surface Name",
        "    ,                        !- Outside Boundary Condition Object",
        "    autocalculate,           !- View Factor to Ground",
        "    ,                        !- Frame and Divider Name",
        "    1,                       !- Multiplier",
        "    4,                       !- Number of Vertices",
        "    2.2, 0.2, 4,                         !- X,Y,Z  1 {m}",
        "    5.8, 0.2, 4,                         !- X,Y,Z  2 {m}",
        "    5.8, 3.8, 4,                         !- X,Y,Z  3 {m}",
        "    2.2, 3.8, 4;                         !- X,Y,Z  4 {m}",

    });

    ASSERT_TRUE(process_idf(idf_objects));

    GetProjectControlData(*state, ErrorsFound);
    EXPECT_FALSE(ErrorsFound);

    GetMaterialData(*state, ErrorsFound);
    EXPECT_FALSE(ErrorsFound);

    GetConstructData(*state, ErrorsFound);
    EXPECT_FALSE(ErrorsFound);

    GetZoneData(*state, ErrorsFound);
    EXPECT_FALSE(ErrorsFound);

    SetupZoneGeometry(*state, ErrorsFound);
    EXPECT_FALSE(ErrorsFound);

    GetSurfaceData(*state, ErrorsFound);
    EXPECT_FALSE(ErrorsFound);

    // Center
    EXPECT_NEAR(state->dataSurface->Surface(6).GrossArea, 16.0, 1e-6);
    EXPECT_NEAR(state->dataSurface->Surface(6).Area, 3.04, 1e-6);

    // East
    EXPECT_NEAR(state->dataSurface->Surface(7).GrossArea, 10.0, 1e-6);
    EXPECT_NEAR(state->dataSurface->Surface(7).Area, 10.0, 1e-6);

    // West
    EXPECT_NEAR(state->dataSurface->Surface(8).GrossArea, 10.0, 1e-6);
    EXPECT_NEAR(state->dataSurface->Surface(8).Area, 10.0, 1e-6);

    Real64 totalGrossCeilingArea = 0.0;
    totalGrossCeilingArea =
        state->dataSurface->Surface(6).GrossArea + state->dataSurface->Surface(7).GrossArea + state->dataSurface->Surface(8).GrossArea;

    Real64 totalNetCeilingArea = 0.0;
    totalNetCeilingArea = state->dataSurface->Surface(6).Area + state->dataSurface->Surface(7).Area + state->dataSurface->Surface(8).Area;

    Real64 ceilingHeight_expected = 0.0;
    ceilingHeight_expected = 3.25 * (state->dataSurface->Surface(7).GrossArea + state->dataSurface->Surface(8).GrossArea) / totalGrossCeilingArea +
                             4.0 * state->dataSurface->Surface(6).GrossArea / totalGrossCeilingArea;

    Real64 ceilingHeight_old = 0.0;
    ceilingHeight_old = 3.25 * (state->dataSurface->Surface(7).Area + state->dataSurface->Surface(8).Area) / totalNetCeilingArea +
                        4.0 * state->dataSurface->Surface(6).Area / totalNetCeilingArea;

    EXPECT_NEAR(state->dataHeatBal->Zone(1).CeilingHeight, ceilingHeight_expected, 1e-6);
    EXPECT_NE(state->dataHeatBal->Zone(1).CeilingHeight, ceilingHeight_old);
}

TEST_F(EnergyPlusFixture, SurfaceGeometry_GetKivaFoundationTest)
{
    bool ErrorsFound(false);

    std::string const idf_objects = delimited_string({
        "Foundation:Kiva:Settings,",
        "  1.8,                     !- Soil Conductivity {W / m - K}",
        "  3200,                    !- Soil Density {kg / m3}",
        "  836,                     !- Soil Specific Heat {J / kg - K}",
        "  0.9,                     !- Ground Solar Absorptivity {dimensionless}",
        "  0.9,                     !- Ground Thermal Absorptivity {dimensionless}",
        "  0.03,                    !- Ground Surface Roughness {m}",
        "  40,                      !- Far - Field Width {m}",
        "  ZeroFlux,                !- Deep - Ground Boundary Condition",
        "  AutoCalculate;           !- Deep - Ground Depth",

    });

    ASSERT_TRUE(process_idf(idf_objects));

    GetFoundationData(*state, ErrorsFound);
    std::string const error_string = delimited_string({
        "   ** Severe  ** Foundation:Kiva:Settings, Deep-Ground Depth should not be set to Autocalculate unless Deep-Ground Boundary Condition is "
        "set to Autoselect",
    });
    EXPECT_TRUE(compare_err_stream(error_string, true));
}

TEST_F(EnergyPlusFixture, SurfaceGeometry_GetKivaFoundationTest2)
{
    bool ErrorsFound(false);

    std::string const idf_objects = delimited_string({
        "Foundation:Kiva:Settings,",
        "  1.8,                     !- Soil Conductivity {W / m - K}",
        "  3200,                    !- Soil Density {kg / m3}",
        "  836,                     !- Soil Specific Heat {J / kg - K}",
        "  0.9,                     !- Ground Solar Absorptivity {dimensionless}",
        "  0.9,                     !- Ground Thermal Absorptivity {dimensionless}",
        "  0.03,                    !- Ground Surface Roughness {m}",
        "  40,                      !- Far-Field Width {m}",
        "  Autoselect,              !- Deep-Ground Boundary Condition",
        "  20;                      !- Deep-Ground Depth",

    });

    ASSERT_TRUE(process_idf(idf_objects));

    state->dataEnvrn->Elevation = 600.;

    GetFoundationData(*state, ErrorsFound);
    std::string const error_string =
        delimited_string({"   ** Warning ** Foundation:Kiva:Settings, when Deep-Ground Boundary Condition is Autoselect,\n"
                          "   **   ~~~   ** the user-specified Deep-Ground Depth (20.0 m)\n"
                          "   **   ~~~   ** will be overridden with the Autoselected depth (40.0 m)"});
    EXPECT_TRUE(compare_err_stream(error_string, true));
}
TEST_F(EnergyPlusFixture, SurfaceGeometry_ZoneAndSpaceAreas)
{

    // Test for issue #9302 and beyond - User input Zone Floor Area not used for Space Floor Area

    std::string const idf_objects = delimited_string({
        "Zone,",
        "Zone 1,             !- Name",
        "    90,                      !- Direction of Relative North {deg}",
        "    16.12975,                !- X Origin {m}",
        "    0,                       !- Y Origin {m}",
        "    0,                       !- Z Origin {m}",
        "    ,                        !- Type",
        "    1,                       !- Multiplier",
        "    ,                        !- Ceiling Height {m}",
        "    ,                        !- Volume {m3}",
        "    30.0;                     !- Floor Area {m2}",

        "Zone,",
        "Zone 2,             !- Name",
        "    90,                      !- Direction of Relative North {deg}",
        "    16.12975,                !- X Origin {m}",
        "    0,                       !- Y Origin {m}",
        "    0,                       !- Z Origin {m}",
        "    ,                        !- Type",
        "    1,                       !- Multiplier",
        "    ,                        !- Ceiling Height {m}",
        "    ,                        !- Volume {m3}",
        "    20.0;                     !- Floor Area {m2}",

        "Zone,",
        "Zone 3;             !- Name",

        "Space,",
        "Space 1a,            !- Name",
        "Zone 1;             !- Zone Name",

        "Space,",
        "Space 1b,            !- Name",
        "Zone 1;             !- Zone Name",

        "Space,",
        "Space 3,            !- Name",
        "Zone 3,             !- Zone Name",
        "5.0;                !- Floor Area {m2}",

        "Material,",
        "    Some Material,         !- Name",
        "    VeryRough,               !- Roughness",
        "    0.006,                   !- Thickness {m}",
        "    0.815,                   !- Conductivity {W/m-K}",
        "    929,                     !- Density {kg/m3}",
        "    3140,                    !- Specific Heat {J/kg-K}",
        "    0.9,                     !- Thermal Absorptance",
        "    0.7,                     !- Solar Absorptance",
        "    0.7;                     !- Visible Absorptance",
        "Construction,",
        "    Some Construction,  !- Name",
        "    Some Material;        !- Outside Layer",
        "Construction:AirBoundary,",
        "Grouped Air Boundary, !- Name",
        "None;                    !- Air Exchange Method",

        "BuildingSurface:Detailed,",
        "    Zone1-Floor,  !- Name",
        "    Floor,                 !- Surface Type",
        "    Some Construction,  !- Construction Name",
        "    Zone 1,       !- Zone Name",
        "    Space 1a,                 !- Space Name",
        "    Outdoors,                 !- Outside Boundary Condition",
        "    ,  !- Outside Boundary Condition Object",
        "    SunExposed,                   !- Sun Exposure",
        "    WindExposed,                  !- Wind Exposure",
        "    ,                        !- View Factor to Ground",
        "    4,                       !- Number of Vertices",
        "    0,0,0,              !- Vertex 1",
        "    0,1,0,              !- Vertex 2",
        "    1,1,0,              !- Vertex 3",
        "    1,0,0;              !- Vertex 4",

        "BuildingSurface:Detailed,",
        "    Zone1-Floor2,  !- Name",
        "    Floor,                 !- Surface Type",
        "    Some Construction,  !- Construction Name",
        "    Zone 1,       !- Zone Name",
        "    Space 1b,                 !- Space Name",
        "    Outdoors,                 !- Outside Boundary Condition",
        "    ,  !- Outside Boundary Condition Object",
        "    SunExposed,                   !- Sun Exposure",
        "    WindExposed,                  !- Wind Exposure",
        "    ,                        !- View Factor to Ground",
        "    4,                       !- Number of Vertices",
        "    0,0,0,              !- Vertex 1",
        "    0,2,0,              !- Vertex 2",
        "    1,2,0,              !- Vertex 3",
        "    1,0,0;              !- Vertex 4",

        "BuildingSurface:Detailed,",
        "    Zone2-Floor,  !- Name",
        "    Floor,                 !- Surface Type",
        "    Some Construction,  !- Construction Name",
        "    Zone 2,       !- Zone Name",
        "    ,                 !- Space Name",
        "    Ground,                 !- Outside Boundary Condition",
        "    ,  !- Outside Boundary Condition Object",
        "    NoSun,                   !- Sun Exposure",
        "    NoWind,                  !- Wind Exposure",
        "    ,                        !- View Factor to Ground",
        "    4,                       !- Number of Vertices",
        "    0,0,0,              !- Vertex 1",
        "    0,1,0,              !- Vertex 2",
        "    1,1,0,              !- Vertex 3",
        "    1,0,0;              !- Vertex 4",

        "BuildingSurface:Detailed,",
        "    Zone3-Floor,  !- Name",
        "    Floor,                 !- Surface Type",
        "    Some Construction,  !- Construction Name",
        "    Zone 3,       !- Zone Name",
        "    Space 3,                 !- Space Name",
        "    Ground,                 !- Outside Boundary Condition",
        "    ,  !- Outside Boundary Condition Object",
        "    NoSun,                   !- Sun Exposure",
        "    NoWind,                  !- Wind Exposure",
        "    ,                        !- View Factor to Ground",
        "    4,                       !- Number of Vertices",
        "    0,0,0,              !- Vertex 1",
        "    0,1,0,              !- Vertex 2",
        "    1,1,0,              !- Vertex 3",
        "    1,0,0;              !- Vertex 4",

    });
    ASSERT_TRUE(process_idf(idf_objects));
    bool ErrorsFound = false;

    GetMaterialData(*state, ErrorsFound); // read material data
    EXPECT_FALSE(ErrorsFound);            // expect no errors

    GetConstructData(*state, ErrorsFound); // read construction data
    EXPECT_FALSE(ErrorsFound);             // expect no errors

    GetZoneData(*state, ErrorsFound); // read zone data
    EXPECT_FALSE(ErrorsFound);        // expect no errors

    SetupZoneGeometry(*state, ErrorsFound);
    EXPECT_FALSE(ErrorsFound); // expect no errors

    // Zone 1 with user-entered floor area of 30.0 consists of Space 1 and Space 2
    // Space 1 has a floor surface of area 1.0, user-entered floor area is blank
    // Space 2 has a floor surface of area 2.0, user-entered floor area is blank
    EXPECT_EQ(state->dataHeatBal->space(1).Name, "SPACE 1A");
    EXPECT_NEAR(state->dataHeatBal->space(1).userEnteredFloorArea, DataGlobalConstants::AutoCalculate, 0.001);
    EXPECT_NEAR(state->dataHeatBal->space(1).calcFloorArea, 1.0, 0.001);
    EXPECT_NEAR(state->dataHeatBal->space(1).floorArea, 10.0, 0.001);

    EXPECT_EQ(state->dataHeatBal->space(2).Name, "SPACE 1B");
    EXPECT_NEAR(state->dataHeatBal->space(2).userEnteredFloorArea, DataGlobalConstants::AutoCalculate, 0.001);
    EXPECT_NEAR(state->dataHeatBal->space(2).calcFloorArea, 2.0, 0.001);
    EXPECT_NEAR(state->dataHeatBal->space(2).floorArea, 20.0, 0.001);

    EXPECT_EQ(state->dataHeatBal->Zone(1).Name, "ZONE 1");
    EXPECT_NEAR(state->dataHeatBal->Zone(1).UserEnteredFloorArea, 30.0, 0.001);
    EXPECT_NEAR(state->dataHeatBal->Zone(1).CalcFloorArea, 3.0, 0.001);
    EXPECT_NEAR(state->dataHeatBal->Zone(1).FloorArea, 30.0, 0.001);
    Real64 zone1Area = state->dataHeatBal->space(1).floorArea + state->dataHeatBal->space(2).floorArea;
    EXPECT_NEAR(state->dataHeatBal->Zone(1).FloorArea, zone1Area, 0.001);

    // Zone 3 consists of Space 3, user-entered floor area is blank
    // Space 3 has a floor surface of area 1.0, user-entered floor is 5.0
    EXPECT_EQ(state->dataHeatBal->Zone(3).Name, "ZONE 3");
    EXPECT_NEAR(state->dataHeatBal->Zone(3).UserEnteredFloorArea, DataGlobalConstants::AutoCalculate, 0.001);
    EXPECT_NEAR(state->dataHeatBal->Zone(3).CalcFloorArea, 5.0, 0.001);
    EXPECT_NEAR(state->dataHeatBal->Zone(3).FloorArea, 5.0, 0.001);
    EXPECT_EQ(state->dataHeatBal->space(3).Name, "SPACE 3");
    EXPECT_NEAR(state->dataHeatBal->space(3).userEnteredFloorArea, 5.0, 0.001);
    EXPECT_NEAR(state->dataHeatBal->space(3).calcFloorArea, 1.0, 0.001);
    EXPECT_NEAR(state->dataHeatBal->space(3).floorArea, 5.0, 0.001);

    // Zone 2 consists of auto-generated Space 4, user-entered floor area is 20.0
    // Space 4 has a floor surface of area 1.0, user-entered floor is blank
    EXPECT_EQ(state->dataHeatBal->Zone(2).Name, "ZONE 2");
    EXPECT_NEAR(state->dataHeatBal->Zone(2).UserEnteredFloorArea, 20.0, 0.001);
    EXPECT_NEAR(state->dataHeatBal->Zone(2).CalcFloorArea, 1.0, 0.001);
    EXPECT_NEAR(state->dataHeatBal->Zone(2).FloorArea, 20.0, 0.001);
    EXPECT_EQ(state->dataHeatBal->space(4).Name, "ZONE 2");
    EXPECT_NEAR(state->dataHeatBal->space(4).userEnteredFloorArea, DataGlobalConstants::AutoCalculate, 0.001);
    EXPECT_NEAR(state->dataHeatBal->space(4).calcFloorArea, 1.0, 0.001);
    EXPECT_NEAR(state->dataHeatBal->space(4).floorArea, 20.0, 0.001);
}

TEST_F(EnergyPlusFixture, SurfaceGeometry_GetSurfaceGroundSurfsTest)
{
    bool ErrorsFound(false);
    std::string const idf_objects =
        delimited_string({"  Material,",
                          "    Concrete Block,               !- Name",
                          "    MediumRough,                  !- Roughness",
                          "    0.1014984,                    !- Thickness {m}",
                          "    0.3805070,                    !- Conductivity {W/m-K}",
                          "    608.7016,                     !- Density {kg/m3}",
                          "    836.8000;                     !- Specific Heat {J/kg-K}",

                          "  Construction,",
                          "    WallConstruction,             !- Name",
                          "    Concrete Block;               !- Outside Layer",

                          "  WindowMaterial:SimpleGlazingSystem,",
                          "    WindowMaterial,               !- Name",
                          "    5.778,                        !- U-Factor {W/m2-K}",
                          "    0.819,                        !- Solar Heat Gain Coefficient",
                          "    0.881;                        !- Visible Transmittance",

                          "  Construction,",
                          "    WindowConstruction,           !- Name",
                          "    WindowMaterial;               !- Outside Layer",

                          "  WindowProperty:FrameAndDivider,",
                          "    WindowFrame,                  !- Name",
                          "    0.05,                         !- Frame Width {m}",
                          "    0.00,                         !- Frame Outside Projection {m}",
                          "    0.00,                         !- Frame Inside Projection {m}",
                          "    5.0,                          !- Frame Conductance {W/m2-K}",
                          "    1.2,                          !- Ratio of Frame-Edge Glass Conductance to Center-Of-Glass Conductance",
                          "    0.8,                          !- Frame Solar Absorptance",
                          "    0.8,                          !- Frame Visible Absorptance",
                          "    0.9,                          !- Frame Thermal Hemispherical Emissivity",
                          "    DividedLite,                  !- Divider Type",
                          "    0.02,                         !- Divider Width {m}",
                          "    2,                            !- Number of Horizontal Dividers",
                          "    2,                            !- Number of Vertical Dividers",
                          "    0.00,                         !- Divider Outside Projection {m}",
                          "    0.00,                         !- Divider Inside Projection {m}",
                          "    5.0,                          !- Divider Conductance {W/m2-K}",
                          "    1.2,                          !- Ratio of Divider-Edge Glass Conductance to Center-Of-Glass Conductance",
                          "    0.8,                          !- Divider Solar Absorptance",
                          "    0.8,                          !- Divider Visible Absorptance",
                          "    0.9;                          !- Divider Thermal Hemispherical Emissivity",

                          "  FenestrationSurface:Detailed,",
                          "    FenestrationSurface,          !- Name",
                          "    Window,                       !- Surface Type",
                          "    WindowConstruction,           !- Construction Name",
                          "    Wall,                         !- Building Surface Name",
                          "    ,                             !- Outside Boundary Condition Object",
                          "    0.5000000,                    !- View Factor to Ground",
                          "    WindowFrame,                  !- Frame and Divider Name",
                          "    1.0,                          !- Multiplier",
                          "    4,                            !- Number of Vertices",
                          "    0.200000,0.0,9.900000,        !- X,Y,Z ==> Vertex 1 {m}",
                          "    0.200000,0.0,0.1000000,       !- X,Y,Z ==> Vertex 2 {m}",
                          "    9.900000,0.0,0.1000000,       !- X,Y,Z ==> Vertex 3 {m}",
                          "    9.900000,0.0,9.900000;        !- X,Y,Z ==> Vertex 4 {m}",

                          "  SurfaceProperty:LocalEnvironment,",
                          "    LocEnv:FenestrationSurface,   !- Name",
                          "    FenestrationSurface,          !- Exterior Surface Name",
                          "    ,                             !- External Shading Fraction Schedule Name",
                          "    SrdSurfs:FenesSurface,        !- Surrounding Surfaces Object Name",
                          "    ,                             !- Outdoor Air Node Name",
                          "    GndSurfs:FenesSurface;        !- Ground Surfaces Object Name",

                          "  SurfaceProperty:SurroundingSurfaces,",
                          "    SrdSurfs:FenesSurface,        !- Name",
                          "    0.5,                          !- Sky View Factor",
                          "    Sky Temp Sch,                 !- Sky Temperature Schedule Name",
                          "    ,                             !- Ground View Factor",
                          "    ,                             !- Ground Temperature Schedule Name",
                          "    SrdSurfs:Surface 1,           !- Surrounding Surface 1 Name",
                          "    0.1,                          !- Surrounding Surface 1 View Factor",
                          "    Surrounding Temp Sch 1;       !- Surrounding Surface 1 Temperature Schedule Name",

                          "  Schedule:Compact,",
                          "    Surrounding Temp Sch 1,       !- Name",
                          "    Any Number,                   !- Schedule Type Limits Name",
                          "    Through: 12/31,               !- Field 1",
                          "    For: AllDays,                 !- Field 2",
                          "    Until: 24:00, 15.0;           !- Field 3",

                          "  SurfaceProperty:GroundSurfaces,",
                          "    GndSurfs:FenesSurface,        !-Name",
                          "    GndSurfs GrassArea,           !-Ground Surface 1 Name",
                          "    0.2,                          !-Ground Surface 1 View Factor",
                          "    Ground Temp Sch,              !-Ground Surface 1 Temperature Schedule Name",
                          "    ,                             !-Ground Surface 1 Reflectance Schedule Name",
                          "    GndSurfs ParkingArea,         !-Ground Surface 2 Name",
                          "    0.1,                          !-Ground Surface 2 View Factor",
                          "    Ground Temp Sch,              !-Ground Surface 2 Temperature Schedule Name",
                          "    ,                             !-Ground Surface 2 Reflectance Schedule Name",
                          "    GndSurfs LakeArea,            !-Ground Surface 3 Name",
                          "    0.1,                          !-Ground Surface 3 View Factor",
                          "    Ground Temp Sch,              !-Ground Surface 3 Temperature Schedule Name",
                          "    ;                             !-Ground Surface 3 Reflectance Schedule Name",

                          "  Schedule:Compact,",
                          "    Ground Temp Sch,              !- Name",
                          "    Any Number,                   !- Schedule Type Limits Name",
                          "    Through: 12/31,               !- Field 1",
                          "    For: AllDays,                 !- Field 2",
                          "    Until: 24:00, 15.0;           !- Field 3",

                          "  BuildingSurface:Detailed,",
                          "    Wall,                         !- Name",
                          "    Wall,                         !- Surface Type",
                          "    WallConstruction,             !- Construction Name",
                          "    Zone,                         !- Zone Name",
                          "    ,                             !- Space Name",
                          "    Outdoors,                     !- Outside Boundary Condition",
                          "    ,                             !- Outside Boundary Condition Object",
                          "    SunExposed,                   !- Sun Exposure",
                          "    WindExposed,                  !- Wind Exposure",
                          "    0.5000000,                    !- View Factor to Ground",
                          "    4,                            !- Number of Vertices",
                          "    0.0,0.000000,10.00000,        !- X,Y,Z ==> Vertex 1 {m}",
                          "    0.0,0.000000,0.0,             !- X,Y,Z ==> Vertex 2 {m}",
                          "    10.00000,0.0,0.0,             !- X,Y,Z ==> Vertex 3 {m}",
                          "    10.00000,0.0,10.00000;        !- X,Y,Z ==> Vertex 4 {m}",

                          "  BuildingSurface:Detailed,"
                          "    Floor,                        !- Name",
                          "    Floor,                        !- Surface Type",
                          "    WallConstruction,             !- Construction Name",
                          "    Zone,                         !- Zone Name",
                          "    ,                             !- Space Name",
                          "    Outdoors,                     !- Outside Boundary Condition",
                          "    ,                             !- Outside Boundary Condition Object",
                          "    NoSun,                        !- Sun Exposure",
                          "    NoWind,                       !- Wind Exposure",
                          "    1.0,                          !- View Factor to Ground",
                          "    4,                            !- Number of Vertices",
                          "    0.000000,0.000000,0,          !- X,Y,Z ==> Vertex 1 {m}",
                          "    0.000000,10.000000,0,         !- X,Y,Z ==> Vertex 2 {m}",
                          "    10.00000,10.000000,0,         !- X,Y,Z ==> Vertex 3 {m}",
                          "    10.00000,0.000000,0;          !- X,Y,Z ==> Vertex 4 {m}",

                          "  Zone,"
                          "    Zone,                         !- Name",
                          "    0,                            !- Direction of Relative North {deg}",
                          "    6.000000,                     !- X Origin {m}",
                          "    6.000000,                     !- Y Origin {m}",
                          "    0,                            !- Z Origin {m}",
                          "    1,                            !- Type",
                          "    1,                            !- Multiplier",
                          "    autocalculate,                !- Ceiling Height {m}",
                          "    autocalculate;                !- Volume {m3}"});

    ASSERT_TRUE(process_idf(idf_objects));
    ScheduleManager::ProcessScheduleInput(*state);
    state->dataHeatBal->ZoneIntGain.allocate(1);

    createFacilityElectricPowerServiceObject(*state);
    HeatBalanceManager::SetPreConstructionInputParameters(*state);
    HeatBalanceManager::GetProjectControlData(*state, ErrorsFound);
    HeatBalanceManager::GetFrameAndDividerData(*state, ErrorsFound);
    HeatBalanceManager::GetMaterialData(*state, ErrorsFound);
    HeatBalanceManager::GetConstructData(*state, ErrorsFound);
    HeatBalanceManager::GetBuildingData(*state, ErrorsFound);

    state->dataGlobal->TimeStep = 1;
    state->dataGlobal->TimeStepZone = 1;
    state->dataGlobal->TimeStepZoneSec = 3600.0;
    state->dataGlobal->HourOfDay = 1;
    state->dataGlobal->NumOfTimeStepInHour = 1;
    state->dataGlobal->BeginSimFlag = true;
    state->dataGlobal->BeginEnvrnFlag = true;
    state->dataEnvrn->OutBaroPress = 100000;

    HeatBalanceManager::AllocateHeatBalArrays(*state);
    HeatBalanceSurfaceManager::AllocateSurfaceHeatBalArrays(*state);

    EXPECT_FALSE(ErrorsFound);
    EXPECT_TRUE(state->dataGlobal->AnyLocalEnvironmentsInModel);
    // test surface property object inputs
    int SrdSurfsNum = UtilityRoutines::FindItemInList("SRDSURFS:FENESSURFACE", state->dataSurface->SurroundingSurfsProperty);
    EXPECT_EQ(1, state->dataSurface->SurfLocalEnvironment(SrdSurfsNum).SurroundingSurfsPtr);
    int GndSurfsNum = UtilityRoutines::FindItemInList("GNDSURFS:FENESSURFACE", state->dataSurface->GroundSurfsProperty);
    EXPECT_EQ(1, state->dataSurface->SurfLocalEnvironment(GndSurfsNum).GroundSurfsPtr);
    // set local derived data vars
    int SurfNum = UtilityRoutines::FindItemInList("FENESTRATIONSURFACE", state->dataSurface->Surface);
<<<<<<< HEAD
    SrdSurfsNum = state->dataSurface->SurfSurroundingSurfacesNum(SurfNum);
    auto &SrdSurfsProperty = state->dataSurface->SurroundingSurfsProperty(SrdSurfsNum);
    GndSurfsNum = state->dataSurface->IsSurfPropertyGndSurfacesDefined(SurfNum);
=======
    SrdSurfsNum = state->dataSurface->Surface(SurfNum).SurfSurroundingSurfacesNum;
    auto &SrdSurfsProperty = state->dataSurface->SurroundingSurfsProperty(SrdSurfsNum);
    GndSurfsNum = state->dataSurface->Surface(SurfNum).SurfPropertyGndSurfIndex;
>>>>>>> 1e71c296
    auto &GndSurfsProperty = state->dataSurface->GroundSurfsProperty(GndSurfsNum);
    // check sky view factors
    EXPECT_DOUBLE_EQ(0.5, SrdSurfsProperty.SkyViewFactor);
    EXPECT_DOUBLE_EQ(0.0, SrdSurfsProperty.GroundViewFactor);
    // check surrounding surfaces view factors
    EXPECT_DOUBLE_EQ(0.1, SrdSurfsProperty.SurroundingSurfs(1).ViewFactor);
    // check ground surfaces view factors
    EXPECT_EQ("GNDSURFS GRASSAREA", GndSurfsProperty.GndSurfs(1).Name);
    EXPECT_DOUBLE_EQ(0.2, GndSurfsProperty.GndSurfs(1).ViewFactor);
    EXPECT_EQ("GNDSURFS PARKINGAREA", GndSurfsProperty.GndSurfs(2).Name);
    EXPECT_DOUBLE_EQ(0.1, GndSurfsProperty.GndSurfs(2).ViewFactor);
    EXPECT_EQ("GNDSURFS LAKEAREA", GndSurfsProperty.GndSurfs(3).Name);
    EXPECT_DOUBLE_EQ(0.1, GndSurfsProperty.GndSurfs(3).ViewFactor);
    EXPECT_DOUBLE_EQ(0.4, GndSurfsProperty.SurfsViewFactorSum);
}<|MERGE_RESOLUTION|>--- conflicted
+++ resolved
@@ -9048,15 +9048,9 @@
     EXPECT_EQ(1, state->dataSurface->SurfLocalEnvironment(GndSurfsNum).GroundSurfsPtr);
     // set local derived data vars
     int SurfNum = UtilityRoutines::FindItemInList("FENESTRATIONSURFACE", state->dataSurface->Surface);
-<<<<<<< HEAD
-    SrdSurfsNum = state->dataSurface->SurfSurroundingSurfacesNum(SurfNum);
-    auto &SrdSurfsProperty = state->dataSurface->SurroundingSurfsProperty(SrdSurfsNum);
-    GndSurfsNum = state->dataSurface->IsSurfPropertyGndSurfacesDefined(SurfNum);
-=======
     SrdSurfsNum = state->dataSurface->Surface(SurfNum).SurfSurroundingSurfacesNum;
     auto &SrdSurfsProperty = state->dataSurface->SurroundingSurfsProperty(SrdSurfsNum);
     GndSurfsNum = state->dataSurface->Surface(SurfNum).SurfPropertyGndSurfIndex;
->>>>>>> 1e71c296
     auto &GndSurfsProperty = state->dataSurface->GroundSurfsProperty(GndSurfsNum);
     // check sky view factors
     EXPECT_DOUBLE_EQ(0.5, SrdSurfsProperty.SkyViewFactor);
