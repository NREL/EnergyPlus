// EnergyPlus, Copyright (c) 1996-2020, The Board of Trustees of the University of Illinois,
// The Regents of the University of California, through Lawrence Berkeley National Laboratory
// (subject to receipt of any required approvals from the U.S. Dept. of Energy), Oak Ridge
// National Laboratory, managed by UT-Battelle, Alliance for Sustainable Energy, LLC, and other
// contributors. All rights reserved.
//
// NOTICE: This Software was developed under funding from the U.S. Department of Energy and the
// U.S. Government consequently retains certain rights. As such, the U.S. Government has been
// granted for itself and others acting on its behalf a paid-up, nonexclusive, irrevocable,
// worldwide license in the Software to reproduce, distribute copies to the public, prepare
// derivative works, and perform publicly and display publicly, and to permit others to do so.
//
// Redistribution and use in source and binary forms, with or without modification, are permitted
// provided that the following conditions are met:
//
// (1) Redistributions of source code must retain the above copyright notice, this list of
//     conditions and the following disclaimer.
//
// (2) Redistributions in binary form must reproduce the above copyright notice, this list of
//     conditions and the following disclaimer in the documentation and/or other materials
//     provided with the distribution.
//
// (3) Neither the name of the University of California, Lawrence Berkeley National Laboratory,
//     the University of Illinois, U.S. Dept. of Energy nor the names of its contributors may be
//     used to endorse or promote products derived from this software without specific prior
//     written permission.
//
// (4) Use of EnergyPlus(TM) Name. If Licensee (i) distributes the software in stand-alone form
//     without changes from the version obtained under this License, or (ii) Licensee makes a
//     reference solely to the software portion of its product, Licensee must refer to the
//     software as "EnergyPlus version X" software, where "X" is the version number Licensee
//     obtained under this License and may not use a different name for the software. Except as
//     specifically required in this Section (4), Licensee shall not use in a company name, a
//     product name, in advertising, publicity, or other promotional activities any name, trade
//     name, trademark, logo, or other designation of "EnergyPlus", "E+", "e+" or confusingly
//     similar designation, without the U.S. Department of Energy's prior written consent.
//
// THIS SOFTWARE IS PROVIDED BY THE COPYRIGHT HOLDERS AND CONTRIBUTORS "AS IS" AND ANY EXPRESS OR
// IMPLIED WARRANTIES, INCLUDING, BUT NOT LIMITED TO, THE IMPLIED WARRANTIES OF MERCHANTABILITY
// AND FITNESS FOR A PARTICULAR PURPOSE ARE DISCLAIMED. IN NO EVENT SHALL THE COPYRIGHT OWNER OR
// CONTRIBUTORS BE LIABLE FOR ANY DIRECT, INDIRECT, INCIDENTAL, SPECIAL, EXEMPLARY, OR
// CONSEQUENTIAL DAMAGES (INCLUDING, BUT NOT LIMITED TO, PROCUREMENT OF SUBSTITUTE GOODS OR
// SERVICES; LOSS OF USE, DATA, OR PROFITS; OR BUSINESS INTERRUPTION) HOWEVER CAUSED AND ON ANY
// THEORY OF LIABILITY, WHETHER IN CONTRACT, STRICT LIABILITY, OR TORT (INCLUDING NEGLIGENCE OR
// OTHERWISE) ARISING IN ANY WAY OUT OF THE USE OF THIS SOFTWARE, EVEN IF ADVISED OF THE
// POSSIBILITY OF SUCH DAMAGE.

// EnergyPlus::Stand alone unit test of Issue4347; i.e., CalcHWBaseboard NTU-eff calculation

// Google Test Headers
#include <gtest/gtest.h>

// EnergyPlus Headers
#include <EnergyPlus/DataLoopNode.hh>
#include <EnergyPlus/Plant/DataPlant.hh>
#include <EnergyPlus/DataZoneEnergyDemands.hh>
#include <EnergyPlus/FluidProperties.hh>
#include <EnergyPlus/HWBaseboardRadiator.hh>
#include <EnergyPlus/InputProcessing/InputProcessor.hh>
#include <EnergyPlus/Psychrometrics.hh>
#include <EnergyPlus/ScheduleManager.hh>

#include "Fixtures/EnergyPlusFixture.hh"

using namespace EnergyPlus;
using namespace DataZoneEnergyDemands;
using namespace ScheduleManager;
using namespace Psychrometrics;
using namespace HWBaseboardRadiator;
using namespace DataLoopNode;
using namespace FluidProperties;
using namespace DataPlant;

using namespace ObjexxFCL;

TEST_F(EnergyPlusFixture, HWBaseboardRadiator_CalcHWBaseboard)
{
    Real64 LoadMet;
    int BBNum;

    Node.allocate(1);
    HWBaseboard.allocate(1);
    ZoneSysEnergyDemand.allocate(1);
    CurDeadBandOrSetback.allocate(1);
    PlantLoop.allocate(1);
    QBBRadSource.allocate(1);

    Node(1).MassFlowRate = 0.40;
    CurDeadBandOrSetback(1) = false;
    ZoneSysEnergyDemand(1).RemainingOutputReqToHeatSP = 12000.;
    BBNum = 1;
    LoadMet = 0.0;
    HWBaseboard(1).ZonePtr = 1;
    HWBaseboard(1).AirInletTemp = 21.;
    HWBaseboard(1).WaterInletTemp = 82.;
    HWBaseboard(1).WaterInletNode = 1;
    HWBaseboard(1).WaterMassFlowRateMax = 0.40;
    HWBaseboard(1).AirMassFlowRateStd = 0.5;
    HWBaseboard(1).SchedPtr = -1;
    HWBaseboard(1).LoopNum = 1;
    HWBaseboard(1).UA = 370;
    PlantLoop(1).FluidName = "Water";
    PlantLoop(1).FluidIndex = 1;
    PlantLoop(1).FluidType = 2;
    QBBRadSource(1) = 0.0;

<<<<<<< HEAD
    CalcHWBaseboard(state.dataWindowManager, BBNum, LoadMet);
=======
    CalcHWBaseboard(state.dataZoneTempPredictorCorrector, BBNum, LoadMet);
>>>>>>> 4b7fa19a

    EXPECT_NEAR(14746.226690452937, HWBaseboard(1).TotPower, 0.000001);
    EXPECT_NEAR(50.349854486072232, HWBaseboard(1).AirOutletTemp, 0.000001);
    EXPECT_NEAR(73.224991258180438, HWBaseboard(1).WaterOutletTemp, 0.000001);
    EXPECT_NEAR(0.5, HWBaseboard(1).AirMassFlowRate, 0.000001);

    Node.deallocate();
    HWBaseboard.deallocate();
    ZoneSysEnergyDemand.deallocate();
    CurDeadBandOrSetback.deallocate();
    PlantLoop.deallocate();
    QBBRadSource.deallocate();
}

TEST_F(EnergyPlusFixture, HWBaseboardRadiator_HWBaseboardWaterFlowResetTest)
{
    Real64 LoadMet;
    int BBNum;

    BBNum = 1;
    LoadMet = 0.0;

    Node.allocate(2);
    HWBaseboard.allocate(1);
    ZoneSysEnergyDemand.allocate(1);
    CurDeadBandOrSetback.allocate(1);
    PlantLoop.allocate(1);
    QBBRadSource.allocate(1);

    CurDeadBandOrSetback(1) = false;
    ZoneSysEnergyDemand(1).RemainingOutputReqToHeatSP = 0.0; // zero load test

    HWBaseboard(1).EquipID = "HWRadiativeConvectiveBB";
    HWBaseboard(1).EquipType = TypeOf_Baseboard_Rad_Conv_Water;
    HWBaseboard(1).ZonePtr = 1;
    HWBaseboard(1).AirInletTemp = 21.0;
    HWBaseboard(1).WaterInletTemp = 82.;
    HWBaseboard(1).WaterInletNode = 1;
    HWBaseboard(1).WaterOutletNode = 2;
    HWBaseboard(1).WaterMassFlowRateMax = 0.40;
    HWBaseboard(1).AirMassFlowRateStd = 0.5;
    HWBaseboard(1).SchedPtr = -1;
    HWBaseboard(1).LoopNum = 1;
    HWBaseboard(1).LoopSideNum = 1;
    HWBaseboard(1).BranchNum = 1;
    HWBaseboard(1).UA = 400.0;
    PlantLoop(1).FluidName = "Water";
    PlantLoop(1).FluidIndex = 1;
    PlantLoop(1).FluidType = 2;
    QBBRadSource(1) = 0.0;

    Node(HWBaseboard(1).WaterInletNode).MassFlowRate = 0.2;
    Node(HWBaseboard(1).WaterInletNode).MassFlowRateMax = 0.4;
    Node(HWBaseboard(1).WaterOutletNode).MassFlowRate = 0.2;
    Node(HWBaseboard(1).WaterOutletNode).MassFlowRateMax = 0.4;

    TotNumLoops = 1;
    PlantLoop.allocate(TotNumLoops);
    for (int l = 1; l <= TotNumLoops; ++l) {
        auto &loop(PlantLoop(l));
        loop.LoopSide.allocate(1);
        auto &loopside(PlantLoop(l).LoopSide(1));
        loopside.TotalBranches = 1;
        loopside.Branch.allocate(1);
        auto &loopsidebranch(PlantLoop(l).LoopSide(1).Branch(1));
        loopsidebranch.TotalComponents = 1;
        loopsidebranch.Comp.allocate(1);
    }
    PlantLoop(1).Name = "HotWaterLoop";
    PlantLoop(1).FluidName = "HotWater";
    PlantLoop(1).FluidIndex = 1;
    PlantLoop(1).FluidName = "WATER";
    PlantLoop(1).LoopSide(1).Branch(1).Comp(1).Name = HWBaseboard(1).EquipID;
    PlantLoop(1).LoopSide(1).Branch(1).Comp(1).TypeOf_Num = HWBaseboard(1).EquipType;
    PlantLoop(1).LoopSide(1).Branch(1).Comp(1).NodeNumIn = HWBaseboard(1).WaterInletNode;
    PlantLoop(1).LoopSide(1).Branch(1).Comp(1).NodeNumOut = HWBaseboard(1).WaterOutletNode;

    // zero zone load case, so zero LoadMet must be returned
<<<<<<< HEAD
    CalcHWBaseboard(state.dataWindowManager, BBNum, LoadMet);
=======
    CalcHWBaseboard(state.dataZoneTempPredictorCorrector, BBNum, LoadMet);
>>>>>>> 4b7fa19a

    EXPECT_EQ(0.0, LoadMet);
    EXPECT_EQ(0.0, HWBaseboard(1).TotPower);
    EXPECT_EQ(0.0, Node(HWBaseboard(1).WaterInletNode).MassFlowRate);
    EXPECT_EQ(HWBaseboard(1).AirInletTemp, HWBaseboard(1).AirOutletTemp);
    EXPECT_EQ(HWBaseboard(1).WaterInletTemp, HWBaseboard(1).WaterOutletTemp);
    EXPECT_EQ(0.0, HWBaseboard(1).AirMassFlowRate);

    // clear
    Node.deallocate();
    HWBaseboard.deallocate();
    ZoneSysEnergyDemand.deallocate();
    CurDeadBandOrSetback.deallocate();
    PlantLoop.deallocate();
    QBBRadSource.deallocate();
}<|MERGE_RESOLUTION|>--- conflicted
+++ resolved
@@ -104,11 +104,7 @@
     PlantLoop(1).FluidType = 2;
     QBBRadSource(1) = 0.0;
 
-<<<<<<< HEAD
-    CalcHWBaseboard(state.dataWindowManager, BBNum, LoadMet);
-=======
-    CalcHWBaseboard(state.dataZoneTempPredictorCorrector, BBNum, LoadMet);
->>>>>>> 4b7fa19a
+    CalcHWBaseboard(state, BBNum, LoadMet);
 
     EXPECT_NEAR(14746.226690452937, HWBaseboard(1).TotPower, 0.000001);
     EXPECT_NEAR(50.349854486072232, HWBaseboard(1).AirOutletTemp, 0.000001);
@@ -187,11 +183,7 @@
     PlantLoop(1).LoopSide(1).Branch(1).Comp(1).NodeNumOut = HWBaseboard(1).WaterOutletNode;
 
     // zero zone load case, so zero LoadMet must be returned
-<<<<<<< HEAD
-    CalcHWBaseboard(state.dataWindowManager, BBNum, LoadMet);
-=======
-    CalcHWBaseboard(state.dataZoneTempPredictorCorrector, BBNum, LoadMet);
->>>>>>> 4b7fa19a
+    CalcHWBaseboard(state, BBNum, LoadMet);
 
     EXPECT_EQ(0.0, LoadMet);
     EXPECT_EQ(0.0, HWBaseboard(1).TotPower);
