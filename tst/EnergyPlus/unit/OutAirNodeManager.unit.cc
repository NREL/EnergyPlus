// EnergyPlus, Copyright (c) 1996-2021, The Board of Trustees of the University of Illinois,
// The Regents of the University of California, through Lawrence Berkeley National Laboratory
// (subject to receipt of any required approvals from the U.S. Dept. of Energy), Oak Ridge
// National Laboratory, managed by UT-Battelle, Alliance for Sustainable Energy, LLC, and other
// contributors. All rights reserved.
//
// NOTICE: This Software was developed under funding from the U.S. Department of Energy and the
// U.S. Government consequently retains certain rights. As such, the U.S. Government has been
// granted for itself and others acting on its behalf a paid-up, nonexclusive, irrevocable,
// worldwide license in the Software to reproduce, distribute copies to the public, prepare
// derivative works, and perform publicly and display publicly, and to permit others to do so.
//
// Redistribution and use in source and binary forms, with or without modification, are permitted
// provided that the following conditions are met:
//
// (1) Redistributions of source code must retain the above copyright notice, this list of
//     conditions and the following disclaimer.
//
// (2) Redistributions in binary form must reproduce the above copyright notice, this list of
//     conditions and the following disclaimer in the documentation and/or other materials
//     provided with the distribution.
//
// (3) Neither the name of the University of California, Lawrence Berkeley National Laboratory,
//     the University of Illinois, U.S. Dept. of Energy nor the names of its contributors may be
//     used to endorse or promote products derived from this software without specific prior
//     written permission.
//
// (4) Use of EnergyPlus(TM) Name. If Licensee (i) distributes the software in stand-alone form
//     without changes from the version obtained under this License, or (ii) Licensee makes a
//     reference solely to the software portion of its product, Licensee must refer to the
//     software as "EnergyPlus version X" software, where "X" is the version number Licensee
//     obtained under this License and may not use a different name for the software. Except as
//     specifically required in this Section (4), Licensee shall not use in a company name, a
//     product name, in advertising, publicity, or other promotional activities any name, trade
//     name, trademark, logo, or other designation of "EnergyPlus", "E+", "e+" or confusingly
//     similar designation, without the U.S. Department of Energy's prior written consent.
//
// THIS SOFTWARE IS PROVIDED BY THE COPYRIGHT HOLDERS AND CONTRIBUTORS "AS IS" AND ANY EXPRESS OR
// IMPLIED WARRANTIES, INCLUDING, BUT NOT LIMITED TO, THE IMPLIED WARRANTIES OF MERCHANTABILITY
// AND FITNESS FOR A PARTICULAR PURPOSE ARE DISCLAIMED. IN NO EVENT SHALL THE COPYRIGHT OWNER OR
// CONTRIBUTORS BE LIABLE FOR ANY DIRECT, INDIRECT, INCIDENTAL, SPECIAL, EXEMPLARY, OR
// CONSEQUENTIAL DAMAGES (INCLUDING, BUT NOT LIMITED TO, PROCUREMENT OF SUBSTITUTE GOODS OR
// SERVICES; LOSS OF USE, DATA, OR PROFITS; OR BUSINESS INTERRUPTION) HOWEVER CAUSED AND ON ANY
// THEORY OF LIABILITY, WHETHER IN CONTRACT, STRICT LIABILITY, OR TORT (INCLUDING NEGLIGENCE OR
// OTHERWISE) ARISING IN ANY WAY OUT OF THE USE OF THIS SOFTWARE, EVEN IF ADVISED OF THE
// POSSIBILITY OF SUCH DAMAGE.

// EnergyPlus::RoomAirModelUserTempPattern Unit Tests

// Google Test Headers
#include <gtest/gtest.h>

// EnergyPlus Headers
#include "Fixtures/EnergyPlusFixture.hh"
#include <EnergyPlus/Data/EnergyPlusData.hh>
#include <EnergyPlus/DataEnvironment.hh>
#include <EnergyPlus/DataLoopNode.hh>
#include <EnergyPlus/OutAirNodeManager.hh>
#include <EnergyPlus/Psychrometrics.hh>
#include <EnergyPlus/ScheduleManager.hh>

using namespace EnergyPlus;
using namespace EnergyPlus::OutAirNodeManager;

TEST_F(EnergyPlusFixture, OutAirNodeManager_OATdbTwbOverrideTest)
{
    state->dataOutAirNodeMgr->NumOutsideAirNodes = 3;
    state->dataOutAirNodeMgr->OutsideAirNodeList.allocate(3);
    DataLoopNode::Node.allocate(3);
    state->dataScheduleMgr->Schedule.allocate(2);

    state->dataEnvrn->OutDryBulbTemp = 25.0;
    state->dataEnvrn->OutWetBulbTemp = 15.0;
    state->dataEnvrn->WindSpeed = 2.0;
    state->dataEnvrn->WindDir = 0.0;
    state->dataEnvrn->OutBaroPress = 101325;
    state->dataEnvrn->OutHumRat = Psychrometrics::PsyWFnTdbTwbPb(*state, state->dataEnvrn->OutDryBulbTemp, state->dataEnvrn->OutWetBulbTemp, state->dataEnvrn->OutBaroPress);

<<<<<<< HEAD
    state->dataScheduleMgr->Schedule(1).CurrentValue = 24.0;
    OutsideAirNodeList(1) = 1;
    OutsideAirNodeList(2) = 2;
    OutsideAirNodeList(3) = 3;
=======
    ScheduleManager::Schedule(1).CurrentValue = 24.0;
    state->dataOutAirNodeMgr->OutsideAirNodeList(1) = 1;
    state->dataOutAirNodeMgr->OutsideAirNodeList(2) = 2;
    state->dataOutAirNodeMgr->OutsideAirNodeList(3) = 3;
>>>>>>> b84060be
    // Scheduled value
    DataLoopNode::Node(1).IsLocalNode = true;
    DataLoopNode::Node(1).OutAirDryBulbSchedNum = 1;
    DataLoopNode::Node(1).OutAirDryBulb = state->dataEnvrn->OutDryBulbTemp;
    DataLoopNode::Node(1).OutAirWetBulb = state->dataEnvrn->OutWetBulbTemp;
    // EMS override value
    DataLoopNode::Node(2).IsLocalNode = true;
    DataLoopNode::Node(2).EMSOverrideOutAirDryBulb = true;
    DataLoopNode::Node(2).EMSOverrideOutAirWetBulb = true;
    DataLoopNode::Node(2).EMSValueForOutAirDryBulb = 26.0;
    DataLoopNode::Node(2).EMSValueForOutAirWetBulb = 16.0;
    DataLoopNode::Node(2).OutAirDryBulb = state->dataEnvrn->OutDryBulbTemp;
    DataLoopNode::Node(2).OutAirWetBulb = state->dataEnvrn->OutWetBulbTemp;
    // No changes
    DataLoopNode::Node(3).OutAirDryBulb = state->dataEnvrn->OutDryBulbTemp;
    DataLoopNode::Node(3).OutAirWetBulb = state->dataEnvrn->OutWetBulbTemp;

    InitOutAirNodes(*state);

    EXPECT_NEAR(14.6467, DataLoopNode::Node(1).OutAirWetBulb, 0.0001);
    EXPECT_NEAR(0.007253013, DataLoopNode::Node(2).HumRat, 0.000001);
    EXPECT_NEAR(0.006543816, DataLoopNode::Node(3).HumRat, 0.000001);

}<|MERGE_RESOLUTION|>--- conflicted
+++ resolved
@@ -76,17 +76,10 @@
     state->dataEnvrn->OutBaroPress = 101325;
     state->dataEnvrn->OutHumRat = Psychrometrics::PsyWFnTdbTwbPb(*state, state->dataEnvrn->OutDryBulbTemp, state->dataEnvrn->OutWetBulbTemp, state->dataEnvrn->OutBaroPress);
 
-<<<<<<< HEAD
     state->dataScheduleMgr->Schedule(1).CurrentValue = 24.0;
-    OutsideAirNodeList(1) = 1;
-    OutsideAirNodeList(2) = 2;
-    OutsideAirNodeList(3) = 3;
-=======
-    ScheduleManager::Schedule(1).CurrentValue = 24.0;
     state->dataOutAirNodeMgr->OutsideAirNodeList(1) = 1;
     state->dataOutAirNodeMgr->OutsideAirNodeList(2) = 2;
     state->dataOutAirNodeMgr->OutsideAirNodeList(3) = 3;
->>>>>>> b84060be
     // Scheduled value
     DataLoopNode::Node(1).IsLocalNode = true;
     DataLoopNode::Node(1).OutAirDryBulbSchedNum = 1;
