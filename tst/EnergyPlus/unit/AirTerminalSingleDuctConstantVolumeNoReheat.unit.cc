// EnergyPlus, Copyright (c) 1996-2020, The Board of Trustees of the University of Illinois,
// The Regents of the University of California, through Lawrence Berkeley National Laboratory
// (subject to receipt of any required approvals from the U.S. Dept. of Energy), Oak Ridge
// National Laboratory, managed by UT-Battelle, Alliance for Sustainable Energy, LLC, and other
// contributors. All rights reserved.
//
// NOTICE: This Software was developed under funding from the U.S. Department of Energy and the
// U.S. Government consequently retains certain rights. As such, the U.S. Government has been
// granted for itself and others acting on its behalf a paid-up, nonexclusive, irrevocable,
// worldwide license in the Software to reproduce, distribute copies to the public, prepare
// derivative works, and perform publicly and display publicly, and to permit others to do so.
//
// Redistribution and use in source and binary forms, with or without modification, are permitted
// provided that the following conditions are met:
//
// (1) Redistributions of source code must retain the above copyright notice, this list of
//     conditions and the following disclaimer.
//
// (2) Redistributions in binary form must reproduce the above copyright notice, this list of
//     conditions and the following disclaimer in the documentation and/or other materials
//     provided with the distribution.
//
// (3) Neither the name of the University of California, Lawrence Berkeley National Laboratory,
//     the University of Illinois, U.S. Dept. of Energy nor the names of its contributors may be
//     used to endorse or promote products derived from this software without specific prior
//     written permission.
//
// (4) Use of EnergyPlus(TM) Name. If Licensee (i) distributes the software in stand-alone form
//     without changes from the version obtained under this License, or (ii) Licensee makes a
//     reference solely to the software portion of its product, Licensee must refer to the
//     software as "EnergyPlus version X" software, where "X" is the version number Licensee
//     obtained under this License and may not use a different name for the software. Except as
//     specifically required in this Section (4), Licensee shall not use in a company name, a
//     product name, in advertising, publicity, or other promotional activities any name, trade
//     name, trademark, logo, or other designation of "EnergyPlus", "E+", "e+" or confusingly
//     similar designation, without the U.S. Department of Energy's prior written consent.
//
// THIS SOFTWARE IS PROVIDED BY THE COPYRIGHT HOLDERS AND CONTRIBUTORS "AS IS" AND ANY EXPRESS OR
// IMPLIED WARRANTIES, INCLUDING, BUT NOT LIMITED TO, THE IMPLIED WARRANTIES OF MERCHANTABILITY
// AND FITNESS FOR A PARTICULAR PURPOSE ARE DISCLAIMED. IN NO EVENT SHALL THE COPYRIGHT OWNER OR
// CONTRIBUTORS BE LIABLE FOR ANY DIRECT, INDIRECT, INCIDENTAL, SPECIAL, EXEMPLARY, OR
// CONSEQUENTIAL DAMAGES (INCLUDING, BUT NOT LIMITED TO, PROCUREMENT OF SUBSTITUTE GOODS OR
// SERVICES; LOSS OF USE, DATA, OR PROFITS; OR BUSINESS INTERRUPTION) HOWEVER CAUSED AND ON ANY
// THEORY OF LIABILITY, WHETHER IN CONTRACT, STRICT LIABILITY, OR TORT (INCLUDING NEGLIGENCE OR
// OTHERWISE) ARISING IN ANY WAY OUT OF THE USE OF THIS SOFTWARE, EVEN IF ADVISED OF THE
// POSSIBILITY OF SUCH DAMAGE.

// EnergyPlus::AirTerminal SingleDuct Unit Tests
// AirTerminal:SingleDuct:ConstantVolume:NoReheat

// Google Test Headers
#include <gtest/gtest.h>

// ObjexxFCL Headers

#include "Fixtures/EnergyPlusFixture.hh"
#include <EnergyPlus/Data/EnergyPlusData.hh>
#include <EnergyPlus/DataAirLoop.hh>
#include <EnergyPlus/DataDefineEquip.hh>
#include <EnergyPlus/DataEnvironment.hh>
#include <EnergyPlus/DataGlobals.hh>
#include <EnergyPlus/DataHeatBalance.hh>
#include <EnergyPlus/DataLoopNode.hh>
#include <EnergyPlus/DataZoneEquipment.hh>
#include <EnergyPlus/HeatBalanceManager.hh>
#include <EnergyPlus/IOFiles.hh>
#include <EnergyPlus/InternalHeatGains.hh>
#include <EnergyPlus/Psychrometrics.hh>
#include <EnergyPlus/ScheduleManager.hh>
#include <EnergyPlus/SingleDuct.hh>
#include <EnergyPlus/SizingManager.hh>
#include <EnergyPlus/ZoneAirLoopEquipmentManager.hh>

#include <EnergyPlus/DataRuntimeLanguage.hh>
#include <EnergyPlus/EMSManager.hh>

// EnergyPlus Headers
using namespace EnergyPlus::DataDefineEquip;
using namespace EnergyPlus::DataEnvironment;
using namespace EnergyPlus::DataGlobals;
using namespace EnergyPlus::DataLoopNode;
using namespace EnergyPlus::DataZoneEquipment;
using namespace EnergyPlus::HeatBalanceManager;
using namespace EnergyPlus::Psychrometrics;
using namespace EnergyPlus::ScheduleManager;
using namespace EnergyPlus::SingleDuct;
using namespace EnergyPlus::ZoneAirLoopEquipmentManager;

using namespace EnergyPlus::EMSManager;
using namespace EnergyPlus::DataRuntimeLanguage;

namespace EnergyPlus {

TEST_F(EnergyPlusFixture, AirTerminalSingleDuctCVNoReheat_GetInput)
{

    bool ErrorsFound(false);

    std::string const idf_objects = delimited_string({
        "  AirTerminal:SingleDuct:ConstantVolume:NoReheat,",
        "    SDCVNoReheatAT1,         !- Name",
        "    AvailSchedule,           !- Availability Schedule Name",
        "    Zone1NoReheatAirInletNode,   !- Air Inlet Node Name",
        "    Zone1NoReheatAirOutletNode,  !- Air Outlet Node Name",
        "    0.50;                    !- Maximum Air Flow Rate {m3/s}",

        "  Schedule:Compact,",
        "    AvailSchedule,           !- Name",
        "    Fraction,                !- Schedule Type Limits Name",
        "    Through: 12/31,          !- Field 1",
        "    For: AllDays,            !- Field 2",
        "    Until: 24:00,1.0;        !- Field 3",

        "  ZoneHVAC:EquipmentList,",
        "    Zone1Equipment,          !- Name",
        "    SequentialLoad,          !- Load Distribution Scheme",
        "    ZoneHVAC:AirDistributionUnit,  !- Zone Equipment 1 Object Type",
        "    SDCVNoReheatADU1,        !- Zone Equipment 1 Name",
        "    1,                       !- Zone Equipment 1 Cooling Sequence",
        "    1;                       !- Zone Equipment 1 Heating or No-Load Sequence",

        "  ZoneHVAC:AirDistributionUnit,",
        "    SDCVNoReheatADU1,        !- Name",
        "    Zone1NoReheatAirOutletNode,  !- Air Distribution Unit Outlet Node Name",
        "    AirTerminal:SingleDuct:ConstantVolume:NoReheat,  !- Air Terminal Object Type",
        "    SDCVNoReheatAT1;         !- Air Terminal Name",

        "  Zone,",
        "    West Zone,               !- Name",
        "    0,                       !- Direction of Relative North {deg}",
        "    0,                       !- X Origin {m}",
        "    0,                       !- Y Origin {m}",
        "    0,                       !- Z Origin {m}",
        "    1,                       !- Type",
        "    1,                       !- Multiplier",
        "    2.40,                    !- Ceiling Height {m}",
        "    240.0;                   !- Volume {m3}",

        "  ZoneHVAC:EquipmentConnections,",
        "    West Zone,               !- Zone Name",
        "    Zone1Equipment,          !- Zone Conditioning Equipment List Name",
        "    Zone1Inlets,             !- Zone Air Inlet Node or NodeList Name",
        "    ,                        !- Zone Air Exhaust Node or NodeList Name",
        "    Zone 1 Node,             !- Zone Air Node Name",
        "    Zone 1 Outlet Node;      !- Zone Return Air Node Name",

        "  NodeList,",
        "    Zone1Inlets,             !- Name",
        "    Zone1NoReheatAirOutletNode;   !- Node 1 Name",

    });

    ASSERT_TRUE(process_idf(idf_objects));

    NumOfTimeStepInHour = 1; // must initialize this to get schedules initialized
    MinutesPerTimeStep = 60; // must initialize this to get schedules initialized
    ProcessScheduleInput(state.files);  // read schedules

    GetZoneData(ErrorsFound);
    ASSERT_FALSE(ErrorsFound);

    GetZoneEquipmentData1(state);
<<<<<<< HEAD
    GetZoneAirLoopEquipment(*state.dataZoneAirLoopEquipmentManager);
=======
    GetZoneAirLoopEquipment(state, state.dataZoneAirLoopEquipmentManager);
>>>>>>> 42d84720
    GetSysInput(state);

    EXPECT_EQ("AirTerminal:SingleDuct:ConstantVolume:NoReheat", sd_airterminal(1).SysType);      // AT SD constant volume no reheat object type
    EXPECT_EQ("SDCVNOREHEATAT1", sd_airterminal(1).SysName);                                     // AT SD constant volume no reheat name
    EXPECT_EQ("AVAILSCHEDULE", sd_airterminal(1).Schedule);                                      // AT SD constant volume no reheat availability schedule name
    EXPECT_EQ(0.50, sd_airterminal(1).MaxAirVolFlowRate);                                        // maximum volume flow Rate
    ASSERT_TRUE(sd_airterminal(1).NoOAFlowInputFromUser);                                        // no OA flow input from user
    EXPECT_EQ(DataZoneEquipment::PerPersonDCVByCurrentLevel, sd_airterminal(1).OAPerPersonMode); // default value when A6 input field is blank
}

TEST_F(EnergyPlusFixture, AirTerminalSingleDuctCVNoReheat_SimConstVolNoReheat)
{

    bool ErrorsFound(false);

    std::string const idf_objects = delimited_string({
        "  AirTerminal:SingleDuct:ConstantVolume:NoReheat,",
        "    SDCVNoReheatAT1,         !- Name",
        "    AvailSchedule,           !- Availability Schedule Name",
        "    Zone1NoReheatAirInletNode,   !- Air Inlet Node Name",
        "    Zone1NoReheatAirOutletNode,  !- Air Outlet Node Name",
        "    1.0;                    !- Maximum Air Flow Rate {m3/s}",

        "  Schedule:Compact,",
        "    AvailSchedule,           !- Name",
        "    Fraction,                !- Schedule Type Limits Name",
        "    Through: 12/31,          !- Field 1",
        "    For: AllDays,            !- Field 2",
        "    Until: 24:00,1.0;        !- Field 3",

        "  ZoneHVAC:EquipmentList,",
        "    Zone1Equipment,          !- Name",
        "    SequentialLoad,          !- Load Distribution Scheme",
        "    ZoneHVAC:AirDistributionUnit,  !- Zone Equipment 1 Object Type",
        "    SDCVNoReheatADU1,        !- Zone Equipment 1 Name",
        "    1,                       !- Zone Equipment 1 Cooling Sequence",
        "    1;                       !- Zone Equipment 1 Heating or No-Load Sequence",

        "  ZoneHVAC:AirDistributionUnit,",
        "    SDCVNoReheatADU1,        !- Name",
        "    Zone1NoReheatAirOutletNode,  !- Air Distribution Unit Outlet Node Name",
        "    AirTerminal:SingleDuct:ConstantVolume:NoReheat,  !- Air Terminal Object Type",
        "    SDCVNoReheatAT1;         !- Air Terminal Name",

        "  Zone,",
        "    West Zone,               !- Name",
        "    0,                       !- Direction of Relative North {deg}",
        "    0,                       !- X Origin {m}",
        "    0,                       !- Y Origin {m}",
        "    0,                       !- Z Origin {m}",
        "    1,                       !- Type",
        "    1,                       !- Multiplier",
        "    2.40,                    !- Ceiling Height {m}",
        "    240.0;                   !- Volume {m3}",

        "  ZoneHVAC:EquipmentConnections,",
        "    West Zone,               !- Zone Name",
        "    Zone1Equipment,          !- Zone Conditioning Equipment List Name",
        "    Zone1Inlets,             !- Zone Air Inlet Node or NodeList Name",
        "    ,                        !- Zone Air Exhaust Node or NodeList Name",
        "    Zone 1 Node,             !- Zone Air Node Name",
        "    Zone 1 Outlet Node;      !- Zone Return Air Node Name",

        "  NodeList,",
        "    Zone1Inlets,             !- Name",
        "    Zone1NoReheatAirOutletNode;   !- Node 1 Name",

    });

    ASSERT_TRUE(process_idf(idf_objects));

    NumOfTimeStepInHour = 1; // must initialize this to get schedules initialized
    MinutesPerTimeStep = 60; // must initialize this to get schedules initialized
    ProcessScheduleInput(state.files);  // read schedules

    GetZoneData(ErrorsFound);
    ASSERT_FALSE(ErrorsFound);

    GetZoneEquipmentData1(state);
<<<<<<< HEAD
    GetZoneAirLoopEquipment(*state.dataZoneAirLoopEquipmentManager);
=======
    GetZoneAirLoopEquipment(state, state.dataZoneAirLoopEquipmentManager);
>>>>>>> 42d84720
    GetSysInput(state);
    DataEnvironment::StdRhoAir = 1.0;
    int const SysNum(1);
    Real64 MassFlowRateMaxAvail = sd_airterminal(SysNum).MaxAirVolFlowRate * DataEnvironment::StdRhoAir;
    sd_airterminal(SysNum).sd_airterminalInlet.AirMassFlowRate = MassFlowRateMaxAvail;
    Schedule(sd_airterminal(SysNum).SchedPtr).CurrentValue = 1.0; // unit is always available
    // run SimConstVolNoReheat() function
    sd_airterminal(SysNum).SimConstVolNoReheat();
    // check the TA outlet air mass flow rate
    EXPECT_EQ(MassFlowRateMaxAvail, sd_airterminal(SysNum).sd_airterminalOutlet.AirMassFlowRate);
}

TEST_F(EnergyPlusFixture, AirTerminalSingleDuctCVNoReheat_Sim)
{

    bool ErrorsFound(false);
    bool FirstHVACIteration(false);

    std::string const idf_objects = delimited_string({
        "  AirTerminal:SingleDuct:ConstantVolume:NoReheat,",
        "    SDCVNoReheatAT1,         !- Name",
        "    AvailSchedule,           !- Availability Schedule Name",
        "    Zone1NoReheatAirInletNode,   !- Air Inlet Node Name",
        "    Zone1NoReheatAirOutletNode,  !- Air Outlet Node Name",
        "    1.0;                    !- Maximum Air Flow Rate {m3/s}",

        "  Schedule:Compact,",
        "    AvailSchedule,           !- Name",
        "    Fraction,                !- Schedule Type Limits Name",
        "    Through: 12/31,          !- Field 1",
        "    For: AllDays,            !- Field 2",
        "    Until: 24:00,1.0;        !- Field 3",

        "  ZoneHVAC:EquipmentList,",
        "    Zone1Equipment,          !- Name",
        "    SequentialLoad,          !- Load Distribution Scheme",
        "    ZoneHVAC:AirDistributionUnit,  !- Zone Equipment 1 Object Type",
        "    SDCVNoReheatADU1,        !- Zone Equipment 1 Name",
        "    1,                       !- Zone Equipment 1 Cooling Sequence",
        "    1;                       !- Zone Equipment 1 Heating or No-Load Sequence",

        "  ZoneHVAC:AirDistributionUnit,",
        "    SDCVNoReheatADU1,        !- Name",
        "    Zone1NoReheatAirOutletNode,  !- Air Distribution Unit Outlet Node Name",
        "    AirTerminal:SingleDuct:ConstantVolume:NoReheat,  !- Air Terminal Object Type",
        "    SDCVNoReheatAT1;         !- Air Terminal Name",

        "  Zone,",
        "    West Zone,               !- Name",
        "    0,                       !- Direction of Relative North {deg}",
        "    0,                       !- X Origin {m}",
        "    0,                       !- Y Origin {m}",
        "    0,                       !- Z Origin {m}",
        "    1,                       !- Type",
        "    1,                       !- Multiplier",
        "    2.40,                    !- Ceiling Height {m}",
        "    240.0;                   !- Volume {m3}",

        "  ZoneHVAC:EquipmentConnections,",
        "    West Zone,               !- Zone Name",
        "    Zone1Equipment,          !- Zone Conditioning Equipment List Name",
        "    Zone1Inlets,             !- Zone Air Inlet Node or NodeList Name",
        "    ,                        !- Zone Air Exhaust Node or NodeList Name",
        "    Zone 1 Node,             !- Zone Air Node Name",
        "    Zone 1 Outlet Node;      !- Zone Return Air Node Name",

        "  NodeList,",
        "    Zone1Inlets,             !- Name",
        "    Zone1NoReheatAirOutletNode;   !- Node 1 Name",

    });

    ASSERT_TRUE(process_idf(idf_objects));

    NumOfTimeStepInHour = 1; // must initialize this to get schedules initialized
    MinutesPerTimeStep = 60; // must initialize this to get schedules initialized
    ProcessScheduleInput(state.files);  // read schedules

    GetZoneData(ErrorsFound);
    ASSERT_FALSE(ErrorsFound);

    GetZoneEquipmentData1(state);
<<<<<<< HEAD
    GetZoneAirLoopEquipment(*state.dataZoneAirLoopEquipmentManager);
=======
    GetZoneAirLoopEquipment(state, state.dataZoneAirLoopEquipmentManager);
>>>>>>> 42d84720
    GetSysInput(state);

    DataGlobals::SysSizingCalc = true;
    DataGlobals::BeginEnvrnFlag = true;
    DataEnvironment::StdRhoAir = 1.0;
    DataEnvironment::OutBaroPress = 101325.0;

    int const SysNum(1);
    int const InletNode = sd_airterminal(SysNum).InletNodeNum;
    int const ZonePtr = sd_airterminal(SysNum).ActualZoneNum;
    int const ZoneAirNodeNum = ZoneEquipConfig(ZonePtr).ZoneNode;
    Schedule(sd_airterminal(SysNum).SchedPtr).CurrentValue = 1.0; // unit is always available

    // design maximum air mass flow rate
    Real64 MassFlowRateMaxAvail = sd_airterminal(SysNum).MaxAirVolFlowRate * DataEnvironment::StdRhoAir;
    EXPECT_EQ(1.0, sd_airterminal(SysNum).MaxAirVolFlowRate);
    EXPECT_EQ(1.0, MassFlowRateMaxAvail);

    // set air inlet node properties
    Node(InletNode).Temp = 50.0;
    Node(InletNode).HumRat = 0.0075;
    Node(InletNode).Enthalpy = Psychrometrics::PsyHFnTdbW(Node(InletNode).Temp, Node(InletNode).HumRat);
    ;
    // set zone air node properties
    Node(ZoneAirNodeNum).Temp = 20.0;
    Node(ZoneAirNodeNum).HumRat = 0.0075;
    Node(ZoneAirNodeNum).Enthalpy = Psychrometrics::PsyHFnTdbW(Node(ZoneAirNodeNum).Temp, Node(ZoneAirNodeNum).HumRat);

    // set inlet mass flow rate to zero
    Node(InletNode).MassFlowRateMaxAvail = 0.0;
    FirstHVACIteration = true;
    SingleDuct::GetInputFlag = false;
    // run SimulateSingleDuct(state, ) function
    SimulateSingleDuct(state, AirDistUnit(1).EquipName(1), FirstHVACIteration, ZonePtr, ZoneAirNodeNum, AirDistUnit(1).EquipIndex(1));
    // check AT air mass flow rates
    EXPECT_EQ(MassFlowRateMaxAvail, sd_airterminal(SysNum).AirMassFlowRateMax); // design maximum mass flow rate
    EXPECT_EQ(0.0, sd_airterminal(SysNum).sd_airterminalInlet.AirMassFlowRateMaxAvail);        // maximum available mass flow rate
    EXPECT_EQ(0.0, sd_airterminal(SysNum).sd_airterminalInlet.AirMassFlowRate);                // outlet mass flow rate is zero
    EXPECT_EQ(0.0, sd_airterminal(SysNum).sd_airterminalOutlet.AirMassFlowRate);               // outlet mass flow rate is zero

    FirstHVACIteration = false;
    Node(InletNode).MassFlowRateMaxAvail = MassFlowRateMaxAvail;
    EXPECT_EQ(1.0, MassFlowRateMaxAvail);
    // run SimulateSingleDuct(state, ) function
    SimulateSingleDuct(state, AirDistUnit(1).EquipName(1), FirstHVACIteration, ZonePtr, ZoneAirNodeNum, AirDistUnit(1).EquipIndex(1));
    // check AT air mass flow rates
    EXPECT_EQ(MassFlowRateMaxAvail, sd_airterminal(SysNum).sd_airterminalInlet.AirMassFlowRate);
    EXPECT_EQ(MassFlowRateMaxAvail, sd_airterminal(SysNum).sd_airterminalOutlet.AirMassFlowRate);
    // outlet and inlet nodes air conditions must match exactly
    EXPECT_EQ(sd_airterminal(SysNum).sd_airterminalOutlet.AirTemp, sd_airterminal(SysNum).sd_airterminalInlet.AirTemp);
    EXPECT_EQ(sd_airterminal(SysNum).sd_airterminalOutlet.AirHumRat, sd_airterminal(SysNum).sd_airterminalInlet.AirHumRat);
    EXPECT_EQ(sd_airterminal(SysNum).sd_airterminalOutlet.AirEnthalpy, sd_airterminal(SysNum).sd_airterminalInlet.AirEnthalpy);
    EXPECT_EQ(sd_airterminal(SysNum).sd_airterminalOutlet.AirMassFlowRate, sd_airterminal(SysNum).sd_airterminalInlet.AirMassFlowRate);
}

TEST_F(EnergyPlusFixture, AirTerminalSingleDuctCVNoReheat_OASpecification)
{

    bool ErrorsFound(false);
    bool FirstHVACIteration(false);

    std::string const idf_objects = delimited_string({
        "  AirTerminal:SingleDuct:ConstantVolume:NoReheat,",
        "    SDCVNoReheatAT1,         !- Name",
        "    ,                        !- Availability Schedule Name",
        "    Zone1NoReheatAirInletNode,   !- Air Inlet Node Name",
        "    Zone1NoReheatAirOutletNode,  !- Air Outlet Node Name",
        "    3.0,                     !- Maximum Air Flow Rate {m3/s}",
        "    Zone 1 Ventilation,      !- Design Specification Outdoor Air Object Name",
        "    CurrentOccupancy;        !- Per Person Ventilation Rate Mode",

        "DesignSpecification:OutdoorAir,",
        "    Zone 1 Ventilation,      !- Name",
        "    Sum,                     !- Outdoor Air Method",
        "    0.1000,                  !- Outdoor Air Flow per Person {m3/s-person}",
        "    0.0000,                  !- Outdoor Air Flow per Zone Floor Area {m3/s-m2}",
        "    0.5,                     !- Outdoor Air Flow per Zone {m3/s}",
        "    0,                       !- Outdoor Air Flow Air Changes per Hour {1/hr}",
        "    VentSchedule;            !- Outdoor Air Schedule Name",

        "  Schedule:Compact,",
        "    VentSchedule,            !- Name",
        "    Fraction,                !- Schedule Type Limits Name",
        "    Through: 12/31,          !- Field 1",
        "    For: AllDays,            !- Field 2",
        "    Until: 18:00,1.0,        !- Field 3",
        "    Until: 24:00,0.0;        !- Field 4",

        "  People,",
        "    West Zone People,        !- Name",
        "    West Zone,               !- Zone or ZoneList Name",
        "    OFFICE OCCUPANCY,        !- Number of People Schedule Name",
        "    people,                  !- Number of People Calculation Method",
        "    3.000000,                !- Number of People",
        "    ,                        !- People per Zone Floor Area {person/m2}",
        "    ,                        !- Zone Floor Area per Person {m2/person}",
        "    0.3000000,               !- Fraction Radiant",
        "    ,                        !- Sensible Heat Fraction",
        "    Activity Sch;            !- Activity Level Schedule Name",

        "  Schedule:Compact,",
        "    OFFICE OCCUPANCY,        !- Name",
        "    Fraction,                !- Schedule Type Limits Name",
        "    Through: 12/31,          !- Field 1",
        "    For: WeekDays,           !- Field 2",
        "    Until: 6:00,0.0,         !- Field 3",
        "    Until: 7:00,0.10,        !- Field 5",
        "    Until: 8:00,0.50,        !- Field 7",
        "    Until: 12:00,1.00,       !- Field 9",
        "    Until: 13:00,0.50,       !- Field 11",
        "    Until: 16:00,1.00,       !- Field 13",
        "    Until: 17:00,0.50,       !- Field 15",
        "    Until: 18:00,0.10,       !- Field 17",
        "    Until: 24:00,0.0,        !- Field 19",
        "    For: AllOtherDays,       !- Field 21",
        "    Until: 24:00,0.0;        !- Field 22",

        "  Schedule:Compact,",
        "    Activity Sch,            !- Name",
        "    Any Number,              !- Schedule Type Limits Name",
        "    Through: 12/31,          !- Field 1",
        "    For: AllDays,            !- Field 2",
        "    Until: 24:00,131.8;      !- Field 3",

        "  ZoneHVAC:EquipmentList,",
        "    Zone1Equipment,          !- Name",
        "    SequentialLoad,          !- Load Distribution Scheme",
        "    ZoneHVAC:AirDistributionUnit,  !- Zone Equipment 1 Object Type",
        "    SDCVNoReheatADU1,        !- Zone Equipment 1 Name",
        "    1,                       !- Zone Equipment 1 Cooling Sequence",
        "    1;                       !- Zone Equipment 1 Heating or No-Load Sequence",

        "  ZoneHVAC:AirDistributionUnit,",
        "    SDCVNoReheatADU1,        !- Name",
        "    Zone1NoReheatAirOutletNode,  !- Air Distribution Unit Outlet Node Name",
        "    AirTerminal:SingleDuct:ConstantVolume:NoReheat,  !- Air Terminal Object Type",
        "    SDCVNoReheatAT1;         !- Air Terminal Name",

        "  Zone,",
        "    West Zone,               !- Name",
        "    0,                       !- Direction of Relative North {deg}",
        "    0,                       !- X Origin {m}",
        "    0,                       !- Y Origin {m}",
        "    0,                       !- Z Origin {m}",
        "    1,                       !- Type",
        "    1,                       !- Multiplier",
        "    2.40,                    !- Ceiling Height {m}",
        "    240.0;                   !- Volume {m3}",

        "  ZoneHVAC:EquipmentConnections,",
        "    West Zone,               !- Zone Name",
        "    Zone1Equipment,          !- Zone Conditioning Equipment List Name",
        "    Zone1Inlets,             !- Zone Air Inlet Node or NodeList Name",
        "    ,                        !- Zone Air Exhaust Node or NodeList Name",
        "    Zone 1 Node,             !- Zone Air Node Name",
        "    Zone 1 Outlet Node;      !- Zone Return Air Node Name",

        "  NodeList,",
        "    Zone1Inlets,             !- Name",
        "    Zone1NoReheatAirOutletNode;   !- Node 1 Name",

        });

    ASSERT_TRUE(process_idf(idf_objects));

    NumOfTimeStepInHour = 1; // must initialize this to get schedules initialized
    MinutesPerTimeStep = 60; // must initialize this to get schedules initialized
    ProcessScheduleInput(state.files);  // read schedules

    GetZoneData(ErrorsFound);
    ASSERT_FALSE(ErrorsFound);

    SizingManager::GetOARequirements();
    InternalHeatGains::GetInternalHeatGainsInput(state);
    GetZoneEquipmentData1(state);
<<<<<<< HEAD
    GetZoneAirLoopEquipment(*state.dataZoneAirLoopEquipmentManager);
=======
    GetZoneAirLoopEquipment(state, state.dataZoneAirLoopEquipmentManager);
>>>>>>> 42d84720
    GetSysInput(state);

    DataGlobals::SysSizingCalc = true;
    DataGlobals::BeginEnvrnFlag = true;
    DataEnvironment::StdRhoAir = 1.0;
    DataEnvironment::OutBaroPress = 101325.0;

    int const SysNum(1);
    int const InletNode = sd_airterminal(SysNum).InletNodeNum;
    int const ZonePtr = sd_airterminal(SysNum).ActualZoneNum;
    int const ZoneAirNodeNum = ZoneEquipConfig(ZonePtr).ZoneNode;

    // design maximum air mass flow rate
    Real64 MassFlowRateMaxAvail = sd_airterminal(SysNum).MaxAirVolFlowRate * DataEnvironment::StdRhoAir;
    EXPECT_EQ(3.0, sd_airterminal(SysNum).MaxAirVolFlowRate);
    EXPECT_EQ(3.0, MassFlowRateMaxAvail);

    // set air inlet node properties
    Node(InletNode).Temp = 50.0;
    Node(InletNode).HumRat = 0.0075;
    Node(InletNode).Enthalpy = Psychrometrics::PsyHFnTdbW(Node(InletNode).Temp, Node(InletNode).HumRat);
    Node(InletNode).MassFlowRate = 0.0;
    // set zone air node properties
    Node(ZoneAirNodeNum).Temp = 20.0;
    Node(ZoneAirNodeNum).HumRat = 0.0075;
    Node(ZoneAirNodeNum).Enthalpy = Psychrometrics::PsyHFnTdbW(Node(ZoneAirNodeNum).Temp, Node(ZoneAirNodeNum).HumRat);

    // set inlet mass flow rate to zero
    Node(InletNode).MassFlowRateMaxAvail = 0.0;
    FirstHVACIteration = true;
    SingleDuct::GetInputFlag = false;
    // run SimulateSingleDuct(state, ) function
    SimulateSingleDuct(state, AirDistUnit(1).EquipName(1), FirstHVACIteration, ZonePtr, ZoneAirNodeNum, AirDistUnit(1).EquipIndex(1));
    // check AT air mass flow rates
    EXPECT_EQ(MassFlowRateMaxAvail, sd_airterminal(SysNum).AirMassFlowRateMax); // design maximum mass flow rate
    EXPECT_EQ(0.0, sd_airterminal(SysNum).sd_airterminalInlet.AirMassFlowRateMaxAvail);        // maximum available mass flow rate
    EXPECT_EQ(0.0, sd_airterminal(SysNum).sd_airterminalInlet.AirMassFlowRate);                // outlet mass flow rate is zero
    EXPECT_EQ(0.0, sd_airterminal(SysNum).sd_airterminalOutlet.AirMassFlowRate);               // outlet mass flow rate is zero

    DataGlobals::BeginEnvrnFlag = false;
    FirstHVACIteration = false;
    // Needs an airloop, assume 100% OA
    sd_airterminal(SysNum).AirLoopNum = 1;
    state.dataAirLoop->AirLoopFlow.allocate(1);
    state.dataAirLoop->AirLoopFlow(sd_airterminal(SysNum).AirLoopNum).OAFrac = 1.0;
    Node(InletNode).MassFlowRateMaxAvail = MassFlowRateMaxAvail;
    EXPECT_EQ(3.0, MassFlowRateMaxAvail);

    DataEnvironment::DSTIndicator = 0;
    DataEnvironment::DayOfYear_Schedule = 1;
    DataEnvironment::DayOfWeek = 1;
    DataEnvironment::HolidayIndex = 0;
    DataGlobals::TimeStep = 1;

    // Full occupancy 3 people, OA/person = 0.1, OA/zone = 0.5, OA Sched = 1.0
    DataGlobals::HourOfDay = 12;
    ScheduleManager::UpdateScheduleValues();
    // Just set number of people directly, too many other things that have to be in place to call ManagerInternalHeatGains()
    DataHeatBalance::ZoneIntGain(1).NOFOCC = 3.0;
    Real64 expectedMassFlow = 1.0 * ((3.0 * 0.1) + 0.5);

    // run SimulateSingleDuct(state, ) function
    SimulateSingleDuct(state, AirDistUnit(1).EquipName(1), FirstHVACIteration, ZonePtr, ZoneAirNodeNum, AirDistUnit(1).EquipIndex(1));
    // check AT air mass flow rates
    EXPECT_EQ(expectedMassFlow, sd_airterminal(SysNum).sd_airterminalInlet.AirMassFlowRate);
    EXPECT_EQ(expectedMassFlow, sd_airterminal(SysNum).sd_airterminalOutlet.AirMassFlowRate);

    // 50% occupancy 1.5 people, OA/person = 0.1, OA/zone = 0.5, OA Sched = 1.0
    DataGlobals::HourOfDay = 12;
    ScheduleManager::UpdateScheduleValues();
    // Just set number of people directly, too many other things that have to be in place to call ManagerInternalHeatGains()
    DataHeatBalance::ZoneIntGain(1).NOFOCC = 1.5;
    expectedMassFlow = 1.0 * ((1.5 * 0.1) + 0.5);
    SimulateSingleDuct(state, AirDistUnit(1).EquipName(1), FirstHVACIteration, ZonePtr, ZoneAirNodeNum, AirDistUnit(1).EquipIndex(1));
    // check AT air mass flow rates
    EXPECT_EQ(expectedMassFlow, sd_airterminal(SysNum).sd_airterminalInlet.AirMassFlowRate);
    EXPECT_EQ(expectedMassFlow, sd_airterminal(SysNum).sd_airterminalOutlet.AirMassFlowRate);

    // Nighttime OA Sched = 0.0
    DataGlobals::HourOfDay = 24;
    ScheduleManager::UpdateScheduleValues();
    // Just set number of people directly, too many other things that have to be in place to call ManagerInternalHeatGains()
    DataHeatBalance::ZoneIntGain(1).NOFOCC = 1.5;
    expectedMassFlow = 0.0 * ((1.5 * 0.1) + 0.5);
    SimulateSingleDuct(state, AirDistUnit(1).EquipName(1), FirstHVACIteration, ZonePtr, ZoneAirNodeNum, AirDistUnit(1).EquipIndex(1));
    // check AT air mass flow rates
    EXPECT_EQ(expectedMassFlow, sd_airterminal(SysNum).sd_airterminalInlet.AirMassFlowRate);
    EXPECT_EQ(expectedMassFlow, sd_airterminal(SysNum).sd_airterminalOutlet.AirMassFlowRate);
}

TEST_F(EnergyPlusFixture, AirTerminalSingleDuctCVNoReheat_EMSOverrideAirFlow)
{

    bool ErrorsFound(false);
    bool FirstHVACIteration(false);

    std::string const idf_objects = delimited_string({

        "  AirTerminal:SingleDuct:ConstantVolume:NoReheat,",
        "    SDCVNoReheatAT1,         !- Name",
        "    AvailSchedule,           !- Availability Schedule Name",
        "    Zone1NoReheatAirInletNode,   !- Air Inlet Node Name",
        "    Zone1NoReheatAirOutletNode,  !- Air Outlet Node Name",
        "    1.0;                    !- Maximum Air Flow Rate {m3/s}",

        "  Schedule:Compact,",
        "    AvailSchedule,           !- Name",
        "    Fraction,                !- Schedule Type Limits Name",
        "    Through: 12/31,          !- Field 1",
        "    For: AllDays,            !- Field 2",
        "    Until: 24:00,1.0;        !- Field 3",

        "  ZoneHVAC:EquipmentList,",
        "    Zone1Equipment,          !- Name",
        "    SequentialLoad,          !- Load Distribution Scheme",
        "    ZoneHVAC:AirDistributionUnit,  !- Zone Equipment 1 Object Type",
        "    SDCVNoReheatADU1,        !- Zone Equipment 1 Name",
        "    1,                       !- Zone Equipment 1 Cooling Sequence",
        "    1;                       !- Zone Equipment 1 Heating or No-Load Sequence",

        "  ZoneHVAC:AirDistributionUnit,",
        "    SDCVNoReheatADU1,        !- Name",
        "    Zone1NoReheatAirOutletNode,  !- Air Distribution Unit Outlet Node Name",
        "    AirTerminal:SingleDuct:ConstantVolume:NoReheat,  !- Air Terminal Object Type",
        "    SDCVNoReheatAT1;         !- Air Terminal Name",

        "  Zone,",
        "    West Zone,               !- Name",
        "    0,                       !- Direction of Relative North {deg}",
        "    0,                       !- X Origin {m}",
        "    0,                       !- Y Origin {m}",
        "    0,                       !- Z Origin {m}",
        "    1,                       !- Type",
        "    1,                       !- Multiplier",
        "    2.40,                    !- Ceiling Height {m}",
        "    240.0;                   !- Volume {m3}",

        "  ZoneHVAC:EquipmentConnections,",
        "    West Zone,               !- Zone Name",
        "    Zone1Equipment,          !- Zone Conditioning Equipment List Name",
        "    Zone1Inlets,             !- Zone Air Inlet Node or NodeList Name",
        "    ,                        !- Zone Air Exhaust Node or NodeList Name",
        "    Zone 1 Node,             !- Zone Air Node Name",
        "    Zone 1 Outlet Node;      !- Zone Return Air Node Name",

        "  NodeList,",
        "    Zone1Inlets,             !- Name",
        "    Zone1NoReheatAirOutletNode;   !- Node 1 Name",
    });

    ASSERT_TRUE(process_idf(idf_objects));

    NumOfTimeStepInHour = 1; // must initialize this to get schedules initialized
    MinutesPerTimeStep = 60; // must initialize this to get schedules initialized
    ProcessScheduleInput(state.files);  // read schedules

    GetZoneData(ErrorsFound);
    ASSERT_FALSE(ErrorsFound);

    GetZoneEquipmentData1(state);
<<<<<<< HEAD
    GetZoneAirLoopEquipment(*state.dataZoneAirLoopEquipmentManager);
=======
    GetZoneAirLoopEquipment(state, state.dataZoneAirLoopEquipmentManager);
>>>>>>> 42d84720
    GetSysInput(state);

    DataGlobals::SysSizingCalc = true;
    DataGlobals::BeginEnvrnFlag = true;
    DataEnvironment::StdRhoAir = 1.0;
    DataEnvironment::OutBaroPress = 101325.0;

    int const SysNum(1);
    int const InletNode = sd_airterminal(SysNum).InletNodeNum;
    int const ZonePtr = sd_airterminal(SysNum).ActualZoneNum;
    int const ZoneAirNodeNum = ZoneEquipConfig(ZonePtr).ZoneNode;
    Schedule(sd_airterminal(SysNum).SchedPtr).CurrentValue = 1.0; // unit is always available
    // design maximum air mass flow rate
    Real64 MassFlowRateMaxAvail = sd_airterminal(SysNum).MaxAirVolFlowRate * DataEnvironment::StdRhoAir;
    EXPECT_EQ(1.0, sd_airterminal(SysNum).MaxAirVolFlowRate);
    EXPECT_EQ(1.0, MassFlowRateMaxAvail);

    // set air inlet node properties
    Node(InletNode).Temp = 50.0;
    Node(InletNode).HumRat = 0.0075;
    Node(InletNode).Enthalpy = Psychrometrics::PsyHFnTdbW(Node(InletNode).Temp, Node(InletNode).HumRat);
    ;
    // set zone air node properties
    Node(ZoneAirNodeNum).Temp = 20.0;
    Node(ZoneAirNodeNum).HumRat = 0.0075;
    Node(ZoneAirNodeNum).Enthalpy = Psychrometrics::PsyHFnTdbW(Node(ZoneAirNodeNum).Temp, Node(ZoneAirNodeNum).HumRat);
    ;
    SingleDuct::GetInputFlag = false;
    FirstHVACIteration = false;
    Node(InletNode).MassFlowRateMaxAvail = MassFlowRateMaxAvail;
    EXPECT_EQ(1.0, MassFlowRateMaxAvail);
    // run SimulateSingleDuct(state, ) function
    SimulateSingleDuct(state, AirDistUnit(1).EquipName(1), FirstHVACIteration, ZonePtr, ZoneAirNodeNum, AirDistUnit(1).EquipIndex(1));
    // check AT air mass flow rates
    EXPECT_EQ(MassFlowRateMaxAvail, sd_airterminal(SysNum).sd_airterminalInlet.AirMassFlowRate);
    EXPECT_EQ(MassFlowRateMaxAvail, sd_airterminal(SysNum).sd_airterminalOutlet.AirMassFlowRate);
    // outlet and inlet nodes air conditions must match exactly
    EXPECT_EQ(sd_airterminal(SysNum).sd_airterminalOutlet.AirTemp, sd_airterminal(SysNum).sd_airterminalInlet.AirTemp);
    EXPECT_EQ(sd_airterminal(SysNum).sd_airterminalOutlet.AirHumRat, sd_airterminal(SysNum).sd_airterminalInlet.AirHumRat);
    EXPECT_EQ(sd_airterminal(SysNum).sd_airterminalOutlet.AirEnthalpy, sd_airterminal(SysNum).sd_airterminalInlet.AirEnthalpy);
    EXPECT_EQ(sd_airterminal(SysNum).sd_airterminalOutlet.AirMassFlowRate, sd_airterminal(SysNum).sd_airterminalInlet.AirMassFlowRate);
    // sets EMS actuators
    sd_airterminal(SysNum).EMSOverrideAirFlow = true;
    sd_airterminal(SysNum).EMSMassFlowRateValue = 0.5;
    // run SimulateSingleDuct(state, ) function
    SimulateSingleDuct(state, AirDistUnit(1).EquipName(1), FirstHVACIteration, ZonePtr, ZoneAirNodeNum, AirDistUnit(1).EquipIndex(1));
    // check AT air mass flow rates
    EXPECT_EQ(sd_airterminal(SysNum).EMSMassFlowRateValue, sd_airterminal(SysNum).sd_airterminalInlet.AirMassFlowRate);
    EXPECT_EQ(sd_airterminal(SysNum).EMSMassFlowRateValue, sd_airterminal(SysNum).sd_airterminalOutlet.AirMassFlowRate);
}

TEST_F(EnergyPlusFixture, AirTerminalSingleDuctCVNoReheat_OAVolumeFlowRateReporting)
{

    bool ErrorsFound(false);
    bool FirstHVACIteration(false);

    std::string const idf_objects = delimited_string({
        "  AirTerminal:SingleDuct:ConstantVolume:NoReheat,",
        "    SDCVNoReheatATU,         !- Name",
        "    ,                        !- Availability Schedule Name",
        "    WZoneNoReheatAirInletNode,   !- Air Inlet Node Name",
        "    WZoneNoReheatAirOutletNode,  !- Air Outlet Node Name",
        "    3.0,                     !- Maximum Air Flow Rate {m3/s}",
        "    Ventilation Spec,        !- Design Specification Outdoor Air Object Name",
        "    CurrentOccupancy;        !- Per Person Ventilation Rate Mode",

        "DesignSpecification:OutdoorAir,",
        "    Ventilation Spec,        !- Name",
        "    Sum,                     !- Outdoor Air Method",
        "    0.1000,                  !- Outdoor Air Flow per Person {m3/s-person}",
        "    0.0000,                  !- Outdoor Air Flow per Zone Floor Area {m3/s-m2}",
        "    0.5,                     !- Outdoor Air Flow per Zone {m3/s}",
        "    0,                       !- Outdoor Air Flow Air Changes per Hour {1/hr}",
        "    VentSchedule;            !- Outdoor Air Schedule Name",

        "  Schedule:Compact,",
        "    VentSchedule,            !- Name",
        "    Fraction,                !- Schedule Type Limits Name",
        "    Through: 12/31,          !- Field 1",
        "    For: AllDays,            !- Field 2",
        "    Until: 06:00,0.0,        !- Field 3",
        "    Until: 18:00,1.0,        !- Field 4",
        "    Until: 24:00,0.0;        !- Field 6",

        "  People,",
        "    West Zone People,        !- Name",
        "    West Zone,               !- Zone or ZoneList Name",
        "    Office Occupancy,        !- Number of People Schedule Name",
        "    people,                  !- Number of People Calculation Method",
        "    3.000000,                !- Number of People",
        "    ,                        !- People per Zone Floor Area {person/m2}",
        "    ,                        !- Zone Floor Area per Person {m2/person}",
        "    0.3000000,               !- Fraction Radiant",
        "    ,                        !- Sensible Heat Fraction",
        "    Activity Sch;            !- Activity Level Schedule Name",

        "  Schedule:Compact,",
        "    Office Occupancy,        !- Name",
        "    Fraction,                !- Schedule Type Limits Name",
        "    Through: 12/31,          !- Field 1",
        "    For: WeekDays,           !- Field 2",
        "    Until: 6:00,0.0,         !- Field 3",
        "    Until: 7:00,0.10,        !- Field 5",
        "    Until: 8:00,0.50,        !- Field 7",
        "    Until: 12:00,1.00,       !- Field 9",
        "    Until: 13:00,0.50,       !- Field 11",
        "    Until: 16:00,1.00,       !- Field 13",
        "    Until: 17:00,0.50,       !- Field 15",
        "    Until: 18:00,0.10,       !- Field 17",
        "    Until: 24:00,0.0,        !- Field 19",
        "    For: AllOtherDays,       !- Field 21",
        "    Until: 24:00,0.0;        !- Field 22",

        "  Schedule:Compact,",
        "    Activity Sch,            !- Name",
        "    Any Number,              !- Schedule Type Limits Name",
        "    Through: 12/31,          !- Field 1",
        "    For: AllDays,            !- Field 2",
        "    Until: 24:00,131.8;      !- Field 3",

        "  ZoneHVAC:EquipmentList,",
        "    WestZoneEquipment,       !- Name",
        "    SequentialLoad,          !- Load Distribution Scheme",
        "    ZoneHVAC:AirDistributionUnit,  !- Zone Equipment 1 Object Type",
        "    SDCVNoReheatADU,         !- Zone Equipment 1 Name",
        "    1,                       !- Zone Equipment 1 Cooling Sequence",
        "    1;                       !- Zone Equipment 1 Heating or No-Load Sequence",

        "  ZoneHVAC:AirDistributionUnit,",
        "    SDCVNoReheatADU,         !- Name",
        "    WZoneNoReheatAirOutletNode,  !- Air Distribution Unit Outlet Node Name",
        "    AirTerminal:SingleDuct:ConstantVolume:NoReheat,  !- Air Terminal Object Type",
        "    SDCVNoReheatATU;         !- Air Terminal Name",

        "  Zone,",
        "    West Zone,               !- Name",
        "    0,                       !- Direction of Relative North {deg}",
        "    0,                       !- X Origin {m}",
        "    0,                       !- Y Origin {m}",
        "    0,                       !- Z Origin {m}",
        "    1,                       !- Type",
        "    1,                       !- Multiplier",
        "    2.40,                    !- Ceiling Height {m}",
        "    240.0;                   !- Volume {m3}",

        "  ZoneHVAC:EquipmentConnections,",
        "    West Zone,               !- Zone Name",
        "    WestZoneEquipment,       !- Zone Conditioning Equipment List Name",
        "    West Zone Inlet Nodes,   !- Zone Air Inlet Node or NodeList Name",
        "    ,                        !- Zone Air Exhaust Node or NodeList Name",
        "    West Zone Air Node,      !- Zone Air Node Name",
        "    West Zone Outlet Node;   !- Zone Return Air Node Name",

        "  NodeList,",
        "    West Zone Inlet Nodes,   !- Name",
        "    WZoneNoReheatAirOutletNode;   !- Node 1 Name",


        });

    ASSERT_TRUE(process_idf(idf_objects));

    NumOfTimeStepInHour = 1; // must initialize this to get schedules initialized
    MinutesPerTimeStep = 60; // must initialize this to get schedules initialized
    ProcessScheduleInput(state.files);  // read schedules

    GetZoneData(ErrorsFound);
    ASSERT_FALSE(ErrorsFound);

    SizingManager::GetOARequirements();
    InternalHeatGains::GetInternalHeatGainsInput(state);
    GetZoneEquipmentData1(state);
<<<<<<< HEAD
    GetZoneAirLoopEquipment(*state.dataZoneAirLoopEquipmentManager);
=======
    GetZoneAirLoopEquipment(state, state.dataZoneAirLoopEquipmentManager);
>>>>>>> 42d84720
    GetSysInput(state);

    DataGlobals::SysSizingCalc = true;
    DataGlobals::BeginEnvrnFlag = true;
    DataEnvironment::StdRhoAir = 1.0;
    DataEnvironment::OutBaroPress = 101325.0;

    state.dataAirLoop->AirLoopFlow.allocate(1);
    int const SysNum(1);
    auto &thisAirTerminal = SingleDuct::sd_airterminal(SysNum);
    auto &thisAirTerminalInlet = thisAirTerminal.sd_airterminalInlet;
    auto &thisAirTerminalOutlet = thisAirTerminal.sd_airterminalOutlet;
    auto &thisAirDisUnit = AirDistUnit(1);
    auto &thisAirLoop = state.dataAirLoop->AirLoopFlow(1);

    int const InletNode = thisAirTerminal.InletNodeNum;
    int const ZonePtr = thisAirTerminal.ActualZoneNum;
    int const ZoneAirNodeNum = ZoneEquipConfig(ZonePtr).ZoneNode;
    ZoneEquipConfig(ZonePtr).InletNodeAirLoopNum(1) = 1;
    thisAirTerminal.AirLoopNum = ZoneEquipConfig(ZonePtr).InletNodeAirLoopNum(1);

    // design maximum air mass flow rate
    Real64 MassFlowRateMaxAvail = thisAirTerminal.MaxAirVolFlowRate * DataEnvironment::StdRhoAir;
    EXPECT_EQ(3.0, thisAirTerminal.MaxAirVolFlowRate);
    EXPECT_EQ(3.0, MassFlowRateMaxAvail);

    // set air inlet node properties
    Node(InletNode).Temp = 50.0;
    Node(InletNode).HumRat = 0.0075;
    Node(InletNode).Enthalpy = Psychrometrics::PsyHFnTdbW(Node(InletNode).Temp, Node(InletNode).HumRat);
    Node(InletNode).MassFlowRate = 0.0;
    // set zone air node properties
    Node(ZoneAirNodeNum).Temp = 20.0;
    Node(ZoneAirNodeNum).HumRat = 0.0075;
    Node(ZoneAirNodeNum).Enthalpy = Psychrometrics::PsyHFnTdbW(Node(ZoneAirNodeNum).Temp, Node(ZoneAirNodeNum).HumRat);

    // set inlet mass flow rate to zero
    Node(InletNode).MassFlowRateMaxAvail = 0.0;
    FirstHVACIteration = true;
    SingleDuct::GetInputFlag = false;
    // run SimulateSingleDuct(state, ) function
    SimulateSingleDuct(state, thisAirDisUnit.EquipName(1), FirstHVACIteration, ZonePtr, ZoneAirNodeNum, thisAirDisUnit.EquipIndex(1));
    // check AT air mass flow rates
    EXPECT_EQ(MassFlowRateMaxAvail, thisAirTerminal.AirMassFlowRateMax); // design maximum mass flow rate
    EXPECT_EQ(0.0, thisAirTerminalInlet.AirMassFlowRateMaxAvail);  // maximum available mass flow rate
    EXPECT_EQ(0.0, thisAirTerminalOutlet.AirMassFlowRate);         // outlet mass flow rate is zero
    EXPECT_EQ(0.0, thisAirTerminalOutlet.AirMassFlowRate);         // outlet mass flow rate is zero
    EXPECT_EQ(0.0, thisAirTerminal.OutdoorAirFlowRate);            // OA volume flow rate is zero

    DataGlobals::BeginEnvrnFlag = false;
    FirstHVACIteration = false;
    // Needs an airloop, assume 100% OA
    thisAirLoop.OAFrac = 1.0;
    Node(InletNode).MassFlowRateMaxAvail = MassFlowRateMaxAvail;
    EXPECT_EQ(3.0, MassFlowRateMaxAvail);

    DataEnvironment::DSTIndicator = 0;
    DataEnvironment::DayOfYear_Schedule = 1;
    DataEnvironment::DayOfWeek = 1;
    DataEnvironment::HolidayIndex = 0;
    DataGlobals::TimeStep = 1;

    // Full occupancy 3 people, OA/person = 0.1, OA/zone = 0.5, OA Sched = 1.0
    DataGlobals::HourOfDay = 12;
    ScheduleManager::UpdateScheduleValues();
    // Just set number of people directly, too many other things that have to be in place to call ManagerInternalHeatGains()
    DataHeatBalance::ZoneIntGain(1).NOFOCC = 3.0;
    Real64 expectedMassFlow = 1.0 * ((3.0 * 0.1) + 0.5);

    // run SimulateSingleDuct(state, ) function
    SimulateSingleDuct(state, thisAirDisUnit.EquipName(1), FirstHVACIteration, ZonePtr, ZoneAirNodeNum, thisAirDisUnit.EquipIndex(1));
    Real64 expected_OAVolFlowRate = thisAirTerminalOutlet.AirMassFlowRate * thisAirLoop.OAFrac / DataEnvironment::StdRhoAir;
    // check AT air mass flow rates
    EXPECT_EQ(expectedMassFlow, thisAirTerminalInlet.AirMassFlowRate);
    EXPECT_EQ(expectedMassFlow, thisAirTerminalOutlet.AirMassFlowRate);
    EXPECT_EQ(expected_OAVolFlowRate, thisAirTerminal.OutdoorAirFlowRate);  // OA volume flow rate

    // 50% occupancy 1.5 people, OA/person = 0.1, OA/zone = 0.5, OA Sched = 1.0
    DataGlobals::HourOfDay = 12;
    ScheduleManager::UpdateScheduleValues();
    // Just set number of people directly, too many other things that have to be in place to call ManagerInternalHeatGains()
    DataHeatBalance::ZoneIntGain(1).NOFOCC = 1.5;
    expectedMassFlow = 1.0 * ((1.5 * 0.1) + 0.5);
    SimulateSingleDuct(state, thisAirDisUnit.EquipName(1), FirstHVACIteration, ZonePtr, ZoneAirNodeNum, thisAirDisUnit.EquipIndex(1));
    expected_OAVolFlowRate = thisAirTerminalOutlet.AirMassFlowRate * thisAirLoop.OAFrac / DataEnvironment::StdRhoAir;
    // check AT air mass flow rates
    EXPECT_EQ(expectedMassFlow, thisAirTerminalInlet.AirMassFlowRate);
    EXPECT_EQ(expectedMassFlow, thisAirTerminalOutlet.AirMassFlowRate);
    EXPECT_EQ(expected_OAVolFlowRate, thisAirTerminal.OutdoorAirFlowRate);  // OA volume flow rate

    // Nighttime OA Sched = 0.0
    DataGlobals::HourOfDay = 24;
    ScheduleManager::UpdateScheduleValues();
    // Just set number of people directly, too many other things that have to be in place to call ManagerInternalHeatGains()
    DataHeatBalance::ZoneIntGain(1).NOFOCC = 1.5;
    expectedMassFlow = 0.0 * ((1.5 * 0.1) + 0.5);
    SimulateSingleDuct(state, thisAirDisUnit.EquipName(1), FirstHVACIteration, ZonePtr, ZoneAirNodeNum, thisAirDisUnit.EquipIndex(1));
    expected_OAVolFlowRate = thisAirTerminalOutlet.AirMassFlowRate * thisAirLoop.OAFrac / DataEnvironment::StdRhoAir;
    // check AT air mass flow rates
    EXPECT_EQ(expectedMassFlow, thisAirTerminalInlet.AirMassFlowRate);
    EXPECT_EQ(expectedMassFlow, thisAirTerminalOutlet.AirMassFlowRate);
    EXPECT_EQ(expected_OAVolFlowRate, thisAirTerminal.OutdoorAirFlowRate);  // OA volume flow rate is zero
}
} // namespace EnergyPlus<|MERGE_RESOLUTION|>--- conflicted
+++ resolved
@@ -160,11 +160,7 @@
     ASSERT_FALSE(ErrorsFound);
 
     GetZoneEquipmentData1(state);
-<<<<<<< HEAD
-    GetZoneAirLoopEquipment(*state.dataZoneAirLoopEquipmentManager);
-=======
-    GetZoneAirLoopEquipment(state, state.dataZoneAirLoopEquipmentManager);
->>>>>>> 42d84720
+    GetZoneAirLoopEquipment(state, *state.dataZoneAirLoopEquipmentManager);
     GetSysInput(state);
 
     EXPECT_EQ("AirTerminal:SingleDuct:ConstantVolume:NoReheat", sd_airterminal(1).SysType);      // AT SD constant volume no reheat object type
@@ -244,11 +240,7 @@
     ASSERT_FALSE(ErrorsFound);
 
     GetZoneEquipmentData1(state);
-<<<<<<< HEAD
-    GetZoneAirLoopEquipment(*state.dataZoneAirLoopEquipmentManager);
-=======
-    GetZoneAirLoopEquipment(state, state.dataZoneAirLoopEquipmentManager);
->>>>>>> 42d84720
+    GetZoneAirLoopEquipment(state, *state.dataZoneAirLoopEquipmentManager);
     GetSysInput(state);
     DataEnvironment::StdRhoAir = 1.0;
     int const SysNum(1);
@@ -331,11 +323,7 @@
     ASSERT_FALSE(ErrorsFound);
 
     GetZoneEquipmentData1(state);
-<<<<<<< HEAD
-    GetZoneAirLoopEquipment(*state.dataZoneAirLoopEquipmentManager);
-=======
-    GetZoneAirLoopEquipment(state, state.dataZoneAirLoopEquipmentManager);
->>>>>>> 42d84720
+    GetZoneAirLoopEquipment(state, *state.dataZoneAirLoopEquipmentManager);
     GetSysInput(state);
 
     DataGlobals::SysSizingCalc = true;
@@ -511,11 +499,7 @@
     SizingManager::GetOARequirements();
     InternalHeatGains::GetInternalHeatGainsInput(state);
     GetZoneEquipmentData1(state);
-<<<<<<< HEAD
-    GetZoneAirLoopEquipment(*state.dataZoneAirLoopEquipmentManager);
-=======
-    GetZoneAirLoopEquipment(state, state.dataZoneAirLoopEquipmentManager);
->>>>>>> 42d84720
+    GetZoneAirLoopEquipment(state, *state.dataZoneAirLoopEquipmentManager);
     GetSysInput(state);
 
     DataGlobals::SysSizingCalc = true;
@@ -676,11 +660,7 @@
     ASSERT_FALSE(ErrorsFound);
 
     GetZoneEquipmentData1(state);
-<<<<<<< HEAD
-    GetZoneAirLoopEquipment(*state.dataZoneAirLoopEquipmentManager);
-=======
-    GetZoneAirLoopEquipment(state, state.dataZoneAirLoopEquipmentManager);
->>>>>>> 42d84720
+    GetZoneAirLoopEquipment(state, *state.dataZoneAirLoopEquipmentManager);
     GetSysInput(state);
 
     DataGlobals::SysSizingCalc = true;
@@ -854,11 +834,7 @@
     SizingManager::GetOARequirements();
     InternalHeatGains::GetInternalHeatGainsInput(state);
     GetZoneEquipmentData1(state);
-<<<<<<< HEAD
-    GetZoneAirLoopEquipment(*state.dataZoneAirLoopEquipmentManager);
-=======
-    GetZoneAirLoopEquipment(state, state.dataZoneAirLoopEquipmentManager);
->>>>>>> 42d84720
+    GetZoneAirLoopEquipment(state, *state.dataZoneAirLoopEquipmentManager);
     GetSysInput(state);
 
     DataGlobals::SysSizingCalc = true;
