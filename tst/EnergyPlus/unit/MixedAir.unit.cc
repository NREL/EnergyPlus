// EnergyPlus, Copyright (c) 1996-2021, The Board of Trustees of the University of Illinois,
// The Regents of the University of California, through Lawrence Berkeley National Laboratory
// (subject to receipt of any required approvals from the U.S. Dept. of Energy), Oak Ridge
// National Laboratory, managed by UT-Battelle, Alliance for Sustainable Energy, LLC, and other
// contributors. All rights reserved.
//
// NOTICE: This Software was developed under funding from the U.S. Department of Energy and the
// U.S. Government consequently retains certain rights. As such, the U.S. Government has been
// granted for itself and others acting on its behalf a paid-up, nonexclusive, irrevocable,
// worldwide license in the Software to reproduce, distribute copies to the public, prepare
// derivative works, and perform publicly and display publicly, and to permit others to do so.
//
// Redistribution and use in source and binary forms, with or without modification, are permitted
// provided that the following conditions are met:
//
// (1) Redistributions of source code must retain the above copyright notice, this list of
//     conditions and the following disclaimer.
//
// (2) Redistributions in binary form must reproduce the above copyright notice, this list of
//     conditions and the following disclaimer in the documentation and/or other materials
//     provided with the distribution.
//
// (3) Neither the name of the University of California, Lawrence Berkeley National Laboratory,
//     the University of Illinois, U.S. Dept. of Energy nor the names of its contributors may be
//     used to endorse or promote products derived from this software without specific prior
//     written permission.
//
// (4) Use of EnergyPlus(TM) Name. If Licensee (i) distributes the software in stand-alone form
//     without changes from the version obtained under this License, or (ii) Licensee makes a
//     reference solely to the software portion of its product, Licensee must refer to the
//     software as "EnergyPlus version X" software, where "X" is the version number Licensee
//     obtained under this License and may not use a different name for the software. Except as
//     specifically required in this Section (4), Licensee shall not use in a company name, a
//     product name, in advertising, publicity, or other promotional activities any name, trade
//     name, trademark, logo, or other designation of "EnergyPlus", "E+", "e+" or confusingly
//     similar designation, without the U.S. Department of Energy's prior written consent.
//
// THIS SOFTWARE IS PROVIDED BY THE COPYRIGHT HOLDERS AND CONTRIBUTORS "AS IS" AND ANY EXPRESS OR
// IMPLIED WARRANTIES, INCLUDING, BUT NOT LIMITED TO, THE IMPLIED WARRANTIES OF MERCHANTABILITY
// AND FITNESS FOR A PARTICULAR PURPOSE ARE DISCLAIMED. IN NO EVENT SHALL THE COPYRIGHT OWNER OR
// CONTRIBUTORS BE LIABLE FOR ANY DIRECT, INDIRECT, INCIDENTAL, SPECIAL, EXEMPLARY, OR
// CONSEQUENTIAL DAMAGES (INCLUDING, BUT NOT LIMITED TO, PROCUREMENT OF SUBSTITUTE GOODS OR
// SERVICES; LOSS OF USE, DATA, OR PROFITS; OR BUSINESS INTERRUPTION) HOWEVER CAUSED AND ON ANY
// THEORY OF LIABILITY, WHETHER IN CONTRACT, STRICT LIABILITY, OR TORT (INCLUDING NEGLIGENCE OR
// OTHERWISE) ARISING IN ANY WAY OUT OF THE USE OF THIS SOFTWARE, EVEN IF ADVISED OF THE
// POSSIBILITY OF SUCH DAMAGE.

// EnergyPlus::MixedAir Unit Tests

// Google Test Headers
#include <gtest/gtest.h>

// EnergyPlus Headers
#include "Fixtures/EnergyPlusFixture.hh"
#include <EnergyPlus/Data/EnergyPlusData.hh>
#include <EnergyPlus/DataAirLoop.hh>
#include <EnergyPlus/DataAirSystems.hh>
#include <EnergyPlus/DataContaminantBalance.hh>
#include <EnergyPlus/DataEnvironment.hh>
#include <EnergyPlus/DataGlobals.hh>
#include <EnergyPlus/DataHeatBalance.hh>
#include <EnergyPlus/DataLoopNode.hh>
#include <EnergyPlus/DataSizing.hh>
#include <EnergyPlus/DataZoneControls.hh>
#include <EnergyPlus/DataZoneEnergyDemands.hh>
#include <EnergyPlus/DataZoneEquipment.hh>
#include <EnergyPlus/HeatBalanceManager.hh>
#include <EnergyPlus/Humidifiers.hh>
#include <EnergyPlus/IOFiles.hh>
#include <EnergyPlus/InputProcessing/InputProcessor.hh>
#include <EnergyPlus/MixedAir.hh>
#include <EnergyPlus/OutAirNodeManager.hh>
#include <EnergyPlus/Psychrometrics.hh>
#include <EnergyPlus/ScheduleManager.hh>
#include <EnergyPlus/SizingManager.hh>

using namespace EnergyPlus::MixedAir;
using namespace EnergyPlus::DataContaminantBalance;
using namespace EnergyPlus::DataAirLoop;
using namespace EnergyPlus::DataAirSystems;
using namespace EnergyPlus::DataSizing;
using namespace EnergyPlus::DataHeatBalance;
using namespace EnergyPlus::ScheduleManager;
using namespace EnergyPlus::DataEnvironment;
using namespace EnergyPlus::DataZoneEquipment;
using namespace EnergyPlus::DataLoopNode;
using namespace EnergyPlus::DataZoneEnergyDemands;
using namespace EnergyPlus::DataZoneControls;
using namespace EnergyPlus::HeatBalanceManager;
using namespace EnergyPlus::Humidifiers;
using namespace EnergyPlus::SizingManager;

namespace EnergyPlus {

TEST_F(EnergyPlusFixture, MixedAir_ProcessOAControllerTest)
{
    std::string const idf_objects = delimited_string({
        "  OutdoorAir:Node,",
        "    Outside Air Inlet Node 1; !- Name",
        "  Controller:OutdoorAir,",
        "    OA Controller 1,         !- Name",
        "    Relief Air Outlet Node 1, !- Relief Air Outlet Node Name",
        "    VAV Sys 1 Inlet Node,    !- Return Air Node Name",
        "    Mixed Air Node 1,        !- Mixed Air Node Name",
        "    Outside Air Inlet Node 1, !- Actuator Node Name",
        "    autosize,                !- Minimum Outdoor Air Flow Rate {m3/s}",
        "    autosize,                !- Maximum Outdoor Air Flow Rate {m3/s}",
        "    NoEconomizer,            !- Economizer Control Type",
        "    ModulateFlow,            !- Economizer Control Action Type",
        "    ,                        !- Economizer Maximum Limit Dry-Bulb Temperature {C}",
        "    ,                        !- Economizer Maximum Limit Enthalpy {J/kg}",
        "    ,                        !- Economizer Maximum Limit Dewpoint Temperature {C}",
        "    ,                        !- Electronic Enthalpy Limit Curve Name",
        "    ,                        !- Economizer Minimum Limit Dry-Bulb Temperature {C}",
        "    NoLockout,               !- Lockout Type",
        "    ProportionalMinimum;     !- Minimum Limit Type",
        "  Controller:OutdoorAir,",
        "    OA Controller 2,         !- Name",
        "    Relief Air Outlet Node 2, !- Relief Air Outlet Node Name",
        "    VAV Sys 2 Inlet Node,    !- Return Air Node Name",
        "    Mixed Air Node 2,        !- Mixed Air Node Name",
        "    Outside Air Inlet Node 2, !- Actuator Node Name",
        "    autosize,                !- Minimum Outdoor Air Flow Rate {m3/s}",
        "    autosize,                !- Maximum Outdoor Air Flow Rate {m3/s}",
        "    NoEconomizer,            !- Economizer Control Type",
        "    ModulateFlow,            !- Economizer Control Action Type",
        "    ,                        !- Economizer Maximum Limit Dry-Bulb Temperature {C}",
        "    ,                        !- Economizer Maximum Limit Enthalpy {J/kg}",
        "    ,                        !- Economizer Maximum Limit Dewpoint Temperature {C}",
        "    ,                        !- Electronic Enthalpy Limit Curve Name",
        "    ,                        !- Economizer Minimum Limit Dry-Bulb Temperature {C}",
        "    NoLockout,               !- Lockout Type",
        "    ProportionalMinimum;     !- Minimum Limit Type",
    });

    ASSERT_TRUE(process_idf(idf_objects));

    bool ErrorsFound(false); // If errors detected in input
    int ControllerNum(0);    // Controller number
    int NumArg(0);
    int NumNums(0);
    int NumAlphas(0);
    int IOStat(0);
<<<<<<< HEAD
    auto const CurrentModuleObject = CurrentModuleObjects[CMO_OAController];

    state->dataInputProcessing->inputProcessor->getObjectDefMaxArgs(*state, CurrentModuleObjects[CMO_OAController], NumArg, NumAlphas, NumNums);
=======
    std::string const CurrentModuleObject = CurrentModuleObjects(static_cast<int>(CMO::OAController));

    state->dataInputProcessing->inputProcessor->getObjectDefMaxArgs(
        *state, CurrentModuleObjects(static_cast<int>(CMO::OAController)), NumArg, NumAlphas, NumNums);
>>>>>>> 5358d3eb

    Array1D<Real64> NumArray(NumNums, 0.0);
    Array1D_string AlphArray(NumAlphas);
    Array1D_string cAlphaFields(NumAlphas);
    Array1D_string cNumericFields(NumNums);
    Array1D_bool lAlphaBlanks(NumAlphas, true);
    Array1D_bool lNumericBlanks(NumNums, true);

    state->dataMixedAir->NumOAControllers = state->dataInputProcessing->inputProcessor->getNumObjectsFound(*state, CurrentModuleObject);
    state->dataMixedAir->OAController.allocate(state->dataMixedAir->NumOAControllers);

    ControllerNum = 1;

    state->dataInputProcessing->inputProcessor->getObjectItem(*state,
                                                              CurrentModuleObject,
                                                              ControllerNum,
                                                              AlphArray,
                                                              NumAlphas,
                                                              NumArray,
                                                              NumNums,
                                                              IOStat,
                                                              lNumericBlanks,
                                                              lAlphaBlanks,
                                                              cAlphaFields,
                                                              cNumericFields);

    ProcessOAControllerInputs(*state,
                              CurrentModuleObject,
                              ControllerNum,
                              AlphArray,
                              NumAlphas,
                              NumArray,
                              NumNums,
                              lNumericBlanks,
                              lAlphaBlanks,
                              cAlphaFields,
                              cNumericFields,
                              ErrorsFound);

    EXPECT_FALSE(ErrorsFound);
    EXPECT_EQ(2, state->dataMixedAir->OAController(1).OANode);
    EXPECT_TRUE(OutAirNodeManager::CheckOutAirNodeNumber(*state, state->dataMixedAir->OAController(1).OANode));

    ControllerNum = 2;
    state->dataInputProcessing->inputProcessor->getObjectItem(*state,
                                                              CurrentModuleObject,
                                                              ControllerNum,
                                                              AlphArray,
                                                              NumAlphas,
                                                              NumArray,
                                                              NumNums,
                                                              IOStat,
                                                              lNumericBlanks,
                                                              lAlphaBlanks,
                                                              cAlphaFields,
                                                              cNumericFields);

    ErrorsFound = false;
    ProcessOAControllerInputs(*state,
                              CurrentModuleObject,
                              ControllerNum,
                              AlphArray,
                              NumAlphas,
                              NumArray,
                              NumNums,
                              lNumericBlanks,
                              lAlphaBlanks,
                              cAlphaFields,
                              cNumericFields,
                              ErrorsFound);
    EXPECT_FALSE(ErrorsFound);
    EXPECT_EQ(6, state->dataMixedAir->OAController(2).OANode);
    EXPECT_FALSE(OutAirNodeManager::CheckOutAirNodeNumber(*state, state->dataMixedAir->OAController(2).OANode));
}

TEST_F(EnergyPlusFixture, MixedAir_HXBypassOptionTest)
{
    std::string const idf_objects = delimited_string(
        {"  OutdoorAir:Node,",
         "    Outside Air Inlet Node 1; !- Name",
         "  Controller:OutdoorAir,",
         "    OA Controller 1,         !- Name",
         "    Relief Air Outlet Node 1, !- Relief Air Outlet Node Name",
         "    VAV Sys 1 Inlet Node,    !- Return Air Node Name",
         "    Mixed Air Node 1,        !- Mixed Air Node Name",
         "    Outside Air Inlet Node 1, !- Actuator Node Name",
         "    0.2,                !- Minimum Outdoor Air Flow Rate {m3/s}",
         "    1.0,                !- Maximum Outdoor Air Flow Rate {m3/s}",
         "    DifferentialDryBulb,     !- Economizer Control Type", // Economizer should open for this one, so OA flow should be > min OA
         "    ModulateFlow,            !- Economizer Control Action Type",
         "    ,                        !- Economizer Maximum Limit Dry-Bulb Temperature {C}",
         "    ,                        !- Economizer Maximum Limit Enthalpy {J/kg}",
         "    ,                        !- Economizer Maximum Limit Dewpoint Temperature {C}",
         "    ,                        !- Electronic Enthalpy Limit Curve Name",
         "    ,                        !- Economizer Minimum Limit Dry-Bulb Temperature {C}",
         "    NoLockout,               !- Lockout Type", // No lockout
         "    ProportionalMinimum,     !- Minimum Limit Type",
         "    ,                        !- Minimum Outdoor Air Schedule Name",
         "    ,                        !- Minimum Fraction of Outdoor Air Schedule Name",
         "    ,                        !- Maximum Fraction of Outdoor Air Schedule Name",
         "    ,                        !- Mechanical Ventilation Controller Name",
         "    ,                        !- Time of Day Economizer Control Schedule Name",
         "    No,                      !- High Humidity Control",
         "    ,                        !- Humidistat Control Zone Name",
         "    ,                        !- High Humidity Outdoor Air Flow Ratio",
         "    Yes,                     !- Control High Indoor Humidity Based on Outdoor Humidity Ratio",
         "    BypassWhenWithinEconomizerLimits;  !- Heat Recovery Bypass Control Type", // HX bypass should be true

         "  OutdoorAir:Mixer,",
         "    OA Mixer 1,                !- Name",
         "    Mixed Air Node 1,          !- Mixed Air Node Name",
         "    Outside Air Inlet Node 1, !- Outdoor Air Stream Node Name",
         "    Relief Air Outlet Node 1,  !- Relief Air Stream Node Name",
         "    VAV Sys 1 Inlet Node;     !- Return Air Stream Node Name",

         " AirLoopHVAC:ControllerList,",
         "    OA Sys 1 controller,     !- Name",
         "    Controller:OutdoorAir,   !- Controller 1 Object Type",
         "    OA Controller 1;         !- Controller 1 Name",

         " AirLoopHVAC:OutdoorAirSystem:EquipmentList,",
         "    OA Sys 1 Equipment list, !- Name",
         "    OutdoorAir:Mixer,        !- Component 1 Object Type",
         "    OA Mixer 1;                !- Component 1 Name",

         " AirLoopHVAC:OutdoorAirSystem,",
         "    OA Sys 1, !- Name",
         "    OA Sys 1 controller,     !- Controller List Name",
         "    OA Sys 1 Equipment list; !- Outdoor Air Equipment List Name",

         "  Controller:OutdoorAir,",
         "    OA Controller 2,         !- Name",
         "    Relief Air Outlet Node 2, !- Relief Air Outlet Node Name",
         "    VAV Sys 2 Inlet Node,    !- Return Air Node Name",
         "    Mixed Air Node 2,        !- Mixed Air Node Name",
         "    Outside Air Inlet Node 2, !- Actuator Node Name",
         "    0.2,                !- Minimum Outdoor Air Flow Rate {m3/s}",
         "    1.0,                !- Maximum Outdoor Air Flow Rate {m3/s}",
         "    DifferentialDryBulb,     !- Economizer Control Type", // Economizer should be locked out for this one, so OA flow should = min OA
         "    ModulateFlow,            !- Economizer Control Action Type",
         "    ,                        !- Economizer Maximum Limit Dry-Bulb Temperature {C}",
         "    ,                        !- Economizer Maximum Limit Enthalpy {J/kg}",
         "    ,                        !- Economizer Maximum Limit Dewpoint Temperature {C}",
         "    ,                        !- Electronic Enthalpy Limit Curve Name",
         "    ,                        !- Economizer Minimum Limit Dry-Bulb Temperature {C}",
         "    LockoutWithHeating,               !- Lockout Type", // Lockout with heating is on
         "    ProportionalMinimum,     !- Minimum Limit Type",
         "    ,                        !- Minimum Outdoor Air Schedule Name",
         "    ,                        !- Minimum Fraction of Outdoor Air Schedule Name",
         "    ,                        !- Maximum Fraction of Outdoor Air Schedule Name",
         "    ,                        !- Mechanical Ventilation Controller Name",
         "    ,                        !- Time of Day Economizer Control Schedule Name",
         "    No,                      !- High Humidity Control",
         "    ,                        !- Humidistat Control Zone Name",
         "    ,                        !- High Humidity Outdoor Air Flow Ratio",
         "    Yes,                     !- Control High Indoor Humidity Based on Outdoor Humidity Ratio",
         "    BypassWhenWithinEconomizerLimits;  !- Heat Recovery Bypass Control Type", // HX bypass should be false because economizer is locked out

         "  OutdoorAir:Mixer,",
         "    OA Mixer 2,                !- Name",
         "    Mixed Air Node 2,          !- Mixed Air Node Name",
         "    Outside Air Inlet Node 2, !- Outdoor Air Stream Node Name",
         "    Relief Air Outlet Node 2,  !- Relief Air Stream Node Name",
         "    VAV Sys 2 Inlet Node;     !- Return Air Stream Node Name",

         " AirLoopHVAC:ControllerList,",
         "    OA Sys 2 controller,     !- Name",
         "    Controller:OutdoorAir,   !- Controller 1 Object Type",
         "    OA Controller 2;         !- Controller 1 Name",

         " AirLoopHVAC:OutdoorAirSystem:EquipmentList,",
         "    OA Sys 2 Equipment list, !- Name",
         "    OutdoorAir:Mixer,        !- Component 1 Object Type",
         "    OA Mixer 2;                !- Component 1 Name",

         " AirLoopHVAC:OutdoorAirSystem,",
         "    OA Sys 2, !- Name",
         "    OA Sys 2 controller,     !- Controller List Name",
         "    OA Sys 2 Equipment list; !- Outdoor Air Equipment List Name",

         "  Controller:OutdoorAir,",
         "    OA Controller 3,         !- Name",
         "    Relief Air Outlet Node 3, !- Relief Air Outlet Node Name",
         "    VAV Sys 3 Inlet Node,    !- Return Air Node Name",
         "    Mixed Air Node 3,        !- Mixed Air Node Name",
         "    Outside Air Inlet Node 3, !- Actuator Node Name",
         "    0.2,                !- Minimum Outdoor Air Flow Rate {m3/s}",
         "    1.0,                !- Maximum Outdoor Air Flow Rate {m3/s}",
         "    DifferentialDryBulb,     !- Economizer Control Type", // Economizer should open for this one, so OA flow should be > min OA
         "    ModulateFlow,            !- Economizer Control Action Type",
         "    ,                        !- Economizer Maximum Limit Dry-Bulb Temperature {C}",
         "    ,                        !- Economizer Maximum Limit Enthalpy {J/kg}",
         "    ,                        !- Economizer Maximum Limit Dewpoint Temperature {C}",
         "    ,                        !- Electronic Enthalpy Limit Curve Name",
         "    ,                        !- Economizer Minimum Limit Dry-Bulb Temperature {C}",
         "    NoLockout,               !- Lockout Type",
         "    ProportionalMinimum,     !- Minimum Limit Type",
         "    ,                        !- Minimum Outdoor Air Schedule Name",
         "    ,                        !- Minimum Fraction of Outdoor Air Schedule Name",
         "    ,                        !- Maximum Fraction of Outdoor Air Schedule Name",
         "    ,                        !- Mechanical Ventilation Controller Name",
         "    ,                        !- Time of Day Economizer Control Schedule Name",
         "    No,                      !- High Humidity Control",
         "    ,                        !- Humidistat Control Zone Name",
         "    ,                        !- High Humidity Outdoor Air Flow Ratio",
         "    Yes,                     !- Control High Indoor Humidity Based on Outdoor Humidity Ratio",
         "    BypassWhenOAFlowGreaterThanMinimum;  !- Heat Recovery Bypass Control Type", // HX bypass should be true because economizer has opened up

         "  OutdoorAir:Mixer,",
         "    OA Mixer 3,                !- Name",
         "    Mixed Air Node 3,          !- Mixed Air Node Name",
         "    Outside Air Inlet Node 3, !- Outdoor Air Stream Node Name",
         "    Relief Air Outlet Node 3,  !- Relief Air Stream Node Name",
         "    VAV Sys 3 Inlet Node;     !- Return Air Stream Node Name",

         " AirLoopHVAC:ControllerList,",
         "    OA Sys 3 controller,     !- Name",
         "    Controller:OutdoorAir,   !- Controller 1 Object Type",
         "    OA Controller 3;         !- Controller 1 Name",

         " AirLoopHVAC:OutdoorAirSystem:EquipmentList,",
         "    OA Sys 3 Equipment list, !- Name",
         "    OutdoorAir:Mixer,        !- Component 1 Object Type",
         "    OA Mixer 3;                !- Component 1 Name",

         " AirLoopHVAC:OutdoorAirSystem,",
         "    OA Sys 3, !- Name",
         "    OA Sys 3 controller,     !- Controller List Name",
         "    OA Sys 3 Equipment list; !- Outdoor Air Equipment List Name",

         "  Controller:OutdoorAir,",
         "    OA Controller 4,         !- Name",
         "    Relief Air Outlet Node 4, !- Relief Air Outlet Node Name",
         "    VAV Sys 4 Inlet Node,    !- Return Air Node Name",
         "    Mixed Air Node 4,        !- Mixed Air Node Name",
         "    Outside Air Inlet Node 4, !- Actuator Node Name",
         "    0.2,                !- Minimum Outdoor Air Flow Rate {m3/s}",
         "    1.0,                !- Maximum Outdoor Air Flow Rate {m3/s}",
         "    DifferentialDryBulb,     !- Economizer Control Type", // Economizer should not open for this one - lowered the outdoor dry bulb temp for
                                                                    // Case 4
         "    ModulateFlow,            !- Economizer Control Action Type",
         "    ,                        !- Economizer Maximum Limit Dry-Bulb Temperature {C}",
         "    ,                        !- Economizer Maximum Limit Enthalpy {J/kg}",
         "    ,                        !- Economizer Maximum Limit Dewpoint Temperature {C}",
         "    ,                        !- Electronic Enthalpy Limit Curve Name",
         "    ,                        !- Economizer Minimum Limit Dry-Bulb Temperature {C}",
         "    NoLockout,               !- Lockout Type",
         "    ProportionalMinimum,     !- Minimum Limit Type",
         "    ,                        !- Minimum Outdoor Air Schedule Name",
         "    ,                        !- Minimum Fraction of Outdoor Air Schedule Name",
         "    ,                        !- Maximum Fraction of Outdoor Air Schedule Name",
         "    ,                        !- Mechanical Ventilation Controller Name",
         "    ,                        !- Time of Day Economizer Control Schedule Name",
         "    No,                      !- High Humidity Control",
         "    ,                        !- Humidistat Control Zone Name",
         "    ,                        !- High Humidity Outdoor Air Flow Ratio",
         "    Yes,                     !- Control High Indoor Humidity Based on Outdoor Humidity Ratio",
         "    BypassWhenOAFlowGreaterThanMinimum;  !- Heat Recovery Bypass Control Type", // HX bypass should be true because economizer has opened up

         "  OutdoorAir:Mixer,",
         "    OA Mixer 4,                !- Name",
         "    Mixed Air Node 4,          !- Mixed Air Node Name",
         "    Outside Air Inlet Node 4, !- Outdoor Air Stream Node Name",
         "    Relief Air Outlet Node 4,  !- Relief Air Stream Node Name",
         "    VAV Sys 4 Inlet Node;     !- Return Air Stream Node Name",

         " AirLoopHVAC:ControllerList,",
         "    OA Sys 4 controller,     !- Name",
         "    Controller:OutdoorAir,   !- Controller 1 Object Type",
         "    OA Controller 4;         !- Controller 1 Name",

         " AirLoopHVAC:OutdoorAirSystem:EquipmentList,",
         "    OA Sys 4 Equipment list, !- Name",
         "    OutdoorAir:Mixer,        !- Component 1 Object Type",
         "    OA Mixer 4;                !- Component 1 Name",

         " AirLoopHVAC:OutdoorAirSystem,",
         "    OA Sys 4, !- Name",
         "    OA Sys 4 controller,     !- Controller List Name",
         "    OA Sys 4 Equipment list; !- Outdoor Air Equipment List Name",

         "  Controller:OutdoorAir,",
         "    OA Controller 5,         !- Name",
         "    Relief Air Outlet Node 5, !- Relief Air Outlet Node Name",
         "    VAV Sys 5 Inlet Node,    !- Return Air Node Name",
         "    Mixed Air Node 5,        !- Mixed Air Node Name",
         "    Outside Air Inlet Node 5, !- Actuator Node Name",
         "    0.2,                !- Minimum Outdoor Air Flow Rate {m3/s}",
         "    1.0,                !- Maximum Outdoor Air Flow Rate {m3/s}",
         "    DifferentialDryBulb,     !- Economizer Control Type", // Economizer should not open for this one - lowered the outdoor dry bulb temp for
                                                                    // Case 4
         "    ModulateFlow,            !- Economizer Control Action Type",
         "    ,                        !- Economizer Maximum Limit Dry-Bulb Temperature {C}",
         "    ,                        !- Economizer Maximum Limit Enthalpy {J/kg}",
         "    ,                        !- Economizer Maximum Limit Dewpoint Temperature {C}",
         "    ,                        !- Electronic Enthalpy Limit Curve Name",
         "    ,                        !- Economizer Minimum Limit Dry-Bulb Temperature {C}",
         "    NoLockout,               !- Lockout Type",
         "    ProportionalMinimum,     !- Minimum Limit Type",
         "    ,                        !- Minimum Outdoor Air Schedule Name",
         "    ,                        !- Minimum Fraction of Outdoor Air Schedule Name",
         "    ,                        !- Maximum Fraction of Outdoor Air Schedule Name",
         "    ,                        !- Mechanical Ventilation Controller Name",
         "    ,                        !- Time of Day Economizer Control Schedule Name",
         "    No,                      !- High Humidity Control",
         "    ,                        !- Humidistat Control Zone Name",
         "    ,                        !- High Humidity Outdoor Air Flow Ratio",
         "    No,                      !- Control High Indoor Humidity Based on Outdoor Humidity Ratio",
         "    BypassWhenOAFlowGreaterThanMinimum;  !- Heat Recovery Bypass Control Type", // HX bypass should be true because economizer has opened up

         "  OutdoorAir:Mixer,",
         "    OA Mixer 5,                !- Name",
         "    Mixed Air Node 5,          !- Mixed Air Node Name",
         "    OA Sys 5 HC Outlet Node,   !- Outdoor Air Stream Node Name",
         "    Relief Air Outlet Node 5,  !- Relief Air Stream Node Name",
         "    VAV Sys 5 Inlet Node;     !- Return Air Stream Node Name",

         " AirLoopHVAC:ControllerList,",
         "    OA Sys 5 controller,     !- Name",
         "    Controller:OutdoorAir,   !- Controller 1 Object Type",
         "    OA Controller 5;         !- Controller 1 Name",

         " AirLoopHVAC:OutdoorAirSystem:EquipmentList,",
         "    OA Sys 5 Equipment list, !- Name",
         "    Coil:Heating:Electric,    !- Component 1 Object Type",
         "    OA Sys 5 Heating Coil,    !- Component 1 Name",
         "    OutdoorAir:Mixer,         !- Component 2 Object Type",
         "    OA Mixer 5;               !- Component 2 Name",

         " AirLoopHVAC:OutdoorAirSystem,",
         "    OA Sys 5, !- Name",
         "    OA Sys 5 controller,      !- Controller List Name",
         "    OA Sys 5 Equipment list;  !- Outdoor Air Equipment List Name",

         " Coil:Heating:Electric,",
         "    OA Sys 5 Heating Coil,    !- Name",
         "    ,                         !- Availability Schedule Name",
         "    1,                        !- Efficiency",
         "    2500,                     !- Nominal Capacity{ W }",
         "    Outside Air Inlet Node 5, !- Air Inlet Node Name",
         "    OA Sys 5 HC Outlet Node,  !- Air Outlet Node Name",
         "    OA Sys 5 HC Outlet Node;  !- Temperature Setpoint Node Name"

        });

    ASSERT_TRUE(process_idf(idf_objects));
    GetOAControllerInputs(*state);
    EXPECT_EQ(2, state->dataMixedAir->OAController(1).OANode);
    EXPECT_TRUE(OutAirNodeManager::CheckOutAirNodeNumber(*state, state->dataMixedAir->OAController(1).OANode));

    EXPECT_EQ(6, state->dataMixedAir->OAController(2).OANode);
    EXPECT_FALSE(OutAirNodeManager::CheckOutAirNodeNumber(*state, state->dataMixedAir->OAController(2).OANode));

    int OAControllerNum;
    int AirLoopNum;

    state->dataHVACGlobal->NumPrimaryAirSys = 5;              // will be reset in DataHVACGlobals::clear_state(); in EnergyPlusFixture
    state->dataAirLoop->AirLoopControlInfo.allocate(5);       // will be deallocated by MixedAir::clear_state(); in EnergyPlusFixture
    state->dataAirLoop->AirLoopFlow.allocate(5);              // will be deallocated by MixedAir::clear_state(); in EnergyPlusFixture
    state->dataAirSystemsData->PrimaryAirSystems.allocate(5); // will be deallocated by DataAirSystems::clear_state(); in EnergyPlusFixture
    state->dataLoopNodes->Node.allocate(21);                  // will be deallocated by DataLoopNode::clear_state(); in EnergyPlusFixture

    state->dataEnvrn->StdBaroPress = StdPressureSeaLevel;
    state->dataEnvrn->StdRhoAir = Psychrometrics::PsyRhoAirFnPbTdbW(*state, state->dataEnvrn->StdBaroPress, 20.0, 0.0);

    // Initialize common AirLoop data
    for (AirLoopNum = 1; AirLoopNum <= 5; ++AirLoopNum) {
        state->dataAirLoop->AirLoopControlInfo(AirLoopNum).OASysNum = AirLoopNum;
        state->dataAirLoop->AirLoopControlInfo(AirLoopNum).EconoLockout = false;
        state->dataAirLoop->AirLoopControlInfo(AirLoopNum).NightVent = false;
        state->dataAirLoop->AirLoopControlInfo(AirLoopNum).FanOpMode = DataHVACGlobals::ContFanCycCoil;
        state->dataAirLoop->AirLoopControlInfo(AirLoopNum).LoopFlowRateSet = false;
        state->dataAirLoop->AirLoopControlInfo(AirLoopNum).CheckHeatRecoveryBypassStatus = true;
        state->dataAirLoop->AirLoopControlInfo(AirLoopNum).OASysComponentsSimulated = true;
        state->dataAirLoop->AirLoopControlInfo(AirLoopNum).EconomizerFlowLocked = false;
        state->dataAirLoop->AirLoopControlInfo(AirLoopNum).HeatRecoveryBypass = false;
        state->dataAirLoop->AirLoopControlInfo(AirLoopNum).HeatRecoveryResimFlag =
            false; // Need this to avoid resetting hxbypass, saying this has already been simulated
        state->dataAirLoop->AirLoopFlow(AirLoopNum).DesSupply = 1.0 * state->dataEnvrn->StdRhoAir;
        state->dataAirSystemsData->PrimaryAirSystems(AirLoopNum).NumBranches = 1;
        state->dataAirSystemsData->PrimaryAirSystems(AirLoopNum).Branch.allocate(1);
        state->dataAirSystemsData->PrimaryAirSystems(AirLoopNum).Branch(1).TotalComponents = 1;
        state->dataAirSystemsData->PrimaryAirSystems(AirLoopNum).Branch(1).Comp.allocate(1);
    }
    state->dataAirSystemsData->PrimaryAirSystems(1).Branch(1).Comp(1).Name = "OA Sys 1";
    state->dataAirSystemsData->PrimaryAirSystems(1).Branch(1).Comp(1).TypeOf = "AirLoopHVAC:OutdoorAirSystem";
    state->dataAirSystemsData->PrimaryAirSystems(2).Branch(1).Comp(1).Name = "OA Sys 2";
    state->dataAirSystemsData->PrimaryAirSystems(2).Branch(1).Comp(1).TypeOf = "AirLoopHVAC:OutdoorAirSystem";
    state->dataAirSystemsData->PrimaryAirSystems(3).Branch(1).Comp(1).Name = "OA Sys 3";
    state->dataAirSystemsData->PrimaryAirSystems(3).Branch(1).Comp(1).TypeOf = "AirLoopHVAC:OutdoorAirSystem";
    state->dataAirSystemsData->PrimaryAirSystems(4).Branch(1).Comp(1).Name = "OA Sys 4";
    state->dataAirSystemsData->PrimaryAirSystems(4).Branch(1).Comp(1).TypeOf = "AirLoopHVAC:OutdoorAirSystem";

    // Initialize common OA controller and node data
    for (OAControllerNum = 1; OAControllerNum <= 5; ++OAControllerNum) {
        state->dataMixedAir->OAController(OAControllerNum).MinOAMassFlowRate =
            state->dataMixedAir->OAController(OAControllerNum).MinOA * state->dataEnvrn->StdRhoAir;
        state->dataMixedAir->OAController(OAControllerNum).MaxOAMassFlowRate =
            state->dataMixedAir->OAController(OAControllerNum).MaxOA * state->dataEnvrn->StdRhoAir;
        if (OAControllerNum == 5) {
            state->dataMixedAir->OAController(OAControllerNum).InletNode = 18;
        } else {
            state->dataMixedAir->OAController(OAControllerNum).InletNode = state->dataMixedAir->OAController(OAControllerNum).OANode;
        }
        state->dataMixedAir->OAController(OAControllerNum).RetTemp = 24.0;
        state->dataMixedAir->OAController(OAControllerNum).InletTemp = 20.0; // This is the same as the outdoor air dry bulb for these tests
        state->dataMixedAir->OAController(OAControllerNum).OATemp = 20.0;
        state->dataMixedAir->OAController(OAControllerNum).MixSetTemp = 22.0;
        state->dataMixedAir->OAController(OAControllerNum).ExhMassFlow = 0.0;
        // OAController( OAControllerNum ).InletEnth = needs to be initialized if an enthalpy economizer is tested
        // OAController( OAControllerNum ).RetEnth = needs to be initialized if an enthalpy economizer is tested
        state->dataMixedAir->OAController(OAControllerNum).MixMassFlow = 0.5; // Note this is 50% of design flow set above
        state->dataLoopNodes->Node(OAControllerNum * 4).MassFlowRate =
            state->dataMixedAir->OAController(OAControllerNum).MixMassFlow; // Return air nodes
        state->dataLoopNodes->Node(OAControllerNum + ((OAControllerNum - 1) * 3)).MassFlowRateMaxAvail =
            state->dataMixedAir->OAController(OAControllerNum).MixMassFlow;                                                // Mixed air nodes
        state->dataLoopNodes->Node(OAControllerNum * 4).Temp = state->dataMixedAir->OAController(OAControllerNum).RetTemp; // Return air nodes
        state->dataLoopNodes->Node(OAControllerNum * 4).Enthalpy =
            Psychrometrics::PsyHFnTdbW(state->dataMixedAir->OAController(OAControllerNum).RetTemp, 0.0); // Return air nodes, dry air
        state->dataLoopNodes->Node(OAControllerNum * 4 - 3).TempSetPoint =
            state->dataMixedAir->OAController(OAControllerNum).MixSetTemp; // Mixed air nodes
        if (OAControllerNum == 5)
            state->dataLoopNodes->Node(18).TempSetPoint = state->dataMixedAir->OAController(OAControllerNum).MixSetTemp + 1.0; // Mixed air nodes
        state->dataLoopNodes->Node(OAControllerNum * 4 - 2).Temp =
            state->dataMixedAir->OAController(OAControllerNum).OATemp; // OA inlet (actuated) air nodes, dry air
        state->dataLoopNodes->Node(OAControllerNum * 4 - 2).Enthalpy =
            Psychrometrics::PsyHFnTdbW(state->dataMixedAir->OAController(OAControllerNum).InletTemp, 0.0);
        ; // OA inlet (actuated) air nodes, dry air
    }

    Real64 expectedOAflow(0.0);
    Real64 expectedMinOAflow(0.0);

    // Case 1 - economizer active, NoLockout, BypassWhenWithinEconomizerLimits
    // economizer should open to meet the mixed air setpoint assuming dry air to make it simple, HXbypass true
    //   OAFlow = MixFlow*(MixTemp - RetTemp)/(InletTemp - RetTemp)
    AirLoopNum = 1;
    OAControllerNum = 1;
    state->dataAirLoop->AirLoopControlInfo(AirLoopNum).HeatingActiveFlag = true;
    // setup OA system and initialize nodes
    //		ManageOutsideAirSystem( "OA Sys 1", true, AirLoopNum, OAControllerNum );
    state->dataMixedAir->OAController(OAControllerNum).CalcOAController(*state, AirLoopNum, true);

    expectedMinOAflow = 0.2 * state->dataEnvrn->StdRhoAir * state->dataMixedAir->OAController(OAControllerNum).MixMassFlow /
                        state->dataAirLoop->AirLoopFlow(AirLoopNum).DesSupply; // For Proportional minimum input
    expectedOAflow = state->dataMixedAir->OAController(OAControllerNum).MixMassFlow *
                     (state->dataMixedAir->OAController(OAControllerNum).MixSetTemp - state->dataMixedAir->OAController(OAControllerNum).RetTemp) /
                     (state->dataMixedAir->OAController(OAControllerNum).InletTemp - state->dataMixedAir->OAController(OAControllerNum).RetTemp);
    EXPECT_NEAR(expectedOAflow, state->dataMixedAir->OAController(OAControllerNum).OAMassFlow, 0.00001);
    EXPECT_NEAR(state->dataMixedAir->OAController(OAControllerNum).OAMassFlow / state->dataMixedAir->OAController(OAControllerNum).MixMassFlow,
                state->dataAirLoop->AirLoopFlow(AirLoopNum).OAFrac,
                0.00001);
    EXPECT_EQ(expectedMinOAflow, state->dataAirLoop->AirLoopFlow(AirLoopNum).MinOutAir);
    EXPECT_EQ(expectedMinOAflow / state->dataMixedAir->OAController(OAControllerNum).MixMassFlow,
              state->dataAirLoop->AirLoopFlow(AirLoopNum).OAMinFrac);
    EXPECT_TRUE(state->dataAirLoop->AirLoopControlInfo(AirLoopNum).HeatRecoveryBypass);
    EXPECT_EQ(1, state->dataMixedAir->OAController(OAControllerNum).HeatRecoveryBypassStatus);

    // Case 2 - economizer active, LockoutWithHeating, BypassWhenWithinEconomizerLimits
    // economizer should not be locked out, OA flow at minimum, HXbypass true
    AirLoopNum = 2;
    OAControllerNum = 2;
    state->dataAirLoop->AirLoopControlInfo(AirLoopNum).HeatingActiveFlag = true;
    state->dataMixedAir->OAController(OAControllerNum).InletTemp = 0.0; // This is the same as the outdoor air dry bulb for these tests
    state->dataMixedAir->OAController(OAControllerNum).OATemp = 0.0;
    state->dataLoopNodes->Node(OAControllerNum * 4 - 2).Temp =
        state->dataMixedAir->OAController(OAControllerNum).OATemp; // OA inlet (actuated) air nodes, dry air

    state->dataMixedAir->OAController(OAControllerNum).CalcOAController(*state, AirLoopNum, true);

    expectedMinOAflow = 0.2 * state->dataEnvrn->StdRhoAir * state->dataMixedAir->OAController(OAControllerNum).MixMassFlow /
                        state->dataAirLoop->AirLoopFlow(AirLoopNum).DesSupply; // For Proportional minimum input
    expectedOAflow = expectedMinOAflow;
    EXPECT_NEAR(expectedOAflow, state->dataMixedAir->OAController(OAControllerNum).OAMassFlow, 0.00001);
    EXPECT_NEAR(state->dataMixedAir->OAController(OAControllerNum).OAMassFlow / state->dataMixedAir->OAController(OAControllerNum).MixMassFlow,
                state->dataAirLoop->AirLoopFlow(AirLoopNum).OAFrac,
                0.00001);
    EXPECT_EQ(expectedMinOAflow, state->dataAirLoop->AirLoopFlow(AirLoopNum).MinOutAir);
    EXPECT_EQ(expectedMinOAflow / state->dataMixedAir->OAController(OAControllerNum).MixMassFlow,
              state->dataAirLoop->AirLoopFlow(AirLoopNum).OAMinFrac);
    EXPECT_FALSE(state->dataAirLoop->AirLoopControlInfo(AirLoopNum).HeatRecoveryBypass);
    EXPECT_EQ(0, state->dataMixedAir->OAController(OAControllerNum).HeatRecoveryBypassStatus);

    // Case 3 - economizer active, NoLockout, BypassWhenOAFlowGreaterThanMinimum (should be same result as Case 1)
    // economizer should open to meet the mixed air setpoint assuming dry air to make it simple, HXbypass true
    //   OAFlow = MixFlow*(MixTemp - RetTemp)/(InletTemp - RetTemp)
    AirLoopNum = 3;
    OAControllerNum = 3;
    state->dataAirLoop->AirLoopControlInfo(AirLoopNum).HeatingActiveFlag = true;
    state->dataMixedAir->OAController(OAControllerNum).InletTemp = 20.0; // This is the same as the outdoor air dry bulb for these tests
    state->dataMixedAir->OAController(OAControllerNum).OATemp = 20.0;
    state->dataLoopNodes->Node(OAControllerNum * 4 - 2).Temp =
        state->dataMixedAir->OAController(OAControllerNum).OATemp; // OA inlet (actuated) air nodes, dry air
    state->dataMixedAir->OAController(OAControllerNum).CalcOAController(*state, AirLoopNum, true);

    expectedMinOAflow = 0.2 * state->dataEnvrn->StdRhoAir * state->dataMixedAir->OAController(OAControllerNum).MixMassFlow /
                        state->dataAirLoop->AirLoopFlow(AirLoopNum).DesSupply; // For Proportional minimum input
    expectedOAflow = state->dataMixedAir->OAController(OAControllerNum).MixMassFlow *
                     (state->dataMixedAir->OAController(OAControllerNum).MixSetTemp - state->dataMixedAir->OAController(OAControllerNum).RetTemp) /
                     (state->dataMixedAir->OAController(OAControllerNum).InletTemp - state->dataMixedAir->OAController(OAControllerNum).RetTemp);
    EXPECT_NEAR(expectedOAflow, state->dataMixedAir->OAController(OAControllerNum).OAMassFlow, 0.00001);
    EXPECT_NEAR(state->dataMixedAir->OAController(OAControllerNum).OAMassFlow / state->dataMixedAir->OAController(OAControllerNum).MixMassFlow,
                state->dataAirLoop->AirLoopFlow(AirLoopNum).OAFrac,
                0.00001);
    EXPECT_EQ(expectedMinOAflow, state->dataAirLoop->AirLoopFlow(AirLoopNum).MinOutAir);
    EXPECT_EQ(expectedMinOAflow / state->dataMixedAir->OAController(OAControllerNum).MixMassFlow,
              state->dataAirLoop->AirLoopFlow(AirLoopNum).OAMinFrac);
    EXPECT_TRUE(state->dataAirLoop->AirLoopControlInfo(AirLoopNum).HeatRecoveryBypass);
    EXPECT_EQ(1, state->dataMixedAir->OAController(OAControllerNum).HeatRecoveryBypassStatus);

    // Case 4 - economizer active, NoLockout, BypassWhenOAFlowGreaterThanMinimum
    // economizer should be at minimum due to cold outdoor temp, OA flow at minimum, HXbypass false
    AirLoopNum = 4;
    OAControllerNum = 4;
    state->dataAirLoop->AirLoopControlInfo(AirLoopNum).HeatingActiveFlag = true;
    state->dataMixedAir->OAController(OAControllerNum).InletTemp = 0.0; // This is the same as the outdoor air dry bulb for these tests
    state->dataMixedAir->OAController(OAControllerNum).OATemp = 0.0;
    state->dataLoopNodes->Node(OAControllerNum * 4 - 2).Temp =
        state->dataMixedAir->OAController(OAControllerNum).OATemp; // OA inlet (actuated) air nodes, dry air

    state->dataMixedAir->OAController(OAControllerNum).CalcOAController(*state, AirLoopNum, true);

    expectedMinOAflow = 0.2 * state->dataEnvrn->StdRhoAir * state->dataMixedAir->OAController(OAControllerNum).MixMassFlow /
                        state->dataAirLoop->AirLoopFlow(AirLoopNum).DesSupply; // For Proportional minimum input
    expectedOAflow = expectedMinOAflow;
    EXPECT_NEAR(expectedOAflow, state->dataMixedAir->OAController(OAControllerNum).OAMassFlow, 0.00001);
    EXPECT_NEAR(state->dataMixedAir->OAController(OAControllerNum).OAMassFlow / state->dataMixedAir->OAController(OAControllerNum).MixMassFlow,
                state->dataAirLoop->AirLoopFlow(AirLoopNum).OAFrac,
                0.00001);
    EXPECT_EQ(expectedMinOAflow, state->dataAirLoop->AirLoopFlow(AirLoopNum).MinOutAir);
    EXPECT_EQ(expectedMinOAflow / state->dataMixedAir->OAController(OAControllerNum).MixMassFlow,
              state->dataAirLoop->AirLoopFlow(AirLoopNum).OAMinFrac);
    EXPECT_FALSE(state->dataAirLoop->AirLoopControlInfo(AirLoopNum).HeatRecoveryBypass);
    EXPECT_EQ(0, state->dataMixedAir->OAController(OAControllerNum).HeatRecoveryBypassStatus);

    // Case 5 - heating coil in outside air stream upstream of mixer #5697
    // economizer active, NoLockout, BypassWhenOAFlowGreaterThanMinimum
    // economizer should open to meet mixed air set point temperature, HXbypass true
    AirLoopNum = 5;
    OAControllerNum = 5;
    state->dataAirLoop->AirLoopControlInfo(AirLoopNum).HeatingActiveFlag = false;
    state->dataMixedAir->OAController(OAControllerNum).InletTemp = 20.0; // This is the same as the outdoor air dry bulb for these tests
    state->dataMixedAir->OAController(OAControllerNum).OATemp = 20.0;
    state->dataLoopNodes->Node(OAControllerNum * 4 - 3).MassFlowRate =
        state->dataMixedAir->OAController(OAControllerNum).MixMassFlow; // set the mixed air node mass flow rate
    state->dataLoopNodes->Node(OAControllerNum * 4 - 2).Temp =
        state->dataMixedAir->OAController(OAControllerNum).OATemp; // OA inlet (actuated) air nodes, dry air

    state->dataMixedAir->OAController(OAControllerNum).CalcOAController(*state, AirLoopNum, true);

    expectedMinOAflow = 0.2 * state->dataEnvrn->StdRhoAir * state->dataMixedAir->OAController(OAControllerNum).MixMassFlow /
                        state->dataAirLoop->AirLoopFlow(AirLoopNum).DesSupply; // For Proportional minimum input
    expectedOAflow = expectedMinOAflow;
    EXPECT_GT(state->dataMixedAir->OAController(OAControllerNum).OAMassFlow, expectedOAflow);
    EXPECT_NEAR(state->dataMixedAir->OAController(OAControllerNum).OAMassFlow / state->dataMixedAir->OAController(OAControllerNum).MixMassFlow,
                state->dataAirLoop->AirLoopFlow(AirLoopNum).OAFrac,
                0.00001);
    EXPECT_NEAR(state->dataMixedAir->OAController(OAControllerNum).OAMassFlow, 0.145329, 0.000001);
    EXPECT_EQ(expectedMinOAflow, state->dataAirLoop->AirLoopFlow(AirLoopNum).MinOutAir);
    EXPECT_EQ(expectedMinOAflow / state->dataMixedAir->OAController(OAControllerNum).MixMassFlow,
              state->dataAirLoop->AirLoopFlow(AirLoopNum).OAMinFrac);
    EXPECT_FALSE(state->dataAirLoop->AirLoopControlInfo(AirLoopNum).HeatRecoveryBypass);
    EXPECT_EQ(0, state->dataMixedAir->OAController(OAControllerNum).HeatRecoveryBypassStatus);
}

TEST_F(EnergyPlusFixture, CO2ControlDesignOccupancyTest)
{
    state->dataContaminantBalance->Contaminant.CO2Simulation = true;
    state->dataContaminantBalance->Contaminant.CO2OutdoorSchedPtr = 1;

    std::string const idf_objects = delimited_string({
        "  OutdoorAir:Node,",
        "    Outside Air Inlet Node; !- Name",
        "  Schedule:Constant,",
        "    VentSchedule, !- Name",
        "     , !- Schedule Type Limits Name",
        "     1; !- Hourly value",
        "  Schedule:Constant,",
        "    ZoneADEffSch, !- Name",
        "     , !- Schedule Type Limits Name",
        "     1; !- Hourly value",
        "  Schedule:Constant,",
        "    OAFractionSched, !- Name",
        "     , !- Schedule Type Limits Name",
        "     1; !- Hourly value",
        "  Schedule:Constant,",
        "    CO2AvailSchedule, !- Name",
        "     , !- Schedule Type Limits Name",
        "     1.0; !- Hourly value",
        "  Controller:OutdoorAir,",
        "    OA Controller 1, !- Name",
        "    Relief Air Outlet Node, !- Relief Air Outlet Node Name",
        "    Outdoor Air Mixer Inlet Node, !- Return Air Node Name",
        "    Mixed Air Node, !- Mixed Air Node Name",
        "    Outside Air Inlet Node, !- Actuator Node Name",
        "    0.0, !- Minimum Outdoor Air Flow Rate{ m3 / s }",
        "    1.7, !- Maximum Outdoor Air Flow Rate{ m3 / s }",
        "    NoEconomizer, !- Economizer Control Type",
        "    ModulateFlow, !- Economizer Control Action Type",
        "    , !- Economizer Maximum Limit Dry - Bulb Temperature{ C }",
        "    , !- Economizer Maximum Limit Enthalpy{ J / kg }",
        "    , !- Economizer Maximum Limit Dewpoint Temperature{ C }",
        "    , !- Electronic Enthalpy Limit Curve Name",
        "    , !- Economizer Minimum Limit Dry - Bulb Temperature{ C }",
        "    NoLockout, !- Lockout Type",
        "    FixedMinimum, !- Minimum Limit Type",
        "    OAFractionSched, !- Minimum Outdoor Air Schedule Name",
        "    , !- Minimum Fraction of Outdoor Air Schedule Name",
        "    , !- Maximum Fraction of Outdoor Air Schedule Name",
        "    DCVObject;               !- Mechanical Ventilation Controller Name",
        "  Controller:MechanicalVentilation,",
        "    DCVObject, !- Name",
        "    VentSchedule, !- Availability Schedule Name",
        "    Yes, !- Demand Controlled Ventilation",
        "    ProportionalControlBasedonDesignOccupancy, !- System Outdoor Air Method",
        "     , !- Zone Maximum Outdoor Air Fraction{ dimensionless }",
        "    West Zone, !- Zone 1 Name",
        "    CM DSOA West Zone, !- Design Specification Outdoor Air Object Name 1",
        "    CM DSZAD West Zone; !- Design Specification Zone Air Distribution Object Name 1",
    });

    ASSERT_TRUE(process_idf(idf_objects));

    state->dataAirLoop->AirLoopControlInfo.allocate(1);
    state->dataAirLoop->AirLoopControlInfo(1).LoopFlowRateSet = true;
    state->dataSize->OARequirements.allocate(1);
    state->dataSize->OARequirements(1).Name = "CM DSOA WEST ZONE";
    state->dataSize->OARequirements(1).OAFlowMethod = OAFlowSum;
    state->dataSize->OARequirements(1).OAFlowPerPerson = 0.003149;
    state->dataSize->OARequirements(1).OAFlowPerArea = 0.000407;

    state->dataSize->ZoneAirDistribution.allocate(1);
    state->dataSize->ZoneAirDistribution(1).Name = "CM DSZAD WEST ZONE";
    state->dataSize->ZoneAirDistribution(1).ZoneADEffSchPtr = 4;

    state->dataHeatBal->Zone.allocate(1);
    state->dataHeatBal->Zone(1).Name = "WEST ZONE";
    state->dataHeatBal->Zone(1).FloorArea = 10.0;
    state->dataHeatBal->Zone(1).ZoneContamControllerSchedIndex = 4;

    state->dataAirLoop->AirLoopFlow.allocate(1);
    state->dataAirLoop->AirLoopFlow(1).OAFrac = 0.01;    // DataAirLoop variable (AirloopHVAC)
    state->dataAirLoop->AirLoopFlow(1).OAMinFrac = 0.01; // DataAirLoop variable (AirloopHVAC)

    GetOAControllerInputs(*state);

    EXPECT_EQ(7, state->dataMixedAir->VentilationMechanical(1).SystemOAMethod);
    EXPECT_TRUE(OutAirNodeManager::CheckOutAirNodeNumber(*state, state->dataMixedAir->OAController(1).OANode));
    EXPECT_NEAR(0.00314899, state->dataMixedAir->VentilationMechanical(1).ZoneOAPeopleRate(1), 0.00001);
    EXPECT_NEAR(0.000407, state->dataMixedAir->VentilationMechanical(1).ZoneOAAreaRate(1), 0.00001);

    state->dataEnvrn->StdRhoAir = 1.2;
    state->dataMixedAir->OAController(1).MixMassFlow = 1.7 * state->dataEnvrn->StdRhoAir;
    state->dataMixedAir->OAController(1).MaxOAMassFlowRate = 1.7 * state->dataEnvrn->StdRhoAir;
    state->dataAirLoop->AirLoopFlow(1).DesSupply = 1.7;
    state->dataMixedAir->VentilationMechanical(1).SchPtr = 1;
    state->dataScheduleMgr->Schedule(1).CurrentValue = 1.0;

    state->dataMixedAir->VentilationMechanical(1).ZoneADEffSchPtr(1) = 2;
    state->dataScheduleMgr->Schedule(2).CurrentValue = 1.0;
    state->dataHeatBal->TotPeople = 1;
    state->dataHeatBal->People.allocate(1);
    state->dataHeatBal->People(1).Name = "WestPeople";
    state->dataHeatBal->People(1).ZonePtr = 1;
    state->dataHeatBal->People(1).NumberOfPeople = 3;
    state->dataHeatBal->Zone(1).TotOccupants = 3;
    state->dataScheduleMgr->Schedule(4).CurrentValue = 1.0;
    state->dataContaminantBalance->ZoneCO2GainFromPeople.allocate(1);
    state->dataContaminantBalance->ZoneCO2GainFromPeople(1) = 3.82E-8;
    state->dataContaminantBalance->OutdoorCO2 = 400;
    state->dataContaminantBalance->ZoneAirCO2.allocate(1);
    state->dataContaminantBalance->ZoneAirCO2(1) = 600.0;
    state->dataZoneEquip->ZoneEquipConfig.allocate(1);
    state->dataZoneEquip->ZoneEquipConfig(1).NumInletNodes = 1;
    state->dataZoneEquip->ZoneEquipConfig(1).AirDistUnitCool.allocate(1);
    state->dataZoneEquip->ZoneEquipConfig(1).AirDistUnitCool(1).InNode = 10;
    state->dataZoneEquip->ZoneEquipConfig(1).InletNode.allocate(1);
    state->dataZoneEquip->ZoneEquipConfig(1).InletNode(1) = 10;
    state->dataLoopNodes->Node.allocate(10);
    state->dataLoopNodes->Node(10).Temp = 13.00;
    state->dataLoopNodes->Node(10).HumRat = 0.008;
    state->dataLoopNodes->Node(10).MassFlowRate = 1.7 * state->dataEnvrn->StdRhoAir;
    state->dataEnvrn->OutBaroPress = 101325;
    state->dataZoneEnergyDemand->ZoneSysEnergyDemand.allocate(1);

    state->dataMixedAir->OAController(1).CalcOAController(*state, 1, true);

    EXPECT_NEAR(0.0194359, state->dataMixedAir->OAController(1).OAMassFlow, 0.00001);
    EXPECT_NEAR(0.009527, state->dataMixedAir->OAController(1).MinOAFracLimit, 0.00001);

    state->dataSize->OARequirements(1).OAFlowMethod = 9;
    state->dataMixedAir->VentilationMechanical(1).ZoneOAFlowMethod(1) = state->dataSize->OARequirements(1).OAFlowMethod;
    state->dataAirLoop->NumOASystems = 1;

    state->dataAirLoop->OutsideAirSys.allocate(1);
    state->dataAirLoop->OutsideAirSys(1).Name = "AIRLOOP OASYSTEM";
    state->dataAirLoop->OutsideAirSys(1).NumControllers = 1;
    state->dataAirLoop->OutsideAirSys(1).ControllerName.allocate(1);
    state->dataAirLoop->OutsideAirSys(1).ControllerName(1) = "OA CONTROLLER 1";
    state->dataAirLoop->OutsideAirSys(1).ComponentType.allocate(1);
    state->dataAirLoop->OutsideAirSys(1).ComponentType(1) = "OutdoorAir:Mixer";
    state->dataAirLoop->OutsideAirSys(1).ComponentName.allocate(1);
    state->dataAirLoop->OutsideAirSys(1).ComponentName(1) = "OAMixer";
    state->dataMixedAir->OAMixer.allocate(1);
    state->dataMixedAir->OAMixer(1).Name = "OAMixer";
    state->dataMixedAir->OAMixer(1).InletNode = 2;

    state->dataHVACGlobal->NumPrimaryAirSys = 1;
    state->dataAirSystemsData->PrimaryAirSystems.allocate(1);
    state->dataAirSystemsData->PrimaryAirSystems(1).Name = "PrimaryAirLoop";
    state->dataAirSystemsData->PrimaryAirSystems(1).NumBranches = 1;
    state->dataAirSystemsData->PrimaryAirSystems(1).Branch.allocate(1);
    state->dataAirSystemsData->PrimaryAirSystems(1).Branch(1).TotalComponents = 1;
    state->dataAirSystemsData->PrimaryAirSystems(1).Branch(1).Comp.allocate(1);
    state->dataAirSystemsData->PrimaryAirSystems(1).Branch(1).Comp(1).Name = state->dataAirLoop->OutsideAirSys(1).Name;
    state->dataAirSystemsData->PrimaryAirSystems(1).Branch(1).Comp(1).TypeOf = "AirLoopHVAC:OutdoorAirSystem";

    state->dataAirLoop->AirLoopZoneInfo.allocate(1);
    state->dataAirLoop->AirLoopZoneInfo(1).NumZones = 1;
    state->dataAirLoop->AirLoopZoneInfo(1).ActualZoneNumber.allocate(1);
    state->dataAirLoop->AirLoopZoneInfo(1).ActualZoneNumber(1) = 1;

    InitOAController(*state, 1, true, 1);
    EXPECT_EQ("ProportionalControlBasedOnDesignOccupancy",
              DataSizing::cOAFlowMethodTypes(state->dataMixedAir->VentilationMechanical(1).ZoneOAFlowMethod(1)));

    state->dataAirLoop->OutsideAirSys.deallocate();
    state->dataMixedAir->OAMixer.deallocate();
    state->dataAirLoop->AirLoopZoneInfo.deallocate();
    state->dataAirSystemsData->PrimaryAirSystems.deallocate();
    state->dataContaminantBalance->ZoneAirCO2.deallocate();
    state->dataContaminantBalance->ZoneCO2GainFromPeople.deallocate();
}

TEST_F(EnergyPlusFixture, MissingDesignOccupancyTest)
{

    bool ErrorsFound(false);

    std::string const idf_objects = delimited_string({
        "Zone,",
        "  WEST ZONE,              !- Name",
        "  0,                      !- Direction of Relative North{ deg }",
        "  0,                      !- X Origin{ m }",
        "  0,                      !- Y Origin{ m }",
        "  0,                      !- Z Origin{ m }",
        "  1,                      !- Type",
        "  1,                      !- Multiplier",
        "  autocalculate,          !- Ceiling Height{ m }",
        "  autocalculate;          !- Volume{ m3 }",

        "Sizing:Zone,",
        "  WEST ZONE,              !- Zone or ZoneList Name",
        "  SupplyAirTemperature,   !- Zone Cooling Design Supply Air Temperature Input Method",
        "  14,                     !- Zone Cooling Design Supply Air Temperature{ C }",
        "  ,                       !- Zone Cooling Design Supply Air Temperature Difference{ deltaC }",
        "  SupplyAirTemperature,   !- Zone Heating Design Supply Air Temperature Input Method",
        "  40,                     !- Zone Heating Design Supply Air Temperature{ C }",
        "  ,                       !- Zone Heating Design Supply Air Temperature Difference{ deltaC }",
        "  0.0085,                 !- Zone Cooling Design Supply Air Humidity Ratio{ kgWater / kgDryAir }",
        "  0.008,                  !- Zone Heating Design Supply Air Humidity Ratio{ kgWater / kgDryAir }",
        "  ,                       !- Design Specification Outdoor Air Object Name",
        "  ,                       !- Zone Heating Sizing Factor",
        "  ,                       !- Zone Cooling Sizing Factor",
        "  DesignDay,              !- Cooling Design Air Flow Method",
        "  0,                      !- Cooling Design Air Flow Rate{ m3 / s }",
        "  0.000762,               !- Cooling Minimum Air Flow per Zone Floor Area{ m3 / s - m2 }",
        "  0,                      !- Cooling Minimum Air Flow{ m3 / s }",
        "  0,                      !- Cooling Minimum Air Flow Fraction",
        "  DesignDay,              !- Heating Design Air Flow Method",
        "  0,                      !- Heating Design Air Flow Rate{ m3 / s }",
        "  0.002032,               !- Heating Maximum Air Flow per Zone Floor Area{ m3 / s - m2 }",
        "  0.1415762,              !- Heating Maximum Air Flow{ m3 / s }",
        "  0.3,                    !- Heating Maximum Air Flow Fraction",
        "  West Zone Design Spec Zone Air Dist; !- Design Specification Zone Air Distribution Object Name",

        "  OutdoorAir:Node,",
        "    Outside Air Inlet Node; !- Name",
        "  Schedule:Constant,",
        "    VentSchedule,           !- Name",
        "     ,                      !- Schedule Type Limits Name",
        "     1;                     !- Hourly value",
        "  Schedule:Constant,",
        "    ZoneADEffSch,           !- Name",
        "     ,                      !- Schedule Type Limits Name",
        "     1;                     !- Hourly value",
        "  Schedule:Constant,",
        "    OAFractionSched,        !- Name",
        "     ,                      !- Schedule Type Limits Name",
        "     1;                     !- Hourly value",
        "  Schedule:Constant,",
        "    CO2AvailSchedule,       !- Name",
        "     ,                      !- Schedule Type Limits Name",
        "     1.0;                   !- Hourly value",

        "  Controller:OutdoorAir,",
        "    OA Controller 1,        !- Name",
        "    Relief Air Outlet Node, !- Relief Air Outlet Node Name",
        "    Outdoor Air Mixer Inlet Node, !- Return Air Node Name",
        "    Mixed Air Node,         !- Mixed Air Node Name",
        "    Outside Air Inlet Node, !- Actuator Node Name",
        "    0.0,                    !- Minimum Outdoor Air Flow Rate{ m3 / s }",
        "    1.7,                    !- Maximum Outdoor Air Flow Rate{ m3 / s }",
        "    NoEconomizer,           !- Economizer Control Type",
        "    ModulateFlow,           !- Economizer Control Action Type",
        "    ,                       !- Economizer Maximum Limit Dry - Bulb Temperature{ C }",
        "    ,                       !- Economizer Maximum Limit Enthalpy{ J / kg }",
        "    ,                       !- Economizer Maximum Limit Dewpoint Temperature{ C }",
        "    ,                       !- Electronic Enthalpy Limit Curve Name",
        "    ,                       !- Economizer Minimum Limit Dry - Bulb Temperature{ C }",
        "    NoLockout,              !- Lockout Type",
        "    FixedMinimum,           !- Minimum Limit Type",
        "    OAFractionSched,        !- Minimum Outdoor Air Schedule Name",
        "    ,                       !- Minimum Fraction of Outdoor Air Schedule Name",
        "    ,                       !- Maximum Fraction of Outdoor Air Schedule Name",
        "    DCVObject;              !- Mechanical Ventilation Controller Name",

        "  Controller:MechanicalVentilation,",
        "    DCVObject, !- Name",
        "    VentSchedule, !- Availability Schedule Name",
        "    Yes, !- Demand Controlled Ventilation",
        "    ZoneSum, !- System Outdoor Air Method",
        "     , !- Zone Maximum Outdoor Air Fraction{ dimensionless }",
        "    WEST ZONE, !- Zone 1 Name",
        "    , !- Design Specification Outdoor Air Object Name 1",
        "    West Zone Design Spec Zone Air Dist; !- Design Specification Zone Air Distribution Object Name 1",

        "DesignSpecification:ZoneAirDistribution,",
        "  West Zone Design Spec Zone Air Dist, !- Name",
        "  1, !- Zone Air Distribution Effectiveness in Cooling Mode{ dimensionless }",
        "  1; !- Zone Air Distribution Effectiveness in Heating Mode{ dimensionless }",
    });

    ASSERT_TRUE(process_idf(idf_objects));

    state->dataAirLoop->AirLoopControlInfo.allocate(1);
    state->dataAirLoop->AirLoopControlInfo(1).LoopFlowRateSet = true;
    state->dataSize->OARequirements.allocate(1);
    state->dataSize->ZoneAirDistribution.allocate(1);
    state->dataSize->ZoneAirDistribution(1).Name = "CM DSZAD WEST ZONE";
    state->dataSize->ZoneAirDistribution(1).ZoneADEffSchPtr = 4;

    state->dataAirLoop->AirLoopFlow.allocate(1);
    state->dataAirLoop->AirLoopFlow(1).OAFrac = 0.01;    // DataAirLoop variable (AirloopHVAC)
    state->dataAirLoop->AirLoopFlow(1).OAMinFrac = 0.01; // DataAirLoop variable (AirloopHVAC)

    GetZoneData(*state, ErrorsFound); // read zone data
    EXPECT_FALSE(ErrorsFound);        // expect no errors
    GetZoneAirDistribution(*state);
    GetZoneSizingInput(*state);
    state->dataGlobal->DoZoneSizing = true;
    GetOAControllerInputs(*state);

    EXPECT_EQ(0.00944, state->dataMixedAir->VentilationMechanical(1).ZoneOAPeopleRate(1));
    EXPECT_EQ(0.00, state->dataMixedAir->VentilationMechanical(1).ZoneOAAreaRate(1));
    EXPECT_EQ(0.00, state->dataMixedAir->VentilationMechanical(1).ZoneOAFlowRate(1));
    EXPECT_EQ(0.00, state->dataMixedAir->VentilationMechanical(1).ZoneOAACHRate(1));
}

TEST_F(EnergyPlusFixture, MixedAir_TestHXinOASystem)
{
    std::string const idf_objects = delimited_string({
        "  OutdoorAir:Node,",
        "    Outside Air Inlet Node;  !- Name",

        "  Controller:OutdoorAir,",
        "    OA Controller 1,         !- Name",
        "    Relief Air Outlet Node,  !- Relief Air Outlet Node Name",
        "    Air Loop Inlet Node,     !- Return Air Node Name",
        "    Mixed Air Node,          !- Mixed Air Node Name",
        "    Outside Air Inlet Node,  !- Actuator Node Name",
        "    1.0,                     !- Minimum Outdoor Air Flow Rate {m3/s}",
        "    1.0,                     !- Maximum Outdoor Air Flow Rate {m3/s}",
        "    NoEconomizer,            !- Economizer Control Type", // Economizer should open for this one, so OA flow should be > min OA
        "    ModulateFlow,            !- Economizer Control Action Type",
        "    ,                        !- Economizer Maximum Limit Dry-Bulb Temperature {C}",
        "    ,                        !- Economizer Maximum Limit Enthalpy {J/kg}",
        "    ,                        !- Economizer Maximum Limit Dewpoint Temperature {C}",
        "    ,                        !- Electronic Enthalpy Limit Curve Name",
        "    ,                        !- Economizer Minimum Limit Dry-Bulb Temperature {C}",
        "    NoLockout,               !- Lockout Type", // No lockout
        "    ProportionalMinimum,     !- Minimum Limit Type",
        "    ,                        !- Minimum Outdoor Air Schedule Name",
        "    ,                        !- Minimum Fraction of Outdoor Air Schedule Name",
        "    ,                        !- Maximum Fraction of Outdoor Air Schedule Name",
        "    ,                        !- Mechanical Ventilation Controller Name",
        "    ,                        !- Time of Day Economizer Control Schedule Name",
        "    No,                      !- High Humidity Control",
        "    ,                        !- Humidistat Control Zone Name",
        "    ,                        !- High Humidity Outdoor Air Flow Ratio",
        "    No;                      !- Control High Indoor Humidity Based on Outdoor Humidity Ratio",

        "  HeatExchanger:AirToAir:FlatPlate,",
        "    OA Heat Exchanger 1,     !- Name",
        "    ,                        !- Availability Schedule Name",
        "    ParallelFlow,            !- Flow Arrangement Type",
        "    No,                      !- Economizer Lockout",
        "    1,                       !- Ratio of Supply to Secondary hA Values",
        "    1.0,                     !- Nominal Supply Air Flow Rate{ m3 / s }",
        "    5,                       !- Nominal Supply Air Inlet Temperature{ C }",
        "    10,                      !- Nominal Supply Air Outlet Temperature{ C }",
        "    1.0,                     !- Nominal Secondary Air Flow Rate{ m3 / s }",
        "    20,                      !- Nominal Secondary Air Inlet Temperature{ C }",
        "    0,                       !- Nominal Electric Power{ W }",
        "    Heat Exchanger Outlet Node2, !- Supply Air Inlet Node Name",
        "    Heat Exchanger Outlet Node,  !- Supply Air Outlet Node Name",
        "    Relief Air Outlet Node,      !- Secondary Air Inlet Node Name",
        "    Heat Exchanger Secondary Outlet Node;  !- Secondary Air Outlet Node Name",

        "  HeatExchanger:AirToAir:FlatPlate,",
        "    OA Heat Exchanger 2,     !- Name",
        "    ,                        !- Availability Schedule Name",
        "    ParallelFlow,            !- Flow Arrangement Type",
        "    No,                      !- Economizer Lockout",
        "    1,                       !- Ratio of Supply to Secondary hA Values",
        "    1.0,                     !- Nominal Supply Air Flow Rate{ m3 / s }",
        "    5,                       !- Nominal Supply Air Inlet Temperature{ C }",
        "    10,                      !- Nominal Supply Air Outlet Temperature{ C }",
        "    1.0,                     !- Nominal Secondary Air Flow Rate{ m3 / s }",
        "    20,                      !- Nominal Secondary Air Inlet Temperature{ C }",
        "    0,                       !- Nominal Electric Power{ W }",
        "    Outside Air Inlet Node,  !- Supply Air Inlet Node Name",
        "    Heat Exchanger Outlet Node2,           !- Supply Air Outlet Node Name",
        "    Heat Exchanger Secondary Outlet Node,  !- Secondary Air Inlet Node Name",
        "    Heat Exchanger Secondary Outlet Node2; !- Secondary Air Outlet Node Name",

        "  OutdoorAir:Mixer,",
        "    OA Mixer,                !- Name",
        "    Mixed Air Node,          !- Mixed Air Node Name",
        "    Heat Exchanger Outlet Node, !- Outdoor Air Stream Node Name",
        "    Relief Air Outlet Node,  !- Relief Air Stream Node Name",
        "    Air Loop Inlet Node;     !- Return Air Stream Node Name",

        " AirLoopHVAC:ControllerList,",
        "    OA Sys 1 controller,     !- Name",
        "    Controller:OutdoorAir,   !- Controller 1 Object Type",
        "    OA Controller 1;         !- Controller 1 Name",

        " AirLoopHVAC:OutdoorAirSystem:EquipmentList,",
        "    OA Sys 1 Equipment list, !- Name",
        "    HeatExchanger:AirToAir:FlatPlate, !- Component 1 Object Type",
        "    OA Heat Exchanger 2,     !- Component 1 Name",
        "    HeatExchanger:AirToAir:FlatPlate, !- Component 1 Object Type",
        "    OA Heat Exchanger 1,     !- Component 1 Name",
        "    OutdoorAir:Mixer,        !- Component 2 Object Type",
        "    OA Mixer;                !- Component 2 Name",

        " AirLoopHVAC:OutdoorAirSystem,",
        "    OA Sys 1, !- Name",
        "    OA Sys 1 controller,     !- Controller List Name",
        "    OA Sys 1 Equipment list; !- Outdoor Air Equipment List Name",
    });

    ASSERT_TRUE(process_idf(idf_objects));

    state->dataMixedAir->GetOASysInputFlag = true;
    state->dataGlobal->BeginEnvrnFlag = true;
    int AirloopNum = 1;
    int OASysNum = 1;
    int OAControllerNum = 1;
    state->dataAirSystemsData->PrimaryAirSystems.allocate(AirloopNum);
    state->dataAirSystemsData->PrimaryAirSystems(AirloopNum).Name = "Airloop 1";
    state->dataAirLoop->AirLoopControlInfo.allocate(AirloopNum); // will be deallocated by MixedAir::clear_state(); in EnergyPlusFixture
    state->dataAirLoop->AirLoopFlow.allocate(AirloopNum);        // will be deallocated by MixedAir::clear_state(); in EnergyPlusFixture
    state->dataEnvrn->StdRhoAir = 1.2;
    state->dataEnvrn->OutBaroPress = 101250.0;
    state->dataAirLoop->AirLoopFlow(AirloopNum).DesSupply = 1.0 * state->dataEnvrn->StdRhoAir;

    // setup OA system and initialize nodes
    ManageOutsideAirSystem(*state, "OA Sys 1", true, AirloopNum, OASysNum);

    // reset nodes to common property
    for (int i = 1; i <= state->dataLoopNodes->NumOfNodes; ++i) {
        state->dataLoopNodes->Node(i).Temp = 20.0;
        state->dataLoopNodes->Node(i).HumRat = 0.01;
        state->dataLoopNodes->Node(i).Enthalpy = 45478.0;
        state->dataLoopNodes->Node(i).MassFlowRate = state->dataAirLoop->AirLoopFlow(AirloopNum).DesSupply;
        state->dataLoopNodes->Node(i).MassFlowRateMaxAvail = state->dataAirLoop->AirLoopFlow(AirloopNum).DesSupply;
        state->dataLoopNodes->Node(i).Press = 101250.0;
    }

    // simulate OA system, common node property is propogated
    ManageOutsideAirSystem(*state, "OA Sys 1", true, AirloopNum, OASysNum);

    // change node property at OA inlet and mixer inlet
    state->dataLoopNodes->Node(2).Temp = 18.0; // reset temps at HX
    state->dataLoopNodes->Node(5).Temp = 24.0;

    // simulate OA system
    ManageOutsideAirSystem(*state, "OA Sys 1", true, AirloopNum, OASysNum);

    int mixedAirNode = state->dataMixedAir->OAController(OAControllerNum).MixNode;
    int mixerIntletNode = state->dataMixedAir->OAController(OAControllerNum).InletNode;
    EXPECT_EQ(state->dataLoopNodes->Node(mixedAirNode).Temp, state->dataLoopNodes->Node(mixerIntletNode).Temp);
}

TEST_F(EnergyPlusFixture, MixedAir_HumidifierOnOASystemTest)
{
    std::string const idf_objects = delimited_string({
        "AirLoopHVAC:OutdoorAirSystem,",
        "    DOAS OA System,          !- Name",
        "    DOAS OA System Controllers,  !- Controller List Name",
        "    DOAS OA System Equipment;!- Outdoor Air Equipment List Name",

        "AirLoopHVAC:OutdoorAirSystem:EquipmentList,",
        "    DOAS OA System Equipment,!- Name",
        "    Humidifier:Steam:Electric,        !- Component 1 Object Type",
        "    DOAS OA Humidifier,      !- Component 1 Name",
        "    OutdoorAir:Mixer,        !- Component 2 Object Type",
        "    DOAS OA Mixing Box;      !- Component 2 Name",

        "  Humidifier:Steam:Electric,",
        "    DOAS OA Humidifier,      !- Name",
        "    FanAvailSched,           !- Availability Schedule Name",
        "    8.0E-006,                !- Rated Capacity {m3/s}",
        "    21000.0,                 !- Rated Power {W}",
        "    0,                       !- Rated Fan Power {W}",
        "    0,                       !- Standby Power {W}",
        "    DOAS Outdoor Air Inlet,  !- Air Inlet Node Name",
        "    DOAS Humidifier Air Outlet, !- Air Outlet Node Name",
        "    ;                        !- Water Storage Tank Name",

        "Schedule:Compact,",
        "    FanAvailSched,           !- Name",
        "    Fraction,                !- Schedule Type Limits Name",
        "    Through: 12/31,          !- Field 1",
        "    For: Alldays,            !- Field 2",
        "    Until: 24:00, 1.0;       !- Field 3",

        "ScheduleTypeLimits,",
        "    Fraction,                !- Name",
        "    0.0,                     !- Lower Limit Value",
        "    1.0,                     !- Upper Limit Value",
        "    CONTINUOUS;              !- Numeric Type",

        "  SetpointManager:Scheduled,",
        "    Main Humidifier setpoint Mgr,  !- Name",
        "    MinimumHumidityRatio,          !- Control Variable",
        "    Humidifier Setpoint Schedule,  !- Schedule Name",
        "    DOAS Humidifier Air Outlet;    !- Setpoint Node or NodeList Name",

        "  Schedule:Compact,",
        "    Humidifier Setpoint Schedule,  !- Name",
        "    HumidityRatio,           !- Schedule Type Limits Name",
        "    Through: 12/31,          !- Field 1",
        "    For: Alldays,            !- Field 2",
        "    Until: 24:00,0.005;      !- Field 3",

        "  ScheduleTypeLimits,",
        "    HumidityRatio,           !- Name",
        "    0.0001,                  !- Lower Limit Value",
        "    0.0120,                  !- Upper Limit Value",
        "    CONTINUOUS;              !- Numeric Type",

        "OutdoorAir:NodeList,",
        "    DOAS Outdoor Air Inlet;  !- Node or NodeList Name 1",

        "Controller:OutdoorAir,",
        "    DOAS OA Controller,      !- Name",
        "    DOAS Relief Air Outlet,  !- Relief Air Outlet Node Name",
        "    DOAS Air Loop Inlet,     !- Return Air Node Name",
        "    DOAS Mixed Air Outlet,   !- Mixed Air Node Name",
        "    DOAS Outdoor Air Inlet,  !- Actuator Node Name",
        "    1.0,                     !- Minimum Outdoor Air Flow Rate {m3/s}",
        "    1.0,                     !- Maximum Outdoor Air Flow Rate {m3/s}",
        "    NoEconomizer,            !- Economizer Control Type",
        "    ModulateFlow,            !- Economizer Control Action Type",
        "    ,                        !- Economizer Maximum Limit Dry-Bulb Temperature {C}",
        "    ,                        !- Economizer Maximum Limit Enthalpy {J/kg}",
        "    ,                        !- Economizer Maximum Limit Dewpoint Temperature {C}",
        "    ,                        !- Electronic Enthalpy Limit Curve Name",
        "    12.2,                    !- Economizer Minimum Limit Dry-Bulb Temperature {C}",
        "    NoLockout,               !- Lockout Type",
        "    ProportionalMinimum,     !- Minimum Limit Type",
        "    ,                        !- Minimum Outdoor Air Schedule Name",
        "    ,                        !- Minimum Fraction of Outdoor Air Schedule Name",
        "    ,                        !- Maximum Fraction of Outdoor Air Schedule Name",
        "    ,                        !- Mechanical Ventilation Controller Name",
        "    ,                        !- Time of Day Economizer Control Schedule Name",
        "    No,                      !- High Humidity Control",
        "    ,                        !- Humidistat Control Zone Name",
        "    ,                        !- High Humidity Outdoor Air Flow Ratio",
        "    No;                      !- Control High Indoor Humidity Based on Outdoor Humidity Ratio",

        "OutdoorAir:Mixer,",
        "    DOAS OA Mixing Box,      !- Name",
        "    DOAS Mixed Air Outlet,   !- Mixed Air Node Name",
        "    DOAS Humidifier Air Outlet, !- Outdoor Air Stream Node Name",
        "    DOAS Relief Air Outlet,  !- Relief Air Stream Node Name",
        "    DOAS Air Loop Inlet;     !- Return Air Stream Node Name",

        "AirLoopHVAC:ControllerList,",
        "    DOAS OA System Controllers,  !- Name",
        "    Controller:OutdoorAir,   !- Controller 1 Object Type",
        "    DOAS OA Controller;      !- Controller 1 Name",
    });

    ASSERT_TRUE(process_idf(idf_objects));

    state->dataGlobal->NumOfTimeStepInHour = 1;
    state->dataGlobal->MinutesPerTimeStep = 60 / state->dataGlobal->NumOfTimeStepInHour;
    state->dataGlobal->TimeStep = 1;
    state->dataGlobal->HourOfDay = 1;
    state->dataEnvrn->DayOfWeek = 1;
    state->dataEnvrn->DayOfYear_Schedule = 1;
    ScheduleManager::UpdateScheduleValues(*state);

    state->dataMixedAir->GetOASysInputFlag = true;
    state->dataGlobal->BeginEnvrnFlag = true;
    int AirloopNum = 1;
    int OASysNum = 1;
    int HumNum(1);
    int AirInNode(0);
    int AirOutNode(0);
    Real64 WaterConsumptionRate(0.0); // water use rate of the humidifier
    Real64 ElecPowerInput(0.0);       // electric use rate of the humidifier

    state->dataAirSystemsData->PrimaryAirSystems.allocate(AirloopNum);
    state->dataAirSystemsData->PrimaryAirSystems(AirloopNum).Name = "Airloop 1";
    state->dataAirLoop->AirLoopControlInfo.allocate(AirloopNum);
    state->dataAirLoop->AirLoopFlow.allocate(AirloopNum);
    state->dataAirLoop->AirLoopFlow(AirloopNum).DesSupply = 1.0 * state->dataEnvrn->StdRhoAir;
    state->dataEnvrn->StdRhoAir = 1.2;
    state->dataEnvrn->OutBaroPress = 101250.0;
    state->dataSize->SysSizingRunDone = false;
    state->dataSize->CurSysNum = 1;

    GetOutsideAirSysInputs(*state);
    EXPECT_EQ(1, state->dataAirLoop->NumOASystems);
    EXPECT_EQ("DOAS OA SYSTEM", state->dataAirLoop->OutsideAirSys(OASysNum).Name);

    // setup OA system and initialize nodes
    ManageOutsideAirSystem(*state, state->dataAirLoop->OutsideAirSys(OASysNum).Name, true, AirloopNum, OASysNum);
    // reset nodes to common property
    for (int i = 1; i <= state->dataLoopNodes->NumOfNodes; ++i) {
        state->dataLoopNodes->Node(i).Temp = 20.0;
        state->dataLoopNodes->Node(i).HumRat = 0.0005;
        state->dataLoopNodes->Node(i).Enthalpy = Psychrometrics::PsyHFnTdbW(state->dataLoopNodes->Node(i).Temp, state->dataLoopNodes->Node(i).HumRat);
        state->dataLoopNodes->Node(i).MassFlowRate = state->dataAirLoop->AirLoopFlow(AirloopNum).DesSupply;
        state->dataLoopNodes->Node(i).MassFlowRateMaxAvail = state->dataAirLoop->AirLoopFlow(AirloopNum).DesSupply;
        state->dataLoopNodes->Node(i).Press = 101250.0;
    }
    // simulate OA system, common node properties are propagated
    ManageOutsideAirSystem(*state, state->dataAirLoop->OutsideAirSys(OASysNum).Name, true, AirloopNum, OASysNum);
    // humidifier water and electric use rate are zero (no Hum Rat setpoint applied)
    EXPECT_EQ(0.0, state->dataHumidifiers->Humidifier(HumNum).WaterAdd);
    EXPECT_EQ(0.0, state->dataHumidifiers->Humidifier(HumNum).ElecUseRate);

    // Add humidity ratio setpoint to the humidifier air outlet node
    state->dataLoopNodes->Node(2).HumRatMin = 0.005; // humidity ratio setpoint value
    // simulate OA system
    ManageOutsideAirSystem(*state, state->dataAirLoop->OutsideAirSys(OASysNum).Name, true, AirloopNum, OASysNum);
    // get humidifier's air inlet and outlet node number
    AirInNode = state->dataHumidifiers->Humidifier(HumNum).AirInNode;
    AirOutNode = state->dataHumidifiers->Humidifier(HumNum).AirOutNode;
    // Calculate expected humidifier water consumption rate
    WaterConsumptionRate = state->dataAirLoop->AirLoopFlow(AirloopNum).DesSupply * (0.005 - 0.0005);
    // Calculate humidifier electric use rate (fan electric power and standby electric power are zero)
    ElecPowerInput = (WaterConsumptionRate / state->dataHumidifiers->Humidifier(HumNum).NomCap) * state->dataHumidifiers->Humidifier(HumNum).NomPower;
    // Confirm humidifier water consumption calculation
    EXPECT_EQ(WaterConsumptionRate, state->dataHumidifiers->Humidifier(HumNum).WaterAdd);
    // confirm that electric energy is used by the humidifier
    EXPECT_EQ(ElecPowerInput, state->dataHumidifiers->Humidifier(HumNum).ElecUseRate);
}

TEST_F(EnergyPlusFixture, FreezingCheckTest)
{
    std::string const idf_objects = delimited_string({
        "  OutdoorAir:Node,",
        "    Outside Air Inlet Node 1; !- Name",
        "  Schedule:Constant,",
        "    OAFractionSched, !- Name",
        "     , !- Schedule Type Limits Name",
        "     1.0; !- Hourly value",
        "  Controller:OutdoorAir,",
        "    OA Controller 1,         !- Name",
        "    Relief Air Outlet Node 1, !- Relief Air Outlet Node Name",
        "    Outdoor Air Mixer Inlet Node,    !- Return Air Node Name",
        "    Mixed Air Node,        !- Mixed Air Node Name",
        "    Outside Air Inlet Node, !- Actuator Node Name",
        "    0.2,                !- Minimum Outdoor Air Flow Rate {m3/s}",
        "    1.0,                !- Maximum Outdoor Air Flow Rate {m3/s}",
        "    NoEconomizer,     !- Economizer Control Type", // Economizer should open for this one, so OA flow should be > min OA
        "    ModulateFlow,            !- Economizer Control Action Type",
        "    ,                        !- Economizer Maximum Limit Dry-Bulb Temperature {C}",
        "    ,                        !- Economizer Maximum Limit Enthalpy {J/kg}",
        "    ,                        !- Economizer Maximum Limit Dewpoint Temperature {C}",
        "    ,                        !- Electronic Enthalpy Limit Curve Name",
        "    ,                        !- Economizer Minimum Limit Dry-Bulb Temperature {C}",
        "    NoLockout,               !- Lockout Type", // No lockout
        "    ProportionalMinimum,     !- Minimum Limit Type",
        "    OAFractionSched;                        !- Minimum Outdoor Air Schedule Name",
    });

    ASSERT_TRUE(process_idf(idf_objects));

    GetOAControllerInputs(*state);

    state->dataAirLoop->AirLoopControlInfo.allocate(1); // will be deallocated by MixedAir::clear_state(); in EnergyPlusFixture
    state->dataAirLoop->AirLoopFlow.allocate(1);        // will be deallocated by MixedAir::clear_state(); in EnergyPlusFixture
    state->dataLoopNodes->Node.allocate(5);             // will be deallocated by DataLoopNode::clear_state(); in EnergyPlusFixture

    int OAControllerNum = 1;
    int AirLoopNum = 1;

    state->dataAirLoop->AirLoopControlInfo(AirLoopNum).EconoLockout = false;
    state->dataAirLoop->AirLoopControlInfo(AirLoopNum).NightVent = false;
    state->dataAirLoop->AirLoopControlInfo(AirLoopNum).FanOpMode = DataHVACGlobals::CycFanCycCoil;
    state->dataAirLoop->AirLoopControlInfo(AirLoopNum).LoopFlowRateSet = false;
    state->dataAirLoop->AirLoopControlInfo(AirLoopNum).CheckHeatRecoveryBypassStatus = true;
    state->dataAirLoop->AirLoopControlInfo(AirLoopNum).OASysComponentsSimulated = true;
    state->dataAirLoop->AirLoopControlInfo(AirLoopNum).EconomizerFlowLocked = false;
    state->dataAirLoop->AirLoopControlInfo(AirLoopNum).HeatRecoveryBypass = false;
    state->dataAirLoop->AirLoopControlInfo(AirLoopNum).HeatRecoveryResimFlag =
        false; // Need this to avoid resetting hxbypass, saying this has already been simulated
    state->dataAirLoop->AirLoopFlow(AirLoopNum).DesSupply = 1.0;

    state->dataEnvrn->StdBaroPress = StdPressureSeaLevel;
    state->dataEnvrn->StdRhoAir = Psychrometrics::PsyRhoAirFnPbTdbW(*state, state->dataEnvrn->StdBaroPress, 20.0, 0.0);

    // Initialize common OA controller and node data
    state->dataMixedAir->OAController(OAControllerNum).MinOAMassFlowRate =
        state->dataMixedAir->OAController(OAControllerNum).MinOA * state->dataEnvrn->StdRhoAir;
    state->dataMixedAir->OAController(OAControllerNum).MaxOAMassFlowRate =
        state->dataMixedAir->OAController(OAControllerNum).MaxOA * state->dataEnvrn->StdRhoAir;
    state->dataMixedAir->OAController(OAControllerNum).InletNode = state->dataMixedAir->OAController(OAControllerNum).OANode;
    state->dataMixedAir->OAController(OAControllerNum).RetTemp = 24.0;
    state->dataMixedAir->OAController(OAControllerNum).InletTemp = 5.0; // This is the same as the outdoor air dry bulb for these tests
    state->dataMixedAir->OAController(OAControllerNum).OATemp = 5.0;
    state->dataMixedAir->OAController(OAControllerNum).MixSetTemp = 22.0;
    state->dataMixedAir->OAController(OAControllerNum).ExhMassFlow = 0.0;
    // OAController( OAControllerNum ).InletEnth = needs to be initialized if an enthalpy economizer is tested
    // OAController( OAControllerNum ).RetEnth = needs to be initialized if an enthalpy economizer is tested
    state->dataMixedAir->OAController(OAControllerNum).MixMassFlow = 0.5; // Note this is 50% of design flow set above
    state->dataLoopNodes->Node(OAControllerNum * 4).MassFlowRate = state->dataMixedAir->OAController(OAControllerNum).MixMassFlow; // Return air nodes
    state->dataLoopNodes->Node(OAControllerNum * 4).Temp = state->dataMixedAir->OAController(OAControllerNum).RetTemp;             // Return air nodes
    state->dataLoopNodes->Node(OAControllerNum * 4).Enthalpy =
        Psychrometrics::PsyHFnTdbW(state->dataMixedAir->OAController(OAControllerNum).RetTemp, 0.0); // Return air nodes, dry air
    state->dataLoopNodes->Node(OAControllerNum * 4 - 3).TempSetPoint =
        state->dataMixedAir->OAController(OAControllerNum).MixSetTemp; // Mixed air nodes
    state->dataLoopNodes->Node(OAControllerNum * 4 - 2).Enthalpy =
        Psychrometrics::PsyHFnTdbW(state->dataMixedAir->OAController(OAControllerNum).InletTemp, 0.0);
    ; // OA inlet (actuated) air nodes, dry air

    state->dataMixedAir->OAController(1).CoolCoilFreezeCheck = true;
    state->dataScheduleMgr->Schedule(1).CurrentValue = 1.0;

    state->dataMixedAir->OAController(OAControllerNum).CalcOAController(*state, AirLoopNum, true);

    EXPECT_NEAR(0.2408617, state->dataMixedAir->OAController(1).OAFractionRpt, 0.00001);
}

TEST_F(EnergyPlusFixture, MixedAir_ControllerTypeTest)
{

    int OAControllerNum = 1;

    state->dataMixedAir->OAController.allocate(OAControllerNum);
    state->dataLoopNodes->Node.allocate(4);

    state->dataMixedAir->OAController(OAControllerNum).ControllerType_Num = MixedAir::iControllerType::ControllerOutsideAir;
    state->dataMixedAir->OAController(OAControllerNum).OANode = 1;
    state->dataMixedAir->OAController(OAControllerNum).InletNode = 2;
    state->dataMixedAir->OAController(OAControllerNum).RelNode = 3;
    state->dataMixedAir->OAController(OAControllerNum).RetNode = 4;
    state->dataMixedAir->OAController(OAControllerNum).OAMassFlow = 0.1;
    state->dataMixedAir->OAController(OAControllerNum).ExhMassFlow = 0.0;
    state->dataMixedAir->OAController(OAControllerNum).RelMassFlow =
        max(state->dataMixedAir->OAController(OAControllerNum).OAMassFlow - state->dataMixedAir->OAController(OAControllerNum).ExhMassFlow, 0.0);
    state->dataLoopNodes->Node(state->dataMixedAir->OAController(OAControllerNum).RetNode).MassFlowRate = 0.2;
    state->dataLoopNodes->Node(state->dataMixedAir->OAController(OAControllerNum).RelNode).MassFlowRate =
        state->dataMixedAir->OAController(OAControllerNum).RelMassFlow;
    state->dataLoopNodes->Node(state->dataMixedAir->OAController(OAControllerNum).InletNode).CO2 = 600.0;
    state->dataLoopNodes->Node(state->dataMixedAir->OAController(OAControllerNum).RelNode).CO2 = 500.0;
    state->dataContaminantBalance->OutdoorCO2 = 400.0;

    state->dataLoopNodes->Node(state->dataMixedAir->OAController(OAControllerNum).InletNode).GenContam = 0.5;
    state->dataLoopNodes->Node(state->dataMixedAir->OAController(OAControllerNum).RelNode).GenContam = 0.3;
    state->dataContaminantBalance->OutdoorGC = 0.1;

    state->dataContaminantBalance->Contaminant.CO2Simulation = true;
    state->dataContaminantBalance->Contaminant.GenericContamSimulation = true;

    state->dataMixedAir->OAController(OAControllerNum).UpdateOAController(*state);
    // Expect no value changes of relief node due to no actions.
    EXPECT_NEAR(500.0, state->dataLoopNodes->Node(state->dataMixedAir->OAController(OAControllerNum).RelNode).CO2, 0.00001);
    EXPECT_NEAR(0.3, state->dataLoopNodes->Node(state->dataMixedAir->OAController(OAControllerNum).RelNode).GenContam, 0.00001);

    state->dataContaminantBalance->Contaminant.CO2Simulation = false;
    state->dataContaminantBalance->Contaminant.GenericContamSimulation = false;
    state->dataMixedAir->OAController.deallocate();
    state->dataLoopNodes->Node.deallocate();
}

TEST_F(EnergyPlusFixture, MixedAir_MissingHIghRHControlInputTest)
{
    std::string const idf_objects = delimited_string({
        "  OutdoorAir:Node,",
        "    Outside Air Inlet Node 1; !- Name",

        "  Schedule:Constant,",
        "    Min OA Sched,             !- Name",
        "     Any Number,              !- Schedule Type Limits Name",
        "     0.5;                     !- Value",

        "  ScheduleTypeLimits,",
        "    Any Number;              !- Name",

        "  Controller:OutdoorAir,",
        "    OA Controller 1,          !- Name",
        "    Relief Air Outlet Node 1, !- Relief Air Outlet Node Name",
        "    VAV Sys 1 Inlet Node,     !- Return Air Node Name",
        "    Mixed Air Node 1,         !- Mixed Air Node Name",
        "    Outside Air Inlet Node 1, !- Actuator Node Name",
        "    autosize,                 !- Minimum Outdoor Air Flow Rate {m3/s}",
        "    autosize,                 !- Maximum Outdoor Air Flow Rate {m3/s}",
        "    FixedDryBulb,             !- Economizer Control Type",
        "    ModulateFlow,             !- Economizer Control Action Type",
        "    ,                         !- Economizer Maximum Limit Dry-Bulb Temperature {C}",
        "    ,                         !- Economizer Maximum Limit Enthalpy {J/kg}",
        "    ,                         !- Economizer Maximum Limit Dewpoint Temperature {C}",
        "    ,                         !- Electronic Enthalpy Limit Curve Name",
        "    ,                         !- Economizer Minimum Limit Dry-Bulb Temperature {C}",
        "    NoLockout,                !- Lockout Type",
        "    ProportionalMinimum,      !- Minimum Limit Type",
        "    Min OA Sched,             !- Minimum Outdoor Air Schedule Name",
        "    ,                         !- Minimum Fraction of Outdoor Air Schedule Name",
        "    ,                         !- Maximum Fraction of Outdoor Air Schedule Name",
        "    ,                         !- Mechanical Ventilation Controller Name",
        "    ,                         !- Time of Day Economizer Control Schedule Name",
        "    Yes,                      !- High Humidity Control",
        "    Zone1,                    !- Humidistat Control Zone Name",
        "    1;                        !- High Humidity Outdoor Air Flow Ratio",
    });

    ASSERT_TRUE(process_idf(idf_objects));

    compare_err_stream(""); // just for debugging

    bool ErrorsFound(false); // If errors detected in input
    int ControllerNum(0);    // Controller number
    int NumArg(0);
    int NumNums(0);
    int NumAlphas(0);
    int IOStat(0);
<<<<<<< HEAD
    auto const CurrentModuleObject = CurrentModuleObjects[CMO_OAController];

    state->dataInputProcessing->inputProcessor->getObjectDefMaxArgs(*state, CurrentModuleObjects[CMO_OAController], NumArg, NumAlphas, NumNums);
=======
    std::string const CurrentModuleObject = CurrentModuleObjects(static_cast<int>(CMO::OAController));

    state->dataInputProcessing->inputProcessor->getObjectDefMaxArgs(
        *state, CurrentModuleObjects(static_cast<int>(CMO::OAController)), NumArg, NumAlphas, NumNums);
>>>>>>> 5358d3eb

    Array1D<Real64> NumArray(NumNums, 0.0);
    Array1D_string AlphArray(NumAlphas);
    Array1D_string cAlphaFields(NumAlphas);
    Array1D_string cNumericFields(NumNums);
    Array1D_bool lAlphaBlanks(NumAlphas, true);
    Array1D_bool lNumericBlanks(NumNums, true);

    state->dataMixedAir->NumOAControllers = state->dataInputProcessing->inputProcessor->getNumObjectsFound(*state, CurrentModuleObject);
    state->dataMixedAir->OAController.allocate(state->dataMixedAir->NumOAControllers);

    ControllerNum = 1;
    state->dataHeatBal->Zone.allocate(1);
    state->dataHeatBal->Zone(1).Name = "ZONE1";
    state->dataGlobal->NumOfZones = 1;
    state->dataZoneEquip->ZoneEquipConfig.allocate(1);
    state->dataZoneEquip->ZoneEquipConfig(1).ActualZoneNum = 1;
    state->dataZoneEquip->ZoneEquipConfig(1).ZoneNode = 2;
    state->dataZoneEquip->ZoneEquipConfig(1).NumInletNodes = 1;
    state->dataZoneEquip->ZoneEquipConfig(1).InletNodeAirLoopNum.allocate(1);
    state->dataZoneEquip->ZoneEquipConfig(1).InletNodeAirLoopNum(1) = 1;
    state->dataAirSystemsData->PrimaryAirSystems.allocate(1);
    state->dataAirSystemsData->PrimaryAirSystems(1).NumBranches = 1;
    state->dataAirSystemsData->PrimaryAirSystems(1).Branch.allocate(1);
    state->dataAirSystemsData->PrimaryAirSystems(1).Branch(1).Comp.allocate(1);
    state->dataAirSystemsData->PrimaryAirSystems(1).Branch(1).TotalComponents = 1;
    state->dataAirSystemsData->PrimaryAirSystems(1).Branch(1).Comp(1).Name = "OASysName";
    state->dataAirSystemsData->PrimaryAirSystems(1).Branch(1).Comp(1).TypeOf = "AirLoopHVAC:OutdoorAirSystem";
    state->dataAirLoop->OutsideAirSys.allocate(1);
    state->dataAirLoop->OutsideAirSys(1).Name = "OASysName";
    state->dataAirLoop->OutsideAirSys(1).NumControllers = 1;
    state->dataAirLoop->OutsideAirSys(1).ControllerType.allocate(1);
    state->dataAirLoop->OutsideAirSys(1).ControllerType(1) = "Controller:OutdoorAir";
    state->dataAirLoop->OutsideAirSys(1).ControllerName.allocate(1);
    state->dataAirLoop->OutsideAirSys(1).ControllerName(1) = "OA Controller 1";
    state->dataAirLoop->NumOASystems = 1;
    state->dataZoneCtrls->HumidityControlZone.allocate(1);
    state->dataZoneCtrls->HumidityControlZone(1).ActualZoneNum = 1;
    state->dataZoneCtrls->NumHumidityControlZones = 1;

    state->dataInputProcessing->inputProcessor->getObjectItem(*state,
                                                              CurrentModuleObject,
                                                              ControllerNum,
                                                              AlphArray,
                                                              NumAlphas,
                                                              NumArray,
                                                              NumNums,
                                                              IOStat,
                                                              lNumericBlanks,
                                                              lAlphaBlanks,
                                                              cAlphaFields,
                                                              cNumericFields);

    ProcessOAControllerInputs(*state,
                              CurrentModuleObject,
                              ControllerNum,
                              AlphArray,
                              NumAlphas,
                              NumArray,
                              NumNums,
                              lNumericBlanks,
                              lAlphaBlanks,
                              cAlphaFields,
                              cNumericFields,
                              ErrorsFound);
    // compare_err_stream( "" ); // just for debugging

    EXPECT_FALSE(ErrorsFound);
    EXPECT_FALSE(state->dataMixedAir->OAController(ControllerNum)
                     .ModifyDuringHighOAMoisture); // missing input defaults "Control High Indoor Humidity Based on Outdoor Humidity Ratio" to false

    std::string const error_string = delimited_string({
        "   ** Warning ** Controller:OutdoorAir \"OA CONTROLLER 1\", missing field value",
        "   **   ~~~   ** ...Control High Indoor Humidity Based on Outdoor Humidity Ratio will default to Yes when High Humidity Control= \"Yes\"",
    });
    EXPECT_TRUE(compare_err_stream(error_string, true));
}

TEST_F(EnergyPlusFixture, MixedAir_HIghRHControlTest)
{
    std::string const idf_objects = delimited_string({
        "  OutdoorAir:Node,",
        "    Outside Air Inlet Node 1; !- Name",

        "  Schedule:Constant,",
        "    Min OA Sched,             !- Name",
        "     Any Number,              !- Schedule Type Limits Name",
        "     0.5;                     !- Value",

        "  ScheduleTypeLimits,",
        "    Any Number;              !- Name",

        "  Controller:OutdoorAir,",
        "    OA Controller 1,          !- Name",
        "    Relief Air Outlet Node 1, !- Relief Air Outlet Node Name",
        "    VAV Sys 1 Inlet Node,     !- Return Air Node Name",
        "    Mixed Air Node 1,         !- Mixed Air Node Name",
        "    Outside Air Inlet Node 1, !- Actuator Node Name",
        "    0.0,                      !- Minimum Outdoor Air Flow Rate {m3/s}",
        "    2.5,                      !- Maximum Outdoor Air Flow Rate {m3/s}",
        "    DifferentialDryBulb,      !- Economizer Control Type",
        "    ModulateFlow,             !- Economizer Control Action Type",
        "    ,                         !- Economizer Maximum Limit Dry-Bulb Temperature {C}",
        "    ,                         !- Economizer Maximum Limit Enthalpy {J/kg}",
        "    ,                         !- Economizer Maximum Limit Dewpoint Temperature {C}",
        "    ,                         !- Electronic Enthalpy Limit Curve Name",
        "    ,                         !- Economizer Minimum Limit Dry-Bulb Temperature {C}",
        "    NoLockout,                !- Lockout Type",
        "    ProportionalMinimum,      !- Minimum Limit Type",
        "    Min OA Sched,             !- Minimum Outdoor Air Schedule Name",
        "    ,                         !- Minimum Fraction of Outdoor Air Schedule Name",
        "    ,                         !- Maximum Fraction of Outdoor Air Schedule Name",
        "    ,                         !- Mechanical Ventilation Controller Name",
        "    ,                         !- Time of Day Economizer Control Schedule Name",
        "    Yes,                      !- High Humidity Control",
        "    Zone1,                    !- Humidistat Control Zone Name",
        "    0.8,                      !- High Humidity Outdoor Air Flow Ratio",
        "    Yes;                      !- Control High Indoor Humidity Based on Outdoor Humidity Ratio",
    });

    ASSERT_TRUE(process_idf(idf_objects));

    compare_err_stream(""); // just for debugging

    bool ErrorsFound(false); // If errors detected in input
    int ControllerNum(0);    // Controller number
    int NumArg(0);
    int NumNums(0);
    int NumAlphas(0);
    int IOStat(0);
<<<<<<< HEAD
    auto const CurrentModuleObject = CurrentModuleObjects[CMO_OAController];

    state->dataInputProcessing->inputProcessor->getObjectDefMaxArgs(*state, CurrentModuleObjects[CMO_OAController], NumArg, NumAlphas, NumNums);
=======
    std::string const CurrentModuleObject = CurrentModuleObjects(static_cast<int>(CMO::OAController));

    state->dataInputProcessing->inputProcessor->getObjectDefMaxArgs(
        *state, CurrentModuleObjects(static_cast<int>(CMO::OAController)), NumArg, NumAlphas, NumNums);
>>>>>>> 5358d3eb

    Array1D<Real64> NumArray(NumNums, 0.0);
    Array1D_string AlphArray(NumAlphas);
    Array1D_string cAlphaFields(NumAlphas);
    Array1D_string cNumericFields(NumNums);
    Array1D_bool lAlphaBlanks(NumAlphas, true);
    Array1D_bool lNumericBlanks(NumNums, true);

    state->dataMixedAir->NumOAControllers = state->dataInputProcessing->inputProcessor->getNumObjectsFound(*state, CurrentModuleObject);
    state->dataMixedAir->OAController.allocate(state->dataMixedAir->NumOAControllers);

    ControllerNum = 1;
    state->dataHeatBal->Zone.allocate(1);
    state->dataHeatBal->Zone(1).Name = "ZONE1";
    state->dataGlobal->NumOfZones = 1;
    state->dataZoneEquip->ZoneEquipConfig.allocate(1);
    state->dataZoneEquip->ZoneEquipConfig(1).ActualZoneNum = 1;
    state->dataZoneEquip->ZoneEquipConfig(1).ZoneNode = 2;
    state->dataZoneEquip->ZoneEquipConfig(1).NumInletNodes = 1;
    state->dataZoneEquip->ZoneEquipConfig(1).InletNodeAirLoopNum.allocate(1);
    state->dataZoneEquip->ZoneEquipConfig(1).InletNodeAirLoopNum(1) = 1;
    state->dataAirSystemsData->PrimaryAirSystems.allocate(1);
    state->dataAirLoop->AirLoopControlInfo.allocate(1);
    state->dataAirSystemsData->PrimaryAirSystems(1).NumBranches = 1;
    state->dataAirSystemsData->PrimaryAirSystems(1).Branch.allocate(1);
    state->dataAirSystemsData->PrimaryAirSystems(1).Branch(1).Comp.allocate(1);
    state->dataAirSystemsData->PrimaryAirSystems(1).Branch(1).TotalComponents = 1;
    state->dataAirSystemsData->PrimaryAirSystems(1).Branch(1).Comp(1).Name = "OASysName";
    state->dataAirSystemsData->PrimaryAirSystems(1).Branch(1).Comp(1).TypeOf = "AirLoopHVAC:OutdoorAirSystem";
    state->dataAirLoop->OutsideAirSys.allocate(1);
    state->dataAirLoop->OutsideAirSys(1).Name = "OASysName";
    state->dataAirLoop->OutsideAirSys(1).NumControllers = 1;
    state->dataAirLoop->OutsideAirSys(1).ControllerType.allocate(1);
    state->dataAirLoop->OutsideAirSys(1).ControllerType(1) = "Controller:OutdoorAir";
    state->dataAirLoop->OutsideAirSys(1).ControllerName.allocate(1);
    state->dataAirLoop->OutsideAirSys(1).ControllerName(1) = "OA Controller 1";
    state->dataAirLoop->NumOASystems = 1;
    state->dataZoneCtrls->HumidityControlZone.allocate(1);
    state->dataZoneCtrls->HumidityControlZone(1).ActualZoneNum = 1;
    state->dataZoneCtrls->NumHumidityControlZones = 1;

    state->dataInputProcessing->inputProcessor->getObjectItem(*state,
                                                              CurrentModuleObject,
                                                              ControllerNum,
                                                              AlphArray,
                                                              NumAlphas,
                                                              NumArray,
                                                              NumNums,
                                                              IOStat,
                                                              lNumericBlanks,
                                                              lAlphaBlanks,
                                                              cAlphaFields,
                                                              cNumericFields);

    ProcessOAControllerInputs(*state,
                              CurrentModuleObject,
                              ControllerNum,
                              AlphArray,
                              NumAlphas,
                              NumArray,
                              NumNums,
                              lNumericBlanks,
                              lAlphaBlanks,
                              cAlphaFields,
                              cNumericFields,
                              ErrorsFound);
    // compare_err_stream( "" ); // just for debugging

    EXPECT_FALSE(ErrorsFound);
    EXPECT_FALSE(state->dataMixedAir->OAController(ControllerNum)
                     .ModifyDuringHighOAMoisture); // "Control High Indoor Humidity Based on Outdoor Humidity Ratio = Yes" sets this to false
    EXPECT_FALSE(has_err_output(true));
    EXPECT_EQ(state->dataMixedAir->OAController(ControllerNum).HumidistatZoneNum, 1);

    // Set up conditions
    state->dataZoneEnergyDemand->ZoneSysMoistureDemand.allocate(1);
    state->dataZoneEnergyDemand->ZoneSysMoistureDemand(1).TotalOutputRequired = -1.0; // dehumidification requested by humidistat
    EXPECT_EQ(state->dataMixedAir->OAController(ControllerNum).NodeNumofHumidistatZone, state->dataZoneEquip->ZoneEquipConfig(1).ZoneNode);
    int airLoopNum = 1;
    int outAirMinFrac = 0.0;
    Real64 OASignal = 0.0;
    bool HighHumidityOperationFlag = false;
    bool firstHVACIteration = false;
    state->dataMixedAir->OAController(ControllerNum).MixSetTemp = 15.0;
    state->dataMixedAir->OAController(ControllerNum).RetTemp = 20.0;
    state->dataMixedAir->OAController(ControllerNum).InletTemp = 25.0;
    state->dataMixedAir->OAController(ControllerNum).MixMassFlow = 2.5;
    state->dataMixedAir->OAController(ControllerNum).MaxOAMassFlowRate = 2.5;

    // Case 1 - OA humrat = zone humrat - no high humidity operation
    state->dataLoopNodes->Node(state->dataZoneEquip->ZoneEquipConfig(1).ZoneNode).HumRat = 0.006;
    state->dataMixedAir->OAController(ControllerNum).OAHumRat = 0.006;
    state->dataMixedAir->OAController(ControllerNum)
        .CalcOAEconomizer(*state, airLoopNum, outAirMinFrac, OASignal, HighHumidityOperationFlag, firstHVACIteration);
    EXPECT_FALSE(state->dataMixedAir->OAController(ControllerNum).HighHumCtrlActive);
    EXPECT_NEAR(OASignal, 0.0, 0.00001);

    // Case 2 - OA humrat < zone humrat - high humidity operation
    state->dataLoopNodes->Node(state->dataZoneEquip->ZoneEquipConfig(1).ZoneNode).HumRat = 0.006;
    state->dataMixedAir->OAController(ControllerNum).OAHumRat = 0.006 - DataHVACGlobals::SmallHumRatDiff;
    state->dataMixedAir->OAController(ControllerNum)
        .CalcOAEconomizer(*state, airLoopNum, outAirMinFrac, OASignal, HighHumidityOperationFlag, firstHVACIteration);
    EXPECT_TRUE(state->dataMixedAir->OAController(ControllerNum).HighHumCtrlActive);
    EXPECT_NEAR(OASignal, 0.8, 0.00001);

    // Case 3 - OA humrat within tolerance of zone humrat - no high humidity operation
    state->dataLoopNodes->Node(state->dataZoneEquip->ZoneEquipConfig(1).ZoneNode).HumRat = 0.006;
    state->dataMixedAir->OAController(ControllerNum).OAHumRat = 0.006 - DataHVACGlobals::SmallHumRatDiff / 2.0;
    state->dataMixedAir->OAController(ControllerNum)
        .CalcOAEconomizer(*state, airLoopNum, outAirMinFrac, OASignal, HighHumidityOperationFlag, firstHVACIteration);
    EXPECT_FALSE(state->dataMixedAir->OAController(ControllerNum).HighHumCtrlActive);
    EXPECT_NEAR(OASignal, 0.0, 0.00001);

    // Case 4 - OA humrat slightly above zone humrat - no high humidity operation
    state->dataLoopNodes->Node(state->dataZoneEquip->ZoneEquipConfig(1).ZoneNode).HumRat = 0.006;
    state->dataMixedAir->OAController(ControllerNum).OAHumRat = 0.006 + DataHVACGlobals::SmallHumRatDiff / 2.0;
    state->dataMixedAir->OAController(ControllerNum)
        .CalcOAEconomizer(*state, airLoopNum, outAirMinFrac, OASignal, HighHumidityOperationFlag, firstHVACIteration);
    EXPECT_FALSE(state->dataMixedAir->OAController(ControllerNum).HighHumCtrlActive);
    EXPECT_NEAR(OASignal, 0.0, 0.00001);
}

TEST_F(EnergyPlusFixture, OAControllerMixedAirSPTest)
{

    std::string const idf_objects = delimited_string({

        "  OutdoorAir:Node,",
        "    Outside Air Inlet Node;  !- Name",

        "  Schedule:Constant,",
        "    OAFractionSched,         !- Name",
        "     ,                       !- Schedule Type Limits Name",
        "     1;                      !- Hourly value",

        "  Controller:OutdoorAir,",
        "    OA Controller 1,         !- Name",
        "    Relief Air Outlet Node,  !- Relief Air Outlet Node Name",
        "    Outdoor Air Mixer Inlet Node, !- Return Air Node Name",
        "    Mixed Air Node,          !- Mixed Air Node Name",
        "    Outside Air Inlet Node,  !- Actuator Node Name",
        "    0.0,                     !- Minimum Outdoor Air Flow Rate{ m3 / s }",
        "    1.7,                     !- Maximum Outdoor Air Flow Rate{ m3 / s }",
        "    NoEconomizer,            !- Economizer Control Type",
        "    ModulateFlow,            !- Economizer Control Action Type",
        "    ,                        !- Economizer Maximum Limit Dry - Bulb Temperature{ C }",
        "    ,                        !- Economizer Maximum Limit Enthalpy{ J / kg }",
        "    ,                        !- Economizer Maximum Limit Dewpoint Temperature{ C }",
        "    ,                        !- Electronic Enthalpy Limit Curve Name",
        "    12.5,                    !- Economizer Minimum Limit Dry - Bulb Temperature{ C }",
        "    NoLockout,               !- Lockout Type",
        "    FixedMinimum,            !- Minimum Limit Type",
        "    OAFractionSched,         !- Minimum Outdoor Air Schedule Name",
        "    ,                        !- Minimum Fraction of Outdoor Air Schedule Name",
        "    ,                        !- Maximum Fraction of Outdoor Air Schedule Name",
        "    ;                        !- Mechanical Ventilation Controller Name",
    });

    ASSERT_TRUE(process_idf(idf_objects));

    state->dataAirLoop->AirLoopFlow.allocate(1);
    state->dataAirLoop->AirLoopControlInfo.allocate(1);
    state->dataAirLoop->AirLoopControlInfo(1).LoopFlowRateSet = true;

    GetOAControllerInputs(*state);

    state->dataEnvrn->StdRhoAir = 1.2;
    state->dataMixedAir->OAController(1).MixMassFlow = 1.7 * state->dataEnvrn->StdRhoAir;
    state->dataMixedAir->OAController(1).MaxOAMassFlowRate = 1.7 * state->dataEnvrn->StdRhoAir;
    state->dataAirLoop->AirLoopFlow(1).DesSupply = 1.7 * state->dataEnvrn->StdRhoAir;
    state->dataAirLoop->AirLoopFlow(1).ReqSupplyFrac = 1.0;
    state->dataLoopNodes->Node(state->dataMixedAir->OAController(1).MixNode).MassFlowRateMaxAvail =
        state->dataAirLoop->AirLoopFlow(1).DesSupply; // set max avail or controller will shut down
    state->dataLoopNodes->Node(state->dataMixedAir->OAController(1).RetNode).MassFlowRate =
        state->dataAirLoop->AirLoopFlow(1).DesSupply; // set return flow for mixing calculation (i.e., mix flow = return flow + exhaust flow [0])
    state->dataAirLoop->NumOASystems = 1;
    state->dataAirLoop->OutsideAirSys.allocate(1);
    state->dataAirLoop->OutsideAirSys(1).Name = "AIRLOOP OASYSTEM";
    state->dataAirLoop->OutsideAirSys(1).NumControllers = 1;
    state->dataAirLoop->OutsideAirSys(1).ControllerName.allocate(1);
    state->dataAirLoop->OutsideAirSys(1).ControllerName(1) = "OA CONTROLLER 1";
    state->dataAirLoop->OutsideAirSys(1).ComponentType.allocate(1);
    state->dataAirLoop->OutsideAirSys(1).ComponentType(1) = "OutdoorAir:Mixer";
    state->dataAirLoop->OutsideAirSys(1).ComponentName.allocate(1);
    state->dataAirLoop->OutsideAirSys(1).ComponentName(1) = "OAMixer";
    state->dataMixedAir->OAMixer.allocate(1);
    state->dataMixedAir->OAMixer(1).Name = "OAMixer";
    state->dataMixedAir->OAMixer(1).InletNode = 2;

    state->dataHVACGlobal->NumPrimaryAirSys = 1;
    state->dataAirSystemsData->PrimaryAirSystems.allocate(1);
    state->dataAirSystemsData->PrimaryAirSystems(1).Name = "PrimaryAirLoop";
    state->dataAirSystemsData->PrimaryAirSystems(1).NumBranches = 1;
    state->dataAirSystemsData->PrimaryAirSystems(1).Branch.allocate(1);
    state->dataAirSystemsData->PrimaryAirSystems(1).Branch(1).TotalComponents = 1;
    state->dataAirSystemsData->PrimaryAirSystems(1).Branch(1).Comp.allocate(1);
    state->dataAirSystemsData->PrimaryAirSystems(1).Branch(1).Comp(1).Name = state->dataAirLoop->OutsideAirSys(1).Name;
    state->dataAirSystemsData->PrimaryAirSystems(1).Branch(1).Comp(1).TypeOf = "AirLoopHVAC:OutdoorAirSystem";

    // mixed node temperature set point has not yet been set, expect OA controller mixed temp SP to be equal to low temp limit
    InitOAController(*state, 1, true, 1);
    EXPECT_EQ(state->dataMixedAir->OAController(1).MixSetTemp, state->dataMixedAir->OAController(1).TempLowLim);

    // expect OA controller mixed node temp SP to be equal to 0.5 C.
    state->dataLoopNodes->Node(1).TempSetPoint = 0.5;
    InitOAController(*state, 1, true, 1);
    EXPECT_EQ(state->dataMixedAir->OAController(1).MixSetTemp, 0.5);

    // expect OA controller mixed node temp SP to be less than 0 and equal to -5.0 C.
    state->dataLoopNodes->Node(1).TempSetPoint = -5.0;
    InitOAController(*state, 1, true, 1);
    EXPECT_EQ(state->dataMixedAir->OAController(1).MixSetTemp, -5.0);
}

TEST_F(EnergyPlusFixture, MixedAir_MiscGetsPart1)
{
    std::string const idf_objects = delimited_string({
        "  OutdoorAir:Node,",
        "    Outside Air Inlet Node;  !- Name",

        "  Controller:OutdoorAir,",
        "    OA Controller 1,         !- Name",
        "    Relief Air Outlet Node,  !- Relief Air Outlet Node Name",
        "    Air Loop Inlet Node,     !- Return Air Node Name",
        "    Mixed Air Node,          !- Mixed Air Node Name",
        "    Outside Air Inlet Node,  !- Actuator Node Name",
        "    1.0,                     !- Minimum Outdoor Air Flow Rate {m3/s}",
        "    1.0,                     !- Maximum Outdoor Air Flow Rate {m3/s}",
        "    NoEconomizer,            !- Economizer Control Type", // Economizer should open for this one, so OA flow should be > min OA
        "    ModulateFlow,            !- Economizer Control Action Type",
        "    ,                        !- Economizer Maximum Limit Dry-Bulb Temperature {C}",
        "    ,                        !- Economizer Maximum Limit Enthalpy {J/kg}",
        "    ,                        !- Economizer Maximum Limit Dewpoint Temperature {C}",
        "    ,                        !- Electronic Enthalpy Limit Curve Name",
        "    ,                        !- Economizer Minimum Limit Dry-Bulb Temperature {C}",
        "    NoLockout,               !- Lockout Type", // No lockout
        "    ProportionalMinimum,     !- Minimum Limit Type",
        "    ,                        !- Minimum Outdoor Air Schedule Name",
        "    ,                        !- Minimum Fraction of Outdoor Air Schedule Name",
        "    ,                        !- Maximum Fraction of Outdoor Air Schedule Name",
        "    ,                        !- Mechanical Ventilation Controller Name",
        "    ,                        !- Time of Day Economizer Control Schedule Name",
        "    No,                      !- High Humidity Control",
        "    ,                        !- Humidistat Control Zone Name",
        "    ,                        !- High Humidity Outdoor Air Flow Ratio",
        "    No;                      !- Control High Indoor Humidity Based on Outdoor Humidity Ratio",

        "  HeatExchanger:AirToAir:FlatPlate,",
        "    OA Heat Exchanger 1,     !- Name",
        "    ,                        !- Availability Schedule Name",
        "    ParallelFlow,            !- Flow Arrangement Type",
        "    No,                      !- Economizer Lockout",
        "    1,                       !- Ratio of Supply to Secondary hA Values",
        "    1.0,                     !- Nominal Supply Air Flow Rate{ m3 / s }",
        "    5,                       !- Nominal Supply Air Inlet Temperature{ C }",
        "    10,                      !- Nominal Supply Air Outlet Temperature{ C }",
        "    1.0,                     !- Nominal Secondary Air Flow Rate{ m3 / s }",
        "    20,                      !- Nominal Secondary Air Inlet Temperature{ C }",
        "    0,                       !- Nominal Electric Power{ W }",
        "    Heat Exchanger Outlet Node2, !- Supply Air Inlet Node Name",
        "    Heat Exchanger Outlet Node,  !- Supply Air Outlet Node Name",
        "    Relief Air Outlet Node,      !- Secondary Air Inlet Node Name",
        "    Heat Exchanger Secondary Outlet Node;  !- Secondary Air Outlet Node Name",

        "  HeatExchanger:AirToAir:FlatPlate,",
        "    OA Heat Exchanger 2,     !- Name",
        "    ,                        !- Availability Schedule Name",
        "    ParallelFlow,            !- Flow Arrangement Type",
        "    No,                      !- Economizer Lockout",
        "    1,                       !- Ratio of Supply to Secondary hA Values",
        "    1.0,                     !- Nominal Supply Air Flow Rate{ m3 / s }",
        "    5,                       !- Nominal Supply Air Inlet Temperature{ C }",
        "    10,                      !- Nominal Supply Air Outlet Temperature{ C }",
        "    1.0,                     !- Nominal Secondary Air Flow Rate{ m3 / s }",
        "    20,                      !- Nominal Secondary Air Inlet Temperature{ C }",
        "    0,                       !- Nominal Electric Power{ W }",
        "    Outside Air Inlet Node,  !- Supply Air Inlet Node Name",
        "    Heat Exchanger Outlet Node2,           !- Supply Air Outlet Node Name",
        "    Heat Exchanger Secondary Outlet Node,  !- Secondary Air Inlet Node Name",
        "    Heat Exchanger Secondary Outlet Node2; !- Secondary Air Outlet Node Name",

        "  OutdoorAir:Mixer,",
        "    OA Mixer,                !- Name",
        "    Mixed Air Node,          !- Mixed Air Node Name",
        "    Heat Exchanger Outlet Node, !- Outdoor Air Stream Node Name",
        "    Relief Air Outlet Node,  !- Relief Air Stream Node Name",
        "    Air Loop Inlet Node;     !- Return Air Stream Node Name",

        " AirLoopHVAC:ControllerList,",
        "    OA Sys 1 controller,     !- Name",
        "    Controller:OutdoorAir,   !- Controller 1 Object Type",
        "    OA Controller 1;         !- Controller 1 Name",

        " AirLoopHVAC:OutdoorAirSystem:EquipmentList,",
        "    OA Sys 1 Equipment list, !- Name",
        "    HeatExchanger:AirToAir:FlatPlate, !- Component 1 Object Type",
        "    OA Heat Exchanger 2,     !- Component 1 Name",
        "    HeatExchanger:AirToAir:FlatPlate, !- Component 1 Object Type",
        "    OA Heat Exchanger 1,     !- Component 1 Name",
        "    OutdoorAir:Mixer,        !- Component 2 Object Type",
        "    OA Mixer;                !- Component 2 Name",

        " AirLoopHVAC:OutdoorAirSystem,",
        "    OA Sys 1, !- Name",
        "    OA Sys 1 controller,     !- Controller List Name",
        "    OA Sys 1 Equipment list; !- Outdoor Air Equipment List Name",
    });

    ASSERT_TRUE(process_idf(idf_objects));
    GetOAControllerInputs(*state);

    EXPECT_EQ(1, GetNumOAMixers(*state));
    EXPECT_EQ(1, GetNumOAControllers(*state));
    EXPECT_EQ(3, GetOAMixerReliefNodeNumber(*state, 1));
    EXPECT_EQ(1, GetOAMixerIndex(*state, "OA Mixer"));
}

TEST_F(EnergyPlusFixture, MixedAir_MiscGetsPart2)
{
    std::string const idf_objects = delimited_string({

        "SimulationControl,",
        "    Yes,                     !- Do Zone Sizing Calculation",
        "    Yes,                     !- Do System Sizing Calculation",
        "    Yes,                     !- Do Plant Sizing Calculation",
        "    Yes,                     !- Run Simulation for Sizing Periods",
        "    No;                      !- Run Simulation for Weather File Run Periods",

        "Building,",
        "    Fan Coil with DOAS,      !- Name",
        "    30.,                     !- North Axis {deg}",
        "    City,                    !- Terrain",
        "    0.04,                    !- Loads Convergence Tolerance Value",
        "    0.4,                     !- Temperature Convergence Tolerance Value {deltaC}",
        "    FullExterior,            !- Solar Distribution",
        "    25,                      !- Maximum Number of Warmup Days",
        "    6;                       !- Minimum Number of Warmup Days",

        "Timestep,4;",

        "Site:Location,",
        "    CHICAGO_IL_USA TMY2-94846,  !- Name",
        "    41.78,                   !- Latitude {deg}",
        "    -87.75,                  !- Longitude {deg}",
        "    -6.00,                   !- Time Zone {hr}",
        "    190.00;                  !- Elevation {m}",

        "! CHICAGO_IL_USA Annual Cooling 1% Design Conditions, MaxDB=  31.5degC MCWB=  23.0degC",
        "SizingPeriod:DesignDay,",
        "    CHICAGO_IL_USA Annual Cooling 1% Design Conditions DB/MCWB,  !- Name",
        "    7,                       !- Month",
        "    21,                      !- Day of Month",
        "    SummerDesignDay,         !- Day Type",
        "    31.5,                    !- Maximum Dry-Bulb Temperature {C}",
        "    10.7,                    !- Daily Dry-Bulb Temperature Range {deltaC}",
        "    ,                        !- Dry-Bulb Temperature Range Modifier Type",
        "    ,                        !- Dry-Bulb Temperature Range Modifier Day Schedule Name",
        "    Wetbulb,                 !- Humidity Condition Type",
        "    23.0,                    !- Wetbulb or DewPoint at Maximum Dry-Bulb {C}",
        "    ,                        !- Humidity Condition Day Schedule Name",
        "    ,                        !- Humidity Ratio at Maximum Dry-Bulb {kgWater/kgDryAir}",
        "    ,                        !- Enthalpy at Maximum Dry-Bulb {J/kg}",
        "    ,                        !- Daily Wet-Bulb Temperature Range {deltaC}",
        "    99063.,                  !- Barometric Pressure {Pa}",
        "    5.3,                     !- Wind Speed {m/s}",
        "    230,                     !- Wind Direction {deg}",
        "    No,                      !- Rain Indicator",
        "    No,                      !- Snow Indicator",
        "    No,                      !- Daylight Saving Time Indicator",
        "    ASHRAEClearSky,          !- Solar Model Indicator",
        "    ,                        !- Beam Solar Day Schedule Name",
        "    ,                        !- Diffuse Solar Day Schedule Name",
        "    ,                        !- ASHRAE Clear Sky Optical Depth for Beam Irradiance (taub) {dimensionless}",
        "    ,                        !- ASHRAE Clear Sky Optical Depth for Diffuse Irradiance (taud) {dimensionless}",
        "    1.0;                     !- Sky Clearness",

        "! CHICAGO_IL_USA Annual Heating 99% Design Conditions DB, MaxDB= -17.3degC",
        "SizingPeriod:DesignDay,",
        "    CHICAGO_IL_USA Annual Heating 99% Design Conditions DB,  !- Name",
        "    1,                       !- Month",
        "    21,                      !- Day of Month",
        "    WinterDesignDay,         !- Day Type",
        "    -17.3,                   !- Maximum Dry-Bulb Temperature {C}",
        "    0.0,                     !- Daily Dry-Bulb Temperature Range {deltaC}",
        "    ,                        !- Dry-Bulb Temperature Range Modifier Type",
        "    ,                        !- Dry-Bulb Temperature Range Modifier Day Schedule Name",
        "    Wetbulb,                 !- Humidity Condition Type",
        "    -17.3,                   !- Wetbulb or DewPoint at Maximum Dry-Bulb {C}",
        "    ,                        !- Humidity Condition Day Schedule Name",
        "    ,                        !- Humidity Ratio at Maximum Dry-Bulb {kgWater/kgDryAir}",
        "    ,                        !- Enthalpy at Maximum Dry-Bulb {J/kg}",
        "    ,                        !- Daily Wet-Bulb Temperature Range {deltaC}",
        "    99063.,                  !- Barometric Pressure {Pa}",
        "    4.9,                     !- Wind Speed {m/s}",
        "    270,                     !- Wind Direction {deg}",
        "    No,                      !- Rain Indicator",
        "    No,                      !- Snow Indicator",
        "    No,                      !- Daylight Saving Time Indicator",
        "    ASHRAEClearSky,          !- Solar Model Indicator",
        "    ,                        !- Beam Solar Day Schedule Name",
        "    ,                        !- Diffuse Solar Day Schedule Name",
        "    ,                        !- ASHRAE Clear Sky Optical Depth for Beam Irradiance (taub) {dimensionless}",
        "    ,                        !- ASHRAE Clear Sky Optical Depth for Diffuse Irradiance (taud) {dimensionless}",
        "    0.0;                     !- Sky Clearness",

        "Site:GroundTemperature:BuildingSurface,21.5,21.4,21.5,21.5,22.0,22.9,23.0,23.1,23.1,22.2,21.7,21.6;",

        "ScheduleTypeLimits,",
        "    Any Number;              !- Name",

        "ScheduleTypeLimits,",
        "    Fraction,                !- Name",
        "    0.0,                     !- Lower Limit Value",
        "    1.0,                     !- Upper Limit Value",
        "    CONTINUOUS;              !- Numeric Type",

        "ScheduleTypeLimits,",
        "    Temperature,             !- Name",
        "    -60,                     !- Lower Limit Value",
        "    200,                     !- Upper Limit Value",
        "    CONTINUOUS,              !- Numeric Type",
        "    Temperature;             !- Unit Type",

        "ScheduleTypeLimits,",
        "    Control Type,            !- Name",
        "    0,                       !- Lower Limit Value",
        "    4,                       !- Upper Limit Value",
        "    DISCRETE;                !- Numeric Type",

        "ScheduleTypeLimits,",
        "    On/Off,                  !- Name",
        "    0,                       !- Lower Limit Value",
        "    1,                       !- Upper Limit Value",
        "    DISCRETE;                !- Numeric Type",

        "ScheduleTypeLimits,",
        "    FlowRate,                !- Name",
        "    0.0,                     !- Lower Limit Value",
        "    10,                      !- Upper Limit Value",
        "    CONTINUOUS;              !- Numeric Type",

        "ScheduleTypeLimits,",
        "    HVACTemplate Any Number; !- Name",

        "!-   ===========  ALL OBJECTS IN CLASS: SCHEDULE:COMPACT ===========",

        "Schedule:Compact,",
        "    OCCUPY-1,                !- Name",
        "    Fraction,                !- Schedule Type Limits Name",
        "    Through: 12/31,          !- Field 1",
        "    For: WeekDays SummerDesignDay CustomDay1 CustomDay2,  !- Field 2",
        "    Until: 8:00, 0.0,        !- Field 4",
        "    Until: 11:00, 1.00,      !- Field 6",
        "    Until: 12:00, 0.80,      !- Field 8",
        "    Until: 13:00, 0.40,      !- Field 10",
        "    Until: 14:00, 0.80,      !- Field 12",
        "    Until: 18:00, 1.00,      !- Field 14",
        "    Until: 19:00, 0.50,      !- Field 16",
        "    Until: 21:00, 0.10,      !- Field 18",
        "    Until: 24:00, 0.0,       !- Field 20",
        "    For: Weekends WinterDesignDay Holiday,  !- Field 21",
        "    Until: 24:00, 0.0;       !- Field 23",

        "Schedule:Compact,",
        "    LIGHTS-1,                !- Name",
        "    Fraction,                !- Schedule Type Limits Name",
        "    Through: 12/31,          !- Field 1",
        "    For: WeekDays SummerDesignDay CustomDay1 CustomDay2,  !- Field 2",
        "    Until: 8:00, 0.05,       !- Field 4",
        "    Until: 9:00, 0.9,        !- Field 6",
        "    Until: 10:00, 0.95,      !- Field 8",
        "    Until: 11:00, 1.00,      !- Field 10",
        "    Until: 12:00, 0.95,      !- Field 12",
        "    Until: 13:00, 0.8,       !- Field 14",
        "    Until: 14:00, 0.9,       !- Field 16",
        "    Until: 18:00, 1.00,      !- Field 18",
        "    Until: 19:00, 0.60,      !- Field 20",
        "    Until: 21:00, 0.40,      !- Field 22",
        "    Until: 24:00, 0.05,      !- Field 24",
        "    For: Weekends WinterDesignDay Holiday,  !- Field 25",
        "    Until: 24:00, 0.05;      !- Field 27",

        "Schedule:Compact,",
        "    EQUIP-1,                 !- Name",
        "    Fraction,                !- Schedule Type Limits Name",
        "    Through: 12/31,          !- Field 1",
        "    For: WeekDays SummerDesignDay CustomDay1 CustomDay2,  !- Field 2",
        "    Until: 8:00, 0.02,       !- Field 4",
        "    Until: 9:00, 0.4,        !- Field 6",
        "    Until: 14:00, 0.9,       !- Field 8",
        "    Until: 15:00, 0.8,       !- Field 10",
        "    Until: 16:00, 0.7,       !- Field 12",
        "    Until: 18:00, 0.5,       !- Field 14",
        "    Until: 21:00, 0.3,       !- Field 16",
        "    Until: 24:00, 0.02,      !- Field 18",
        "    For: Weekends WinterDesignDay Holiday,  !- Field 19",
        "    Until: 24:00, 0.02;      !- Field 21",

        "Schedule:Compact,",
        "    INFIL-SCH,               !- Name",
        "    Fraction,                !- Schedule Type Limits Name",
        "    Through: 12/31,          !- Field 1",
        "    For: WeekDays CustomDay1 CustomDay2,  !- Field 2",
        "    Until: 7:00, 1.0,        !- Field 4",
        "    Until: 21:00, 0.0,       !- Field 6",
        "    Until: 24:00, 1.0,       !- Field 8",
        "    For: Weekends Holiday,   !- Field 9",
        "    Until: 24:00, 1.0,       !- Field 11",
        "    For: SummerDesignDay,    !- Field 12",
        "    Until: 24:00, 1.0,       !- Field 14",
        "    For: WinterDesignDay,    !- Field 15",
        "    Until: 24:00, 1.0;       !- Field 17",

        "Schedule:Compact,",
        "    ActSchd,                 !- Name",
        "    Any Number,              !- Schedule Type Limits Name",
        "    Through: 12/31,          !- Field 1",
        "    For: AllDays,            !- Field 2",
        "    Until: 24:00, 117.239997864;",
        "                             !- Field 4",

        "Schedule:Compact,",
        "    ShadeTransSch,           !- Name",
        "    Fraction,                !- Schedule Type Limits Name",
        "    Through: 12/31,          !- Field 1",
        "    For: AllDays,            !- Field 2",
        "    Until: 24:00, 0.0;       !- Field 4",

        "! For heating, recover 2 hrs early",
        "Schedule:Compact,",
        "    Htg-SetP-Sch,            !- Name",
        "    Temperature,             !- Schedule Type Limits Name",
        "    Through: 12/31,          !- Field 1",
        "    For: WeekDays CustomDay1 CustomDay2,  !- Field 2",
        "    Until: 6:00, 13.0,       !- Field 4",
        "    Until: 7:00, 18.0,       !- Field 6",
        "    Until: 21:00, 23.0,      !- Field 8",
        "    Until: 24:00, 13.0,      !- Field 10",
        "    For: WeekEnds Holiday,   !- Field 11",
        "    Until: 24:00, 13.0,      !- Field 13",
        "    For: SummerDesignDay,    !- Field 14",
        "    Until: 24:00, 13.0,      !- Field 16",
        "    For: WinterDesignDay,    !- Field 17",
        "    Until: 24:00, 23.0;      !- Field 19",

        "! For cooling, recover 1 hr early",
        "Schedule:Compact,",
        "    Clg-SetP-Sch,            !- Name",
        "    Temperature,             !- Schedule Type Limits Name",
        "    Through: 12/31,          !- Field 1",
        "    For: WeekDays CustomDay1 CustomDay2,  !- Field 2",
        "    Until: 7:00, 32.0,       !- Field 4",
        "    Until: 21:00, 24.0,      !- Field 6",
        "    Until: 24:00, 32.0,      !- Field 8",
        "    For: WeekEnds Holiday,   !- Field 9",
        "    Until: 24:00, 32.0,      !- Field 11",
        "    For: SummerDesignDay,    !- Field 12",
        "    Until: 24:00, 24.0,      !- Field 14",
        "    For: WinterDesignDay,    !- Field 15",
        "    Until: 24:00, 32.0;      !- Field 17",

        "Schedule:Compact,",
        "    FanAvailSched,           !- Name",
        "    Fraction,                !- Schedule Type Limits Name",
        "    Through: 12/31,          !- Field 1",
        "    For: WeekDays CustomDay1 CustomDay2,  !- Field 2",
        "    Until: 7:00, 0.0,        !- Field 4",
        "    Until: 21:00, 1.0,       !- Field 6",
        "    Until: 24:00, 0.0,       !- Field 8",
        "    For: Weekends Holiday,   !- Field 9",
        "    Until: 24:00, 0.0,       !- Field 11",
        "    For: SummerDesignDay,    !- Field 12",
        "    Until: 24:00, 1.0,       !- Field 14",
        "    For: WinterDesignDay,    !- Field 15",
        "    Until: 24:00, 1.0;       !- Field 17",

        "Schedule:Compact,",
        "    HVACTemplate-Always 1,   !- Name",
        "    HVACTemplate Any Number, !- Schedule Type Limits Name",
        "    Through: 12/31,          !- Field 1",
        "    For: AllDays,            !- Field 2",
        "    Until: 24:00, 1;         !- Field 4",

        "Schedule:Compact,",
        "    HVACTemplate-Always 4,   !- Name",
        "    HVACTemplate Any Number, !- Schedule Type Limits Name",
        "    Through: 12/31,          !- Field 1",
        "    For: AllDays,            !- Field 2",
        "    Until: 24:00, 4;         !- Field 4",

        "Schedule:Compact,",
        "    HVACTemplate-Always 12.2,!- Name",
        "    HVACTemplate Any Number, !- Schedule Type Limits Name",
        "    Through: 12/31,          !- Field 1",
        "    For: AllDays,            !- Field 2",
        "    Until: 24:00, 12.2;      !- Field 4",

        "Material,",
        "    WD10,                    !- Name",
        "    MediumSmooth,            !- Roughness",
        "    0.667,                   !- Thickness {m}",
        "    0.115,                   !- Conductivity {W/m-K}",
        "    513,                     !- Density {kg/m3}",
        "    1381,                    !- Specific Heat {J/kg-K}",
        "    0.9,                     !- Thermal Absorptance",
        "    0.78,                    !- Solar Absorptance",
        "    0.78;                    !- Visible Absorptance",

        "Material,",
        "    RG01,                    !- Name",
        "    Rough,                   !- Roughness",
        "    1.2700000E-02,           !- Thickness {m}",
        "    1.442000,                !- Conductivity {W/m-K}",
        "    881.0000,                !- Density {kg/m3}",
        "    1674.000,                !- Specific Heat {J/kg-K}",
        "    0.9000000,               !- Thermal Absorptance",
        "    0.6500000,               !- Solar Absorptance",
        "    0.6500000;               !- Visible Absorptance",

        "Material,",
        "    BR01,                    !- Name",
        "    VeryRough,               !- Roughness",
        "    9.4999997E-03,           !- Thickness {m}",
        "    0.1620000,               !- Conductivity {W/m-K}",
        "    1121.000,                !- Density {kg/m3}",
        "    1464.000,                !- Specific Heat {J/kg-K}",
        "    0.9000000,               !- Thermal Absorptance",
        "    0.7000000,               !- Solar Absorptance",
        "    0.7000000;               !- Visible Absorptance",

        "Material,",
        "    IN46,                    !- Name",
        "    VeryRough,               !- Roughness",
        "    7.6200001E-02,           !- Thickness {m}",
        "    2.3000000E-02,           !- Conductivity {W/m-K}",
        "    24.00000,                !- Density {kg/m3}",
        "    1590.000,                !- Specific Heat {J/kg-K}",
        "    0.9000000,               !- Thermal Absorptance",
        "    0.5000000,               !- Solar Absorptance",
        "    0.5000000;               !- Visible Absorptance",

        "Material,",
        "    WD01,                    !- Name",
        "    MediumSmooth,            !- Roughness",
        "    1.9099999E-02,           !- Thickness {m}",
        "    0.1150000,               !- Conductivity {W/m-K}",
        "    513.0000,                !- Density {kg/m3}",
        "    1381.000,                !- Specific Heat {J/kg-K}",
        "    0.9000000,               !- Thermal Absorptance",
        "    0.7800000,               !- Solar Absorptance",
        "    0.7800000;               !- Visible Absorptance",

        "Material,",
        "    PW03,                    !- Name",
        "    MediumSmooth,            !- Roughness",
        "    1.2700000E-02,           !- Thickness {m}",
        "    0.1150000,               !- Conductivity {W/m-K}",
        "    545.0000,                !- Density {kg/m3}",
        "    1213.000,                !- Specific Heat {J/kg-K}",
        "    0.9000000,               !- Thermal Absorptance",
        "    0.7800000,               !- Solar Absorptance",
        "    0.7800000;               !- Visible Absorptance",

        "Material,",
        "    IN02,                    !- Name",
        "    Rough,                   !- Roughness",
        "    9.0099998E-02,           !- Thickness {m}",
        "    4.3000001E-02,           !- Conductivity {W/m-K}",
        "    10.00000,                !- Density {kg/m3}",
        "    837.0000,                !- Specific Heat {J/kg-K}",
        "    0.9000000,               !- Thermal Absorptance",
        "    0.7500000,               !- Solar Absorptance",
        "    0.7500000;               !- Visible Absorptance",

        "Material,",
        "    GP01,                    !- Name",
        "    MediumSmooth,            !- Roughness",
        "    1.2700000E-02,           !- Thickness {m}",
        "    0.1600000,               !- Conductivity {W/m-K}",
        "    801.0000,                !- Density {kg/m3}",
        "    837.0000,                !- Specific Heat {J/kg-K}",
        "    0.9000000,               !- Thermal Absorptance",
        "    0.7500000,               !- Solar Absorptance",
        "    0.7500000;               !- Visible Absorptance",

        "Material,",
        "    GP02,                    !- Name",
        "    MediumSmooth,            !- Roughness",
        "    1.5900001E-02,           !- Thickness {m}",
        "    0.1600000,               !- Conductivity {W/m-K}",
        "    801.0000,                !- Density {kg/m3}",
        "    837.0000,                !- Specific Heat {J/kg-K}",
        "    0.9000000,               !- Thermal Absorptance",
        "    0.7500000,               !- Solar Absorptance",
        "    0.7500000;               !- Visible Absorptance",

        "Material,",
        "    CC03,                    !- Name",
        "    MediumRough,             !- Roughness",
        "    0.1016000,               !- Thickness {m}",
        "    1.310000,                !- Conductivity {W/m-K}",
        "    2243.000,                !- Density {kg/m3}",
        "    837.0000,                !- Specific Heat {J/kg-K}",
        "    0.9000000,               !- Thermal Absorptance",
        "    0.6500000,               !- Solar Absorptance",
        "    0.6500000;               !- Visible Absorptance",

        "Material:NoMass,",
        "    CP01,                    !- Name",
        "    Rough,                   !- Roughness",
        "    0.3670000,               !- Thermal Resistance {m2-K/W}",
        "    0.9000000,               !- Thermal Absorptance",
        "    0.7500000,               !- Solar Absorptance",
        "    0.7500000;               !- Visible Absorptance",

        "Material:NoMass,",
        "    MAT-CLNG-1,              !- Name",
        "    Rough,                   !- Roughness",
        "    0.652259290,             !- Thermal Resistance {m2-K/W}",
        "    0.65,                    !- Thermal Absorptance",
        "    0.65,                    !- Solar Absorptance",
        "    0.65;                    !- Visible Absorptance",

        "Material:AirGap,",
        "    AL21,                    !- Name",
        "    0.1570000;               !- Thermal Resistance {m2-K/W}",

        "Material:AirGap,",
        "    AL23,                    !- Name",
        "    0.1530000;               !- Thermal Resistance {m2-K/W}",

        "WindowMaterial:Glazing,",
        "    CLEAR 3MM,               !- Name",
        "    SpectralAverage,         !- Optical Data Type",
        "    ,                        !- Window Glass Spectral Data Set Name",
        "    0.003,                   !- Thickness {m}",
        "    0.837,                   !- Solar Transmittance at Normal Incidence",
        "    0.075,                   !- Front Side Solar Reflectance at Normal Incidence",
        "    0.075,                   !- Back Side Solar Reflectance at Normal Incidence",
        "    0.898,                   !- Visible Transmittance at Normal Incidence",
        "    0.081,                   !- Front Side Visible Reflectance at Normal Incidence",
        "    0.081,                   !- Back Side Visible Reflectance at Normal Incidence",
        "    0.0,                     !- Infrared Transmittance at Normal Incidence",
        "    0.84,                    !- Front Side Infrared Hemispherical Emissivity",
        "    0.84,                    !- Back Side Infrared Hemispherical Emissivity",
        "    0.9;                     !- Conductivity {W/m-K}",

        "WindowMaterial:Glazing,",
        "    GREY 3MM,                !- Name",
        "    SpectralAverage,         !- Optical Data Type",
        "    ,                        !- Window Glass Spectral Data Set Name",
        "    0.003,                   !- Thickness {m}",
        "    0.626,                   !- Solar Transmittance at Normal Incidence",
        "    0.061,                   !- Front Side Solar Reflectance at Normal Incidence",
        "    0.061,                   !- Back Side Solar Reflectance at Normal Incidence",
        "    0.611,                   !- Visible Transmittance at Normal Incidence",
        "    0.061,                   !- Front Side Visible Reflectance at Normal Incidence",
        "    0.061,                   !- Back Side Visible Reflectance at Normal Incidence",
        "    0.0,                     !- Infrared Transmittance at Normal Incidence",
        "    0.84,                    !- Front Side Infrared Hemispherical Emissivity",
        "    0.84,                    !- Back Side Infrared Hemispherical Emissivity",
        "    0.9;                     !- Conductivity {W/m-K}",

        "WindowMaterial:Glazing,",
        "    CLEAR 6MM,               !- Name",
        "    SpectralAverage,         !- Optical Data Type",
        "    ,                        !- Window Glass Spectral Data Set Name",
        "    0.006,                   !- Thickness {m}",
        "    0.775,                   !- Solar Transmittance at Normal Incidence",
        "    0.071,                   !- Front Side Solar Reflectance at Normal Incidence",
        "    0.071,                   !- Back Side Solar Reflectance at Normal Incidence",
        "    0.881,                   !- Visible Transmittance at Normal Incidence",
        "    0.080,                   !- Front Side Visible Reflectance at Normal Incidence",
        "    0.080,                   !- Back Side Visible Reflectance at Normal Incidence",
        "    0.0,                     !- Infrared Transmittance at Normal Incidence",
        "    0.84,                    !- Front Side Infrared Hemispherical Emissivity",
        "    0.84,                    !- Back Side Infrared Hemispherical Emissivity",
        "    0.9;                     !- Conductivity {W/m-K}",

        "WindowMaterial:Glazing,",
        "    LoE CLEAR 6MM,           !- Name",
        "    SpectralAverage,         !- Optical Data Type",
        "    ,                        !- Window Glass Spectral Data Set Name",
        "    0.006,                   !- Thickness {m}",
        "    0.600,                   !- Solar Transmittance at Normal Incidence",
        "    0.170,                   !- Front Side Solar Reflectance at Normal Incidence",
        "    0.220,                   !- Back Side Solar Reflectance at Normal Incidence",
        "    0.840,                   !- Visible Transmittance at Normal Incidence",
        "    0.055,                   !- Front Side Visible Reflectance at Normal Incidence",
        "    0.078,                   !- Back Side Visible Reflectance at Normal Incidence",
        "    0.0,                     !- Infrared Transmittance at Normal Incidence",
        "    0.84,                    !- Front Side Infrared Hemispherical Emissivity",
        "    0.10,                    !- Back Side Infrared Hemispherical Emissivity",
        "    0.9;                     !- Conductivity {W/m-K}",

        "WindowMaterial:Gas,",
        "    AIR 6MM,                 !- Name",
        "    Air,                     !- Gas Type",
        "    0.0063;                  !- Thickness {m}",

        "WindowMaterial:Gas,",
        "    AIR 13MM,                !- Name",
        "    Air,                     !- Gas Type",
        "    0.0127;                  !- Thickness {m}",

        "WindowMaterial:Gas,",
        "    ARGON 13MM,              !- Name",
        "    Argon,                   !- Gas Type",
        "    0.0127;                  !- Thickness {m}",

        "Construction,",
        "    ROOF-1,                  !- Name",
        "    RG01,                    !- Outside Layer",
        "    BR01,                    !- Layer 2",
        "    IN46,                    !- Layer 3",
        "    WD01;                    !- Layer 4",

        "Construction,",
        "    WALL-1,                  !- Name",
        "    WD01,                    !- Outside Layer",
        "    PW03,                    !- Layer 2",
        "    IN02,                    !- Layer 3",
        "    GP01;                    !- Layer 4",

        "Construction,",
        "    CLNG-1,                  !- Name",
        "    MAT-CLNG-1;              !- Outside Layer",

        "Construction,",
        "    FLOOR-SLAB-1,            !- Name",
        "    CC03;                    !- Outside Layer",

        "Construction,",
        "    INT-WALL-1,              !- Name",
        "    GP02,                    !- Outside Layer",
        "    AL21,                    !- Layer 2",
        "    GP02;                    !- Layer 3",

        "Construction,",
        "    Dbl Clr 3mm/13mm Air,    !- Name",
        "    CLEAR 3MM,               !- Outside Layer",
        "    AIR 13MM,                !- Layer 2",
        "    CLEAR 3MM;               !- Layer 3",

        "Construction,",
        "    Sgl Grey 3mm,            !- Name",
        "    GREY 3MM;                !- Outside Layer",

        "GlobalGeometryRules,",
        "    UpperLeftCorner,         !- Starting Vertex Position",
        "    CounterClockWise,        !- Vertex Entry Direction",
        "    relative;                !- Coordinate System",

        "Zone,",
        "    PLENUM-1,                !- Name",
        "    0,                       !- Direction of Relative North {deg}",
        "    0, 0, 0,                            !- X,Y,Z  {m}",
        "    1,                       !- Type",
        "    1,                       !- Multiplier",
        "    0.609600067,             !- Ceiling Height {m}",
        "    283.2;                   !- Volume {m3}",

        "Zone,",
        "    SPACE1-1,                !- Name",
        "    0,                       !- Direction of Relative North {deg}",
        "    0, 0, 0,                            !- X,Y,Z  {m}",
        "    1,                       !- Type",
        "    1,                       !- Multiplier",
        "    2.438400269,             !- Ceiling Height {m}",
        "    239.247360229;           !- Volume {m3}",

        "Zone,",
        "    SPACE2-1,                !- Name",
        "    0,                       !- Direction of Relative North {deg}",
        "    0, 0, 0,                            !- X,Y,Z  {m}",
        "    1,                       !- Type",
        "    1,                       !- Multiplier",
        "    2.438400269,             !- Ceiling Height {m}",
        "    103.311355591;           !- Volume {m3}",

        "Zone,",
        "    SPACE3-1,                !- Name",
        "    0,                       !- Direction of Relative North {deg}",
        "    0, 0, 0,                            !- X,Y,Z  {m}",
        "    1,                       !- Type",
        "    1,                       !- Multiplier",
        "    2.438400269,             !- Ceiling Height {m}",
        "    239.247360229;           !- Volume {m3}",

        "Zone,",
        "    SPACE4-1,                !- Name",
        "    0,                       !- Direction of Relative North {deg}",
        "    0, 0, 0,                            !- X,Y,Z  {m}",
        "    1,                       !- Type",
        "    1,                       !- Multiplier",
        "    2.438400269,             !- Ceiling Height {m}",
        "    103.311355591;           !- Volume {m3}",

        "Zone,",
        "    SPACE5-1,                !- Name",
        "    0,                       !- Direction of Relative North {deg}",
        "    0, 0, 0,                            !- X,Y,Z  {m}",
        "    1,                       !- Type",
        "    1,                       !- Multiplier",
        "    2.438400269,             !- Ceiling Height {m}",
        "    447.682556152;           !- Volume {m3}",

        "BuildingSurface:Detailed,",
        "    WALL-1PF,                !- Name",
        "    WALL,                    !- Surface Type",
        "    WALL-1,                  !- Construction Name",
        "    PLENUM-1,                !- Zone Name",
        "    Outdoors,                !- Outside Boundary Condition",
        "    ,                        !- Outside Boundary Condition Object",
        "    SunExposed,              !- Sun Exposure",
        "    WindExposed,             !- Wind Exposure",
        "    0.50000,                 !- View Factor to Ground",
        "    4,                       !- Number of Vertices",
        "    0.0, 0.0, 3.0,                      !- X,Y,Z  1 {m}",
        "    0.0, 0.0, 2.4,                      !- X,Y,Z  2 {m}",
        "    30.5, 0.0, 2.4,                     !- X,Y,Z  3 {m}",
        "    30.5, 0.0, 3.0;                     !- X,Y,Z  4 {m}",

        "BuildingSurface:Detailed,",
        "    WALL-1PR,                !- Name",
        "    WALL,                    !- Surface Type",
        "    WALL-1,                  !- Construction Name",
        "    PLENUM-1,                !- Zone Name",
        "    Outdoors,                !- Outside Boundary Condition",
        "    ,                        !- Outside Boundary Condition Object",
        "    SunExposed,              !- Sun Exposure",
        "    WindExposed,             !- Wind Exposure",
        "    0.50000,                 !- View Factor to Ground",
        "    4,                       !- Number of Vertices",
        "    30.5, 0.0, 3.0,                     !- X,Y,Z  1 {m}",
        "    30.5, 0.0, 2.4,                     !- X,Y,Z  2 {m}",
        "    30.5, 15.2, 2.4,                    !- X,Y,Z  3 {m}",
        "    30.5, 15.2, 3.0;                    !- X,Y,Z  4 {m}",

        "BuildingSurface:Detailed,",
        "    WALL-1PB,                !- Name",
        "    WALL,                    !- Surface Type",
        "    WALL-1,                  !- Construction Name",
        "    PLENUM-1,                !- Zone Name",
        "    Outdoors,                !- Outside Boundary Condition",
        "    ,                        !- Outside Boundary Condition Object",
        "    SunExposed,              !- Sun Exposure",
        "    WindExposed,             !- Wind Exposure",
        "    0.50000,                 !- View Factor to Ground",
        "    4,                       !- Number of Vertices",
        "    30.5, 15.2, 3.0,                    !- X,Y,Z  1 {m}",
        "    30.5, 15.2, 2.4,                    !- X,Y,Z  2 {m}",
        "    0.0, 15.2, 2.4,                     !- X,Y,Z  3 {m}",
        "    0.0, 15.2, 3.0;                     !- X,Y,Z  4 {m}",

        "BuildingSurface:Detailed,",
        "    WALL-1PL,                !- Name",
        "    WALL,                    !- Surface Type",
        "    WALL-1,                  !- Construction Name",
        "    PLENUM-1,                !- Zone Name",
        "    Outdoors,                !- Outside Boundary Condition",
        "    ,                        !- Outside Boundary Condition Object",
        "    SunExposed,              !- Sun Exposure",
        "    WindExposed,             !- Wind Exposure",
        "    0.50000,                 !- View Factor to Ground",
        "    4,                       !- Number of Vertices",
        "    0.0, 15.2, 3.0,                     !- X,Y,Z  1 {m}",
        "    0.0, 15.2, 2.4,                     !- X,Y,Z  2 {m}",
        "    0.0, 0.0, 2.4,                      !- X,Y,Z  3 {m}",
        "    0.0, 0.0, 3.0;                      !- X,Y,Z  4 {m}",

        "BuildingSurface:Detailed,",
        "    TOP-1,                   !- Name",
        "    ROOF,                    !- Surface Type",
        "    ROOF-1,                  !- Construction Name",
        "    PLENUM-1,                !- Zone Name",
        "    Outdoors,                !- Outside Boundary Condition",
        "    ,                        !- Outside Boundary Condition Object",
        "    SunExposed,              !- Sun Exposure",
        "    WindExposed,             !- Wind Exposure",
        "    0.00000,                 !- View Factor to Ground",
        "    4,                       !- Number of Vertices",
        "    0.0, 15.2, 3.0,                     !- X,Y,Z  1 {m}",
        "    0.0, 0.0, 3.0,                      !- X,Y,Z  2 {m}",
        "    30.5, 0.0, 3.0,                     !- X,Y,Z  3 {m}",
        "    30.5, 15.2, 3.0;                    !- X,Y,Z  4 {m}",

        "BuildingSurface:Detailed,",
        "    C1-1P,                   !- Name",
        "    FLOOR,                   !- Surface Type",
        "    CLNG-1,                  !- Construction Name",
        "    PLENUM-1,                !- Zone Name",
        "    Surface,                 !- Outside Boundary Condition",
        "    C1-1,                    !- Outside Boundary Condition Object",
        "    NoSun,                   !- Sun Exposure",
        "    NoWind,                  !- Wind Exposure",
        "    0.0,                     !- View Factor to Ground",
        "    4,                       !- Number of Vertices",
        "    26.8, 3.7, 2.4,                     !- X,Y,Z  1 {m}",
        "    30.5, 0.0, 2.4,                     !- X,Y,Z  2 {m}",
        "    0.0, 0.0, 2.4,                      !- X,Y,Z  3 {m}",
        "    3.7, 3.7, 2.4;                      !- X,Y,Z  4 {m}",

        "BuildingSurface:Detailed,",
        "    C2-1P,                   !- Name",
        "    FLOOR,                   !- Surface Type",
        "    CLNG-1,                  !- Construction Name",
        "    PLENUM-1,                !- Zone Name",
        "    Surface,                 !- Outside Boundary Condition",
        "    C2-1,                    !- Outside Boundary Condition Object",
        "    NoSun,                   !- Sun Exposure",
        "    NoWind,                  !- Wind Exposure",
        "    0.0,                     !- View Factor to Ground",
        "    4,                       !- Number of Vertices",
        "    26.8, 11.6, 2.4,                    !- X,Y,Z  1 {m}",
        "    30.5, 15.2, 2.4,                    !- X,Y,Z  2 {m}",
        "    30.5, 0.0, 2.4,                     !- X,Y,Z  3 {m}",
        "    26.8, 3.7, 2.4;                     !- X,Y,Z  4 {m}",

        "BuildingSurface:Detailed,",
        "    C3-1P,                   !- Name",
        "    FLOOR,                   !- Surface Type",
        "    CLNG-1,                  !- Construction Name",
        "    PLENUM-1,                !- Zone Name",
        "    Surface,                 !- Outside Boundary Condition",
        "    C3-1,                    !- Outside Boundary Condition Object",
        "    NoSun,                   !- Sun Exposure",
        "    NoWind,                  !- Wind Exposure",
        "    0.0,                     !- View Factor to Ground",
        "    4,                       !- Number of Vertices",
        "    26.8, 11.6, 2.4,                    !- X,Y,Z  1 {m}",
        "    3.7, 11.6, 2.4,                     !- X,Y,Z  2 {m}",
        "    0.0, 15.2, 2.4,                     !- X,Y,Z  3 {m}",
        "    30.5, 15.2, 2.4;                    !- X,Y,Z  4 {m}",

        "BuildingSurface:Detailed,",
        "    C4-1P,                   !- Name",
        "    FLOOR,                   !- Surface Type",
        "    CLNG-1,                  !- Construction Name",
        "    PLENUM-1,                !- Zone Name",
        "    Surface,                 !- Outside Boundary Condition",
        "    C4-1,                    !- Outside Boundary Condition Object",
        "    NoSun,                   !- Sun Exposure",
        "    NoWind,                  !- Wind Exposure",
        "    0.0,                     !- View Factor to Ground",
        "    4,                       !- Number of Vertices",
        "    3.7, 3.7, 2.4,                      !- X,Y,Z  1 {m}",
        "    0.0, 0.0, 2.4,                      !- X,Y,Z  2 {m}",
        "    0.0, 15.2, 2.4,                     !- X,Y,Z  3 {m}",
        "    3.7, 11.6, 2.4;                     !- X,Y,Z  4 {m}",

        "BuildingSurface:Detailed,",
        "    C5-1P,                   !- Name",
        "    FLOOR,                   !- Surface Type",
        "    CLNG-1,                  !- Construction Name",
        "    PLENUM-1,                !- Zone Name",
        "    Surface,                 !- Outside Boundary Condition",
        "    C5-1,                    !- Outside Boundary Condition Object",
        "    NoSun,                   !- Sun Exposure",
        "    NoWind,                  !- Wind Exposure",
        "    0.0,                     !- View Factor to Ground",
        "    4,                       !- Number of Vertices",
        "    26.8, 11.6, 2.4,                    !- X,Y,Z  1 {m}",
        "    26.8, 3.7, 2.4,                     !- X,Y,Z  2 {m}",
        "    3.7, 3.7, 2.4,                      !- X,Y,Z  3 {m}",
        "    3.7, 11.6, 2.4;                     !- X,Y,Z  4 {m}",

        "BuildingSurface:Detailed,",
        "    FRONT-1,                 !- Name",
        "    WALL,                    !- Surface Type",
        "    WALL-1,                  !- Construction Name",
        "    SPACE1-1,                !- Zone Name",
        "    Outdoors,                !- Outside Boundary Condition",
        "    ,                        !- Outside Boundary Condition Object",
        "    SunExposed,              !- Sun Exposure",
        "    WindExposed,             !- Wind Exposure",
        "    0.50000,                 !- View Factor to Ground",
        "    4,                       !- Number of Vertices",
        "    0.0, 0.0, 2.4,                      !- X,Y,Z  1 {m}",
        "    0.0, 0.0, 0.0,                      !- X,Y,Z  2 {m}",
        "    30.5, 0.0, 0.0,                     !- X,Y,Z  3 {m}",
        "    30.5, 0.0, 2.4;                     !- X,Y,Z  4 {m}",

        "BuildingSurface:Detailed,",
        "    C1-1,                    !- Name",
        "    CEILING,                 !- Surface Type",
        "    CLNG-1,                  !- Construction Name",
        "    SPACE1-1,                !- Zone Name",
        "    Surface,                 !- Outside Boundary Condition",
        "    C1-1P,                   !- Outside Boundary Condition Object",
        "    NoSun,                   !- Sun Exposure",
        "    NoWind,                  !- Wind Exposure",
        "    0.0,                     !- View Factor to Ground",
        "    4,                       !- Number of Vertices",
        "    3.7, 3.7, 2.4,                      !- X,Y,Z  1 {m}",
        "    0.0, 0.0, 2.4,                      !- X,Y,Z  2 {m}",
        "    30.5, 0.0, 2.4,                     !- X,Y,Z  3 {m}",
        "    26.8, 3.7, 2.4;                     !- X,Y,Z  4 {m}",

        "BuildingSurface:Detailed,",
        "    F1-1,                    !- Name",
        "    FLOOR,                   !- Surface Type",
        "    FLOOR-SLAB-1,            !- Construction Name",
        "    SPACE1-1,                !- Zone Name",
        "    Ground,                  !- Outside Boundary Condition",
        "    ,                        !- Outside Boundary Condition Object",
        "    NoSun,                   !- Sun Exposure",
        "    NoWind,                  !- Wind Exposure",
        "    0.0,                     !- View Factor to Ground",
        "    4,                       !- Number of Vertices",
        "    26.8, 3.7, 0.0,                     !- X,Y,Z  1 {m}",
        "    30.5, 0.0, 0.0,                     !- X,Y,Z  2 {m}",
        "    0.0, 0.0, 0.0,                      !- X,Y,Z  3 {m}",
        "    3.7, 3.7, 0.0;                      !- X,Y,Z  4 {m}",

        "BuildingSurface:Detailed,",
        "    SB12,                    !- Name",
        "    WALL,                    !- Surface Type",
        "    INT-WALL-1,              !- Construction Name",
        "    SPACE1-1,                !- Zone Name",
        "    Surface,                 !- Outside Boundary Condition",
        "    SB21,                    !- Outside Boundary Condition Object",
        "    NoSun,                   !- Sun Exposure",
        "    NoWind,                  !- Wind Exposure",
        "    0.0,                     !- View Factor to Ground",
        "    4,                       !- Number of Vertices",
        "    30.5, 0.0, 2.4,                     !- X,Y,Z  1 {m}",
        "    30.5, 0.0, 0.0,                     !- X,Y,Z  2 {m}",
        "    26.8, 3.7, 0.0,                     !- X,Y,Z  3 {m}",
        "    26.8, 3.7, 2.4;                     !- X,Y,Z  4 {m}",

        "BuildingSurface:Detailed,",
        "    SB14,                    !- Name",
        "    WALL,                    !- Surface Type",
        "    INT-WALL-1,              !- Construction Name",
        "    SPACE1-1,                !- Zone Name",
        "    Surface,                 !- Outside Boundary Condition",
        "    SB41,                    !- Outside Boundary Condition Object",
        "    NoSun,                   !- Sun Exposure",
        "    NoWind,                  !- Wind Exposure",
        "    0.0,                     !- View Factor to Ground",
        "    4,                       !- Number of Vertices",
        "    3.7, 3.7, 2.4,                      !- X,Y,Z  1 {m}",
        "    3.7, 3.7, 0.0,                      !- X,Y,Z  2 {m}",
        "    0.0, 0.0, 0.0,                      !- X,Y,Z  3 {m}",
        "    0.0, 0.0, 2.4;                      !- X,Y,Z  4 {m}",

        "BuildingSurface:Detailed,",
        "    SB15,                    !- Name",
        "    WALL,                    !- Surface Type",
        "    INT-WALL-1,              !- Construction Name",
        "    SPACE1-1,                !- Zone Name",
        "    Surface,                 !- Outside Boundary Condition",
        "    SB51,                    !- Outside Boundary Condition Object",
        "    NoSun,                   !- Sun Exposure",
        "    NoWind,                  !- Wind Exposure",
        "    0.0,                     !- View Factor to Ground",
        "    4,                       !- Number of Vertices",
        "    26.8, 3.7, 2.4,                     !- X,Y,Z  1 {m}",
        "    26.8, 3.7, 0.0,                     !- X,Y,Z  2 {m}",
        "    3.7, 3.7, 0.0,                      !- X,Y,Z  3 {m}",
        "    3.7, 3.7, 2.4;                      !- X,Y,Z  4 {m}",

        "BuildingSurface:Detailed,",
        "    RIGHT-1,                 !- Name",
        "    WALL,                    !- Surface Type",
        "    WALL-1,                  !- Construction Name",
        "    SPACE2-1,                !- Zone Name",
        "    Outdoors,                !- Outside Boundary Condition",
        "    ,                        !- Outside Boundary Condition Object",
        "    SunExposed,              !- Sun Exposure",
        "    WindExposed,             !- Wind Exposure",
        "    0.50000,                 !- View Factor to Ground",
        "    4,                       !- Number of Vertices",
        "    30.5, 0.0, 2.4,                     !- X,Y,Z  1 {m}",
        "    30.5, 0.0, 0.0,                     !- X,Y,Z  2 {m}",
        "    30.5, 15.2, 0.0,                    !- X,Y,Z  3 {m}",
        "    30.5, 15.2, 2.4;                    !- X,Y,Z  4 {m}",

        "BuildingSurface:Detailed,",
        "    C2-1,                    !- Name",
        "    CEILING,                 !- Surface Type",
        "    CLNG-1,                  !- Construction Name",
        "    SPACE2-1,                !- Zone Name",
        "    Surface,                 !- Outside Boundary Condition",
        "    C2-1P,                   !- Outside Boundary Condition Object",
        "    NoSun,                   !- Sun Exposure",
        "    NoWind,                  !- Wind Exposure",
        "    0.0,                     !- View Factor to Ground",
        "    4,                       !- Number of Vertices",
        "    26.8, 3.7, 2.4,                     !- X,Y,Z  1 {m}",
        "    30.5, 0.0, 2.4,                     !- X,Y,Z  2 {m}",
        "    30.5, 15.2, 2.4,                    !- X,Y,Z  3 {m}",
        "    26.8, 11.6, 2.4;                    !- X,Y,Z  4 {m}",

        "BuildingSurface:Detailed,",
        "    F2-1,                    !- Name",
        "    FLOOR,                   !- Surface Type",
        "    FLOOR-SLAB-1,            !- Construction Name",
        "    SPACE2-1,                !- Zone Name",
        "    Ground,                  !- Outside Boundary Condition",
        "    ,                        !- Outside Boundary Condition Object",
        "    NoSun,                   !- Sun Exposure",
        "    NoWind,                  !- Wind Exposure",
        "    0.0,                     !- View Factor to Ground",
        "    4,                       !- Number of Vertices",
        "    26.8, 11.6, 0.0,                    !- X,Y,Z  1 {m}",
        "    30.5, 15.2, 0.0,                    !- X,Y,Z  2 {m}",
        "    30.5, 0.0, 0.0,                     !- X,Y,Z  3 {m}",
        "    26.8, 3.7, 0.0;                     !- X,Y,Z  4 {m}",

        "BuildingSurface:Detailed,",
        "    SB21,                    !- Name",
        "    WALL,                    !- Surface Type",
        "    INT-WALL-1,              !- Construction Name",
        "    SPACE2-1,                !- Zone Name",
        "    Surface,                 !- Outside Boundary Condition",
        "    SB12,                    !- Outside Boundary Condition Object",
        "    NoSun,                   !- Sun Exposure",
        "    NoWind,                  !- Wind Exposure",
        "    0.0,                     !- View Factor to Ground",
        "    4,                       !- Number of Vertices",
        "    26.8, 3.7, 2.4,                     !- X,Y,Z  1 {m}",
        "    26.8, 3.7, 0.0,                     !- X,Y,Z  2 {m}",
        "    30.5, 0.0, 0.0,                     !- X,Y,Z  3 {m}",
        "    30.5, 0.0, 2.4;                     !- X,Y,Z  4 {m}",

        "BuildingSurface:Detailed,",
        "    SB23,                    !- Name",
        "    WALL,                    !- Surface Type",
        "    INT-WALL-1,              !- Construction Name",
        "    SPACE2-1,                !- Zone Name",
        "    Surface,                 !- Outside Boundary Condition",
        "    SB32,                    !- Outside Boundary Condition Object",
        "    NoSun,                   !- Sun Exposure",
        "    NoWind,                  !- Wind Exposure",
        "    0.0,                     !- View Factor to Ground",
        "    4,                       !- Number of Vertices",
        "    30.5, 15.2, 2.4,                    !- X,Y,Z  1 {m}",
        "    30.5, 15.2, 0.0,                    !- X,Y,Z  2 {m}",
        "    26.8, 11.6, 0.0,                    !- X,Y,Z  3 {m}",
        "    26.8, 11.6, 2.4;                    !- X,Y,Z  4 {m}",

        "BuildingSurface:Detailed,",
        "    SB25,                    !- Name",
        "    WALL,                    !- Surface Type",
        "    INT-WALL-1,              !- Construction Name",
        "    SPACE2-1,                !- Zone Name",
        "    Surface,                 !- Outside Boundary Condition",
        "    SB52,                    !- Outside Boundary Condition Object",
        "    NoSun,                   !- Sun Exposure",
        "    NoWind,                  !- Wind Exposure",
        "    0.0,                     !- View Factor to Ground",
        "    4,                       !- Number of Vertices",
        "    26.8, 11.6, 2.4,                    !- X,Y,Z  1 {m}",
        "    26.8, 11.6, 0.0,                    !- X,Y,Z  2 {m}",
        "    26.8, 3.7, 0.0,                     !- X,Y,Z  3 {m}",
        "    26.8, 3.7, 2.4;                     !- X,Y,Z  4 {m}",

        "BuildingSurface:Detailed,",
        "    BACK-1,                  !- Name",
        "    WALL,                    !- Surface Type",
        "    WALL-1,                  !- Construction Name",
        "    SPACE3-1,                !- Zone Name",
        "    Outdoors,                !- Outside Boundary Condition",
        "    ,                        !- Outside Boundary Condition Object",
        "    SunExposed,              !- Sun Exposure",
        "    WindExposed,             !- Wind Exposure",
        "    0.50000,                 !- View Factor to Ground",
        "    4,                       !- Number of Vertices",
        "    30.5, 15.2, 2.4,                    !- X,Y,Z  1 {m}",
        "    30.5, 15.2, 0.0,                    !- X,Y,Z  2 {m}",
        "    0.0, 15.2, 0.0,                     !- X,Y,Z  3 {m}",
        "    0.0, 15.2, 2.4;                     !- X,Y,Z  4 {m}",

        "BuildingSurface:Detailed,",
        "    C3-1,                    !- Name",
        "    CEILING,                 !- Surface Type",
        "    CLNG-1,                  !- Construction Name",
        "    SPACE3-1,                !- Zone Name",
        "    Surface,                 !- Outside Boundary Condition",
        "    C3-1P,                   !- Outside Boundary Condition Object",
        "    NoSun,                   !- Sun Exposure",
        "    NoWind,                  !- Wind Exposure",
        "    0.0,                     !- View Factor to Ground",
        "    4,                       !- Number of Vertices",
        "    30.5, 15.2, 2.4,                    !- X,Y,Z  1 {m}",
        "    0.0, 15.2, 2.4,                     !- X,Y,Z  2 {m}",
        "    3.7, 11.6, 2.4,                     !- X,Y,Z  3 {m}",
        "    26.8, 11.6, 2.4;                    !- X,Y,Z  4 {m}",

        "BuildingSurface:Detailed,",
        "    F3-1,                    !- Name",
        "    FLOOR,                   !- Surface Type",
        "    FLOOR-SLAB-1,            !- Construction Name",
        "    SPACE3-1,                !- Zone Name",
        "    Ground,                  !- Outside Boundary Condition",
        "    ,                        !- Outside Boundary Condition Object",
        "    NoSun,                   !- Sun Exposure",
        "    NoWind,                  !- Wind Exposure",
        "    0.0,                     !- View Factor to Ground",
        "    4,                       !- Number of Vertices",
        "    26.8, 11.6, 0.0,                    !- X,Y,Z  1 {m}",
        "    3.7, 11.6, 0.0,                     !- X,Y,Z  2 {m}",
        "    0.0, 15.2, 0.0,                     !- X,Y,Z  3 {m}",
        "    30.5, 15.2, 0.0;                    !- X,Y,Z  4 {m}",

        "BuildingSurface:Detailed,",
        "    SB32,                    !- Name",
        "    WALL,                    !- Surface Type",
        "    INT-WALL-1,              !- Construction Name",
        "    SPACE3-1,                !- Zone Name",
        "    Surface,                 !- Outside Boundary Condition",
        "    SB23,                    !- Outside Boundary Condition Object",
        "    NoSun,                   !- Sun Exposure",
        "    NoWind,                  !- Wind Exposure",
        "    0.0,                     !- View Factor to Ground",
        "    4,                       !- Number of Vertices",
        "    26.8, 11.6, 2.4,                    !- X,Y,Z  1 {m}",
        "    26.8, 11.6, 0.0,                    !- X,Y,Z  2 {m}",
        "    30.5, 15.2, 0.0,                    !- X,Y,Z  3 {m}",
        "    30.5, 15.2, 2.4;                    !- X,Y,Z  4 {m}",

        "BuildingSurface:Detailed,",
        "    SB34,                    !- Name",
        "    WALL,                    !- Surface Type",
        "    INT-WALL-1,              !- Construction Name",
        "    SPACE3-1,                !- Zone Name",
        "    Surface,                 !- Outside Boundary Condition",
        "    SB43,                    !- Outside Boundary Condition Object",
        "    NoSun,                   !- Sun Exposure",
        "    NoWind,                  !- Wind Exposure",
        "    0.0,                     !- View Factor to Ground",
        "    4,                       !- Number of Vertices",
        "    0.0, 15.2, 2.4,                     !- X,Y,Z  1 {m}",
        "    0.0, 15.2, 0.0,                     !- X,Y,Z  2 {m}",
        "    3.7, 11.6, 0.0,                     !- X,Y,Z  3 {m}",
        "    3.7, 11.6, 2.4;                     !- X,Y,Z  4 {m}",

        "BuildingSurface:Detailed,",
        "    SB35,                    !- Name",
        "    WALL,                    !- Surface Type",
        "    INT-WALL-1,              !- Construction Name",
        "    SPACE3-1,                !- Zone Name",
        "    Surface,                 !- Outside Boundary Condition",
        "    SB53,                    !- Outside Boundary Condition Object",
        "    NoSun,                   !- Sun Exposure",
        "    NoWind,                  !- Wind Exposure",
        "    0.0,                     !- View Factor to Ground",
        "    4,                       !- Number of Vertices",
        "    3.7, 11.6, 2.4,                     !- X,Y,Z  1 {m}",
        "    3.7, 11.6, 0.0,                     !- X,Y,Z  2 {m}",
        "    26.8, 11.6, 0.0,                    !- X,Y,Z  3 {m}",
        "    26.8, 11.6, 2.4;                    !- X,Y,Z  4 {m}",

        "BuildingSurface:Detailed,",
        "    LEFT-1,                  !- Name",
        "    WALL,                    !- Surface Type",
        "    WALL-1,                  !- Construction Name",
        "    SPACE4-1,                !- Zone Name",
        "    Outdoors,                !- Outside Boundary Condition",
        "    ,                        !- Outside Boundary Condition Object",
        "    SunExposed,              !- Sun Exposure",
        "    WindExposed,             !- Wind Exposure",
        "    0.50000,                 !- View Factor to Ground",
        "    4,                       !- Number of Vertices",
        "    0.0, 15.2, 2.4,                     !- X,Y,Z  1 {m}",
        "    0.0, 15.2, 0.0,                     !- X,Y,Z  2 {m}",
        "    0.0, 0.0, 0.0,                      !- X,Y,Z  3 {m}",
        "    0.0, 0.0, 2.4;                      !- X,Y,Z  4 {m}",

        "BuildingSurface:Detailed,",
        "    C4-1,                    !- Name",
        "    CEILING,                 !- Surface Type",
        "    CLNG-1,                  !- Construction Name",
        "    SPACE4-1,                !- Zone Name",
        "    Surface,                 !- Outside Boundary Condition",
        "    C4-1P,                   !- Outside Boundary Condition Object",
        "    NoSun,                   !- Sun Exposure",
        "    NoWind,                  !- Wind Exposure",
        "    0.0,                     !- View Factor to Ground",
        "    4,                       !- Number of Vertices",
        "    3.7, 11.6, 2.4,                     !- X,Y,Z  1 {m}",
        "    0.0, 15.2, 2.4,                     !- X,Y,Z  2 {m}",
        "    0.0, 0.0, 2.4,                      !- X,Y,Z  3 {m}",
        "    3.7, 3.7, 2.4;                      !- X,Y,Z  4 {m}",

        "BuildingSurface:Detailed,",
        "    F4-1,                    !- Name",
        "    FLOOR,                   !- Surface Type",
        "    FLOOR-SLAB-1,            !- Construction Name",
        "    SPACE4-1,                !- Zone Name",
        "    Ground,                  !- Outside Boundary Condition",
        "    ,                        !- Outside Boundary Condition Object",
        "    NoSun,                   !- Sun Exposure",
        "    NoWind,                  !- Wind Exposure",
        "    0.0,                     !- View Factor to Ground",
        "    4,                       !- Number of Vertices",
        "    3.7, 3.7, 0.0,                      !- X,Y,Z  1 {m}",
        "    0.0, 0.0, 0.0,                      !- X,Y,Z  2 {m}",
        "    0.0, 15.2, 0.0,                     !- X,Y,Z  3 {m}",
        "    3.7, 11.6, 0.0;                     !- X,Y,Z  4 {m}",

        "BuildingSurface:Detailed,",
        "    SB41,                    !- Name",
        "    WALL,                    !- Surface Type",
        "    INT-WALL-1,              !- Construction Name",
        "    SPACE4-1,                !- Zone Name",
        "    Surface,                 !- Outside Boundary Condition",
        "    SB14,                    !- Outside Boundary Condition Object",
        "    NoSun,                   !- Sun Exposure",
        "    NoWind,                  !- Wind Exposure",
        "    0.0,                     !- View Factor to Ground",
        "    4,                       !- Number of Vertices",
        "    0.0, 0.0, 2.4,                      !- X,Y,Z  1 {m}",
        "    0.0, 0.0, 0.0,                      !- X,Y,Z  2 {m}",
        "    3.7, 3.7, 0.0,                      !- X,Y,Z  3 {m}",
        "    3.7, 3.7, 2.4;                      !- X,Y,Z  4 {m}",

        "BuildingSurface:Detailed,",
        "    SB43,                    !- Name",
        "    WALL,                    !- Surface Type",
        "    INT-WALL-1,              !- Construction Name",
        "    SPACE4-1,                !- Zone Name",
        "    Surface,                 !- Outside Boundary Condition",
        "    SB34,                    !- Outside Boundary Condition Object",
        "    NoSun,                   !- Sun Exposure",
        "    NoWind,                  !- Wind Exposure",
        "    0.0,                     !- View Factor to Ground",
        "    4,                       !- Number of Vertices",
        "    3.7, 11.6, 2.4,                     !- X,Y,Z  1 {m}",
        "    3.7, 11.6, 0.0,                     !- X,Y,Z  2 {m}",
        "    0.0, 15.2, 0.0,                     !- X,Y,Z  3 {m}",
        "    0.0, 15.2, 2.4;                     !- X,Y,Z  4 {m}",

        "BuildingSurface:Detailed,",
        "    SB45,                    !- Name",
        "    WALL,                    !- Surface Type",
        "    INT-WALL-1,              !- Construction Name",
        "    SPACE4-1,                !- Zone Name",
        "    Surface,                 !- Outside Boundary Condition",
        "    SB54,                    !- Outside Boundary Condition Object",
        "    NoSun,                   !- Sun Exposure",
        "    NoWind,                  !- Wind Exposure",
        "    0.0,                     !- View Factor to Ground",
        "    4,                       !- Number of Vertices",
        "    3.7, 3.7, 2.4,                      !- X,Y,Z  1 {m}",
        "    3.7, 3.7, 0.0,                      !- X,Y,Z  2 {m}",
        "    3.7, 11.6, 0.0,                     !- X,Y,Z  3 {m}",
        "    3.7, 11.6, 2.4;                     !- X,Y,Z  4 {m}",

        "BuildingSurface:Detailed,",
        "    C5-1,                    !- Name",
        "    CEILING,                 !- Surface Type",
        "    CLNG-1,                  !- Construction Name",
        "    SPACE5-1,                !- Zone Name",
        "    Surface,                 !- Outside Boundary Condition",
        "    C5-1P,                   !- Outside Boundary Condition Object",
        "    NoSun,                   !- Sun Exposure",
        "    NoWind,                  !- Wind Exposure",
        "    0.0,                     !- View Factor to Ground",
        "    4,                       !- Number of Vertices",
        "    3.7, 11.6, 2.4,                     !- X,Y,Z  1 {m}",
        "    3.7, 3.7, 2.4,                      !- X,Y,Z  2 {m}",
        "    26.8, 3.7, 2.4,                     !- X,Y,Z  3 {m}",
        "    26.8, 11.6, 2.4;                    !- X,Y,Z  4 {m}",

        "BuildingSurface:Detailed,",
        "    F5-1,                    !- Name",
        "    FLOOR,                   !- Surface Type",
        "    FLOOR-SLAB-1,            !- Construction Name",
        "    SPACE5-1,                !- Zone Name",
        "    Ground,                  !- Outside Boundary Condition",
        "    ,                        !- Outside Boundary Condition Object",
        "    NoSun,                   !- Sun Exposure",
        "    NoWind,                  !- Wind Exposure",
        "    0.0,                     !- View Factor to Ground",
        "    4,                       !- Number of Vertices",
        "    26.8, 11.6, 0.0,                    !- X,Y,Z  1 {m}",
        "    26.8, 3.7, 0.0,                     !- X,Y,Z  2 {m}",
        "    3.7, 3.7, 0.0,                      !- X,Y,Z  3 {m}",
        "    3.7, 11.6, 0.0;                     !- X,Y,Z  4 {m}",

        "BuildingSurface:Detailed,",
        "    SB51,                    !- Name",
        "    WALL,                    !- Surface Type",
        "    INT-WALL-1,              !- Construction Name",
        "    SPACE5-1,                !- Zone Name",
        "    Surface,                 !- Outside Boundary Condition",
        "    SB15,                    !- Outside Boundary Condition Object",
        "    NoSun,                   !- Sun Exposure",
        "    NoWind,                  !- Wind Exposure",
        "    0.0,                     !- View Factor to Ground",
        "    4,                       !- Number of Vertices",
        "    3.7, 3.7, 2.4,                      !- X,Y,Z  1 {m}",
        "    3.7, 3.7, 0.0,                      !- X,Y,Z  2 {m}",
        "    26.8, 3.7, 0.0,                     !- X,Y,Z  3 {m}",
        "    26.8, 3.7, 2.4;                     !- X,Y,Z  4 {m}",

        "BuildingSurface:Detailed,",
        "    SB52,                    !- Name",
        "    WALL,                    !- Surface Type",
        "    INT-WALL-1,              !- Construction Name",
        "    SPACE5-1,                !- Zone Name",
        "    Surface,                 !- Outside Boundary Condition",
        "    SB25,                    !- Outside Boundary Condition Object",
        "    NoSun,                   !- Sun Exposure",
        "    NoWind,                  !- Wind Exposure",
        "    0.0,                     !- View Factor to Ground",
        "    4,                       !- Number of Vertices",
        "    26.8, 3.7, 2.4,                     !- X,Y,Z  1 {m}",
        "    26.8, 3.7, 0.0,                     !- X,Y,Z  2 {m}",
        "    26.8, 11.6, 0.0,                    !- X,Y,Z  3 {m}",
        "    26.8, 11.6, 2.4;                    !- X,Y,Z  4 {m}",

        "BuildingSurface:Detailed,",
        "    SB53,                    !- Name",
        "    WALL,                    !- Surface Type",
        "    INT-WALL-1,              !- Construction Name",
        "    SPACE5-1,                !- Zone Name",
        "    Surface,                 !- Outside Boundary Condition",
        "    SB35,                    !- Outside Boundary Condition Object",
        "    NoSun,                   !- Sun Exposure",
        "    NoWind,                  !- Wind Exposure",
        "    0.0,                     !- View Factor to Ground",
        "    4,                       !- Number of Vertices",
        "    26.8, 11.6, 2.4,                    !- X,Y,Z  1 {m}",
        "    26.8, 11.6, 0.0,                    !- X,Y,Z  2 {m}",
        "    3.7, 11.6, 0.0,                     !- X,Y,Z  3 {m}",
        "    3.7, 11.6, 2.4;                     !- X,Y,Z  4 {m}",

        "BuildingSurface:Detailed,",
        "    SB54,                    !- Name",
        "    WALL,                    !- Surface Type",
        "    INT-WALL-1,              !- Construction Name",
        "    SPACE5-1,                !- Zone Name",
        "    Surface,                 !- Outside Boundary Condition",
        "    SB45,                    !- Outside Boundary Condition Object",
        "    NoSun,                   !- Sun Exposure",
        "    NoWind,                  !- Wind Exposure",
        "    0.0,                     !- View Factor to Ground",
        "    4,                       !- Number of Vertices",
        "    3.7, 11.6, 2.4,                     !- X,Y,Z  1 {m}",
        "    3.7, 11.6, 0.0,                     !- X,Y,Z  2 {m}",
        "    3.7, 3.7, 0.0,                      !- X,Y,Z  3 {m}",
        "    3.7, 3.7, 2.4;                      !- X,Y,Z  4 {m}",

        "FenestrationSurface:Detailed,",
        "    WF-1,                    !- Name",
        "    WINDOW,                  !- Surface Type",
        "    Dbl Clr 3mm/13mm Air,    !- Construction Name",
        "    FRONT-1,                 !- Building Surface Name",
        "    ,                        !- Outside Boundary Condition Object",
        "    0.50000,                 !- View Factor to Ground",
        "    ,                        !- Frame and Divider Name",
        "    1,                       !- Multiplier",
        "    4,                       !- Number of Vertices",
        "    3.0, 0.0, 2.1,                      !- X,Y,Z  1 {m}",
        "    3.0, 0.0, 0.9,                      !- X,Y,Z  2 {m}",
        "    16.8, 0.0, 0.9,                     !- X,Y,Z  3 {m}",
        "    16.8, 0.0, 2.1;                     !- X,Y,Z  4 {m}",

        "FenestrationSurface:Detailed,",
        "    DF-1,                    !- Name",
        "    GLASSDOOR,               !- Surface Type",
        "    Sgl Grey 3mm,            !- Construction Name",
        "    FRONT-1,                 !- Building Surface Name",
        "    ,                        !- Outside Boundary Condition Object",
        "    0.50000,                 !- View Factor to Ground",
        "    ,                        !- Frame and Divider Name",
        "    1,                       !- Multiplier",
        "    4,                       !- Number of Vertices",
        "    21.3, 0.0, 2.1,                     !- X,Y,Z  1 {m}",
        "    21.3, 0.0, 0.0,                     !- X,Y,Z  2 {m}",
        "    23.8, 0.0, 0.0,                     !- X,Y,Z  3 {m}",
        "    23.8, 0.0, 2.1;                     !- X,Y,Z  4 {m}",

        "FenestrationSurface:Detailed,",
        "    WR-1,                    !- Name",
        "    WINDOW,                  !- Surface Type",
        "    Dbl Clr 3mm/13mm Air,    !- Construction Name",
        "    RIGHT-1,                 !- Building Surface Name",
        "    ,                        !- Outside Boundary Condition Object",
        "    0.50000,                 !- View Factor to Ground",
        "    ,                        !- Frame and Divider Name",
        "    1,                       !- Multiplier",
        "    4,                       !- Number of Vertices",
        "    30.5, 3.8, 2.1,                     !- X,Y,Z  1 {m}",
        "    30.5, 3.8, 0.9,                     !- X,Y,Z  2 {m}",
        "    30.5, 11.4, 0.9,                    !- X,Y,Z  3 {m}",
        "    30.5, 11.4, 2.1;                    !- X,Y,Z  4 {m}",

        "FenestrationSurface:Detailed,",
        "    WB-1,                    !- Name",
        "    WINDOW,                  !- Surface Type",
        "    Dbl Clr 3mm/13mm Air,    !- Construction Name",
        "    BACK-1,                  !- Building Surface Name",
        "    ,                        !- Outside Boundary Condition Object",
        "    0.50000,                 !- View Factor to Ground",
        "    ,                        !- Frame and Divider Name",
        "    1,                       !- Multiplier",
        "    4,                       !- Number of Vertices",
        "    27.4, 15.2, 2.1,                    !- X,Y,Z  1 {m}",
        "    27.4, 15.2, 0.9,                    !- X,Y,Z  2 {m}",
        "    13.7, 15.2, 0.9,                    !- X,Y,Z  3 {m}",
        "    13.7, 15.2, 2.1;                    !- X,Y,Z  4 {m}",

        "FenestrationSurface:Detailed,",
        "    DB-1,                    !- Name",
        "    GLASSDOOR,               !- Surface Type",
        "    Sgl Grey 3mm,            !- Construction Name",
        "    BACK-1,                  !- Building Surface Name",
        "    ,                        !- Outside Boundary Condition Object",
        "    0.50000,                 !- View Factor to Ground",
        "    ,                        !- Frame and Divider Name",
        "    1,                       !- Multiplier",
        "    4,                       !- Number of Vertices",
        "    9.1, 15.2, 2.1,                     !- X,Y,Z  1 {m}",
        "    9.1, 15.2, 0.0,                     !- X,Y,Z  2 {m}",
        "    7.0, 15.2, 0.0,                     !- X,Y,Z  3 {m}",
        "    7.0, 15.2, 2.1;                     !- X,Y,Z  4 {m}",

        "FenestrationSurface:Detailed,",
        "    WL-1,                    !- Name",
        "    WINDOW,                  !- Surface Type",
        "    Dbl Clr 3mm/13mm Air,    !- Construction Name",
        "    LEFT-1,                  !- Building Surface Name",
        "    ,                        !- Outside Boundary Condition Object",
        "    0.50000,                 !- View Factor to Ground",
        "    ,                        !- Frame and Divider Name",
        "    1,                       !- Multiplier",
        "    4,                       !- Number of Vertices",
        "    0.0, 11.4, 2.1,                     !- X,Y,Z  1 {m}",
        "    0.0, 11.4, 0.9,                     !- X,Y,Z  2 {m}",
        "    0.0, 3.8, 0.9,                      !- X,Y,Z  3 {m}",
        "    0.0, 3.8, 2.1;                      !- X,Y,Z  4 {m}",

        "Shading:Zone:Detailed,",
        "    Main South Overhang,     !- Name",
        "    FRONT-1,                 !- Base Surface Name",
        "    ShadeTransSch,           !- Transmittance Schedule Name",
        "    4,                       !- Number of Vertices",
        "    0.0, -1.3, 2.2,                     !- X,Y,Z  1 {m}",
        "    0.0, 0.0, 2.2,                      !- X,Y,Z  2 {m}",
        "    19.8, 0.0, 2.2,                     !- X,Y,Z  3 {m}",
        "    19.8, -1.3, 2.2;                    !- X,Y,Z  4 {m}",

        "Shading:Zone:Detailed,",
        "    South Door Overhang,     !- Name",
        "    FRONT-1,                 !- Base Surface Name",
        "    ShadeTransSch,           !- Transmittance Schedule Name",
        "    4,                       !- Number of Vertices",
        "    21.0, -2.0, 2.6,                    !- X,Y,Z  1 {m}",
        "    21.0, 0.0, 2.6,                     !- X,Y,Z  2 {m}",
        "    24.1, 0.0, 2.6,                     !- X,Y,Z  3 {m}",
        "    24.1, -2.0, 2.6;                    !- X,Y,Z  4 {m}",

        "People,",
        "    SPACE1-1 People 1,       !- Name",
        "    SPACE1-1,                !- Zone or ZoneList Name",
        "    OCCUPY-1,                !- Number of People Schedule Name",
        "    people,                  !- Number of People Calculation Method",
        "    11,                      !- Number of People",
        "    ,                        !- People per Zone Floor Area {person/m2}",
        "    ,                        !- Zone Floor Area per Person {m2/person}",
        "    0.3,                     !- Fraction Radiant",
        "    ,                        !- Sensible Heat Fraction",
        "    ActSchd;                 !- Activity Level Schedule Name",

        "People,",
        "    SPACE2-1 People 1,       !- Name",
        "    SPACE2-1,                !- Zone or ZoneList Name",
        "    OCCUPY-1,                !- Number of People Schedule Name",
        "    people,                  !- Number of People Calculation Method",
        "    5,                       !- Number of People",
        "    ,                        !- People per Zone Floor Area {person/m2}",
        "    ,                        !- Zone Floor Area per Person {m2/person}",
        "    0.3,                     !- Fraction Radiant",
        "    ,                        !- Sensible Heat Fraction",
        "    ActSchd;                 !- Activity Level Schedule Name",

        "People,",
        "    SPACE3-1 People 1,       !- Name",
        "    SPACE3-1,                !- Zone or ZoneList Name",
        "    OCCUPY-1,                !- Number of People Schedule Name",
        "    people,                  !- Number of People Calculation Method",
        "    11,                      !- Number of People",
        "    ,                        !- People per Zone Floor Area {person/m2}",
        "    ,                        !- Zone Floor Area per Person {m2/person}",
        "    0.3,                     !- Fraction Radiant",
        "    ,                        !- Sensible Heat Fraction",
        "    ActSchd;                 !- Activity Level Schedule Name",

        "People,",
        "    SPACE4-1 People 1,       !- Name",
        "    SPACE4-1,                !- Zone or ZoneList Name",
        "    OCCUPY-1,                !- Number of People Schedule Name",
        "    people,                  !- Number of People Calculation Method",
        "    5,                       !- Number of People",
        "    ,                        !- People per Zone Floor Area {person/m2}",
        "    ,                        !- Zone Floor Area per Person {m2/person}",
        "    0.3,                     !- Fraction Radiant",
        "    ,                        !- Sensible Heat Fraction",
        "    ActSchd;                 !- Activity Level Schedule Name",

        "People,",
        "    SPACE5-1 People 1,       !- Name",
        "    SPACE5-1,                !- Zone or ZoneList Name",
        "    OCCUPY-1,                !- Number of People Schedule Name",
        "    people,                  !- Number of People Calculation Method",
        "    20,                      !- Number of People",
        "    ,                        !- People per Zone Floor Area {person/m2}",
        "    ,                        !- Zone Floor Area per Person {m2/person}",
        "    0.3,                     !- Fraction Radiant",
        "    ,                        !- Sensible Heat Fraction",
        "    ActSchd;                 !- Activity Level Schedule Name",

        "Lights,",
        "    SPACE1-1 Lights 1,       !- Name",
        "    SPACE1-1,                !- Zone or ZoneList Name",
        "    LIGHTS-1,                !- Schedule Name",
        "    LightingLevel,           !- Design Level Calculation Method",
        "    1584,                    !- Lighting Level {W}",
        "    ,                        !- Watts per Zone Floor Area {W/m2}",
        "    ,                        !- Watts per Person {W/person}",
        "    0,                       !- Return Air Fraction",
        "    0.59,                    !- Fraction Radiant",
        "    0.2,                     !- Fraction Visible",
        "    0,                       !- Fraction Replaceable",
        "    GeneralLights;           !- End-Use Subcategory",

        "Lights,",
        "    SPACE2-1 Lights 1,       !- Name",
        "    SPACE2-1,                !- Zone or ZoneList Name",
        "    LIGHTS-1,                !- Schedule Name",
        "    LightingLevel,           !- Design Level Calculation Method",
        "    684,                     !- Lighting Level {W}",
        "    ,                        !- Watts per Zone Floor Area {W/m2}",
        "    ,                        !- Watts per Person {W/person}",
        "    0,                       !- Return Air Fraction",
        "    0.59,                    !- Fraction Radiant",
        "    0.2,                     !- Fraction Visible",
        "    0,                       !- Fraction Replaceable",
        "    GeneralLights;           !- End-Use Subcategory",

        "Lights,",
        "    SPACE3-1 Lights 1,       !- Name",
        "    SPACE3-1,                !- Zone or ZoneList Name",
        "    LIGHTS-1,                !- Schedule Name",
        "    LightingLevel,           !- Design Level Calculation Method",
        "    1584,                    !- Lighting Level {W}",
        "    ,                        !- Watts per Zone Floor Area {W/m2}",
        "    ,                        !- Watts per Person {W/person}",
        "    0,                       !- Return Air Fraction",
        "    0.59,                    !- Fraction Radiant",
        "    0.2,                     !- Fraction Visible",
        "    0,                       !- Fraction Replaceable",
        "    GeneralLights;           !- End-Use Subcategory",

        "Lights,",
        "    SPACE4-1 Lights 1,       !- Name",
        "    SPACE4-1,                !- Zone or ZoneList Name",
        "    LIGHTS-1,                !- Schedule Name",
        "    LightingLevel,           !- Design Level Calculation Method",
        "    684,                     !- Lighting Level {W}",
        "    ,                        !- Watts per Zone Floor Area {W/m2}",
        "    ,                        !- Watts per Person {W/person}",
        "    0,                       !- Return Air Fraction",
        "    0.59,                    !- Fraction Radiant",
        "    0.2,                     !- Fraction Visible",
        "    0,                       !- Fraction Replaceable",
        "    GeneralLights;           !- End-Use Subcategory",

        "Lights,",
        "    SPACE5-1 Lights 1,       !- Name",
        "    SPACE5-1,                !- Zone or ZoneList Name",
        "    LIGHTS-1,                !- Schedule Name",
        "    LightingLevel,           !- Design Level Calculation Method",
        "    2964,                    !- Lighting Level {W}",
        "    ,                        !- Watts per Zone Floor Area {W/m2}",
        "    ,                        !- Watts per Person {W/person}",
        "    0,                       !- Return Air Fraction",
        "    0.59,                    !- Fraction Radiant",
        "    0.2,                     !- Fraction Visible",
        "    0,                       !- Fraction Replaceable",
        "    GeneralLights;           !- End-Use Subcategory",

        "ElectricEquipment,",
        "    SPACE1-1 ElecEq 1,       !- Name",
        "    SPACE1-1,                !- Zone or ZoneList Name",
        "    EQUIP-1,                 !- Schedule Name",
        "    EquipmentLevel,          !- Design Level Calculation Method",
        "    1056,                    !- Design Level {W}",
        "    ,                        !- Watts per Zone Floor Area {W/m2}",
        "    ,                        !- Watts per Person {W/person}",
        "    0,                       !- Fraction Latent",
        "    0.3,                     !- Fraction Radiant",
        "    0;                       !- Fraction Lost",

        "ElectricEquipment,",
        "    SPACE2-1 ElecEq 1,       !- Name",
        "    SPACE2-1,                !- Zone or ZoneList Name",
        "    EQUIP-1,                 !- Schedule Name",
        "    EquipmentLevel,          !- Design Level Calculation Method",
        "    456,                     !- Design Level {W}",
        "    ,                        !- Watts per Zone Floor Area {W/m2}",
        "    ,                        !- Watts per Person {W/person}",
        "    0,                       !- Fraction Latent",
        "    0.3,                     !- Fraction Radiant",
        "    0;                       !- Fraction Lost",

        "ElectricEquipment,",
        "    SPACE3-1 ElecEq 1,       !- Name",
        "    SPACE3-1,                !- Zone or ZoneList Name",
        "    EQUIP-1,                 !- Schedule Name",
        "    EquipmentLevel,          !- Design Level Calculation Method",
        "    1056,                    !- Design Level {W}",
        "    ,                        !- Watts per Zone Floor Area {W/m2}",
        "    ,                        !- Watts per Person {W/person}",
        "    0,                       !- Fraction Latent",
        "    0.3,                     !- Fraction Radiant",
        "    0;                       !- Fraction Lost",

        "ElectricEquipment,",
        "    SPACE4-1 ElecEq 1,       !- Name",
        "    SPACE4-1,                !- Zone or ZoneList Name",
        "    EQUIP-1,                 !- Schedule Name",
        "    EquipmentLevel,          !- Design Level Calculation Method",
        "    456,                     !- Design Level {W}",
        "    ,                        !- Watts per Zone Floor Area {W/m2}",
        "    ,                        !- Watts per Person {W/person}",
        "    0,                       !- Fraction Latent",
        "    0.3,                     !- Fraction Radiant",
        "    0;                       !- Fraction Lost",

        "ElectricEquipment,",
        "    SPACE5-1 ElecEq 1,       !- Name",
        "    SPACE5-1,                !- Zone or ZoneList Name",
        "    EQUIP-1,                 !- Schedule Name",
        "    EquipmentLevel,          !- Design Level Calculation Method",
        "    1976,                    !- Design Level {W}",
        "    ,                        !- Watts per Zone Floor Area {W/m2}",
        "    ,                        !- Watts per Person {W/person}",
        "    0,                       !- Fraction Latent",
        "    0.3,                     !- Fraction Radiant",
        "    0;                       !- Fraction Lost",

        "ZoneInfiltration:DesignFlowRate,",
        "    SPACE1-1 Infil 1,        !- Name",
        "    SPACE1-1,                !- Zone or ZoneList Name",
        "    INFIL-SCH,               !- Schedule Name",
        "    flow/zone,               !- Design Flow Rate Calculation Method",
        "    0.0167,                  !- Design Flow Rate {m3/s}",
        "    ,                        !- Flow per Zone Floor Area {m3/s-m2}",
        "    ,                        !- Flow per Exterior Surface Area {m3/s-m2}",
        "    ,                        !- Air Changes per Hour {1/hr}",
        "    0,                       !- Constant Term Coefficient",
        "    0,                       !- Temperature Term Coefficient",
        "    0.2237,                  !- Velocity Term Coefficient",
        "    0;                       !- Velocity Squared Term Coefficient",

        "ZoneInfiltration:DesignFlowRate,",
        "    SPACE2-1 Infil 1,        !- Name",
        "    SPACE2-1,                !- Zone or ZoneList Name",
        "    INFIL-SCH,               !- Schedule Name",
        "    flow/zone,               !- Design Flow Rate Calculation Method",
        "    0.00717,                 !- Design Flow Rate {m3/s}",
        "    ,                        !- Flow per Zone Floor Area {m3/s-m2}",
        "    ,                        !- Flow per Exterior Surface Area {m3/s-m2}",
        "    ,                        !- Air Changes per Hour {1/hr}",
        "    0,                       !- Constant Term Coefficient",
        "    0,                       !- Temperature Term Coefficient",
        "    0.2237,                  !- Velocity Term Coefficient",
        "    0;                       !- Velocity Squared Term Coefficient",

        "ZoneInfiltration:DesignFlowRate,",
        "    SPACE3-1 Infil 1,        !- Name",
        "    SPACE3-1,                !- Zone or ZoneList Name",
        "    INFIL-SCH,               !- Schedule Name",
        "    flow/zone,               !- Design Flow Rate Calculation Method",
        "    0.0167,                  !- Design Flow Rate {m3/s}",
        "    ,                        !- Flow per Zone Floor Area {m3/s-m2}",
        "    ,                        !- Flow per Exterior Surface Area {m3/s-m2}",
        "    ,                        !- Air Changes per Hour {1/hr}",
        "    0,                       !- Constant Term Coefficient",
        "    0,                       !- Temperature Term Coefficient",
        "    0.2237,                  !- Velocity Term Coefficient",
        "    0;                       !- Velocity Squared Term Coefficient",

        "ZoneInfiltration:DesignFlowRate,",
        "    SPACE4-1 Infil 1,        !- Name",
        "    SPACE4-1,                !- Zone or ZoneList Name",
        "    INFIL-SCH,               !- Schedule Name",
        "    flow/zone,               !- Design Flow Rate Calculation Method",
        "    0.00717,                 !- Design Flow Rate {m3/s}",
        "    ,                        !- Flow per Zone Floor Area {m3/s-m2}",
        "    ,                        !- Flow per Exterior Surface Area {m3/s-m2}",
        "    ,                        !- Air Changes per Hour {1/hr}",
        "    0,                       !- Constant Term Coefficient",
        "    0,                       !- Temperature Term Coefficient",
        "    0.2237,                  !- Velocity Term Coefficient",
        "    0;                       !- Velocity Squared Term Coefficient",

        "ZoneInfiltration:DesignFlowRate,",
        "    SPACE5-1 Infil 1,        !- Name",
        "    SPACE5-1,                !- Zone or ZoneList Name",
        "    INFIL-SCH,               !- Schedule Name",
        "    flow/zone,               !- Design Flow Rate Calculation Method",
        "    0.031089,                !- Design Flow Rate {m3/s}",
        "    ,                        !- Flow per Zone Floor Area {m3/s-m2}",
        "    ,                        !- Flow per Exterior Surface Area {m3/s-m2}",
        "    ,                        !- Air Changes per Hour {1/hr}",
        "    0,                       !- Constant Term Coefficient",
        "    0,                       !- Temperature Term Coefficient",
        "    0.2237,                  !- Velocity Term Coefficient",
        "    0;                       !- Velocity Squared Term Coefficient",

        "DesignSpecification:OutdoorAir,",
        "    SZ DSOA SPACE1-1,        !- Name",
        "    flow/person,             !- Outdoor Air Method",
        "    0.00944,                 !- Outdoor Air Flow per Person {m3/s-person}",
        "    0.0,                     !- Outdoor Air Flow per Zone Floor Area {m3/s-m2}",
        "    0.0;                     !- Outdoor Air Flow per Zone {m3/s}",

        "DesignSpecification:OutdoorAir,",
        "    SZ DSOA SPACE2-1,        !- Name",
        "    flow/person,             !- Outdoor Air Method",
        "    0.00944,                 !- Outdoor Air Flow per Person {m3/s-person}",
        "    0.0,                     !- Outdoor Air Flow per Zone Floor Area {m3/s-m2}",
        "    0.0;                     !- Outdoor Air Flow per Zone {m3/s}",

        "DesignSpecification:OutdoorAir,",
        "    SZ DSOA SPACE3-1,        !- Name",
        "    flow/person,             !- Outdoor Air Method",
        "    0.00944,                 !- Outdoor Air Flow per Person {m3/s-person}",
        "    0.0,                     !- Outdoor Air Flow per Zone Floor Area {m3/s-m2}",
        "    0.0;                     !- Outdoor Air Flow per Zone {m3/s}",

        "DesignSpecification:OutdoorAir,",
        "    SZ DSOA SPACE4-1,        !- Name",
        "    flow/person,             !- Outdoor Air Method",
        "    0.00944,                 !- Outdoor Air Flow per Person {m3/s-person}",
        "    0.0,                     !- Outdoor Air Flow per Zone Floor Area {m3/s-m2}",
        "    0.0;                     !- Outdoor Air Flow per Zone {m3/s}",

        "DesignSpecification:OutdoorAir,",
        "    SZ DSOA SPACE5-1,        !- Name",
        "    flow/person,             !- Outdoor Air Method",
        "    0.00944,                 !- Outdoor Air Flow per Person {m3/s-person}",
        "    0.0,                     !- Outdoor Air Flow per Zone Floor Area {m3/s-m2}",
        "    0.0;                     !- Outdoor Air Flow per Zone {m3/s}",

        "Sizing:Zone,",
        "    SPACE1-1,                !- Zone or ZoneList Name",
        "    SupplyAirTemperature,    !- Zone Cooling Design Supply Air Temperature Input Method",
        "    12.5,                    !- Zone Cooling Design Supply Air Temperature {C}",
        "    11.11,                   !- Zone Cooling Design Supply Air Temperature Difference {deltaC}",
        "    SupplyAirTemperature,    !- Zone Heating Design Supply Air Temperature Input Method",
        "    50,                      !- Zone Heating Design Supply Air Temperature {C}",
        "    ,                        !- Zone Heating Design Supply Air Temperature Difference {deltaC}",
        "    0.008,                   !- Zone Cooling Design Supply Air Humidity Ratio {kgWater/kgDryAir}",
        "    0.008,                   !- Zone Heating Design Supply Air Humidity Ratio {kgWater/kgDryAir}",
        "    SZ DSOA SPACE1-1,        !- Design Specification Outdoor Air Object Name",
        "    ,                        !- Zone Heating Sizing Factor",
        "    ,                        !- Zone Cooling Sizing Factor",
        "    DesignDay,               !- Cooling Design Air Flow Method",
        "    0,                       !- Cooling Design Air Flow Rate {m3/s}",
        "    ,                        !- Cooling Minimum Air Flow per Zone Floor Area {m3/s-m2}",
        "    ,                        !- Cooling Minimum Air Flow {m3/s}",
        "    0,                       !- Cooling Minimum Air Flow Fraction",
        "    DesignDay,               !- Heating Design Air Flow Method",
        "    0,                       !- Heating Design Air Flow Rate {m3/s}",
        "    ,                        !- Heating Maximum Air Flow per Zone Floor Area {m3/s-m2}",
        "    ,                        !- Heating Maximum Air Flow {m3/s}",
        "    0,                       !- Heating Maximum Air Flow Fraction",
        "    ,                        !- Design Specification Zone Air Distribution Object Name",
        "    Yes,                     !- Account for Dedicated Outside Air System",
        "    ColdSupplyAir,           !- Dedicated Outside Air System Control Strategy",
        "    12.8,                    !- Dedicated Outside Air Low Setpoint for Design",
        "    15.6;                    !- Dedicated Outside Air High Setpoint for Design",

        "Sizing:Zone,",
        "    SPACE2-1,                !- Zone or ZoneList Name",
        "    SupplyAirTemperature,    !- Zone Cooling Design Supply Air Temperature Input Method",
        "    12.5,                    !- Zone Cooling Design Supply Air Temperature {C}",
        "    11.11,                   !- Zone Cooling Design Supply Air Temperature Difference {deltaC}",
        "    SupplyAirTemperature,    !- Zone Heating Design Supply Air Temperature Input Method",
        "    50,                      !- Zone Heating Design Supply Air Temperature {C}",
        "    ,                        !- Zone Heating Design Supply Air Temperature Difference {deltaC}",
        "    0.008,                   !- Zone Cooling Design Supply Air Humidity Ratio {kgWater/kgDryAir}",
        "    0.008,                   !- Zone Heating Design Supply Air Humidity Ratio {kgWater/kgDryAir}",
        "    SZ DSOA SPACE2-1,        !- Design Specification Outdoor Air Object Name",
        "    ,                        !- Zone Heating Sizing Factor",
        "    ,                        !- Zone Cooling Sizing Factor",
        "    DesignDay,               !- Cooling Design Air Flow Method",
        "    0,                       !- Cooling Design Air Flow Rate {m3/s}",
        "    ,                        !- Cooling Minimum Air Flow per Zone Floor Area {m3/s-m2}",
        "    ,                        !- Cooling Minimum Air Flow {m3/s}",
        "    0,                       !- Cooling Minimum Air Flow Fraction",
        "    DesignDay,               !- Heating Design Air Flow Method",
        "    0,                       !- Heating Design Air Flow Rate {m3/s}",
        "    ,                        !- Heating Maximum Air Flow per Zone Floor Area {m3/s-m2}",
        "    ,                        !- Heating Maximum Air Flow {m3/s}",
        "    0,                       !- Heating Maximum Air Flow Fraction",
        "    ,                        !- Design Specification Zone Air Distribution Object Name",
        "    Yes,                     !- Account for Dedicated Outside Air System",
        "    ColdSupplyAir,           !- Dedicated Outside Air System Control Strategy",
        "    12.8,                    !- Dedicated Outside Air Low Setpoint for Design",
        "    15.6;                    !- Dedicated Outside Air High Setpoint for Design",

        "Sizing:Zone,",
        "    SPACE3-1,                !- Zone or ZoneList Name",
        "    SupplyAirTemperature,    !- Zone Cooling Design Supply Air Temperature Input Method",
        "    12.5,                    !- Zone Cooling Design Supply Air Temperature {C}",
        "    11.11,                   !- Zone Cooling Design Supply Air Temperature Difference {deltaC}",
        "    SupplyAirTemperature,    !- Zone Heating Design Supply Air Temperature Input Method",
        "    50,                      !- Zone Heating Design Supply Air Temperature {C}",
        "    ,                        !- Zone Heating Design Supply Air Temperature Difference {deltaC}",
        "    0.008,                   !- Zone Cooling Design Supply Air Humidity Ratio {kgWater/kgDryAir}",
        "    0.008,                   !- Zone Heating Design Supply Air Humidity Ratio {kgWater/kgDryAir}",
        "    SZ DSOA SPACE3-1,        !- Design Specification Outdoor Air Object Name",
        "    ,                        !- Zone Heating Sizing Factor",
        "    ,                        !- Zone Cooling Sizing Factor",
        "    DesignDay,               !- Cooling Design Air Flow Method",
        "    0,                       !- Cooling Design Air Flow Rate {m3/s}",
        "    ,                        !- Cooling Minimum Air Flow per Zone Floor Area {m3/s-m2}",
        "    ,                        !- Cooling Minimum Air Flow {m3/s}",
        "    0,                       !- Cooling Minimum Air Flow Fraction",
        "    DesignDay,               !- Heating Design Air Flow Method",
        "    0,                       !- Heating Design Air Flow Rate {m3/s}",
        "    ,                        !- Heating Maximum Air Flow per Zone Floor Area {m3/s-m2}",
        "    ,                        !- Heating Maximum Air Flow {m3/s}",
        "    0,                       !- Heating Maximum Air Flow Fraction",
        "    ,                        !- Design Specification Zone Air Distribution Object Name",
        "    Yes,                     !- Account for Dedicated Outside Air System",
        "    ColdSupplyAir,           !- Dedicated Outside Air System Control Strategy",
        "    12.8,                    !- Dedicated Outside Air Low Setpoint for Design",
        "    15.6;                    !- Dedicated Outside Air High Setpoint for Design",

        "Sizing:Zone,",
        "    SPACE4-1,                !- Zone or ZoneList Name",
        "    SupplyAirTemperature,    !- Zone Cooling Design Supply Air Temperature Input Method",
        "    12.5,                    !- Zone Cooling Design Supply Air Temperature {C}",
        "    11.11,                   !- Zone Cooling Design Supply Air Temperature Difference {deltaC}",
        "    SupplyAirTemperature,    !- Zone Heating Design Supply Air Temperature Input Method",
        "    50,                      !- Zone Heating Design Supply Air Temperature {C}",
        "    ,                        !- Zone Heating Design Supply Air Temperature Difference {deltaC}",
        "    0.008,                   !- Zone Cooling Design Supply Air Humidity Ratio {kgWater/kgDryAir}",
        "    0.008,                   !- Zone Heating Design Supply Air Humidity Ratio {kgWater/kgDryAir}",
        "    SZ DSOA SPACE4-1,        !- Design Specification Outdoor Air Object Name",
        "    ,                        !- Zone Heating Sizing Factor",
        "    ,                        !- Zone Cooling Sizing Factor",
        "    DesignDay,               !- Cooling Design Air Flow Method",
        "    0,                       !- Cooling Design Air Flow Rate {m3/s}",
        "    ,                        !- Cooling Minimum Air Flow per Zone Floor Area {m3/s-m2}",
        "    ,                        !- Cooling Minimum Air Flow {m3/s}",
        "    0,                       !- Cooling Minimum Air Flow Fraction",
        "    DesignDay,               !- Heating Design Air Flow Method",
        "    0,                       !- Heating Design Air Flow Rate {m3/s}",
        "    ,                        !- Heating Maximum Air Flow per Zone Floor Area {m3/s-m2}",
        "    ,                        !- Heating Maximum Air Flow {m3/s}",
        "    0,                       !- Heating Maximum Air Flow Fraction",
        "    ,                        !- Design Specification Zone Air Distribution Object Name",
        "    Yes,                     !- Account for Dedicated Outside Air System",
        "    ColdSupplyAir,           !- Dedicated Outside Air System Control Strategy",
        "    12.8,                    !- Dedicated Outside Air Low Setpoint for Design",
        "    15.6;                    !- Dedicated Outside Air High Setpoint for Design",

        "Sizing:Zone,",
        "    SPACE5-1,                !- Zone or ZoneList Name",
        "    SupplyAirTemperature,    !- Zone Cooling Design Supply Air Temperature Input Method",
        "    12.5,                    !- Zone Cooling Design Supply Air Temperature {C}",
        "    11.11,                   !- Zone Cooling Design Supply Air Temperature Difference {deltaC}",
        "    SupplyAirTemperature,    !- Zone Heating Design Supply Air Temperature Input Method",
        "    50,                      !- Zone Heating Design Supply Air Temperature {C}",
        "    ,                        !- Zone Heating Design Supply Air Temperature Difference {deltaC}",
        "    0.008,                   !- Zone Cooling Design Supply Air Humidity Ratio {kgWater/kgDryAir}",
        "    0.008,                   !- Zone Heating Design Supply Air Humidity Ratio {kgWater/kgDryAir}",
        "    SZ DSOA SPACE5-1,        !- Design Specification Outdoor Air Object Name",
        "    ,                        !- Zone Heating Sizing Factor",
        "    ,                        !- Zone Cooling Sizing Factor",
        "    DesignDay,               !- Cooling Design Air Flow Method",
        "    0,                       !- Cooling Design Air Flow Rate {m3/s}",
        "    ,                        !- Cooling Minimum Air Flow per Zone Floor Area {m3/s-m2}",
        "    ,                        !- Cooling Minimum Air Flow {m3/s}",
        "    0,                       !- Cooling Minimum Air Flow Fraction",
        "    DesignDay,               !- Heating Design Air Flow Method",
        "    0,                       !- Heating Design Air Flow Rate {m3/s}",
        "    ,                        !- Heating Maximum Air Flow per Zone Floor Area {m3/s-m2}",
        "    ,                        !- Heating Maximum Air Flow {m3/s}",
        "    0,                       !- Heating Maximum Air Flow Fraction",
        "    ,                        !- Design Specification Zone Air Distribution Object Name",
        "    Yes,                     !- Account for Dedicated Outside Air System",
        "    ColdSupplyAir,           !- Dedicated Outside Air System Control Strategy",
        "    12.8,                    !- Dedicated Outside Air Low Setpoint for Design",
        "    15.6;                    !- Dedicated Outside Air High Setpoint for Design",

        "Sizing:System,",
        "    DOAS,                    !- AirLoop Name",
        "    VentilationRequirement,  !- Type of Load to Size On",
        "    autosize,                !- Design Outdoor Air Flow Rate {m3/s}",
        "    1.0,                     !- Central Heating Maximum System Air Flow Ratio",
        "    2,                       !- Preheat Design Temperature {C}",
        "    0.008,                   !- Preheat Design Humidity Ratio {kgWater/kgDryAir}",
        "    11,                      !- Precool Design Temperature {C}",
        "    0.008,                   !- Precool Design Humidity Ratio {kgWater/kgDryAir}",
        "    12.8,                    !- Central Cooling Design Supply Air Temperature {C}",
        "    12.2,                    !- Central Heating Design Supply Air Temperature {C}",
        "    NonCoincident,           !- Type of Zone Sum to Use",
        "    Yes,                     !- 100% Outdoor Air in Cooling",
        "    Yes,                     !- 100% Outdoor Air in Heating",
        "    0.00924,                 !- Central Cooling Design Supply Air Humidity Ratio {kgWater/kgDryAir}",
        "    0.003,                   !- Central Heating Design Supply Air Humidity Ratio {kgWater/kgDryAir}",
        "    DesignDay,               !- Cooling Supply Air Flow Rate Method",
        "    0,                       !- Cooling Supply Air Flow Rate {m3/s}",
        "    ,                        !- Cooling Supply Air Flow Rate Per Floor Area {m3/s-m2}",
        "    ,                        !- Cooling Fraction of Autosized Cooling Supply Air Flow Rate",
        "    ,                        !- Cooling Supply Air Flow Rate Per Unit Cooling Capacity {m3/s-W}",
        "    DesignDay,               !- Heating Supply Air Flow Rate Method",
        "    0,                       !- Heating Supply Air Flow Rate {m3/s}",
        "    ,                        !- Heating Supply Air Flow Rate Per Floor Area {m3/s-m2}",
        "    ,                        !- Heating Fraction of Autosized Heating Supply Air Flow Rate",
        "    ,                        !- Heating Fraction of Autosized Cooling Supply Air Flow Rate",
        "    ,                        !- Heating Supply Air Flow Rate Per Unit Heating Capacity {m3/s-W}",
        "    ZoneSum,                 !- System Outdoor Air Method",
        "    1.0,                     !- Zone Maximum Outdoor Air Fraction {dimensionless}",
        "    CoolingDesignCapacity,   !- Cooling Design Capacity Method",
        "    autosize,                !- Cooling Design Capacity {W}",
        "    ,                        !- Cooling Design Capacity Per Floor Area {W/m2}",
        "    ,                        !- Fraction of Autosized Cooling Design Capacity",
        "    HeatingDesignCapacity,   !- Heating Design Capacity Method",
        "    autosize,                !- Heating Design Capacity {W}",
        "    ,                        !- Heating Design Capacity Per Floor Area {W/m2}",
        "    ,                        !- Fraction of Autosized Heating Design Capacity",
        "    OnOff;                   !- Central Cooling Capacity Control Method",

        "Sizing:Plant,",
        "    Hot Water Loop Hot Water Loop,  !- Plant or Condenser Loop Name",
        "    Heating,                 !- Loop Type",
        "    82,                      !- Design Loop Exit Temperature {C}",
        "    11.0;                    !- Loop Design Temperature Difference {deltaC}",

        "Sizing:Plant,",
        "    Chilled Water Loop Chilled Water Loop,  !- Plant or Condenser Loop Name",
        "    Cooling,                 !- Loop Type",
        "    7.22,                    !- Design Loop Exit Temperature {C}",
        "    6.67;                    !- Loop Design Temperature Difference {deltaC}",

        "ZoneControl:Thermostat,",
        "    SPACE1-1 Thermostat,     !- Name",
        "    SPACE1-1,                !- Zone or ZoneList Name",
        "    HVACTemplate-Always 4,   !- Control Type Schedule Name",
        "    ThermostatSetpoint:DualSetpoint,  !- Control 1 Object Type",
        "    All Zones Dual SP Control;  !- Control 1 Name",

        "ZoneControl:Thermostat,",
        "    SPACE2-1 Thermostat,     !- Name",
        "    SPACE2-1,                !- Zone or ZoneList Name",
        "    HVACTemplate-Always 4,   !- Control Type Schedule Name",
        "    ThermostatSetpoint:DualSetpoint,  !- Control 1 Object Type",
        "    All Zones Dual SP Control;  !- Control 1 Name",

        "ZoneControl:Thermostat,",
        "    SPACE3-1 Thermostat,     !- Name",
        "    SPACE3-1,                !- Zone or ZoneList Name",
        "    HVACTemplate-Always 4,   !- Control Type Schedule Name",
        "    ThermostatSetpoint:DualSetpoint,  !- Control 1 Object Type",
        "    All Zones Dual SP Control;  !- Control 1 Name",

        "ZoneControl:Thermostat,",
        "    SPACE4-1 Thermostat,     !- Name",
        "    SPACE4-1,                !- Zone or ZoneList Name",
        "    HVACTemplate-Always 4,   !- Control Type Schedule Name",
        "    ThermostatSetpoint:DualSetpoint,  !- Control 1 Object Type",
        "    All Zones Dual SP Control;  !- Control 1 Name",

        "ZoneControl:Thermostat,",
        "    SPACE5-1 Thermostat,     !- Name",
        "    SPACE5-1,                !- Zone or ZoneList Name",
        "    HVACTemplate-Always 4,   !- Control Type Schedule Name",
        "    ThermostatSetpoint:DualSetpoint,  !- Control 1 Object Type",
        "    All Zones Dual SP Control;  !- Control 1 Name",

        "ThermostatSetpoint:DualSetpoint,",
        "    All Zones Dual SP Control,  !- Name",
        "    Htg-SetP-Sch,            !- Heating Setpoint Temperature Schedule Name",
        "    Clg-SetP-Sch;            !- Cooling Setpoint Temperature Schedule Name",

        "ZoneHVAC:FourPipeFanCoil,",
        "    SPACE1-1 Fan Coil,       !- Name",
        "    FanAvailSched,           !- Availability Schedule Name",
        "    CyclingFan,              !- Capacity Control Method",
        "    autosize,                !- Maximum Supply Air Flow Rate {m3/s}",
        "    0.33,                    !- Low Speed Supply Air Flow Ratio",
        "    0.66,                    !- Medium Speed Supply Air Flow Ratio",
        "    0.0,                     !- Maximum Outdoor Air Flow Rate {m3/s}",
        "    ,                        !- Outdoor Air Schedule Name",
        "    SPACE1-1 Fan Coil Return,!- Air Inlet Node Name",
        "    SPACE1-1 Supply Inlet,   !- Air Outlet Node Name",
        "    OutdoorAir:Mixer,        !- Outdoor Air Mixer Object Type",
        "    SPACE1-1 OA Mixing Box,  !- Outdoor Air Mixer Name",
        "    Fan:OnOff,               !- Supply Air Fan Object Type",
        "    SPACE1-1 Supply Fan,     !- Supply Air Fan Name",
        "    Coil:Cooling:Water,      !- Cooling Coil Object Type",
        "    SPACE1-1 Cooling Coil,   !- Cooling Coil Name",
        "    autosize,                !- Maximum Cold Water Flow Rate {m3/s}",
        "    0,                       !- Minimum Cold Water Flow Rate {m3/s}",
        "    0.001,                   !- Cooling Convergence Tolerance",
        "    Coil:Heating:Water,      !- Heating Coil Object Type",
        "    SPACE1-1 Heating Coil,   !- Heating Coil Name",
        "    autosize,                !- Maximum Hot Water Flow Rate {m3/s}",
        "    0,                       !- Minimum Hot Water Flow Rate {m3/s}",
        "    0.001;                   !- Heating Convergence Tolerance",

        "ZoneHVAC:FourPipeFanCoil,",
        "    SPACE2-1 Fan Coil,       !- Name",
        "    FanAvailSched,           !- Availability Schedule Name",
        "    CyclingFan,              !- Capacity Control Method",
        "    autosize,                !- Maximum Supply Air Flow Rate {m3/s}",
        "    0.33,                    !- Low Speed Supply Air Flow Ratio",
        "    0.66,                    !- Medium Speed Supply Air Flow Ratio",
        "    0.0,                     !- Maximum Outdoor Air Flow Rate {m3/s}",
        "    ,                        !- Outdoor Air Schedule Name",
        "    SPACE2-1 Fan Coil Return,!- Air Inlet Node Name",
        "    SPACE2-1 Supply Inlet,   !- Air Outlet Node Name",
        "    OutdoorAir:Mixer,        !- Outdoor Air Mixer Object Type",
        "    SPACE2-1 OA Mixing Box,  !- Outdoor Air Mixer Name",
        "    Fan:OnOff,               !- Supply Air Fan Object Type",
        "    SPACE2-1 Supply Fan,     !- Supply Air Fan Name",
        "    Coil:Cooling:Water,      !- Cooling Coil Object Type",
        "    SPACE2-1 Cooling Coil,   !- Cooling Coil Name",
        "    autosize,                !- Maximum Cold Water Flow Rate {m3/s}",
        "    0,                       !- Minimum Cold Water Flow Rate {m3/s}",
        "    0.001,                   !- Cooling Convergence Tolerance",
        "    Coil:Heating:Water,      !- Heating Coil Object Type",
        "    SPACE2-1 Heating Coil,   !- Heating Coil Name",
        "    autosize,                !- Maximum Hot Water Flow Rate {m3/s}",
        "    0,                       !- Minimum Hot Water Flow Rate {m3/s}",
        "    0.001;                   !- Heating Convergence Tolerance",

        "ZoneHVAC:FourPipeFanCoil,",
        "    SPACE3-1 Fan Coil,       !- Name",
        "    FanAvailSched,           !- Availability Schedule Name",
        "    CyclingFan,              !- Capacity Control Method",
        "    autosize,                !- Maximum Supply Air Flow Rate {m3/s}",
        "    0.33,                    !- Low Speed Supply Air Flow Ratio",
        "    0.66,                    !- Medium Speed Supply Air Flow Ratio",
        "    0.0,                     !- Maximum Outdoor Air Flow Rate {m3/s}",
        "    ,                        !- Outdoor Air Schedule Name",
        "    SPACE3-1 Fan Coil Return,!- Air Inlet Node Name",
        "    SPACE3-1 Supply Inlet,   !- Air Outlet Node Name",
        "    OutdoorAir:Mixer,        !- Outdoor Air Mixer Object Type",
        "    SPACE3-1 OA Mixing Box,  !- Outdoor Air Mixer Name",
        "    Fan:OnOff,               !- Supply Air Fan Object Type",
        "    SPACE3-1 Supply Fan,     !- Supply Air Fan Name",
        "    Coil:Cooling:Water,      !- Cooling Coil Object Type",
        "    SPACE3-1 Cooling Coil,   !- Cooling Coil Name",
        "    autosize,                !- Maximum Cold Water Flow Rate {m3/s}",
        "    0,                       !- Minimum Cold Water Flow Rate {m3/s}",
        "    0.001,                   !- Cooling Convergence Tolerance",
        "    Coil:Heating:Water,      !- Heating Coil Object Type",
        "    SPACE3-1 Heating Coil,   !- Heating Coil Name",
        "    autosize,                !- Maximum Hot Water Flow Rate {m3/s}",
        "    0,                       !- Minimum Hot Water Flow Rate {m3/s}",
        "    0.001;                   !- Heating Convergence Tolerance",

        "ZoneHVAC:FourPipeFanCoil,",
        "    SPACE4-1 Fan Coil,       !- Name",
        "    FanAvailSched,           !- Availability Schedule Name",
        "    CyclingFan,              !- Capacity Control Method",
        "    autosize,                !- Maximum Supply Air Flow Rate {m3/s}",
        "    0.33,                    !- Low Speed Supply Air Flow Ratio",
        "    0.66,                    !- Medium Speed Supply Air Flow Ratio",
        "    0.0,                     !- Maximum Outdoor Air Flow Rate {m3/s}",
        "    ,                        !- Outdoor Air Schedule Name",
        "    SPACE4-1 Fan Coil Return,!- Air Inlet Node Name",
        "    SPACE4-1 Supply Inlet,   !- Air Outlet Node Name",
        "    OutdoorAir:Mixer,        !- Outdoor Air Mixer Object Type",
        "    SPACE4-1 OA Mixing Box,  !- Outdoor Air Mixer Name",
        "    Fan:OnOff,               !- Supply Air Fan Object Type",
        "    SPACE4-1 Supply Fan,     !- Supply Air Fan Name",
        "    Coil:Cooling:Water,      !- Cooling Coil Object Type",
        "    SPACE4-1 Cooling Coil,   !- Cooling Coil Name",
        "    autosize,                !- Maximum Cold Water Flow Rate {m3/s}",
        "    0,                       !- Minimum Cold Water Flow Rate {m3/s}",
        "    0.001,                   !- Cooling Convergence Tolerance",
        "    Coil:Heating:Water,      !- Heating Coil Object Type",
        "    SPACE4-1 Heating Coil,   !- Heating Coil Name",
        "    autosize,                !- Maximum Hot Water Flow Rate {m3/s}",
        "    0,                       !- Minimum Hot Water Flow Rate {m3/s}",
        "    0.001;                   !- Heating Convergence Tolerance",

        "ZoneHVAC:FourPipeFanCoil,",
        "    SPACE5-1 Fan Coil,       !- Name",
        "    FanAvailSched,           !- Availability Schedule Name",
        "    CyclingFan,              !- Capacity Control Method",
        "    autosize,                !- Maximum Supply Air Flow Rate {m3/s}",
        "    0.33,                    !- Low Speed Supply Air Flow Ratio",
        "    0.66,                    !- Medium Speed Supply Air Flow Ratio",
        "    0.0,                     !- Maximum Outdoor Air Flow Rate {m3/s}",
        "    ,                        !- Outdoor Air Schedule Name",
        "    SPACE5-1 Fan Coil Return,!- Air Inlet Node Name",
        "    SPACE5-1 Supply Inlet,   !- Air Outlet Node Name",
        "    OutdoorAir:Mixer,        !- Outdoor Air Mixer Object Type",
        "    SPACE5-1 OA Mixing Box,  !- Outdoor Air Mixer Name",
        "    Fan:OnOff,               !- Supply Air Fan Object Type",
        "    SPACE5-1 Supply Fan,     !- Supply Air Fan Name",
        "    Coil:Cooling:Water,      !- Cooling Coil Object Type",
        "    SPACE5-1 Cooling Coil,   !- Cooling Coil Name",
        "    autosize,                !- Maximum Cold Water Flow Rate {m3/s}",
        "    0,                       !- Minimum Cold Water Flow Rate {m3/s}",
        "    0.001,                   !- Cooling Convergence Tolerance",
        "    Coil:Heating:Water,      !- Heating Coil Object Type",
        "    SPACE5-1 Heating Coil,   !- Heating Coil Name",
        "    autosize,                !- Maximum Hot Water Flow Rate {m3/s}",
        "    0,                       !- Minimum Hot Water Flow Rate {m3/s}",
        "    0.001;                   !- Heating Convergence Tolerance",

        "AirTerminal:SingleDuct:VAV:NoReheat,",
        "    SPACE1-1 DOAS Air Terminal,  !- Name",
        "    HVACTemplate-Always 1,   !- Availability Schedule Name",
        "    SPACE1-1 DOAS Supply Inlet,  !- Air Outlet Node Name",
        "    SPACE1-1 Zone Equip Inlet,  !- Air Inlet Node Name",
        "    autosize,                !- Maximum Air Flow Rate {m3/s}",
        "    Constant,                !- Zone Minimum Air Flow Input Method",
        "    1.0;                     !- Constant Minimum Air Flow Fraction",

        "AirTerminal:SingleDuct:VAV:NoReheat,",
        "    SPACE2-1 DOAS Air Terminal,  !- Name",
        "    HVACTemplate-Always 1,   !- Availability Schedule Name",
        "    SPACE2-1 DOAS Supply Inlet,  !- Air Outlet Node Name",
        "    SPACE2-1 Zone Equip Inlet,  !- Air Inlet Node Name",
        "    autosize,                !- Maximum Air Flow Rate {m3/s}",
        "    Constant,                !- Zone Minimum Air Flow Input Method",
        "    1.0;                     !- Constant Minimum Air Flow Fraction",

        "AirTerminal:SingleDuct:VAV:NoReheat,",
        "    SPACE3-1 DOAS Air Terminal,  !- Name",
        "    HVACTemplate-Always 1,   !- Availability Schedule Name",
        "    SPACE3-1 DOAS Supply Inlet,  !- Air Outlet Node Name",
        "    SPACE3-1 Zone Equip Inlet,  !- Air Inlet Node Name",
        "    autosize,                !- Maximum Air Flow Rate {m3/s}",
        "    Constant,                !- Zone Minimum Air Flow Input Method",
        "    1.0;                     !- Constant Minimum Air Flow Fraction",

        "AirTerminal:SingleDuct:VAV:NoReheat,",
        "    SPACE4-1 DOAS Air Terminal,  !- Name",
        "    HVACTemplate-Always 1,   !- Availability Schedule Name",
        "    SPACE4-1 DOAS Supply Inlet,  !- Air Outlet Node Name",
        "    SPACE4-1 Zone Equip Inlet,  !- Air Inlet Node Name",
        "    autosize,                !- Maximum Air Flow Rate {m3/s}",
        "    Constant,                !- Zone Minimum Air Flow Input Method",
        "    1.0;                     !- Constant Minimum Air Flow Fraction",

        "AirTerminal:SingleDuct:VAV:NoReheat,",
        "    SPACE5-1 DOAS Air Terminal,  !- Name",
        "    HVACTemplate-Always 1,   !- Availability Schedule Name",
        "    SPACE5-1 DOAS Supply Inlet,  !- Air Outlet Node Name",
        "    SPACE5-1 Zone Equip Inlet,  !- Air Inlet Node Name",
        "    autosize,                !- Maximum Air Flow Rate {m3/s}",
        "    Constant,                !- Zone Minimum Air Flow Input Method",
        "    1.0;                     !- Constant Minimum Air Flow Fraction",

        "ZoneHVAC:AirDistributionUnit,",
        "    SPACE1-1 DOAS ATU,       !- Name",
        "    SPACE1-1 DOAS Supply Inlet,  !- Air Distribution Unit Outlet Node Name",
        "    AirTerminal:SingleDuct:VAV:NoReheat,  !- Air Terminal Object Type",
        "    SPACE1-1 DOAS Air Terminal;  !- Air Terminal Name",

        "ZoneHVAC:AirDistributionUnit,",
        "    SPACE2-1 DOAS ATU,       !- Name",
        "    SPACE2-1 DOAS Supply Inlet,  !- Air Distribution Unit Outlet Node Name",
        "    AirTerminal:SingleDuct:VAV:NoReheat,  !- Air Terminal Object Type",
        "    SPACE2-1 DOAS Air Terminal;  !- Air Terminal Name",

        "ZoneHVAC:AirDistributionUnit,",
        "    SPACE3-1 DOAS ATU,       !- Name",
        "    SPACE3-1 DOAS Supply Inlet,  !- Air Distribution Unit Outlet Node Name",
        "    AirTerminal:SingleDuct:VAV:NoReheat,  !- Air Terminal Object Type",
        "    SPACE3-1 DOAS Air Terminal;  !- Air Terminal Name",

        "ZoneHVAC:AirDistributionUnit,",
        "    SPACE4-1 DOAS ATU,       !- Name",
        "    SPACE4-1 DOAS Supply Inlet,  !- Air Distribution Unit Outlet Node Name",
        "    AirTerminal:SingleDuct:VAV:NoReheat,  !- Air Terminal Object Type",
        "    SPACE4-1 DOAS Air Terminal;  !- Air Terminal Name",

        "ZoneHVAC:AirDistributionUnit,",
        "    SPACE5-1 DOAS ATU,       !- Name",
        "    SPACE5-1 DOAS Supply Inlet,  !- Air Distribution Unit Outlet Node Name",
        "    AirTerminal:SingleDuct:VAV:NoReheat,  !- Air Terminal Object Type",
        "    SPACE5-1 DOAS Air Terminal;  !- Air Terminal Name",

        "ZoneHVAC:EquipmentList,",
        "    SPACE1-1 Equipment,      !- Name",
        "    SequentialLoad,          !- Load Distribution Scheme",
        "    ZoneHVAC:AirDistributionUnit,  !- Zone Equipment 1 Object Type",
        "    SPACE1-1 DOAS ATU,       !- Zone Equipment 1 Name",
        "    1,                       !- Zone Equipment 1 Cooling Sequence",
        "    1,                       !- Zone Equipment 1 Heating or No-Load Sequence",
        "    ,                        !- Zone Equipment 1 Sequential Cooling Fraction",
        "    ,                        !- Zone Equipment 1 Sequential Heating Fraction",
        "    ZoneHVAC:FourPipeFanCoil,!- Zone Equipment 2 Object Type",
        "    SPACE1-1 Fan Coil,       !- Zone Equipment 2 Name",
        "    2,                       !- Zone Equipment 2 Cooling Sequence",
        "    2,                       !- Zone Equipment 2 Heating or No-Load Sequence",
        "    ,                        !- Zone Equipment 2 Sequential Cooling Fraction",
        "    ;                        !- Zone Equipment 2 Sequential Heating Fraction",

        "ZoneHVAC:EquipmentList,",
        "    SPACE2-1 Equipment,      !- Name",
        "    SequentialLoad,          !- Load Distribution Scheme",
        "    ZoneHVAC:AirDistributionUnit,  !- Zone Equipment 1 Object Type",
        "    SPACE2-1 DOAS ATU,       !- Zone Equipment 1 Name",
        "    1,                       !- Zone Equipment 1 Cooling Sequence",
        "    1,                       !- Zone Equipment 1 Heating or No-Load Sequence",
        "    ,                        !- Zone Equipment 1 Sequential Cooling Fraction",
        "    ,                        !- Zone Equipment 1 Sequential Heating Fraction",
        "    ZoneHVAC:FourPipeFanCoil,!- Zone Equipment 2 Object Type",
        "    SPACE2-1 Fan Coil,       !- Zone Equipment 2 Name",
        "    2,                       !- Zone Equipment 2 Cooling Sequence",
        "    2,                       !- Zone Equipment 2 Heating or No-Load Sequence",
        "    ,                        !- Zone Equipment 2 Sequential Cooling Fraction",
        "    ;                        !- Zone Equipment 2 Sequential Heating Fraction",

        "ZoneHVAC:EquipmentList,",
        "    SPACE3-1 Equipment,      !- Name",
        "    SequentialLoad,          !- Load Distribution Scheme",
        "    ZoneHVAC:AirDistributionUnit,  !- Zone Equipment 1 Object Type",
        "    SPACE3-1 DOAS ATU,       !- Zone Equipment 1 Name",
        "    1,                       !- Zone Equipment 1 Cooling Sequence",
        "    1,                       !- Zone Equipment 1 Heating or No-Load Sequence",
        "    ,                        !- Zone Equipment 1 Sequential Cooling Fraction",
        "    ,                        !- Zone Equipment 1 Sequential Heating Fraction",
        "    ZoneHVAC:FourPipeFanCoil,!- Zone Equipment 2 Object Type",
        "    SPACE3-1 Fan Coil,       !- Zone Equipment 2 Name",
        "    2,                       !- Zone Equipment 2 Cooling Sequence",
        "    2,                       !- Zone Equipment 2 Heating or No-Load Sequence",
        "    ,                        !- Zone Equipment 2 Sequential Cooling Fraction",
        "    ;                        !- Zone Equipment 2 Sequential Heating Fraction",

        "ZoneHVAC:EquipmentList,",
        "    SPACE4-1 Equipment,      !- Name",
        "    SequentialLoad,          !- Load Distribution Scheme",
        "    ZoneHVAC:AirDistributionUnit,  !- Zone Equipment 1 Object Type",
        "    SPACE4-1 DOAS ATU,       !- Zone Equipment 1 Name",
        "    1,                       !- Zone Equipment 1 Cooling Sequence",
        "    1,                       !- Zone Equipment 1 Heating or No-Load Sequence",
        "    ,                        !- Zone Equipment 1 Sequential Cooling Fraction",
        "    ,                        !- Zone Equipment 1 Sequential Heating Fraction",
        "    ZoneHVAC:FourPipeFanCoil,!- Zone Equipment 2 Object Type",
        "    SPACE4-1 Fan Coil,       !- Zone Equipment 2 Name",
        "    2,                       !- Zone Equipment 2 Cooling Sequence",
        "    2,                       !- Zone Equipment 2 Heating or No-Load Sequence",
        "    ,                        !- Zone Equipment 2 Sequential Cooling Fraction",
        "    ;                        !- Zone Equipment 2 Sequential Heating Fraction",

        "ZoneHVAC:EquipmentList,",
        "    SPACE5-1 Equipment,      !- Name",
        "    SequentialLoad,          !- Load Distribution Scheme",
        "    ZoneHVAC:AirDistributionUnit,  !- Zone Equipment 1 Object Type",
        "    SPACE5-1 DOAS ATU,       !- Zone Equipment 1 Name",
        "    1,                       !- Zone Equipment 1 Cooling Sequence",
        "    1,                       !- Zone Equipment 1 Heating or No-Load Sequence",
        "    ,                        !- Zone Equipment 1 Sequential Cooling Fraction",
        "    ,                        !- Zone Equipment 1 Sequential Heating Fraction",
        "    ZoneHVAC:FourPipeFanCoil,!- Zone Equipment 2 Object Type",
        "    SPACE5-1 Fan Coil,       !- Zone Equipment 2 Name",
        "    2,                       !- Zone Equipment 2 Cooling Sequence",
        "    2,                       !- Zone Equipment 2 Heating or No-Load Sequence",
        "    ,                        !- Zone Equipment 2 Sequential Cooling Fraction",
        "    ;                        !- Zone Equipment 2 Sequential Heating Fraction",

        "ZoneHVAC:EquipmentConnections,",
        "    SPACE1-1,                !- Zone Name",
        "    SPACE1-1 Equipment,      !- Zone Conditioning Equipment List Name",
        "    SPACE1-1 Inlets,         !- Zone Air Inlet Node or NodeList Name",
        "    SPACE1-1 Fan Coil Return,!- Zone Air Exhaust Node or NodeList Name",
        "    SPACE1-1 Zone Air Node,  !- Zone Air Node Name",
        "    SPACE1-1 Return Outlet;  !- Zone Return Air Node Name",

        "ZoneHVAC:EquipmentConnections,",
        "    SPACE2-1,                !- Zone Name",
        "    SPACE2-1 Equipment,      !- Zone Conditioning Equipment List Name",
        "    SPACE2-1 Inlets,         !- Zone Air Inlet Node or NodeList Name",
        "    SPACE2-1 Fan Coil Return,!- Zone Air Exhaust Node or NodeList Name",
        "    SPACE2-1 Zone Air Node,  !- Zone Air Node Name",
        "    SPACE2-1 Return Outlet;  !- Zone Return Air Node Name",

        "ZoneHVAC:EquipmentConnections,",
        "    SPACE3-1,                !- Zone Name",
        "    SPACE3-1 Equipment,      !- Zone Conditioning Equipment List Name",
        "    SPACE3-1 Inlets,         !- Zone Air Inlet Node or NodeList Name",
        "    SPACE3-1 Fan Coil Return,!- Zone Air Exhaust Node or NodeList Name",
        "    SPACE3-1 Zone Air Node,  !- Zone Air Node Name",
        "    SPACE3-1 Return Outlet;  !- Zone Return Air Node Name",

        "ZoneHVAC:EquipmentConnections,",
        "    SPACE4-1,                !- Zone Name",
        "    SPACE4-1 Equipment,      !- Zone Conditioning Equipment List Name",
        "    SPACE4-1 Inlets,         !- Zone Air Inlet Node or NodeList Name",
        "    SPACE4-1 Fan Coil Return,!- Zone Air Exhaust Node or NodeList Name",
        "    SPACE4-1 Zone Air Node,  !- Zone Air Node Name",
        "    SPACE4-1 Return Outlet;  !- Zone Return Air Node Name",

        "ZoneHVAC:EquipmentConnections,",
        "    SPACE5-1,                !- Zone Name",
        "    SPACE5-1 Equipment,      !- Zone Conditioning Equipment List Name",
        "    SPACE5-1 Inlets,         !- Zone Air Inlet Node or NodeList Name",
        "    SPACE5-1 Fan Coil Return,!- Zone Air Exhaust Node or NodeList Name",
        "    SPACE5-1 Zone Air Node,  !- Zone Air Node Name",
        "    SPACE5-1 Return Outlet;  !- Zone Return Air Node Name",

        "Fan:VariableVolume,",
        "    DOAS Supply Fan,         !- Name",
        "    FanAvailSched,                !- Availability Schedule Name",
        "    0.7,                     !- Fan Total Efficiency",
        "    1000,                    !- Pressure Rise {Pa}",
        "    autosize,                !- Maximum Flow Rate {m3/s}",
        "    Fraction,                !- Fan Power Minimum Flow Rate Input Method",
        "    0.0,                     !- Fan Power Minimum Flow Fraction",
        "    ,                        !- Fan Power Minimum Air Flow Rate {m3/s}",
        "    0.9,                     !- Motor Efficiency",
        "    1,                       !- Motor In Airstream Fraction",
        "    0.0015302446,            !- Fan Power Coefficient 1",
        "    0.0052080574,            !- Fan Power Coefficient 2",
        "    1.1086242,               !- Fan Power Coefficient 3",
        "    -0.11635563,             !- Fan Power Coefficient 4",
        "    0,                       !- Fan Power Coefficient 5",
        "    DOAS Heating Coil Outlet,!- Air Inlet Node Name",
        "    DOAS Supply Fan Outlet;  !- Air Outlet Node Name",

        "Fan:OnOff,",
        "    SPACE1-1 Supply Fan,     !- Name",
        "    FanAvailSched,           !- Availability Schedule Name",
        "    0.7,                     !- Fan Total Efficiency",
        "    75,                      !- Pressure Rise {Pa}",
        "    autosize,                !- Maximum Flow Rate {m3/s}",
        "    0.9,                     !- Motor Efficiency",
        "    1,                       !- Motor In Airstream Fraction",
        "    SPACE1-1 Mixed Air Outlet,  !- Air Inlet Node Name",
        "    SPACE1-1 Supply Fan Outlet;  !- Air Outlet Node Name",

        "Fan:OnOff,",
        "    SPACE2-1 Supply Fan,     !- Name",
        "    FanAvailSched,           !- Availability Schedule Name",
        "    0.7,                     !- Fan Total Efficiency",
        "    75,                      !- Pressure Rise {Pa}",
        "    autosize,                !- Maximum Flow Rate {m3/s}",
        "    0.9,                     !- Motor Efficiency",
        "    1,                       !- Motor In Airstream Fraction",
        "    SPACE2-1 Mixed Air Outlet,  !- Air Inlet Node Name",
        "    SPACE2-1 Supply Fan Outlet;  !- Air Outlet Node Name",

        "Fan:OnOff,",
        "    SPACE3-1 Supply Fan,     !- Name",
        "    FanAvailSched,           !- Availability Schedule Name",
        "    0.7,                     !- Fan Total Efficiency",
        "    75,                      !- Pressure Rise {Pa}",
        "    autosize,                !- Maximum Flow Rate {m3/s}",
        "    0.9,                     !- Motor Efficiency",
        "    1,                       !- Motor In Airstream Fraction",
        "    SPACE3-1 Mixed Air Outlet,  !- Air Inlet Node Name",
        "    SPACE3-1 Supply Fan Outlet;  !- Air Outlet Node Name",

        "Fan:OnOff,",
        "    SPACE4-1 Supply Fan,     !- Name",
        "    FanAvailSched,           !- Availability Schedule Name",
        "    0.7,                     !- Fan Total Efficiency",
        "    75,                      !- Pressure Rise {Pa}",
        "    autosize,                !- Maximum Flow Rate {m3/s}",
        "    0.9,                     !- Motor Efficiency",
        "    1,                       !- Motor In Airstream Fraction",
        "    SPACE4-1 Mixed Air Outlet,  !- Air Inlet Node Name",
        "    SPACE4-1 Supply Fan Outlet;  !- Air Outlet Node Name",

        "Fan:OnOff,",
        "    SPACE5-1 Supply Fan,     !- Name",
        "    FanAvailSched,           !- Availability Schedule Name",
        "    0.7,                     !- Fan Total Efficiency",
        "    75,                      !- Pressure Rise {Pa}",
        "    autosize,                !- Maximum Flow Rate {m3/s}",
        "    0.9,                     !- Motor Efficiency",
        "    1,                       !- Motor In Airstream Fraction",
        "    SPACE5-1 Mixed Air Outlet,  !- Air Inlet Node Name",
        "    SPACE5-1 Supply Fan Outlet;  !- Air Outlet Node Name",

        "Coil:Cooling:Water,",
        "    SPACE1-1 Cooling Coil,   !- Name",
        "    HVACTemplate-Always 1,   !- Availability Schedule Name",
        "    autosize,                !- Design Water Flow Rate {m3/s}",
        "    autosize,                !- Design Air Flow Rate {m3/s}",
        "    autosize,                !- Design Inlet Water Temperature {C}",
        "    autosize,                !- Design Inlet Air Temperature {C}",
        "    autosize,                !- Design Outlet Air Temperature {C}",
        "    autosize,                !- Design Inlet Air Humidity Ratio {kgWater/kgDryAir}",
        "    autosize,                !- Design Outlet Air Humidity Ratio {kgWater/kgDryAir}",
        "    SPACE1-1 Cooling Coil ChW Inlet,  !- Water Inlet Node Name",
        "    SPACE1-1 Cooling Coil ChW Outlet,  !- Water Outlet Node Name",
        "    SPACE1-1 Supply Fan Outlet,  !- Air Inlet Node Name",
        "    SPACE1-1 Cooling Coil Outlet,  !- Air Outlet Node Name",
        "    DetailedAnalysis,        !- Type of Analysis",
        "    CrossFlow;               !- Heat Exchanger Configuration",

        "Coil:Cooling:Water,",
        "    SPACE2-1 Cooling Coil,   !- Name",
        "    HVACTemplate-Always 1,   !- Availability Schedule Name",
        "    autosize,                !- Design Water Flow Rate {m3/s}",
        "    autosize,                !- Design Air Flow Rate {m3/s}",
        "    autosize,                !- Design Inlet Water Temperature {C}",
        "    autosize,                !- Design Inlet Air Temperature {C}",
        "    autosize,                !- Design Outlet Air Temperature {C}",
        "    autosize,                !- Design Inlet Air Humidity Ratio {kgWater/kgDryAir}",
        "    autosize,                !- Design Outlet Air Humidity Ratio {kgWater/kgDryAir}",
        "    SPACE2-1 Cooling Coil ChW Inlet,  !- Water Inlet Node Name",
        "    SPACE2-1 Cooling Coil ChW Outlet,  !- Water Outlet Node Name",
        "    SPACE2-1 Supply Fan Outlet,  !- Air Inlet Node Name",
        "    SPACE2-1 Cooling Coil Outlet,  !- Air Outlet Node Name",
        "    DetailedAnalysis,        !- Type of Analysis",
        "    CrossFlow;               !- Heat Exchanger Configuration",

        "Coil:Cooling:Water,",
        "    SPACE3-1 Cooling Coil,   !- Name",
        "    HVACTemplate-Always 1,   !- Availability Schedule Name",
        "    autosize,                !- Design Water Flow Rate {m3/s}",
        "    autosize,                !- Design Air Flow Rate {m3/s}",
        "    autosize,                !- Design Inlet Water Temperature {C}",
        "    autosize,                !- Design Inlet Air Temperature {C}",
        "    autosize,                !- Design Outlet Air Temperature {C}",
        "    autosize,                !- Design Inlet Air Humidity Ratio {kgWater/kgDryAir}",
        "    autosize,                !- Design Outlet Air Humidity Ratio {kgWater/kgDryAir}",
        "    SPACE3-1 Cooling Coil ChW Inlet,  !- Water Inlet Node Name",
        "    SPACE3-1 Cooling Coil ChW Outlet,  !- Water Outlet Node Name",
        "    SPACE3-1 Supply Fan Outlet,  !- Air Inlet Node Name",
        "    SPACE3-1 Cooling Coil Outlet,  !- Air Outlet Node Name",
        "    DetailedAnalysis,        !- Type of Analysis",
        "    CrossFlow;               !- Heat Exchanger Configuration",

        "Coil:Cooling:Water,",
        "    SPACE4-1 Cooling Coil,   !- Name",
        "    HVACTemplate-Always 1,   !- Availability Schedule Name",
        "    autosize,                !- Design Water Flow Rate {m3/s}",
        "    autosize,                !- Design Air Flow Rate {m3/s}",
        "    autosize,                !- Design Inlet Water Temperature {C}",
        "    autosize,                !- Design Inlet Air Temperature {C}",
        "    autosize,                !- Design Outlet Air Temperature {C}",
        "    autosize,                !- Design Inlet Air Humidity Ratio {kgWater/kgDryAir}",
        "    autosize,                !- Design Outlet Air Humidity Ratio {kgWater/kgDryAir}",
        "    SPACE4-1 Cooling Coil ChW Inlet,  !- Water Inlet Node Name",
        "    SPACE4-1 Cooling Coil ChW Outlet,  !- Water Outlet Node Name",
        "    SPACE4-1 Supply Fan Outlet,  !- Air Inlet Node Name",
        "    SPACE4-1 Cooling Coil Outlet,  !- Air Outlet Node Name",
        "    DetailedAnalysis,        !- Type of Analysis",
        "    CrossFlow;               !- Heat Exchanger Configuration",

        "Coil:Cooling:Water,",
        "    SPACE5-1 Cooling Coil,   !- Name",
        "    HVACTemplate-Always 1,   !- Availability Schedule Name",
        "    autosize,                !- Design Water Flow Rate {m3/s}",
        "    autosize,                !- Design Air Flow Rate {m3/s}",
        "    autosize,                !- Design Inlet Water Temperature {C}",
        "    autosize,                !- Design Inlet Air Temperature {C}",
        "    autosize,                !- Design Outlet Air Temperature {C}",
        "    autosize,                !- Design Inlet Air Humidity Ratio {kgWater/kgDryAir}",
        "    autosize,                !- Design Outlet Air Humidity Ratio {kgWater/kgDryAir}",
        "    SPACE5-1 Cooling Coil ChW Inlet,  !- Water Inlet Node Name",
        "    SPACE5-1 Cooling Coil ChW Outlet,  !- Water Outlet Node Name",
        "    SPACE5-1 Supply Fan Outlet,  !- Air Inlet Node Name",
        "    SPACE5-1 Cooling Coil Outlet,  !- Air Outlet Node Name",
        "    DetailedAnalysis,        !- Type of Analysis",
        "    CrossFlow;               !- Heat Exchanger Configuration",

        "Coil:Cooling:Water,",
        "    DOAS Cooling Coil,       !- Name",
        "    HVACTemplate-Always 1,   !- Availability Schedule Name",
        "    autosize,                !- Design Water Flow Rate {m3/s}",
        "    autosize,                !- Design Air Flow Rate {m3/s}",
        "    autosize,                !- Design Inlet Water Temperature {C}",
        "    autosize,                !- Design Inlet Air Temperature {C}",
        "    autosize,                !- Design Outlet Air Temperature {C}",
        "    autosize,                !- Design Inlet Air Humidity Ratio {kgWater/kgDryAir}",
        "    autosize,                !- Design Outlet Air Humidity Ratio {kgWater/kgDryAir}",
        "    DOAS Cooling Coil ChW Inlet,  !- Water Inlet Node Name",
        "    DOAS Cooling Coil ChW Outlet,  !- Water Outlet Node Name",
        "    DOAS Heat Recovery Supply Outlet,   !- Air Inlet Node Name",
        "    DOAS Cooling Coil Outlet,!- Air Outlet Node Name",
        "    DetailedAnalysis,        !- Type of Analysis",
        "    CrossFlow;               !- Heat Exchanger Configuration",

        "Coil:Heating:Water,",
        "    SPACE1-1 Heating Coil,   !- Name",
        "    HVACTemplate-Always 1,   !- Availability Schedule Name",
        "    autosize,                !- U-Factor Times Area Value {W/K}",
        "    autosize,                !- Maximum Water Flow Rate {m3/s}",
        "    SPACE1-1 Heating Coil HW Inlet,  !- Water Inlet Node Name",
        "    SPACE1-1 Heating Coil HW Outlet,  !- Water Outlet Node Name",
        "    SPACE1-1 Cooling Coil Outlet,  !- Air Inlet Node Name",
        "    SPACE1-1 Supply Inlet,   !- Air Outlet Node Name",
        "    UFactorTimesAreaAndDesignWaterFlowRate,  !- Performance Input Method",
        "    autosize,                !- Rated Capacity {W}",
        "    82.2,                    !- Rated Inlet Water Temperature {C}",
        "    16.6,                    !- Rated Inlet Air Temperature {C}",
        "    71.1,                    !- Rated Outlet Water Temperature {C}",
        "    32.2,                    !- Rated Outlet Air Temperature {C}",
        "    0.5;                     !- Rated Ratio for Air and Water Convection",

        "Coil:Heating:Water,",
        "    SPACE2-1 Heating Coil,   !- Name",
        "    HVACTemplate-Always 1,   !- Availability Schedule Name",
        "    autosize,                !- U-Factor Times Area Value {W/K}",
        "    autosize,                !- Maximum Water Flow Rate {m3/s}",
        "    SPACE2-1 Heating Coil HW Inlet,  !- Water Inlet Node Name",
        "    SPACE2-1 Heating Coil HW Outlet,  !- Water Outlet Node Name",
        "    SPACE2-1 Cooling Coil Outlet,  !- Air Inlet Node Name",
        "    SPACE2-1 Supply Inlet,   !- Air Outlet Node Name",
        "    UFactorTimesAreaAndDesignWaterFlowRate,  !- Performance Input Method",
        "    autosize,                !- Rated Capacity {W}",
        "    82.2,                    !- Rated Inlet Water Temperature {C}",
        "    16.6,                    !- Rated Inlet Air Temperature {C}",
        "    71.1,                    !- Rated Outlet Water Temperature {C}",
        "    32.2,                    !- Rated Outlet Air Temperature {C}",
        "    0.5;                     !- Rated Ratio for Air and Water Convection",

        "Coil:Heating:Water,",
        "    SPACE3-1 Heating Coil,   !- Name",
        "    HVACTemplate-Always 1,   !- Availability Schedule Name",
        "    autosize,                !- U-Factor Times Area Value {W/K}",
        "    autosize,                !- Maximum Water Flow Rate {m3/s}",
        "    SPACE3-1 Heating Coil HW Inlet,  !- Water Inlet Node Name",
        "    SPACE3-1 Heating Coil HW Outlet,  !- Water Outlet Node Name",
        "    SPACE3-1 Cooling Coil Outlet,  !- Air Inlet Node Name",
        "    SPACE3-1 Supply Inlet,   !- Air Outlet Node Name",
        "    UFactorTimesAreaAndDesignWaterFlowRate,  !- Performance Input Method",
        "    autosize,                !- Rated Capacity {W}",
        "    82.2,                    !- Rated Inlet Water Temperature {C}",
        "    16.6,                    !- Rated Inlet Air Temperature {C}",
        "    71.1,                    !- Rated Outlet Water Temperature {C}",
        "    32.2,                    !- Rated Outlet Air Temperature {C}",
        "    0.5;                     !- Rated Ratio for Air and Water Convection",

        "Coil:Heating:Water,",
        "    SPACE4-1 Heating Coil,   !- Name",
        "    HVACTemplate-Always 1,   !- Availability Schedule Name",
        "    autosize,                !- U-Factor Times Area Value {W/K}",
        "    autosize,                !- Maximum Water Flow Rate {m3/s}",
        "    SPACE4-1 Heating Coil HW Inlet,  !- Water Inlet Node Name",
        "    SPACE4-1 Heating Coil HW Outlet,  !- Water Outlet Node Name",
        "    SPACE4-1 Cooling Coil Outlet,  !- Air Inlet Node Name",
        "    SPACE4-1 Supply Inlet,   !- Air Outlet Node Name",
        "    UFactorTimesAreaAndDesignWaterFlowRate,  !- Performance Input Method",
        "    autosize,                !- Rated Capacity {W}",
        "    82.2,                    !- Rated Inlet Water Temperature {C}",
        "    16.6,                    !- Rated Inlet Air Temperature {C}",
        "    71.1,                    !- Rated Outlet Water Temperature {C}",
        "    32.2,                    !- Rated Outlet Air Temperature {C}",
        "    0.5;                     !- Rated Ratio for Air and Water Convection",

        "Coil:Heating:Water,",
        "    SPACE5-1 Heating Coil,   !- Name",
        "    HVACTemplate-Always 1,   !- Availability Schedule Name",
        "    autosize,                !- U-Factor Times Area Value {W/K}",
        "    autosize,                !- Maximum Water Flow Rate {m3/s}",
        "    SPACE5-1 Heating Coil HW Inlet,  !- Water Inlet Node Name",
        "    SPACE5-1 Heating Coil HW Outlet,  !- Water Outlet Node Name",
        "    SPACE5-1 Cooling Coil Outlet,  !- Air Inlet Node Name",
        "    SPACE5-1 Supply Inlet,   !- Air Outlet Node Name",
        "    UFactorTimesAreaAndDesignWaterFlowRate,  !- Performance Input Method",
        "    autosize,                !- Rated Capacity {W}",
        "    82.2,                    !- Rated Inlet Water Temperature {C}",
        "    16.6,                    !- Rated Inlet Air Temperature {C}",
        "    71.1,                    !- Rated Outlet Water Temperature {C}",
        "    32.2,                    !- Rated Outlet Air Temperature {C}",
        "    0.5;                     !- Rated Ratio for Air and Water Convection",

        "Coil:Heating:Water,",
        "    DOAS Heating Coil,       !- Name",
        "    HVACTemplate-Always 1,   !- Availability Schedule Name",
        "    autosize,                !- U-Factor Times Area Value {W/K}",
        "    autosize,                !- Maximum Water Flow Rate {m3/s}",
        "    DOAS Heating Coil HW Inlet,  !- Water Inlet Node Name",
        "    DOAS Heating Coil HW Outlet,  !- Water Outlet Node Name",
        "    DOAS Cooling Coil Outlet,!- Air Inlet Node Name",
        "    DOAS Heating Coil Outlet,!- Air Outlet Node Name",
        "    UFactorTimesAreaAndDesignWaterFlowRate,  !- Performance Input Method",
        "    autosize,                !- Rated Capacity {W}",
        "    82.2,                    !- Rated Inlet Water Temperature {C}",
        "    16.6,                    !- Rated Inlet Air Temperature {C}",
        "    71.1,                    !- Rated Outlet Water Temperature {C}",
        "    32.2,                    !- Rated Outlet Air Temperature {C}",
        "    0.5;                     !- Rated Ratio for Air and Water Convection",

        "HeatExchanger:AirToAir:SensibleAndLatent,",
        "    DOAS Heat Recovery,      !- Name",
        "    HVACTemplate-Always 1,   !- Availability Schedule Name",
        "    autosize,                !- Nominal Supply Air Flow Rate {m3/s}",
        "    0.7,                     !- Sensible Effectiveness at 100% Heating Air Flow {dimensionless}",
        "    0.65,                    !- Latent Effectiveness at 100% Heating Air Flow {dimensionless}",
        "    0.750000,                !- Sensible Effectiveness at 75% Heating Air Flow {dimensionless}",
        "    0.700000,                !- Latent Effectiveness at 75% Heating Air Flow {dimensionless}",
        "    0.7,                     !- Sensible Effectiveness at 100% Cooling Air Flow {dimensionless}",
        "    0.65,                    !- Latent Effectiveness at 100% Cooling Air Flow {dimensionless}",
        "    0.750000,                !- Sensible Effectiveness at 75% Cooling Air Flow {dimensionless}",
        "    0.700000,                !- Latent Effectiveness at 75% Cooling Air Flow {dimensionless}",
        "    DOAS Mixed Air Outlet,   !- Supply Air Inlet Node Name",
        "    DOAS Heat Recovery Supply Outlet,  !- Supply Air Outlet Node Name",
        "    DOAS Relief Air Outlet,  !- Exhaust Air Inlet Node Name",
        "    DOAS Heat Recovery Relief Outlet,  !- Exhaust Air Outlet Node Name",
        "    0,                       !- Nominal Electric Power {W}",
        "    Yes,                     !- Supply Air Outlet Temperature Control",
        "    Plate,                   !- Heat Exchanger Type",
        "    MinimumExhaustTemperature,  !- Frost Control Type",
        "    1.7,                     !- Threshold Temperature {C}",
        "    0.083,                   !- Initial Defrost Time Fraction {dimensionless}",
        "    0.012,                   !- Rate of Defrost Time Fraction Increase {1/K}",
        "    Yes;                     !- Economizer Lockout",

        "Controller:WaterCoil,",
        "    DOAS Cooling Coil Controller,  !- Name",
        "    Temperature,             !- Control Variable",
        "    Reverse,                 !- Action",
        "    Flow,                    !- Actuator Variable",
        "    DOAS Cooling Coil Outlet,!- Sensor Node Name",
        "    DOAS Cooling Coil ChW Inlet,  !- Actuator Node Name",
        "    autosize,                !- Controller Convergence Tolerance {deltaC}",
        "    autosize,                !- Maximum Actuated Flow {m3/s}",
        "    0;                       !- Minimum Actuated Flow {m3/s}",

        "Controller:WaterCoil,",
        "    DOAS Heating Coil Controller,  !- Name",
        "    Temperature,             !- Control Variable",
        "    Normal,                  !- Action",
        "    Flow,                    !- Actuator Variable",
        "    DOAS Heating Coil Outlet,!- Sensor Node Name",
        "    DOAS Heating Coil HW Inlet,  !- Actuator Node Name",
        "    autosize,                !- Controller Convergence Tolerance {deltaC}",
        "    autosize,                !- Maximum Actuated Flow {m3/s}",
        "    0;                       !- Minimum Actuated Flow {m3/s}",

        "Controller:OutdoorAir,",
        "    DOAS OA Controller,      !- Name",
        "    DOAS Relief Air Outlet,  !- Relief Air Outlet Node Name",
        "    DOAS Air Loop Inlet,     !- Return Air Node Name",
        "    DOAS Mixed Air Outlet,   !- Mixed Air Node Name",
        "    DOAS Outdoor Air Inlet,  !- Actuator Node Name",
        "    autosize,                !- Minimum Outdoor Air Flow Rate {m3/s}",
        "    autosize,                !- Maximum Outdoor Air Flow Rate {m3/s}",
        "    DifferentialEnthalpy,    !- Economizer Control Type",
        "    MinimumFlowWithBypass,   !- Economizer Control Action Type",
        "    ,                        !- Economizer Maximum Limit Dry-Bulb Temperature {C}",
        "    ,                        !- Economizer Maximum Limit Enthalpy {J/kg}",
        "    ,                        !- Economizer Maximum Limit Dewpoint Temperature {C}",
        "    ,                        !- Electronic Enthalpy Limit Curve Name",
        "    12.2,                    !- Economizer Minimum Limit Dry-Bulb Temperature {C}",
        "    NoLockout,               !- Lockout Type",
        "    ProportionalMinimum;     !- Minimum Limit Type",

        "AirLoopHVAC:ControllerList,",
        "    DOAS Controllers,        !- Name",
        "    Controller:WaterCoil,    !- Controller 1 Object Type",
        "    DOAS Cooling Coil Controller,  !- Controller 1 Name",
        "    Controller:WaterCoil,    !- Controller 2 Object Type",
        "    DOAS Heating Coil Controller;  !- Controller 2 Name",

        "AirLoopHVAC:ControllerList,",
        "    DOAS OA System Controllers,  !- Name",
        "    Controller:OutdoorAir,   !- Controller 1 Object Type",
        "    DOAS OA Controller;      !- Controller 1 Name",

        "AirLoopHVAC,",
        "    DOAS,                    !- Name",
        "    DOAS Controllers,        !- Controller List Name",
        "    DOAS Availability Managers,  !- Availability Manager List Name",
        "    autosize,                !- Design Supply Air Flow Rate {m3/s}",
        "    DOAS Branches,           !- Branch List Name",
        "    ,                        !- Connector List Name",
        "    DOAS Air Loop Inlet,     !- Supply Side Inlet Node Name",
        "    DOAS Return Air Outlet,  !- Demand Side Outlet Node Name",
        "    DOAS Supply Path Inlet,  !- Demand Side Inlet Node Names",
        "    DOAS Supply Fan Outlet;  !- Supply Side Outlet Node Names",

        "AirLoopHVAC:OutdoorAirSystem:EquipmentList,",
        "    DOAS OA System Equipment,!- Name",
        "    OutdoorAir:Mixer,        !- Component 2 Object Type",
        "    DOAS OA Mixing Box;      !- Component 2 Name",

        "AirLoopHVAC:OutdoorAirSystem,",
        "    DOAS OA System,          !- Name",
        "    DOAS OA System Controllers,  !- Controller List Name",
        "    DOAS OA System Equipment,!- Outdoor Air Equipment List Name",
        "    DOAS Availability Managers;  !- Availability Manager List Name",

        "OutdoorAir:Mixer,",
        "    SPACE1-1 OA Mixing Box,  !- Name",
        "    SPACE1-1 Mixed Air Outlet,  !- Mixed Air Node Name",
        "    SPACE1-1 Outside Air Inlet,  !- Outdoor Air Stream Node Name",
        "    SPACE1-1 Relief Air Outlet,  !- Relief Air Stream Node Name",
        "    SPACE1-1 Fan Coil Return;!- Return Air Stream Node Name",

        "OutdoorAir:Mixer,",
        "    SPACE2-1 OA Mixing Box,  !- Name",
        "    SPACE2-1 Mixed Air Outlet,  !- Mixed Air Node Name",
        "    SPACE2-1 Outside Air Inlet,  !- Outdoor Air Stream Node Name",
        "    SPACE2-1 Relief Air Outlet,  !- Relief Air Stream Node Name",
        "    SPACE2-1 Fan Coil Return;!- Return Air Stream Node Name",

        "OutdoorAir:Mixer,",
        "    SPACE3-1 OA Mixing Box,  !- Name",
        "    SPACE3-1 Mixed Air Outlet,  !- Mixed Air Node Name",
        "    SPACE3-1 Outside Air Inlet,  !- Outdoor Air Stream Node Name",
        "    SPACE3-1 Relief Air Outlet,  !- Relief Air Stream Node Name",
        "    SPACE3-1 Fan Coil Return;!- Return Air Stream Node Name",

        "OutdoorAir:Mixer,",
        "    SPACE4-1 OA Mixing Box,  !- Name",
        "    SPACE4-1 Mixed Air Outlet,  !- Mixed Air Node Name",
        "    SPACE4-1 Outside Air Inlet,  !- Outdoor Air Stream Node Name",
        "    SPACE4-1 Relief Air Outlet,  !- Relief Air Stream Node Name",
        "    SPACE4-1 Fan Coil Return;!- Return Air Stream Node Name",

        "OutdoorAir:Mixer,",
        "    SPACE5-1 OA Mixing Box,  !- Name",
        "    SPACE5-1 Mixed Air Outlet,  !- Mixed Air Node Name",
        "    SPACE5-1 Outside Air Inlet,  !- Outdoor Air Stream Node Name",
        "    SPACE5-1 Relief Air Outlet,  !- Relief Air Stream Node Name",
        "    SPACE5-1 Fan Coil Return;!- Return Air Stream Node Name",

        "OutdoorAir:Mixer,",
        "    DOAS OA Mixing Box,      !- Name",
        "    DOAS Mixed Air Outlet,   !- Mixed Air Node Name",
        "    DOAS Outdoor Air Inlet,  !- Outdoor Air Stream Node Name",
        "    DOAS Relief Air Outlet,  !- Relief Air Stream Node Name",
        "    DOAS Air Loop Inlet;     !- Return Air Stream Node Name",

        "AirLoopHVAC:ZoneSplitter,",
        "    DOAS Zone Splitter,      !- Name",
        "    DOAS Supply Path Inlet,  !- Inlet Node Name",
        "    SPACE1-1 Zone Equip Inlet,  !- Outlet 1 Node Name",
        "    SPACE2-1 Zone Equip Inlet,  !- Outlet 2 Node Name",
        "    SPACE3-1 Zone Equip Inlet,  !- Outlet 3 Node Name",
        "    SPACE4-1 Zone Equip Inlet,  !- Outlet 4 Node Name",
        "    SPACE5-1 Zone Equip Inlet;  !- Outlet 5 Node Name",

        "AirLoopHVAC:SupplyPath,",
        "    DOAS Supply Path,        !- Name",
        "    DOAS Supply Path Inlet,  !- Supply Air Path Inlet Node Name",
        "    AirLoopHVAC:ZoneSplitter,!- Component 1 Object Type",
        "    DOAS Zone Splitter;      !- Component 1 Name",

        "AirLoopHVAC:ZoneMixer,",
        "    DOAS Zone Mixer,         !- Name",
        "    DOAS Return Air Outlet,  !- Outlet Node Name",
        "    SPACE1-1 Return Outlet,  !- Inlet 1 Node Name",
        "    SPACE2-1 Return Outlet,  !- Inlet 2 Node Name",
        "    SPACE3-1 Return Outlet,  !- Inlet 3 Node Name",
        "    SPACE4-1 Return Outlet,  !- Inlet 4 Node Name",
        "    SPACE5-1 Return Outlet;  !- Inlet 5 Node Name",

        "AirLoopHVAC:ReturnPath,",
        "    DOAS Return Path,        !- Name",
        "    DOAS Return Air Outlet,  !- Return Air Path Outlet Node Name",
        "    AirLoopHVAC:ZoneMixer,   !- Component 1 Object Type",
        "    DOAS Zone Mixer;         !- Component 1 Name",

        "Branch,",
        "    SPACE1-1 Cooling Coil ChW Branch,  !- Name",
        "    ,                        !- Pressure Drop Curve Name",
        "    Coil:Cooling:Water,      !- Component 1 Object Type",
        "    SPACE1-1 Cooling Coil,   !- Component 1 Name",
        "    SPACE1-1 Cooling Coil ChW Inlet,  !- Component 1 Inlet Node Name",
        "    SPACE1-1 Cooling Coil ChW Outlet;  !- Component 1 Outlet Node Name",

        "Branch,",
        "    SPACE1-1 Heating Coil HW Branch,  !- Name",
        "    ,                        !- Pressure Drop Curve Name",
        "    Coil:Heating:Water,      !- Component 1 Object Type",
        "    SPACE1-1 Heating Coil,   !- Component 1 Name",
        "    SPACE1-1 Heating Coil HW Inlet,  !- Component 1 Inlet Node Name",
        "    SPACE1-1 Heating Coil HW Outlet;  !- Component 1 Outlet Node Name",

        "Branch,",
        "    SPACE2-1 Cooling Coil ChW Branch,  !- Name",
        "    ,                        !- Pressure Drop Curve Name",
        "    Coil:Cooling:Water,      !- Component 1 Object Type",
        "    SPACE2-1 Cooling Coil,   !- Component 1 Name",
        "    SPACE2-1 Cooling Coil ChW Inlet,  !- Component 1 Inlet Node Name",
        "    SPACE2-1 Cooling Coil ChW Outlet;  !- Component 1 Outlet Node Name",

        "Branch,",
        "    SPACE2-1 Heating Coil HW Branch,  !- Name",
        "    ,                        !- Pressure Drop Curve Name",
        "    Coil:Heating:Water,      !- Component 1 Object Type",
        "    SPACE2-1 Heating Coil,   !- Component 1 Name",
        "    SPACE2-1 Heating Coil HW Inlet,  !- Component 1 Inlet Node Name",
        "    SPACE2-1 Heating Coil HW Outlet;  !- Component 1 Outlet Node Name",

        "Branch,",
        "    SPACE3-1 Cooling Coil ChW Branch,  !- Name",
        "    ,                        !- Pressure Drop Curve Name",
        "    Coil:Cooling:Water,      !- Component 1 Object Type",
        "    SPACE3-1 Cooling Coil,   !- Component 1 Name",
        "    SPACE3-1 Cooling Coil ChW Inlet,  !- Component 1 Inlet Node Name",
        "    SPACE3-1 Cooling Coil ChW Outlet;  !- Component 1 Outlet Node Name",

        "Branch,",
        "    SPACE3-1 Heating Coil HW Branch,  !- Name",
        "    ,                        !- Pressure Drop Curve Name",
        "    Coil:Heating:Water,      !- Component 1 Object Type",
        "    SPACE3-1 Heating Coil,   !- Component 1 Name",
        "    SPACE3-1 Heating Coil HW Inlet,  !- Component 1 Inlet Node Name",
        "    SPACE3-1 Heating Coil HW Outlet;  !- Component 1 Outlet Node Name",

        "Branch,",
        "    SPACE4-1 Cooling Coil ChW Branch,  !- Name",
        "    ,                        !- Pressure Drop Curve Name",
        "    Coil:Cooling:Water,      !- Component 1 Object Type",
        "    SPACE4-1 Cooling Coil,   !- Component 1 Name",
        "    SPACE4-1 Cooling Coil ChW Inlet,  !- Component 1 Inlet Node Name",
        "    SPACE4-1 Cooling Coil ChW Outlet;  !- Component 1 Outlet Node Name",

        "Branch,",
        "    SPACE4-1 Heating Coil HW Branch,  !- Name",
        "    ,                        !- Pressure Drop Curve Name",
        "    Coil:Heating:Water,      !- Component 1 Object Type",
        "    SPACE4-1 Heating Coil,   !- Component 1 Name",
        "    SPACE4-1 Heating Coil HW Inlet,  !- Component 1 Inlet Node Name",
        "    SPACE4-1 Heating Coil HW Outlet;  !- Component 1 Outlet Node Name",

        "Branch,",
        "    SPACE5-1 Cooling Coil ChW Branch,  !- Name",
        "    ,                        !- Pressure Drop Curve Name",
        "    Coil:Cooling:Water,      !- Component 1 Object Type",
        "    SPACE5-1 Cooling Coil,   !- Component 1 Name",
        "    SPACE5-1 Cooling Coil ChW Inlet,  !- Component 1 Inlet Node Name",
        "    SPACE5-1 Cooling Coil ChW Outlet;  !- Component 1 Outlet Node Name",

        "Branch,",
        "    SPACE5-1 Heating Coil HW Branch,  !- Name",
        "    ,                        !- Pressure Drop Curve Name",
        "    Coil:Heating:Water,      !- Component 1 Object Type",
        "    SPACE5-1 Heating Coil,   !- Component 1 Name",
        "    SPACE5-1 Heating Coil HW Inlet,  !- Component 1 Inlet Node Name",
        "    SPACE5-1 Heating Coil HW Outlet;  !- Component 1 Outlet Node Name",

        "Branch,",
        "    DOAS Main Branch,        !- Name",
        "    ,                        !- Pressure Drop Curve Name",
        "    AirLoopHVAC:OutdoorAirSystem,  !- Component 1 Object Type",
        "    DOAS OA System,          !- Component 1 Name",
        "    DOAS Air Loop Inlet,     !- Component 1 Inlet Node Name",
        "    DOAS Mixed Air Outlet,   !- Component 1 Outlet Node Name",
        "    HeatExchanger:AirToAir:SensibleAndLatent,  !- Component 1 Object Type",
        "    DOAS Heat Recovery,      !- Component 2 Name",
        "    DOAS Mixed Air Outlet,   !- Component 2 Inlet Node Name",
        "    DOAS Heat Recovery Supply Outlet,  !- Component 2 Outlet Node Name",
        "    Coil:Cooling:Water,      !- Component 3 Object Type",
        "    DOAS Cooling Coil,       !- Component 3 Name",
        "    DOAS Heat Recovery Supply Outlet,   !- Component 3 Inlet Node Name",
        "    DOAS Cooling Coil Outlet,!- Component 3 Outlet Node Name",
        "    Coil:Heating:Water,      !- Component 4 Object Type",
        "    DOAS Heating Coil,       !- Component 4 Name",
        "    DOAS Cooling Coil Outlet,!- Component 4 Inlet Node Name",
        "    DOAS Heating Coil Outlet,!- Component 4 Outlet Node Name",
        "    Fan:VariableVolume,      !- Component 5 Object Type",
        "    DOAS Supply Fan,         !- Component 5 Name",
        "    DOAS Heating Coil Outlet,!- Component 5 Inlet Node Name",
        "    DOAS Supply Fan Outlet;  !- Component 5 Outlet Node Name",

        "Branch,",
        "    DOAS Cooling Coil ChW Branch,  !- Name",
        "    ,                        !- Pressure Drop Curve Name",
        "    Coil:Cooling:Water,      !- Component 1 Object Type",
        "    DOAS Cooling Coil,       !- Component 1 Name",
        "    DOAS Cooling Coil ChW Inlet,  !- Component 1 Inlet Node Name",
        "    DOAS Cooling Coil ChW Outlet;  !- Component 1 Outlet Node Name",

        "Branch,",
        "    DOAS Heating Coil HW Branch,  !- Name",
        "    ,                        !- Pressure Drop Curve Name",
        "    Coil:Heating:Water,      !- Component 1 Object Type",
        "    DOAS Heating Coil,       !- Component 1 Name",
        "    DOAS Heating Coil HW Inlet,  !- Component 1 Inlet Node Name",
        "    DOAS Heating Coil HW Outlet;  !- Component 1 Outlet Node Name",

        "Branch,",
        "    Main Boiler HW Branch,   !- Name",
        "    ,                        !- Pressure Drop Curve Name",
        "    DistrictHeating,         !- Component 1 Object Type",
        "    Purchased Heating,         !- Component 1 Name",
        "    Purchased Heat Inlet Node, !- Component 1 Inlet Node Name",
        "    Purchased Heat Outlet Node;   !- Component 1 Outlet Node Name",

        "Branch,",
        "    Main Chiller ChW Branch, !- Name",
        "    ,                        !- Pressure Drop Curve Name",
        "    DistrictCooling,         !- Component 1 Object Type",
        "    Purchased Cooling,            !- Component 1 Name",
        "    Purchased Cooling Inlet Node,  !- Component 1 Inlet Node Name",
        "    Purchased Cooling Outlet Node; !- Component 1 Outlet Node Name",

        "Branch,",
        "    Hot Water Loop HW Supply Bypass Branch,  !- Name",
        "    ,                        !- Pressure Drop Curve Name",
        "    Pipe:Adiabatic,          !- Component 1 Object Type",
        "    Hot Water Loop HW Supply Side Bypass Pipe,  !- Component 1 Name",
        "    Hot Water Loop HW Supply Bypass Inlet,  !- Component 1 Inlet Node Name",
        "    Hot Water Loop HW Supply Bypass Outlet;  !- Component 1 Outlet Node Name",

        "Branch,",
        "    Hot Water Loop HW Supply Inlet Branch,  !- Name",
        "    ,                        !- Pressure Drop Curve Name",
        "    Pump:ConstantSpeed,      !- Component 1 Object Type",
        "    Hot Water Loop HW Supply Pump,  !- Component 1 Name",
        "    Hot Water Loop HW Supply Inlet,  !- Component 1 Inlet Node Name",
        "    Hot Water Loop HW Pump Outlet;  !- Component 1 Outlet Node Name",

        "Branch,",
        "    Hot Water Loop HW Supply Outlet Branch,  !- Name",
        "    ,                        !- Pressure Drop Curve Name",
        "    Pipe:Adiabatic,          !- Component 1 Object Type",
        "    Hot Water Loop HW Supply Outlet Pipe,  !- Component 1 Name",
        "    Hot Water Loop HW Supply Outlet Pipe Inlet,  !- Component 1 Inlet Node Name",
        "    Hot Water Loop HW Supply Outlet;  !- Component 1 Outlet Node Name",

        "Branch,",
        "    Hot Water Loop HW Demand Inlet Branch,  !- Name",
        "    ,                        !- Pressure Drop Curve Name",
        "    Pipe:Adiabatic,          !- Component 1 Object Type",
        "    Hot Water Loop HW Demand Inlet Pipe,  !- Component 1 Name",
        "    Hot Water Loop HW Demand Inlet,  !- Component 1 Inlet Node Name",
        "    Hot Water Loop HW Demand Inlet Pipe Outlet;  !- Component 1 Outlet Node Name",

        "Branch,",
        "    Hot Water Loop HW Demand Bypass Branch,  !- Name",
        "    ,                        !- Pressure Drop Curve Name",
        "    Pipe:Adiabatic,          !- Component 1 Object Type",
        "    Hot Water Loop HW Demand Side Bypass Pipe,  !- Component 1 Name",
        "    Hot Water Loop HW Demand Bypass Inlet,  !- Component 1 Inlet Node Name",
        "    Hot Water Loop HW Demand Bypass Outlet;  !- Component 1 Outlet Node Name",

        "Branch,",
        "    Hot Water Loop HW Demand Outlet Branch,  !- Name",
        "    ,                        !- Pressure Drop Curve Name",
        "    Pipe:Adiabatic,          !- Component 1 Object Type",
        "    Hot Water Loop HW Demand Outlet Pipe,  !- Component 1 Name",
        "    Hot Water Loop HW Demand Outlet Pipe Inlet,  !- Component 1 Inlet Node Name",
        "    Hot Water Loop HW Demand Outlet;  !- Component 1 Outlet Node Name",

        "Branch,",
        "    Chilled Water Loop ChW Supply Bypass Branch,  !- Name",
        "    ,                        !- Pressure Drop Curve Name",
        "    Pipe:Adiabatic,          !- Component 1 Object Type",
        "    Chilled Water Loop ChW Supply Side Bypass Pipe,  !- Component 1 Name",
        "    Chilled Water Loop ChW Supply Bypass Inlet,  !- Component 1 Inlet Node Name",
        "    Chilled Water Loop ChW Supply Bypass Outlet;  !- Component 1 Outlet Node Name",

        "Branch,",
        "    Chilled Water Loop ChW Supply Inlet Branch,  !- Name",
        "    ,                        !- Pressure Drop Curve Name",
        "    Pump:ConstantSpeed,      !- Component 1 Object Type",
        "    Chilled Water Loop ChW Supply Pump,  !- Component 1 Name",
        "    Chilled Water Loop ChW Supply Inlet,  !- Component 1 Inlet Node Name",
        "    Chilled Water Loop ChW Pump Outlet;  !- Component 1 Outlet Node Name",

        "Branch,",
        "    Chilled Water Loop ChW Supply Outlet Branch,  !- Name",
        "    ,                        !- Pressure Drop Curve Name",
        "    Pipe:Adiabatic,          !- Component 1 Object Type",
        "    Chilled Water Loop ChW Supply Outlet Pipe,  !- Component 1 Name",
        "    Chilled Water Loop ChW Supply Outlet Pipe Inlet,  !- Component 1 Inlet Node Name",
        "    Chilled Water Loop ChW Supply Outlet;  !- Component 1 Outlet Node Name",

        "Branch,",
        "    Chilled Water Loop ChW Demand Inlet Branch,  !- Name",
        "    ,                        !- Pressure Drop Curve Name",
        "    Pipe:Adiabatic,          !- Component 1 Object Type",
        "    Chilled Water Loop ChW Demand Inlet Pipe,  !- Component 1 Name",
        "    Chilled Water Loop ChW Demand Inlet,  !- Component 1 Inlet Node Name",
        "    Chilled Water Loop ChW Demand Inlet Pipe Outlet;  !- Component 1 Outlet Node Name",

        "Branch,",
        "    Chilled Water Loop ChW Demand Bypass Branch,  !- Name",
        "    ,                        !- Pressure Drop Curve Name",
        "    Pipe:Adiabatic,          !- Component 1 Object Type",
        "    Chilled Water Loop ChW Demand Side Bypass Pipe,  !- Component 1 Name",
        "    Chilled Water Loop ChW Demand Bypass Inlet,  !- Component 1 Inlet Node Name",
        "    Chilled Water Loop ChW Demand Bypass Outlet;  !- Component 1 Outlet Node Name",

        "Branch,",
        "    Chilled Water Loop ChW Demand Outlet Branch,  !- Name",
        "    ,                        !- Pressure Drop Curve Name",
        "    Pipe:Adiabatic,          !- Component 1 Object Type",
        "    Chilled Water Loop ChW Demand Outlet Pipe,  !- Component 1 Name",
        "    Chilled Water Loop ChW Demand Outlet Pipe Inlet,  !- Component 1 Inlet Node Name",
        "    Chilled Water Loop ChW Demand Outlet;  !- Component 1 Outlet Node Name",

        "BranchList,",
        "    DOAS Branches,           !- Name",
        "    DOAS Main Branch;        !- Branch 1 Name",

        "BranchList,",
        "    Hot Water Loop HW Supply Side Branches,  !- Name",
        "    Hot Water Loop HW Supply Inlet Branch,  !- Branch 1 Name",
        "    Main Boiler HW Branch,   !- Branch 2 Name",
        "    Hot Water Loop HW Supply Bypass Branch,  !- Branch 3 Name",
        "    Hot Water Loop HW Supply Outlet Branch;  !- Branch 4 Name",

        "BranchList,",
        "    Hot Water Loop HW Demand Side Branches,  !- Name",
        "    Hot Water Loop HW Demand Inlet Branch,  !- Branch 1 Name",
        "    SPACE1-1 Heating Coil HW Branch,  !- Branch 2 Name",
        "    SPACE2-1 Heating Coil HW Branch,  !- Branch 3 Name",
        "    SPACE3-1 Heating Coil HW Branch,  !- Branch 4 Name",
        "    SPACE4-1 Heating Coil HW Branch,  !- Branch 5 Name",
        "    SPACE5-1 Heating Coil HW Branch,  !- Branch 6 Name",
        "    DOAS Heating Coil HW Branch,  !- Branch 7 Name",
        "    Hot Water Loop HW Demand Bypass Branch,  !- Branch 8 Name",
        "    Hot Water Loop HW Demand Outlet Branch;  !- Branch 9 Name",

        "BranchList,",
        "    Chilled Water Loop ChW Supply Side Branches,  !- Name",
        "    Chilled Water Loop ChW Supply Inlet Branch,  !- Branch 1 Name",
        "    Main Chiller ChW Branch, !- Branch 2 Name",
        "    Chilled Water Loop ChW Supply Bypass Branch,  !- Branch 3 Name",
        "    Chilled Water Loop ChW Supply Outlet Branch;  !- Branch 4 Name",

        "BranchList,",
        "    Chilled Water Loop ChW Demand Side Branches,  !- Name",
        "    Chilled Water Loop ChW Demand Inlet Branch,  !- Branch 1 Name",
        "    SPACE1-1 Cooling Coil ChW Branch,  !- Branch 2 Name",
        "    SPACE2-1 Cooling Coil ChW Branch,  !- Branch 3 Name",
        "    SPACE3-1 Cooling Coil ChW Branch,  !- Branch 4 Name",
        "    SPACE4-1 Cooling Coil ChW Branch,  !- Branch 5 Name",
        "    SPACE5-1 Cooling Coil ChW Branch,  !- Branch 6 Name",
        "    DOAS Cooling Coil ChW Branch,  !- Branch 7 Name",
        "    Chilled Water Loop ChW Demand Bypass Branch,  !- Branch 8 Name",
        "    Chilled Water Loop ChW Demand Outlet Branch;  !- Branch 9 Name",

        "Connector:Splitter,",
        "    Hot Water Loop HW Supply Splitter,  !- Name",
        "    Hot Water Loop HW Supply Inlet Branch,  !- Inlet Branch Name",
        "    Main Boiler HW Branch,   !- Outlet Branch 1 Name",
        "    Hot Water Loop HW Supply Bypass Branch;  !- Outlet Branch 2 Name",

        "Connector:Splitter,",
        "    Hot Water Loop HW Demand Splitter,  !- Name",
        "    Hot Water Loop HW Demand Inlet Branch,  !- Inlet Branch Name",
        "    Hot Water Loop HW Demand Bypass Branch,  !- Outlet Branch 1 Name",
        "    SPACE1-1 Heating Coil HW Branch,  !- Outlet Branch 2 Name",
        "    SPACE2-1 Heating Coil HW Branch,  !- Outlet Branch 3 Name",
        "    SPACE3-1 Heating Coil HW Branch,  !- Outlet Branch 4 Name",
        "    SPACE4-1 Heating Coil HW Branch,  !- Outlet Branch 5 Name",
        "    SPACE5-1 Heating Coil HW Branch,  !- Outlet Branch 6 Name",
        "    DOAS Heating Coil HW Branch;  !- Outlet Branch 7 Name",

        "Connector:Splitter,",
        "    Chilled Water Loop ChW Supply Splitter,  !- Name",
        "    Chilled Water Loop ChW Supply Inlet Branch,  !- Inlet Branch Name",
        "    Chilled Water Loop ChW Supply Bypass Branch,  !- Outlet Branch 1 Name",
        "    Main Chiller ChW Branch; !- Outlet Branch 2 Name",

        "Connector:Splitter,",
        "    Chilled Water Loop ChW Demand Splitter,  !- Name",
        "    Chilled Water Loop ChW Demand Inlet Branch,  !- Inlet Branch Name",
        "    Chilled Water Loop ChW Demand Bypass Branch,  !- Outlet Branch 1 Name",
        "    SPACE1-1 Cooling Coil ChW Branch,  !- Outlet Branch 2 Name",
        "    SPACE2-1 Cooling Coil ChW Branch,  !- Outlet Branch 3 Name",
        "    SPACE3-1 Cooling Coil ChW Branch,  !- Outlet Branch 4 Name",
        "    SPACE4-1 Cooling Coil ChW Branch,  !- Outlet Branch 5 Name",
        "    SPACE5-1 Cooling Coil ChW Branch,  !- Outlet Branch 6 Name",
        "    DOAS Cooling Coil ChW Branch;  !- Outlet Branch 7 Name",

        "Connector:Mixer,",
        "    Hot Water Loop HW Supply Mixer,  !- Name",
        "    Hot Water Loop HW Supply Outlet Branch,  !- Outlet Branch Name",
        "    Main Boiler HW Branch,   !- Inlet Branch 1 Name",
        "    Hot Water Loop HW Supply Bypass Branch;  !- Inlet Branch 2 Name",

        "Connector:Mixer,",
        "    Hot Water Loop HW Demand Mixer,  !- Name",
        "    Hot Water Loop HW Demand Outlet Branch,  !- Outlet Branch Name",
        "    Hot Water Loop HW Demand Bypass Branch,  !- Inlet Branch 1 Name",
        "    SPACE1-1 Heating Coil HW Branch,  !- Inlet Branch 2 Name",
        "    SPACE2-1 Heating Coil HW Branch,  !- Inlet Branch 3 Name",
        "    SPACE3-1 Heating Coil HW Branch,  !- Inlet Branch 4 Name",
        "    SPACE4-1 Heating Coil HW Branch,  !- Inlet Branch 5 Name",
        "    SPACE5-1 Heating Coil HW Branch,  !- Inlet Branch 6 Name",
        "    DOAS Heating Coil HW Branch;  !- Inlet Branch 7 Name",

        "Connector:Mixer,",
        "    Chilled Water Loop ChW Supply Mixer,  !- Name",
        "    Chilled Water Loop ChW Supply Outlet Branch,  !- Outlet Branch Name",
        "    Chilled Water Loop ChW Supply Bypass Branch,  !- Inlet Branch 1 Name",
        "    Main Chiller ChW Branch; !- Inlet Branch 2 Name",

        "Connector:Mixer,",
        "    Chilled Water Loop ChW Demand Mixer,  !- Name",
        "    Chilled Water Loop ChW Demand Outlet Branch,  !- Outlet Branch Name",
        "    Chilled Water Loop ChW Demand Bypass Branch,  !- Inlet Branch 1 Name",
        "    SPACE1-1 Cooling Coil ChW Branch,  !- Inlet Branch 2 Name",
        "    SPACE2-1 Cooling Coil ChW Branch,  !- Inlet Branch 3 Name",
        "    SPACE3-1 Cooling Coil ChW Branch,  !- Inlet Branch 4 Name",
        "    SPACE4-1 Cooling Coil ChW Branch,  !- Inlet Branch 5 Name",
        "    SPACE5-1 Cooling Coil ChW Branch,  !- Inlet Branch 6 Name",
        "    DOAS Cooling Coil ChW Branch;  !- Inlet Branch 7 Name",

        "ConnectorList,",
        "    Hot Water Loop HW Supply Side Connectors,  !- Name",
        "    Connector:Splitter,      !- Connector 1 Object Type",
        "    Hot Water Loop HW Supply Splitter,  !- Connector 1 Name",
        "    Connector:Mixer,         !- Connector 2 Object Type",
        "    Hot Water Loop HW Supply Mixer;  !- Connector 2 Name",

        "ConnectorList,",
        "    Hot Water Loop HW Demand Side Connectors,  !- Name",
        "    Connector:Splitter,      !- Connector 1 Object Type",
        "    Hot Water Loop HW Demand Splitter,  !- Connector 1 Name",
        "    Connector:Mixer,         !- Connector 2 Object Type",
        "    Hot Water Loop HW Demand Mixer;  !- Connector 2 Name",

        "ConnectorList,",
        "    Chilled Water Loop ChW Supply Side Connectors,  !- Name",
        "    Connector:Splitter,      !- Connector 1 Object Type",
        "    Chilled Water Loop ChW Supply Splitter,  !- Connector 1 Name",
        "    Connector:Mixer,         !- Connector 2 Object Type",
        "    Chilled Water Loop ChW Supply Mixer;  !- Connector 2 Name",

        "ConnectorList,",
        "    Chilled Water Loop ChW Demand Side Connectors,  !- Name",
        "    Connector:Splitter,      !- Connector 1 Object Type",
        "    Chilled Water Loop ChW Demand Splitter,  !- Connector 1 Name",
        "    Connector:Mixer,         !- Connector 2 Object Type",
        "    Chilled Water Loop ChW Demand Mixer;  !- Connector 2 Name",

        "NodeList,",
        "    SPACE1-1 Inlets,         !- Name",
        "    SPACE1-1 Supply Inlet,   !- Node 1 Name",
        "    SPACE1-1 DOAS Supply Inlet;  !- Node 2 Name",

        "NodeList,",
        "    SPACE2-1 Inlets,         !- Name",
        "    SPACE2-1 Supply Inlet,   !- Node 1 Name",
        "    SPACE2-1 DOAS Supply Inlet;  !- Node 2 Name",

        "NodeList,",
        "    SPACE3-1 Inlets,         !- Name",
        "    SPACE3-1 Supply Inlet,   !- Node 1 Name",
        "    SPACE3-1 DOAS Supply Inlet;  !- Node 2 Name",

        "NodeList,",
        "    SPACE4-1 Inlets,         !- Name",
        "    SPACE4-1 Supply Inlet,   !- Node 1 Name",
        "    SPACE4-1 DOAS Supply Inlet;  !- Node 2 Name",

        "NodeList,",
        "    SPACE5-1 Inlets,         !- Name",
        "    SPACE5-1 Supply Inlet,   !- Node 1 Name",
        "    SPACE5-1 DOAS Supply Inlet;  !- Node 2 Name",

        "NodeList,",
        "    DOAS Cooling Setpoint Nodes,  !- Name",
        "    DOAS Cooling Coil Outlet;!- Node 1 Name",

        "NodeList,",
        "    Hot Water Loop HW Supply Setpoint Nodes,  !- Name",
        "    Purchased Heat Outlet Node,   !- Node 1 Name",
        "    Hot Water Loop HW Supply Outlet;  !- Node 2 Name",

        "NodeList,",
        "    Chilled Water Loop ChW Supply Setpoint Nodes,  !- Name",
        "    Purchased Cooling Outlet Node, !- Node 1 Name",
        "    Chilled Water Loop ChW Supply Outlet;  !- Node 2 Name",

        "OutdoorAir:NodeList,",
        "    SPACE1-1 Outside Air Inlet;  !- Node or NodeList Name 1",

        "OutdoorAir:NodeList,",
        "    SPACE2-1 Outside Air Inlet;  !- Node or NodeList Name 1",

        "OutdoorAir:NodeList,",
        "    SPACE3-1 Outside Air Inlet;  !- Node or NodeList Name 1",

        "OutdoorAir:NodeList,",
        "    SPACE4-1 Outside Air Inlet;  !- Node or NodeList Name 1",

        "OutdoorAir:NodeList,",
        "    SPACE5-1 Outside Air Inlet;  !- Node or NodeList Name 1",

        "OutdoorAir:NodeList,",
        "    DOAS Outdoor Air Inlet;  !- Node or NodeList Name 1",

        "Pipe:Adiabatic,",
        "    Hot Water Loop HW Supply Side Bypass Pipe,  !- Name",
        "    Hot Water Loop HW Supply Bypass Inlet,  !- Inlet Node Name",
        "    Hot Water Loop HW Supply Bypass Outlet;  !- Outlet Node Name",

        "Pipe:Adiabatic,",
        "    Hot Water Loop HW Supply Outlet Pipe,  !- Name",
        "    Hot Water Loop HW Supply Outlet Pipe Inlet,  !- Inlet Node Name",
        "    Hot Water Loop HW Supply Outlet;  !- Outlet Node Name",

        "Pipe:Adiabatic,",
        "    Hot Water Loop HW Demand Inlet Pipe,  !- Name",
        "    Hot Water Loop HW Demand Inlet,  !- Inlet Node Name",
        "    Hot Water Loop HW Demand Inlet Pipe Outlet;  !- Outlet Node Name",

        "Pipe:Adiabatic,",
        "    Hot Water Loop HW Demand Side Bypass Pipe,  !- Name",
        "    Hot Water Loop HW Demand Bypass Inlet,  !- Inlet Node Name",
        "    Hot Water Loop HW Demand Bypass Outlet;  !- Outlet Node Name",

        "Pipe:Adiabatic,",
        "    Hot Water Loop HW Demand Outlet Pipe,  !- Name",
        "    Hot Water Loop HW Demand Outlet Pipe Inlet,  !- Inlet Node Name",
        "    Hot Water Loop HW Demand Outlet;  !- Outlet Node Name",

        "Pipe:Adiabatic,",
        "    Chilled Water Loop ChW Supply Side Bypass Pipe,  !- Name",
        "    Chilled Water Loop ChW Supply Bypass Inlet,  !- Inlet Node Name",
        "    Chilled Water Loop ChW Supply Bypass Outlet;  !- Outlet Node Name",

        "Pipe:Adiabatic,",
        "    Chilled Water Loop ChW Supply Outlet Pipe,  !- Name",
        "    Chilled Water Loop ChW Supply Outlet Pipe Inlet,  !- Inlet Node Name",
        "    Chilled Water Loop ChW Supply Outlet;  !- Outlet Node Name",

        "Pipe:Adiabatic,",
        "    Chilled Water Loop ChW Demand Inlet Pipe,  !- Name",
        "    Chilled Water Loop ChW Demand Inlet,  !- Inlet Node Name",
        "    Chilled Water Loop ChW Demand Inlet Pipe Outlet;  !- Outlet Node Name",

        "Pipe:Adiabatic,",
        "    Chilled Water Loop ChW Demand Side Bypass Pipe,  !- Name",
        "    Chilled Water Loop ChW Demand Bypass Inlet,  !- Inlet Node Name",
        "    Chilled Water Loop ChW Demand Bypass Outlet;  !- Outlet Node Name",

        "Pipe:Adiabatic,",
        "    Chilled Water Loop ChW Demand Outlet Pipe,  !- Name",
        "    Chilled Water Loop ChW Demand Outlet Pipe Inlet,  !- Inlet Node Name",
        "    Chilled Water Loop ChW Demand Outlet;  !- Outlet Node Name",

        "Pump:ConstantSpeed,",
        "    Hot Water Loop HW Supply Pump,  !- Name",
        "    Hot Water Loop HW Supply Inlet,  !- Inlet Node Name",
        "    Hot Water Loop HW Pump Outlet,  !- Outlet Node Name",
        "    autosize,                !- Rated Flow Rate {m3/s}",
        "    179352,                  !- Rated Pump Head {Pa}",
        "    autosize,                !- Rated Power Consumption {W}",
        "    0.9,                     !- Motor Efficiency",
        "    0,                       !- Fraction of Motor Inefficiencies to Fluid Stream",
        "    INTERMITTENT;            !- Pump Control Type",

        "Pump:ConstantSpeed,",
        "    Chilled Water Loop ChW Supply Pump,  !- Name",
        "    Chilled Water Loop ChW Supply Inlet,  !- Inlet Node Name",
        "    Chilled Water Loop ChW Pump Outlet,  !- Outlet Node Name",
        "    autosize,                !- Rated Flow Rate {m3/s}",
        "    179352,                  !- Rated Pump Head {Pa}",
        "    autosize,                !- Rated Power Consumption {W}",
        "    0.9,                     !- Motor Efficiency",
        "    0,                       !- Fraction of Motor Inefficiencies to Fluid Stream",
        "    INTERMITTENT;            !- Pump Control Type",

        "  DistrictHeating,",
        "    Purchased Heating,          !- Name",
        "    Purchased Heat Inlet Node,  !- Hot Water Inlet Node Name",
        "    Purchased Heat Outlet Node, !- Hot Water Outlet Node Name",
        "    35000;                      !- Nominal Capacity {W}",

        "  DistrictCooling,",
        "    Purchased Cooling,       !- Name",
        "    Purchased Cooling Inlet Node,  !- Chilled Water Inlet Node Name",
        "    Purchased Cooling Outlet Node,  !- Chilled Water Outlet Node Name",
        "    35000;                   !- Nominal Capacity {W}",

        "PlantLoop,",
        "    Hot Water Loop Hot Water Loop,  !- Name",
        "    Water,                   !- Fluid Type",
        "    ,                        !- User Defined Fluid Type",
        "    Hot Water Loop Operation,!- Plant Equipment Operation Scheme Name",
        "    Hot Water Loop HW Supply Outlet,  !- Loop Temperature Setpoint Node Name",
        "    100,                     !- Maximum Loop Temperature {C}",
        "    10,                      !- Minimum Loop Temperature {C}",
        "    autosize,                !- Maximum Loop Flow Rate {m3/s}",
        "    0,                       !- Minimum Loop Flow Rate {m3/s}",
        "    autosize,                !- Plant Loop Volume {m3}",
        "    Hot Water Loop HW Supply Inlet,  !- Plant Side Inlet Node Name",
        "    Hot Water Loop HW Supply Outlet,  !- Plant Side Outlet Node Name",
        "    Hot Water Loop HW Supply Side Branches,  !- Plant Side Branch List Name",
        "    Hot Water Loop HW Supply Side Connectors,  !- Plant Side Connector List Name",
        "    Hot Water Loop HW Demand Inlet,  !- Demand Side Inlet Node Name",
        "    Hot Water Loop HW Demand Outlet,  !- Demand Side Outlet Node Name",
        "    Hot Water Loop HW Demand Side Branches,  !- Demand Side Branch List Name",
        "    Hot Water Loop HW Demand Side Connectors,  !- Demand Side Connector List Name",
        "    SequentialLoad,          !- Load Distribution Scheme",
        "    ,                        !- Availability Manager List Name",
        "    SingleSetpoint,          !- Plant Loop Demand Calculation Scheme",
        "    ,                        !- Common Pipe Simulation",
        "    ,                        !- Pressure Simulation Type",
        "    2.0;                     !- Loop Circulation Time {minutes}",

        "PlantLoop,",
        "    Chilled Water Loop Chilled Water Loop,  !- Name",
        "    Water,                   !- Fluid Type",
        "    ,                        !- User Defined Fluid Type",
        "    Chilled Water Loop Chiller Operation,  !- Plant Equipment Operation Scheme Name",
        "    Chilled Water Loop ChW Supply Outlet,  !- Loop Temperature Setpoint Node Name",
        "    98,                      !- Maximum Loop Temperature {C}",
        "    1,                       !- Minimum Loop Temperature {C}",
        "    autosize,                !- Maximum Loop Flow Rate {m3/s}",
        "    0,                       !- Minimum Loop Flow Rate {m3/s}",
        "    autosize,                !- Plant Loop Volume {m3}",
        "    Chilled Water Loop ChW Supply Inlet,  !- Plant Side Inlet Node Name",
        "    Chilled Water Loop ChW Supply Outlet,  !- Plant Side Outlet Node Name",
        "    Chilled Water Loop ChW Supply Side Branches,  !- Plant Side Branch List Name",
        "    Chilled Water Loop ChW Supply Side Connectors,  !- Plant Side Connector List Name",
        "    Chilled Water Loop ChW Demand Inlet,  !- Demand Side Inlet Node Name",
        "    Chilled Water Loop ChW Demand Outlet,  !- Demand Side Outlet Node Name",
        "    Chilled Water Loop ChW Demand Side Branches,  !- Demand Side Branch List Name",
        "    Chilled Water Loop ChW Demand Side Connectors,  !- Demand Side Connector List Name",
        "    SequentialLoad,          !- Load Distribution Scheme",
        "    ,                        !- Availability Manager List Name",
        "    SingleSetpoint,          !- Plant Loop Demand Calculation Scheme",
        "    None,                    !- Common Pipe Simulation",
        "    ,                        !- Pressure Simulation Type",
        "    2.0;                     !- Loop Circulation Time {minutes}",

        "PlantEquipmentList,",
        "    Hot Water Loop All Equipment,           !- Name",
        "    DistrictHeating,          !- Equipment 1 Object Type",
        "    Purchased Heating;        !- Equipment 1 Name",

        "PlantEquipmentList,",
        "    Chilled Water Loop All Chillers,  !- Name",
        "    DistrictCooling,    !- Equipment 1 Object Type",
        "    Purchased Cooling;            !- Equipment 1 Name",

        "PlantEquipmentOperation:CoolingLoad,",
        "    Chilled Water Loop Chiller Operation All Hours,  !- Name",
        "    0,                       !- Load Range 1 Lower Limit {W}",
        "    1000000000000000,        !- Load Range 1 Upper Limit {W}",
        "    Chilled Water Loop All Chillers;  !- Range 1 Equipment List Name",

        "PlantEquipmentOperation:HeatingLoad,",
        "    Hot Water Loop Operation All Hours,  !- Name",
        "    0,                       !- Load Range 1 Lower Limit {W}",
        "    1000000000000000,        !- Load Range 1 Upper Limit {W}",
        "    Hot Water Loop All Equipment;  !- Range 1 Equipment List Name",

        "PlantEquipmentOperationSchemes,",
        "    Hot Water Loop Operation,!- Name",
        "    PlantEquipmentOperation:HeatingLoad,  !- Control Scheme 1 Object Type",
        "    Hot Water Loop Operation All Hours,  !- Control Scheme 1 Name",
        "    HVACTemplate-Always 1;   !- Control Scheme 1 Schedule Name",

        "PlantEquipmentOperationSchemes,",
        "    Chilled Water Loop Chiller Operation,  !- Name",
        "    PlantEquipmentOperation:CoolingLoad,  !- Control Scheme 1 Object Type",
        "    Chilled Water Loop Chiller Operation All Hours,  !- Control Scheme 1 Name",
        "    HVACTemplate-Always 1;   !- Control Scheme 1 Schedule Name",

        "AvailabilityManager:Scheduled,",
        "    DOAS Availability,       !- Name",
        "    FanAvailSched;                !- Schedule Name",

        "AvailabilityManagerAssignmentList,",
        "    DOAS Availability Managers,  !- Name",
        "    AvailabilityManager:Scheduled,  !- Availability Manager 1 Object Type",
        "    DOAS Availability;       !- Availability Manager 1 Name",

        "SetpointManager:Scheduled,",
        "    DOAS Heating Supply Air Temp Manager,",
        "    Temperature,",
        "    HVACTemplate-Always 12.2,",
        "    DOAS Supply Path Inlet;",

        "SetpointManager:OutdoorAirReset,",
        "    DOAS Cooling Supply Air Temp Manager, !- Name",
        "    Temperature,  !- Control Variable",
        "    18.3,                    !- Setpoint at Outdoor Low Temperature {C}",
        "    4.4,                    !- Outdoor Low Temperature (C)",
        "    12.8,                    !- Setpoint at Outdoor High Temperature (C)",
        "    26.7,                    !- Outdoor High Temperature (C)",
        "    DOAS Supply Fan Outlet;  !- Setpoint Node or NodeList Name",

        "SetpointManager:OutdoorAirReset,",
        "    Hot Water Loop HW Temp Manager,  !- Name",
        "    Temperature,             !- Control Variable",
        "    82.2,                    !- Setpoint at Outdoor Low Temperature {C}",
        "    -6.7,                    !- Outdoor Low Temperature {C}",
        "    65.6,                    !- Setpoint at Outdoor High Temperature {C}",
        "    10,                      !- Outdoor High Temperature {C}",
        "    Hot Water Loop HW Supply Setpoint Nodes;  !- Setpoint Node or NodeList Name",

        "SetpointManager:OutdoorAirReset,",
        "    Chilled Water Loop ChW Temp Manager,  !- Name",
        "    Temperature,             !- Control Variable",
        "    12.2,                    !- Setpoint at Outdoor Low Temperature {C}",
        "    15.6,                    !- Outdoor Low Temperature {C}",
        "    6.7,                     !- Setpoint at Outdoor High Temperature {C}",
        "    26.7,                    !- Outdoor High Temperature {C}",
        "    Chilled Water Loop ChW Supply Setpoint Nodes;  !- Setpoint Node or NodeList Name",

        "SetpointManager:MixedAir,",
        "    DOAS Cooling Coil Air Temp Manager,  !- Name",
        "    Temperature,             !- Control Variable",
        "    DOAS Supply Fan Outlet,  !- Reference Setpoint Node Name",
        "    DOAS Heating Coil Outlet,!- Fan Inlet Node Name",
        "    DOAS Supply Fan Outlet,  !- Fan Outlet Node Name",
        "    DOAS Cooling Setpoint Nodes;  !- Setpoint Node or NodeList Name",

        "SetpointManager:MixedAir,",
        "    DOAS Heating Coil Air Temp Manager,  !- Name",
        "    Temperature,             !- Control Variable",
        "    DOAS Supply Path Inlet,  !- Reference Setpoint Node Name",
        "    DOAS Heating Coil Outlet,!- Fan Inlet Node Name",
        "    DOAS Supply Fan Outlet,  !- Fan Outlet Node Name",
        "    DOAS Heating Coil Outlet;!- Setpoint Node or NodeList Name",

        "SetpointManager:MixedAir,",
        "    DOAS Heat Recovery Air Temp Manager,  !- Name",
        "    Temperature,             !- Control Variable",
        "    DOAS Supply Path Inlet,  !- Reference Setpoint Node Name",
        "    DOAS Heating Coil Outlet,!- Fan Inlet Node Name",
        "    DOAS Supply Fan Outlet,  !- Fan Outlet Node Name",
        "    DOAS Heat Recovery Supply Outlet;  !- Setpoint Node or NodeList Name",

        "SetpointManager:MixedAir,",
        "    DOAS Heat Recovery Economizer Temp Manager,  !- Name",
        "    Temperature,             !- Control Variable",
        "    DOAS Supply Fan Outlet,  !- Reference Setpoint Node Name",
        "    DOAS Heating Coil Outlet,!- Fan Inlet Node Name",
        "    DOAS Supply Fan Outlet,  !- Fan Outlet Node Name",
        "    DOAS Mixed Air Outlet;   !- Setpoint Node or NodeList Name",

    });

    ASSERT_TRUE(process_idf(idf_objects));
    GetOAControllerInputs(*state);

    EXPECT_EQ(6, GetNumOAMixers(*state));
    EXPECT_EQ(1, GetNumOAControllers(*state));
    EXPECT_EQ(18, GetOAMixerReliefNodeNumber(*state, 1));

    // indexes can be found in  OAMixer array for these feild names
    EXPECT_EQ(1, GetOAMixerIndex(*state, "SPACE1-1 OA Mixing Box"));
    EXPECT_EQ(2, GetOAMixerIndex(*state, "SPACE2-1 OA Mixing Box"));
    EXPECT_EQ(3, GetOAMixerIndex(*state, "SPACE3-1 OA Mixing Box"));
    EXPECT_EQ(4, GetOAMixerIndex(*state, "SPACE4-1 OA Mixing Box"));
    EXPECT_EQ(5, GetOAMixerIndex(*state, "SPACE5-1 OA Mixing Box"));
    EXPECT_EQ(6, GetOAMixerIndex(*state, "DOAS OA Mixing Box"));
}

TEST_F(EnergyPlusFixture, MechVentController_IAQPTests)
{
    state->dataContaminantBalance->Contaminant.CO2Simulation = true;
    state->dataContaminantBalance->Contaminant.GenericContamSimulation = true;

    std::string const idf_objects = delimited_string({"  Controller:MechanicalVentilation,",
                                                      "    DCVObject, !- Name",
                                                      "    , !- Availability Schedule Name",
                                                      "    , !- Demand Controlled Ventilation",
                                                      "    IndoorAirQualityProcedure, !- System Outdoor Air Method",
                                                      "     , !- Zone Maximum Outdoor Air Fraction{ dimensionless }",
                                                      "    Zone 1, !- Zone 1 Name",
                                                      "    , !- Design Specification Outdoor Air Object Name 1",
                                                      "    , !- Design Specification Zone Air Distribution Object Name 1",
                                                      "    Zone 2, !- Zone 1 Name",
                                                      "    , !- Design Specification Outdoor Air Object Name 1",
                                                      "    ; !- Design Specification Zone Air Distribution Object Name 1",
                                                      "    Zone, Zone 1;",
                                                      "    Zone, Zone 2;"});

    ASSERT_TRUE(process_idf(idf_objects));

    bool ErrorsFound(false);
    GetZoneData(*state, ErrorsFound);
    EXPECT_FALSE(ErrorsFound);

    int NumZones(2);
    Real64 SysMassFlow(0.0); // System supply mass flow rate [kg/s]
    Real64 OAMassFlow(0.0);  // OA mass flow rate [kg/s]
    state->dataContaminantBalance->ZoneSysContDemand.allocate(NumZones);
    state->dataContaminantBalance->ZoneSysContDemand(1).OutputRequiredToCO2SP = 0.2;
    state->dataContaminantBalance->ZoneSysContDemand(2).OutputRequiredToCO2SP = 0.3;
    state->dataContaminantBalance->ZoneSysContDemand(1).OutputRequiredToGCSP = 1.0;
    state->dataContaminantBalance->ZoneSysContDemand(2).OutputRequiredToGCSP = 0.5;

    GetOAControllerInputs(*state);

    // Case 1 - System OA method = IndoorAirQualityProcedure, SOAM_IAQP, controls to OutputRequiredToCO2SP
    OAMassFlow = 0.0;
    EXPECT_EQ(SOAM_IAQP, state->dataMixedAir->VentilationMechanical(1).SystemOAMethod);
    state->dataMixedAir->VentilationMechanical(1).CalcMechVentController(*state, SysMassFlow, OAMassFlow);
    EXPECT_EQ(0.5, OAMassFlow);

    // Case 2 - System OA method = IndoorAirQualityProcedureGenericContaminant, SOAM_IAQPGC, controls to OutputRequiredToGCSP
    OAMassFlow = 0.0;
    state->dataMixedAir->VentilationMechanical(1).SystemOAMethod = SOAM_IAQPGC;
    state->dataMixedAir->VentilationMechanical(1).CalcMechVentController(*state, SysMassFlow, OAMassFlow);
    EXPECT_EQ(1.5, OAMassFlow);

    // Case 3 - System OA method = IndoorAirQualityProcedureCombined, SOAM_IAQPCOM, controls to greater of total OutputRequiredToCO2SP and
    // OutputRequiredToGCSP
    OAMassFlow = 0.0;
    state->dataMixedAir->VentilationMechanical(1).SystemOAMethod = SOAM_IAQPCOM;
    state->dataMixedAir->VentilationMechanical(1).CalcMechVentController(*state, SysMassFlow, OAMassFlow);
    EXPECT_EQ(1.5, OAMassFlow);

    // Case 4 - System OA method = IndoorAirQualityProcedureCombined, SOAM_IAQPCOM, set zone OA schedules to alwaysoff
    state->dataScheduleMgr->Schedule.allocate(1);
    state->dataScheduleMgr->Schedule(1).CurrentValue = 0.0;
    state->dataMixedAir->VentilationMechanical(1).ZoneOASchPtr(1) = 1;
    state->dataMixedAir->VentilationMechanical(1).ZoneOASchPtr(2) = 1;

    OAMassFlow = 0.0;
    state->dataMixedAir->VentilationMechanical(1).SystemOAMethod = SOAM_IAQPCOM;
    state->dataMixedAir->VentilationMechanical(1).CalcMechVentController(*state, SysMassFlow, OAMassFlow);
    EXPECT_EQ(0.0, OAMassFlow);

    state->dataContaminantBalance->ZoneSysContDemand.deallocate();
    state->dataScheduleMgr->Schedule.deallocate();
}

TEST_F(EnergyPlusFixture, MechVentController_ZoneSumTests)
{
    state->dataContaminantBalance->Contaminant.CO2Simulation = true;
    state->dataContaminantBalance->Contaminant.CO2OutdoorSchedPtr = 1;

    std::string const idf_objects = delimited_string({"  Controller:MechanicalVentilation,",
                                                      "    DCVObject, !- Name",
                                                      "    , !- Availability Schedule Name",
                                                      "    Yes, !- Demand Controlled Ventilation",
                                                      "    ZoneSum, !- System Outdoor Air Method",
                                                      "     , !- Zone Maximum Outdoor Air Fraction{ dimensionless }",
                                                      "    Zone 1, !- Zone 1 Name",
                                                      "    Zone 1 DSOA, !- Design Specification Outdoor Air Object Name 1",
                                                      "    , !- Design Specification Zone Air Distribution Object Name 1",
                                                      "    Zone 2, !- Zone 1 Name",
                                                      "    Zone 2 DSOA, !- Design Specification Outdoor Air Object Name 1",
                                                      "    , !- Design Specification Zone Air Distribution Object Name 1",
                                                      "    Zone 3, !- Zone 1 Name",
                                                      "    Zone 3 DSOA, !- Design Specification Outdoor Air Object Name 1",
                                                      "    , !- Design Specification Zone Air Distribution Object Name 1",
                                                      "    Zone 4, !- Zone 1 Name",
                                                      "    Zone 4 DSOA, !- Design Specification Outdoor Air Object Name 1",
                                                      "    , !- Design Specification Zone Air Distribution Object Name 1",
                                                      "    Zone 5, !- Zone 1 Name",
                                                      "    Zone 5 DSOA, !- Design Specification Outdoor Air Object Name 1",
                                                      "    , !- Design Specification Zone Air Distribution Object Name 1",
                                                      "    Zone 6, !- Zone 1 Name",
                                                      "    Zone 6 DSOA, !- Design Specification Outdoor Air Object Name 1",
                                                      "    ; !- Design Specification Zone Air Distribution Object Name 1",
                                                      "DesignSpecification:OutdoorAir,",
                                                      "    Zone 1 DSOA,             !- Name",
                                                      "    flow/person,             !- Outdoor Air Method",
                                                      "    0.1,                     !- Outdoor Air Flow per Person {m3/s-person}",
                                                      "    0.0,                     !- Outdoor Air Flow per Zone Floor Area {m3/s-m2}",
                                                      "    0.0,                     !- Outdoor Air Flow per Zone {m3/s}",
                                                      "    0.0,                     !- Outdoor Air Flow Air Changes per Hour {1/hr}",
                                                      "    Zone 1 OA Schedule;      !- Outdoor Air Schedule Name",
                                                      "DesignSpecification:OutdoorAir,",
                                                      "    Zone 2 DSOA,             !- Name",
                                                      "    flow/area,               !- Outdoor Air Method",
                                                      "    0.0,                     !- Outdoor Air Flow per Person {m3/s-person}",
                                                      "    1.0,                     !- Outdoor Air Flow per Zone Floor Area {m3/s-m2}",
                                                      "    0.0,                     !- Outdoor Air Flow per Zone {m3/s}",
                                                      "    0.0,                     !- Outdoor Air Flow Air Changes per Hour {1/hr}",
                                                      "    Zone 2 OA Schedule;      !- Outdoor Air Schedule Name",
                                                      "DesignSpecification:OutdoorAir,",
                                                      "    Zone 3 DSOA,             !- Name",
                                                      "    flow/zone,               !- Outdoor Air Method",
                                                      "    0.0,                     !- Outdoor Air Flow per Person {m3/s-person}",
                                                      "    0.0,                     !- Outdoor Air Flow per Zone Floor Area {m3/s-m2}",
                                                      "    3.0,                     !- Outdoor Air Flow per Zone {m3/s}",
                                                      "    0.0,                     !- Outdoor Air Flow Air Changes per Hour {1/hr}",
                                                      "    Zone 3 OA Schedule;      !- Outdoor Air Schedule Name",
                                                      "DesignSpecification:OutdoorAir,",
                                                      "    Zone 4 DSOA,             !- Name",
                                                      "    AirChanges/Hour,         !- Outdoor Air Method",
                                                      "    0.0,                     !- Outdoor Air Flow per Person {m3/s-person}",
                                                      "    0.0,                     !- Outdoor Air Flow per Zone Floor Area {m3/s-m2}",
                                                      "    0.0,                     !- Outdoor Air Flow per Zone {m3/s}",
                                                      "    5.0,                     !- Outdoor Air Flow Air Changes per Hour {1/hr}",
                                                      "    Zone 4 OA Schedule;      !- Outdoor Air Schedule Name",
                                                      "DesignSpecification:OutdoorAir,",
                                                      "    Zone 5 DSOA,             !- Name",
                                                      "    Sum,                     !- Outdoor Air Method",
                                                      "    0.2,                     !- Outdoor Air Flow per Person {m3/s-person}",
                                                      "    2.0,                     !- Outdoor Air Flow per Zone Floor Area {m3/s-m2}",
                                                      "    5.0,                     !- Outdoor Air Flow per Zone {m3/s}",
                                                      "    4.0,                     !- Outdoor Air Flow Air Changes per Hour {1/hr}",
                                                      "    Zone 5 OA Schedule;      !- Outdoor Air Schedule Name",
                                                      "DesignSpecification:OutdoorAir,",
                                                      "    Zone 6 DSOA,             !- Name",
                                                      "    Maximum,                 !- Outdoor Air Method",
                                                      "    0.3,                     !- Outdoor Air Flow per Person {m3/s-person}",
                                                      "    1.0,                     !- Outdoor Air Flow per Zone Floor Area {m3/s-m2}",
                                                      "    1.0,                     !- Outdoor Air Flow per Zone {m3/s}",
                                                      "    0.1,                     !- Outdoor Air Flow Air Changes per Hour {1/hr}",
                                                      "    Zone 6 OA Schedule;      !- Outdoor Air Schedule Name",
                                                      "Schedule:Constant, Zone 1 OA Schedule, , 0.1;",
                                                      "Schedule:Constant, Zone 2 OA Schedule, , 0.2;",
                                                      "Schedule:Constant, Zone 3 OA Schedule, , 0.3;",
                                                      "Schedule:Constant, Zone 4 OA Schedule, , 0.4;",
                                                      "Schedule:Constant, Zone 5 OA Schedule, , 0.5;",
                                                      "Schedule:Constant, Zone 6 OA Schedule, , 0.6;",
                                                      "Zone,",
                                                      "    Zone 1,                  !- Name",
                                                      "    0,                       !- Direction of Relative North {deg}",
                                                      "    0, 0, 0,                 !- X,Y,Z  {m}",
                                                      "    1,                       !- Type",
                                                      "    1,                       !- Multiplier",
                                                      "    ,                        !- Ceiling Height {m}",
                                                      "    ,                        !- Volume {m3}",
                                                      "    100;                     !- Floor Area {m2}",
                                                      "Zone,",
                                                      "    Zone 2,                  !- Name",
                                                      "    0,                       !- Direction of Relative North {deg}",
                                                      "    0, 0, 0,                 !- X,Y,Z  {m}",
                                                      "    1,                       !- Type",
                                                      "    1,                       !- Multiplier",
                                                      "    ,                        !- Ceiling Height {m}",
                                                      "    ,                        !- Volume {m3}",
                                                      "    200;                     !- Floor Area {m2}",
                                                      "Zone,",
                                                      "    Zone 3,                  !- Name",
                                                      "    0,                       !- Direction of Relative North {deg}",
                                                      "    0, 0, 0,                 !- X,Y,Z  {m}",
                                                      "    1,                       !- Type",
                                                      "    1,                       !- Multiplier",
                                                      "    ,                        !- Ceiling Height {m}",
                                                      "    ,                        !- Volume {m3}",
                                                      "    300;                     !- Floor Area {m2}",
                                                      "Zone,",
                                                      "    Zone 4,                  !- Name",
                                                      "    0,                       !- Direction of Relative North {deg}",
                                                      "    0, 0, 0,                 !- X,Y,Z  {m}",
                                                      "    1,                       !- Type",
                                                      "    1,                       !- Multiplier",
                                                      "    ,                        !- Ceiling Height {m}",
                                                      "    3600,                    !- Volume {m3}",
                                                      "    400;                     !- Floor Area {m2}",
                                                      "Zone,",
                                                      "    Zone 5,                  !- Name",
                                                      "    0,                       !- Direction of Relative North {deg}",
                                                      "    0, 0, 0,                 !- X,Y,Z  {m}",
                                                      "    1,                       !- Type",
                                                      "    1,                       !- Multiplier",
                                                      "    ,                        !- Ceiling Height {m}",
                                                      "    7200,                    !- Volume {m3}",
                                                      "    100;                     !- Floor Area {m2}",
                                                      "Zone,",
                                                      "    Zone 6,                  !- Name",
                                                      "    0,                       !- Direction of Relative North {deg}",
                                                      "    0, 0, 0,                 !- X,Y,Z  {m}",
                                                      "    1,                       !- Type",
                                                      "    5,                       !- Multiplier",
                                                      "    ,                        !- Ceiling Height {m}",
                                                      "    3600,                    !- Volume {m3}",
                                                      "    600;                     !- Floor Area {m2}"});

    ASSERT_TRUE(process_idf(idf_objects));

    bool ErrorsFound(false);
    GetZoneData(*state, ErrorsFound);
    EXPECT_FALSE(ErrorsFound);

    // Initialize schedule values
    state->dataGlobal->NumOfTimeStepInHour = 1;
    state->dataGlobal->MinutesPerTimeStep = 60 / state->dataGlobal->NumOfTimeStepInHour;
    state->dataGlobal->TimeStep = 1;
    state->dataGlobal->HourOfDay = 1;
    state->dataEnvrn->DayOfWeek = 1;
    state->dataEnvrn->DayOfYear_Schedule = 100;
    ScheduleManager::UpdateScheduleValues(*state);

    // Initialize zone areas and volumes - too many other things need to be set up to do these in the normal routines
    int NumZones(6);
    for (int index = 1; index <= NumZones; ++index) {
        state->dataHeatBal->Zone(index).FloorArea = state->dataHeatBal->Zone(index).UserEnteredFloorArea;
    }

    Real64 SysMassFlow(0.0);           // System supply mass flow rate [kg/s]
    Real64 OAMassFlow(0.0);            // OA mass flow rate [kg/s]
    state->dataEnvrn->StdRhoAir = 1.0; // For convenience so mass flow returned will equal volume flows input

    state->dataHeatBal->ZoneIntGain.allocate(NumZones);
    state->dataHeatBal->ZoneIntGain(1).NOFOCC = 10;
    state->dataHeatBal->ZoneIntGain(2).NOFOCC = 2;
    state->dataHeatBal->ZoneIntGain(3).NOFOCC = 3;
    state->dataHeatBal->ZoneIntGain(4).NOFOCC = 4;
    state->dataHeatBal->ZoneIntGain(5).NOFOCC = 20;
    state->dataHeatBal->ZoneIntGain(6).NOFOCC = 6;

    SizingManager::GetOARequirements(*state);
    GetOAControllerInputs(*state);
    EXPECT_EQ(SOAM_ZoneSum, state->dataMixedAir->VentilationMechanical(1).SystemOAMethod);

    // Summary of inputs and expected OA flow rate for each zone, StdRho = 1, so mass flow = volume flow for these tests
    // Zone 1 - flow/person, 0.1 m3/s/person, 10 persons, OA=1 m3/s
    // Zone 2 - flow/area, 1.0 m3/s-m2, area 200 m2, OA=200 m3/s
    // Zone 3 - flow/zone, 3.0 m3/s-zone, OA=3.0 m3/s
    // Zone 4 - AirChanges/Hour, 5.0 ACH, volume 3600 m3, OA=5 m3/s (ACH/3600=air change/sec)
    // Zone 5 - Sum, 0.2 m3/s/person, 20 persons [4], 2 m3/s-m2, area 100 [200], 5 m3/s-zone [5], 4 ACH, volume 7200 m3 [8], OA=4+200+5+8=217 m3/s
    // Zone 6 - Maximum, 0.3 m3/s/person, 6 persons [1.8], 1 m3/s-m2, area 600 [600], 1 m3/s-zone [1], 0.1 ACH, volume 3600 m3 [0.1],
    // OA=max(1.8+600+1+0.1=600 m3/s

    // Apply schedules and zone multipliers
    // Zone 1 - schedule = 0.1, multiplier = 1.0, OA=1*0.1*1  =   0.1 m3/s
    // Zone 2 - schedule = 0.2, multiplier = 1.0, OA=200*0.2*1=  40.0 m3/s
    // Zone 3 - schedule = 0.3, multiplier = 1.0, OA=3*0.3*1  =   0.9 m3/s
    // Zone 4 - schedule = 0.4, multiplier = 1.0, OA=5*0.4*1  =   2.0 m3/s
    // Zone 5 - schedule = 0.5, multiplier = 1.0, OA=217*0.5*1= 108.5 m3/s
    // Zone 6 - schedule = 0.6, multiplier = 5.0, OA=600*0.6*5=1800.0 m3/s
    // Total for all zones = 1951.5 m3/s

    // Case 1 - All zones as initially set up
    OAMassFlow = 0.0;
    state->dataMixedAir->VentilationMechanical(1).CalcMechVentController(*state, SysMassFlow, OAMassFlow);
    EXPECT_NEAR(1951.5, OAMassFlow, 0.00001);

    // Case 2 - Turn off Zone 4-6
    OAMassFlow = 0.0;
    state->dataScheduleMgr->Schedule(4).CurrentValue = 0.0;
    state->dataScheduleMgr->Schedule(5).CurrentValue = 0.0;
    state->dataScheduleMgr->Schedule(6).CurrentValue = 0.0;
    state->dataMixedAir->VentilationMechanical(1).CalcMechVentController(*state, SysMassFlow, OAMassFlow);
    EXPECT_NEAR(41.0, OAMassFlow, 0.00001);

    // Case 3 - Turn off remaining zones
    OAMassFlow = 0.0;
    state->dataScheduleMgr->Schedule(1).CurrentValue = 0.0;
    state->dataScheduleMgr->Schedule(2).CurrentValue = 0.0;
    state->dataScheduleMgr->Schedule(3).CurrentValue = 0.0;
    state->dataMixedAir->VentilationMechanical(1).CalcMechVentController(*state, SysMassFlow, OAMassFlow);
    EXPECT_EQ(0.0, OAMassFlow);

    state->dataHeatBal->ZoneIntGain.deallocate();
}

TEST_F(EnergyPlusFixture, CO2ControlDesignOARateTest)
{
    // Test a new feature: Proportional Demand Control Ventilation (DCV) Enhancements
    state->dataContaminantBalance->Contaminant.CO2Simulation = true;
    state->dataContaminantBalance->Contaminant.CO2OutdoorSchedPtr = 1;

    std::string const idf_objects = delimited_string({
        "  OutdoorAir:Node,",
        "    Outside Air Inlet Node; !- Name",
        "  Schedule:Constant,",
        "    VentSchedule, !- Name",
        "     , !- Schedule Type Limits Name",
        "     1; !- Hourly value",
        "  Schedule:Constant,",
        "    ZoneADEffSch, !- Name",
        "     , !- Schedule Type Limits Name",
        "     1; !- Hourly value",
        "  Schedule:Constant,",
        "    OAFractionSched, !- Name",
        "     , !- Schedule Type Limits Name",
        "     1; !- Hourly value",
        "  Schedule:Constant,",
        "    CO2AvailSchedule, !- Name",
        "     , !- Schedule Type Limits Name",
        "     1.0; !- Hourly value",
        "  Schedule:Constant,",
        "    CO2SetpointSchedule, !- Name",
        "     , !- Schedule Type Limits Name",
        "     900.0; !- Hourly value",
        "  Schedule:Constant,",
        "    CO2MinSchedule, !- Name",
        "     , !- Schedule Type Limits Name",
        "     300.0; !- Hourly value",
        "  Schedule:Constant,",
        "    CO2MaxSchedule, !- Name",
        "     , !- Schedule Type Limits Name",
        "     900.0; !- Hourly value",
        "  Schedule:Constant,",
        "    Minimum Outdoor Air Flow Rate Schedule, !- Name",
        "     , !- Schedule Type Limits Name",
        "     0.001; !- Hourly value",
        "  Controller:OutdoorAir,",
        "    OA Controller 1, !- Name",
        "    Relief Air Outlet Node, !- Relief Air Outlet Node Name",
        "    Outdoor Air Mixer Inlet Node, !- Return Air Node Name",
        "    Mixed Air Node, !- Mixed Air Node Name",
        "    Outside Air Inlet Node, !- Actuator Node Name",
        "    0.0, !- Minimum Outdoor Air Flow Rate{ m3 / s }",
        "    1.7, !- Maximum Outdoor Air Flow Rate{ m3 / s }",
        "    NoEconomizer, !- Economizer Control Type",
        "    ModulateFlow, !- Economizer Control Action Type",
        "    , !- Economizer Maximum Limit Dry - Bulb Temperature{ C }",
        "    , !- Economizer Maximum Limit Enthalpy{ J / kg }",
        "    , !- Economizer Maximum Limit Dewpoint Temperature{ C }",
        "    , !- Electronic Enthalpy Limit Curve Name",
        "    , !- Economizer Minimum Limit Dry - Bulb Temperature{ C }",
        "    NoLockout, !- Lockout Type",
        "    FixedMinimum, !- Minimum Limit Type",
        "    OAFractionSched, !- Minimum Outdoor Air Schedule Name",
        "    , !- Minimum Fraction of Outdoor Air Schedule Name",
        "    , !- Maximum Fraction of Outdoor Air Schedule Name",
        "    DCVObject;               !- Mechanical Ventilation Controller Name",
        "  Controller:MechanicalVentilation,",
        "    DCVObject, !- Name",
        "    VentSchedule, !- Availability Schedule Name",
        "    Yes, !- Demand Controlled Ventilation",
        "    ProportionalControlBasedOnDesignOARate, !- System Outdoor Air Method",
        "     , !- Zone Maximum Outdoor Air Fraction{ dimensionless }",
        "    West Zone, !- Zone 1 Name",
        "    CM DSOA West Zone, !- Design Specification Outdoor Air Object Name 1",
        "    CM DSZAD West Zone; !- Design Specification Zone Air Distribution Object Name 1",
    });

    ASSERT_TRUE(process_idf(idf_objects));

    state->dataContaminantBalance->ContaminantControlledZone.allocate(1);
    state->dataContaminantBalance->ContaminantControlledZone(1).AvaiSchedPtr = 4;
    state->dataContaminantBalance->ContaminantControlledZone(1).SPSchedIndex = 5;
    state->dataContaminantBalance->ContaminantControlledZone(1).ZoneMinCO2SchedIndex = 6;
    state->dataContaminantBalance->ContaminantControlledZone(1).ZoneMaxCO2SchedIndex = 7;

    state->dataAirLoop->AirLoopControlInfo.allocate(1);
    state->dataAirLoop->AirLoopControlInfo(1).LoopFlowRateSet = true;
    state->dataSize->OARequirements.allocate(1);
    state->dataSize->OARequirements(1).Name = "CM DSOA WEST ZONE";
    state->dataSize->OARequirements(1).OAFlowMethod = OAFlowSum;
    state->dataSize->OARequirements(1).OAFlowPerPerson = 0.003149;
    state->dataSize->OARequirements(1).OAFlowPerArea = 0.000407;
    state->dataSize->OARequirements(1).OAPropCtlMinRateSchPtr = 8;

    state->dataSize->ZoneAirDistribution.allocate(1);
    state->dataSize->ZoneAirDistribution(1).Name = "CM DSZAD WEST ZONE";
    state->dataSize->ZoneAirDistribution(1).ZoneADEffSchPtr = 4;

    state->dataHeatBal->Zone.allocate(1);
    state->dataHeatBal->Zone(1).Name = "WEST ZONE";
    state->dataHeatBal->Zone(1).FloorArea = 10.0;
    state->dataHeatBal->Zone(1).ZoneContamControllerSchedIndex = 4;

    state->dataAirLoop->AirLoopFlow.allocate(1);
    state->dataAirLoop->AirLoopFlow(1).OAFrac = 0.01;    // DataAirLoop variable (AirloopHVAC)
    state->dataAirLoop->AirLoopFlow(1).OAMinFrac = 0.01; // DataAirLoop variable (AirloopHVAC)

    GetOAControllerInputs(*state);

    EXPECT_EQ(8, state->dataMixedAir->VentilationMechanical(1).SystemOAMethod);
    EXPECT_TRUE(OutAirNodeManager::CheckOutAirNodeNumber(*state, state->dataMixedAir->OAController(1).OANode));
    EXPECT_NEAR(0.00314899, state->dataMixedAir->VentilationMechanical(1).ZoneOAPeopleRate(1), 0.00001);
    EXPECT_NEAR(0.000407, state->dataMixedAir->VentilationMechanical(1).ZoneOAAreaRate(1), 0.00001);

    state->dataEnvrn->StdRhoAir = 1.2;
    state->dataMixedAir->OAController(1).MixMassFlow = 1.7 * state->dataEnvrn->StdRhoAir;
    state->dataMixedAir->OAController(1).MaxOAMassFlowRate = 1.7 * state->dataEnvrn->StdRhoAir;
    state->dataAirLoop->AirLoopFlow(1).DesSupply = 1.7;
    state->dataMixedAir->VentilationMechanical(1).SchPtr = 1;
    state->dataScheduleMgr->Schedule(1).CurrentValue = 1.0;

    state->dataMixedAir->VentilationMechanical(1).ZoneADEffSchPtr(1) = 2;
    state->dataScheduleMgr->Schedule(2).CurrentValue = 1.0;
    state->dataHeatBal->TotPeople = 1;
    state->dataHeatBal->People.allocate(1);
    state->dataHeatBal->People(1).Name = "WestPeople";
    state->dataHeatBal->People(1).ZonePtr = 1;
    state->dataHeatBal->People(1).NumberOfPeople = 3;
    state->dataHeatBal->Zone(1).TotOccupants = 3;
    state->dataScheduleMgr->Schedule(3).CurrentValue = 0.1;
    state->dataScheduleMgr->Schedule(4).CurrentValue = 1.0;
    state->dataContaminantBalance->ZoneCO2GainFromPeople.allocate(1);
    state->dataContaminantBalance->ZoneCO2GainFromPeople(1) = 3.82E-8;
    state->dataContaminantBalance->OutdoorCO2 = 400;
    state->dataContaminantBalance->ZoneAirCO2.allocate(1);
    state->dataContaminantBalance->ZoneAirCO2(1) = 600.0;
    state->dataZoneEquip->ZoneEquipConfig.allocate(1);
    state->dataZoneEquip->ZoneEquipConfig(1).NumInletNodes = 1;
    state->dataZoneEquip->ZoneEquipConfig(1).AirDistUnitCool.allocate(1);
    state->dataZoneEquip->ZoneEquipConfig(1).AirDistUnitCool(1).InNode = 10;
    state->dataZoneEquip->ZoneEquipConfig(1).InletNode.allocate(1);
    state->dataZoneEquip->ZoneEquipConfig(1).InletNode(1) = 10;
    state->dataLoopNodes->Node.allocate(10);
    state->dataLoopNodes->Node(10).Temp = 13.00;
    state->dataLoopNodes->Node(10).HumRat = 0.008;
    state->dataLoopNodes->Node(10).MassFlowRate = 1.7 * state->dataEnvrn->StdRhoAir;
    state->dataEnvrn->OutBaroPress = 101325;
    state->dataZoneEnergyDemand->ZoneSysEnergyDemand.allocate(1);
    state->dataHeatBal->ZoneIntGain.allocate(1);
    state->dataHeatBal->ZoneIntGain(1).NOFOCC = 0.1;
    state->dataScheduleMgr->Schedule(5).CurrentValue = 900.0;
    state->dataScheduleMgr->Schedule(6).CurrentValue = 300.0;
    state->dataScheduleMgr->Schedule(7).CurrentValue = 900.0;
    state->dataHeatBal->Zone(1).ZoneMinCO2SchedIndex = 6;
    state->dataHeatBal->Zone(1).ZoneMaxCO2SchedIndex = 7;
    state->dataScheduleMgr->Schedule(8).CurrentValue = 0.01;

    state->dataMixedAir->OAController(1).CalcOAController(*state, 1, true);

    EXPECT_NEAR(0.003183055786, state->dataMixedAir->OAController(1).OAMassFlow, 0.00001);
    EXPECT_NEAR(0.001560321463, state->dataMixedAir->OAController(1).MinOAFracLimit, 0.00001);

    // #5846
    state->dataMixedAir->OAController(1).MinOAMassFlowRate = 0.05;
    state->dataGlobal->WarmupFlag = false;
    state->dataMixedAir->OAController(1).CalcOAController(*state, 1, true);
    EXPECT_NEAR(0.006, state->dataMixedAir->OAController(1).OAMassFlow, 0.0001);
    std::string const error_string = delimited_string({
        "   ** Warning ** CalcOAController: Minimum OA fraction > Mechanical Ventilation Controller request for Controller:OutdoorAir=OA CONTROLLER "
        "1, Min OA fraction is used.",
        "   **   ~~~   ** This may be overriding desired ventilation controls. Check inputs for Minimum Outdoor Air Flow Rate, Minimum Outdoor Air "
        "Schedule Name and Controller:MechanicalVentilation",
        "   **   ~~~   ** Minimum OA fraction = 2.9412E-003, Mech Vent OA fraction = 1.5603E-003",
        "   **   ~~~   **  Environment=, at Simulation time= 00:00 - 00:00",
    });

    EXPECT_TRUE(compare_err_stream(error_string, true));

    state->dataAirLoop->AirLoopControlInfo.deallocate();
    state->dataSize->OARequirements.deallocate();
    state->dataSize->ZoneAirDistribution.deallocate();
    state->dataHeatBal->Zone.deallocate();
    state->dataAirLoop->AirLoopFlow.deallocate();
    state->dataHeatBal->People.deallocate();
    state->dataContaminantBalance->ZoneAirCO2.deallocate();
    state->dataZoneEquip->ZoneEquipConfig.deallocate();
    state->dataLoopNodes->Node.deallocate();
    state->dataZoneEnergyDemand->ZoneSysEnergyDemand.deallocate();
    state->dataContaminantBalance->ZoneCO2GainFromPeople.deallocate();
    state->dataContaminantBalance->ContaminantControlledZone.deallocate();
    state->dataHeatBal->ZoneIntGain.deallocate();
}

TEST_F(EnergyPlusFixture, MixedAir_OAControllerOrderInControllersListTest)
{
    std::string const idf_objects = delimited_string({
        "  AvailabilityManagerAssignmentList,",
        "    VAV Sys 1 Avail List,    !- Name",
        "    AvailabilityManager:Scheduled,  !- Availability Manager 1 Object Type",
        "    VAV Sys 1 Avail;         !- Availability Manager 1 Name",

        "  AvailabilityManager:Scheduled,",
        "    VAV Sys 1 Avail,         !- Name",
        "    FanAvailSched;           !- Schedule Name",

        "  BranchList,",
        "    VAV Sys 1 Branches,      !- Name",
        "    VAV Sys 1 Main Branch;   !- Branch 1 Name",

        "  Branch,",
        "    VAV Sys 1 Main Branch,   !- Name",
        "    ,                        !- Pressure Drop Curve Name",
        "    AirLoopHVAC:OutdoorAirSystem,  !- Component 1 Object Type",
        "    OA Sys 1,                !- Component 1 Name",
        "    VAV Sys 1 Inlet Node,    !- Component 1 Inlet Node Name",
        "    Mixed Air Node 1,        !- Component 1 Outlet Node Name",
        "    Coil:Cooling:Water,      !- Component 2 Object Type",
        "    Main Cooling Coil 1,     !- Component 2 Name",
        "    Mixed Air Node 1,        !- Component 2 Inlet Node Name",
        "    Main Cooling Coil 1 Outlet Node,  !- Component 2 Outlet Node Name",
        "    Coil:Heating:Water,      !- Component 3 Object Type",
        "    Main Heating Coil 1,     !- Component 3 Name",
        "    Main Cooling Coil 1 Outlet Node,  !- Component 3 Inlet Node Name",
        "    Main Heating Coil 1 Outlet Node,  !- Component 3 Outlet Node Name",
        "    Fan:VariableVolume,      !- Component 4 Object Type",
        "    Supply Fan 1,            !- Component 4 Name",
        "    Main Heating Coil 1 Outlet Node,  !- Component 4 Inlet Node Name",
        "    VAV Sys 1 Outlet Node;   !- Component 4 Outlet Node Name",

        "  AirLoopHVAC:OutdoorAirSystem,",
        "    OA Sys 1,                !- Name",
        "    OA Sys 1 Controllers,    !- Controller List Name",
        "    OA Sys 1 Equipment,      !- Outdoor Air Equipment List Name",
        "    VAV Sys 1 Avail List;    !- Availability Manager List Name",

        "  AirLoopHVAC:ControllerList,",
        "    OA Sys 1 Controllers,    !- Name",
        "    Controller:WaterCoil,    !- Controller 1 Object Type",
        "    OA CC Controller 1,      !- Controller 1 Name",
        "    Controller:OutdoorAir,   !- Controller 2 Object Type",
        "    OA Controller 1,         !- Controller 2 Name",
        "    Controller:WaterCoil,    !- Controller 3 Object Type",
        "    OA HC Controller 1;      !- Controller 3 Name",

        "  AirLoopHVAC:OutdoorAirSystem:EquipmentList,",
        "    OA Sys 1 Equipment,      !- Name",
        "    Coil:Heating:Water,      !- Component 1 Object Type",
        "    OA Heating Coil 1,       !- Component 1 Name",
        "    Coil:Cooling:Water,      !- Component 2 Object Type",
        "    OA Cooling Coil 1,       !- Component 2 Name",
        "    OutdoorAir:Mixer,        !- Component 3 Object Type",
        "    OA Mixing Box 1;         !- Component 3 Name",

        "  Coil:Heating:Water,",
        "    OA Heating Coil 1,       !- Name",
        "    CoolingCoilAvailSched,   !- Availability Schedule Name",
        "    autosize,                !- U-Factor Times Area Value {W/K}",
        "    autosize,                !- Maximum Water Flow Rate {m3/s}",
        "    OA Heating Coil 1 Water Inlet Node,  !- Water Inlet Node Name",
        "    OA Heating Coil 1 Water Outlet Node,  !- Water Outlet Node Name",
        "    Outside Air Inlet Node 1,!- Air Inlet Node Name",
        "    OA Heating Coil 1 Air Outlet Node,  !- Air Outlet Node Name",
        "    UFactorTimesAreaAndDesignWaterFlowRate,  !- Performance Input Method",
        "    autosize,                !- Rated Capacity {W}",
        "    82.2,                    !- Rated Inlet Water Temperature {C}",
        "    16.6,                    !- Rated Inlet Air Temperature {C}",
        "    71.1,                    !- Rated Outlet Water Temperature {C}",
        "    32.2,                    !- Rated Outlet Air Temperature {C}",
        "    ;                        !- Rated Ratio for Air and Water Convection",

        "  Coil:Cooling:Water,",
        "    OA Cooling Coil 1,       !- Name",
        "    CoolingCoilAvailSched,   !- Availability Schedule Name",
        "    autosize,                !- Design Water Flow Rate {m3/s}",
        "    autosize,                !- Design Air Flow Rate {m3/s}",
        "    autosize,                !- Design Inlet Water Temperature {C}",
        "    autosize,                !- Design Inlet Air Temperature {C}",
        "    autosize,                !- Design Outlet Air Temperature {C}",
        "    autosize,                !- Design Inlet Air Humidity Ratio {kgWater/kgDryAir}",
        "    autosize,                !- Design Outlet Air Humidity Ratio {kgWater/kgDryAir}",
        "    OA Cooling Coil 1 Water Inlet Node,  !- Water Inlet Node Name",
        "    OA Cooling Coil 1 Water Outlet Node,  !- Water Outlet Node Name",
        "    OA Heating Coil 1 Air Outlet Node,  !- Air Inlet Node Name",
        "    OA Mixing Box 1 Inlet Node,  !- Air Outlet Node Name",
        "    SimpleAnalysis,          !- Type of Analysis",
        "    CrossFlow;               !- Heat Exchanger Configuration",

        "  OutdoorAir:Mixer,",
        "    OA Mixing Box 1,         !- Name",
        "    Mixed Air Node 1,        !- Mixed Air Node Name",
        "    OA Mixing Box 1 Inlet Node,  !- Outdoor Air Stream Node Name",
        "    Relief Air Outlet Node 1,!- Relief Air Stream Node Name",
        "    VAV Sys 1 Inlet Node;    !- Return Air Stream Node Name",

        "  Coil:Cooling:Water,",
        "    Main Cooling Coil 1,     !- Name",
        "    CoolingCoilAvailSched,   !- Availability Schedule Name",
        "    autosize,                !- Design Water Flow Rate {m3/s}",
        "    autosize,                !- Design Air Flow Rate {m3/s}",
        "    autosize,                !- Design Inlet Water Temperature {C}",
        "    autosize,                !- Design Inlet Air Temperature {C}",
        "    autosize,                !- Design Outlet Air Temperature {C}",
        "    autosize,                !- Design Inlet Air Humidity Ratio {kgWater/kgDryAir}",
        "    autosize,                !- Design Outlet Air Humidity Ratio {kgWater/kgDryAir}",
        "    Main Cooling Coil 1 Water Inlet Node,  !- Water Inlet Node Name",
        "    Main Cooling Coil 1 Water Outlet Node,  !- Water Outlet Node Name",
        "    Mixed Air Node 1,        !- Air Inlet Node Name",
        "    Main Cooling Coil 1 Outlet Node,  !- Air Outlet Node Name",
        "    SimpleAnalysis,          !- Type of Analysis",
        "    CrossFlow;               !- Heat Exchanger Configuration",

        "  Coil:Heating:Water,",
        "    Main Heating Coil 1,     !- Name",
        "    ReheatCoilAvailSched,    !- Availability Schedule Name",
        "    autosize,                !- U-Factor Times Area Value {W/K}",
        "    autosize,                !- Maximum Water Flow Rate {m3/s}",
        "    Main Heating Coil 1 Water Inlet Node,  !- Water Inlet Node Name",
        "    Main Heating Coil 1 Water Outlet Node,  !- Water Outlet Node Name",
        "    Main Cooling Coil 1 Outlet Node,  !- Air Inlet Node Name",
        "    Main Heating Coil 1 Outlet Node,  !- Air Outlet Node Name",
        "    UFactorTimesAreaAndDesignWaterFlowRate,  !- Performance Input Method",
        "    autosize,                !- Rated Capacity {W}",
        "    82.2,                    !- Rated Inlet Water Temperature {C}",
        "    16.6,                    !- Rated Inlet Air Temperature {C}",
        "    71.1,                    !- Rated Outlet Water Temperature {C}",
        "    32.2,                    !- Rated Outlet Air Temperature {C}",
        "    ;                        !- Rated Ratio for Air and Water Convection",

        "  Fan:VariableVolume,",
        "    Supply Fan 1,            !- Name",
        "    FanAvailSched,           !- Availability Schedule Name",
        "    0.7,                     !- Fan Total Efficiency",
        "    600.0,                   !- Pressure Rise {Pa}",
        "    autosize,                !- Maximum Flow Rate {m3/s}",
        "    Fraction,                !- Fan Power Minimum Flow Rate Input Method",
        "    0.25,                    !- Fan Power Minimum Flow Fraction",
        "    ,                        !- Fan Power Minimum Air Flow Rate {m3/s}",
        "    0.9,                     !- Motor Efficiency",
        "    1.0,                     !- Motor In Airstream Fraction",
        "    0.35071223,              !- Fan Power Coefficient 1",
        "    0.30850535,              !- Fan Power Coefficient 2",
        "    -0.54137364,             !- Fan Power Coefficient 3",
        "    0.87198823,              !- Fan Power Coefficient 4",
        "    0.000,                   !- Fan Power Coefficient 5",
        "    Main Heating Coil 1 Outlet Node,  !- Air Inlet Node Name",
        "    VAV Sys 1 Outlet Node;   !- Air Outlet Node Name",

        "  Controller:WaterCoil,",
        "    OA HC Controller 1,      !- Name",
        "    Temperature,             !- Control Variable",
        "    Normal,                  !- Action",
        "    FLOW,                    !- Actuator Variable",
        "    OA Heating Coil 1 Air Outlet Node,  !- Sensor Node Name",
        "    OA Heating Coil 1 Water Inlet Node,  !- Actuator Node Name",
        "    0.002,                   !- Controller Convergence Tolerance {deltaC}",
        "    autosize,                !- Maximum Actuated Flow {m3/s}",
        "    0.0;                     !- Minimum Actuated Flow {m3/s}",

        "  Controller:WaterCoil,",
        "    OA CC Controller 1,      !- Name",
        "    Temperature,             !- Control Variable",
        "    Reverse,                 !- Action",
        "    FLOW,                    !- Actuator Variable",
        "    OA Mixing Box 1 Inlet Node,  !- Sensor Node Name",
        "    OA Cooling Coil 1 Water Inlet Node,  !- Actuator Node Name",
        "    0.002,                   !- Controller Convergence Tolerance {deltaC}",
        "    autosize,                !- Maximum Actuated Flow {m3/s}",
        "    0.0;                     !- Minimum Actuated Flow {m3/s}",

        "  Controller:WaterCoil,",
        "    Central Cooling Coil Controller 1,  !- Name",
        "    Temperature,             !- Control Variable",
        "    Reverse,                 !- Action",
        "    FLOW,                    !- Actuator Variable",
        "    Main Cooling Coil 1 Outlet Node,  !- Sensor Node Name",
        "    Main Cooling Coil 1 Water Inlet Node,  !- Actuator Node Name",
        "    0.002,                   !- Controller Convergence Tolerance {deltaC}",
        "    autosize,                !- Maximum Actuated Flow {m3/s}",
        "    0.0;                     !- Minimum Actuated Flow {m3/s}",

        "  Controller:OutdoorAir,",
        "    OA Controller 1,         !- Name",
        "    Relief Air Outlet Node 1,!- Relief Air Outlet Node Name",
        "    VAV Sys 1 Inlet Node,    !- Return Air Node Name",
        "    Mixed Air Node 1,        !- Mixed Air Node Name",
        "    Outside Air Inlet Node 1,!- Actuator Node Name",
        "    autosize,                !- Minimum Outdoor Air Flow Rate {m3/s}",
        "    autosize,                !- Maximum Outdoor Air Flow Rate {m3/s}",
        "    NoEconomizer,            !- Economizer Control Type",
        "    ModulateFlow,            !- Economizer Control Action Type",
        "    19.,                     !- Economizer Maximum Limit Dry-Bulb Temperature {C}",
        "    ,                        !- Economizer Maximum Limit Enthalpy {J/kg}",
        "    ,                        !- Economizer Maximum Limit Dewpoint Temperature {C}",
        "    ,                        !- Electronic Enthalpy Limit Curve Name",
        "    4.6,                     !- Economizer Minimum Limit Dry-Bulb Temperature {C}",
        "    NoLockout,               !- Lockout Type",
        "    FixedMinimum,            !- Minimum Limit Type",
        "    ;                        !- Minimum Outdoor Air Schedule Name",

        "  Controller:WaterCoil,",
        "    Central Heating Coil Controller 1,  !- Name",
        "    Temperature,             !- Control Variable",
        "    Normal,                  !- Action",
        "    FLOW,                    !- Actuator Variable",
        "    Main Heating Coil 1 Outlet Node,  !- Sensor Node Name",
        "    Main Heating Coil 1 Water Inlet Node,  !- Actuator Node Name",
        "    0.002,                   !- Controller Convergence Tolerance {deltaC}",
        "    autosize,                !- Maximum Actuated Flow {m3/s}",
        "    0.0;                     !- Minimum Actuated Flow {m3/s}",

    });

    ASSERT_TRUE(process_idf(idf_objects));

    GetOAControllerInputs(*state);

    GetOutsideAirSysInputs(*state);

    auto &CurrentOASystem(state->dataAirLoop->OutsideAirSys[0]);

    EXPECT_EQ(CurrentOASystem.NumControllers, 3);
    EXPECT_EQ(CurrentOASystem.ControllerType(1), "CONTROLLER:WATERCOIL");
    EXPECT_EQ(CurrentOASystem.ControllerName(1), "OA CC CONTROLLER 1");
    EXPECT_EQ(CurrentOASystem.ControllerType(2), "CONTROLLER:OUTDOORAIR");
    EXPECT_EQ(CurrentOASystem.ControllerName(2), "OA CONTROLLER 1");
    EXPECT_EQ(CurrentOASystem.ControllerType(3), "CONTROLLER:WATERCOIL");
    EXPECT_EQ(CurrentOASystem.ControllerName(3), "OA HC CONTROLLER 1");
    EXPECT_EQ(CurrentOASystem.OAControllerName, "OA CONTROLLER 1");
    EXPECT_EQ(CurrentOASystem.OAControllerIndex, 0);
    int AirLoopNum = 0;
    bool FirstHVACIteration = true;
    // sim OAController with OAControllerIndex = 0 for the first time only
    SimOAController(*state, CurrentOASystem.OAControllerName, CurrentOASystem.OAControllerIndex, FirstHVACIteration, AirLoopNum);
    // OAControllerIndex is set during first time InitOAController run
    EXPECT_EQ(CurrentOASystem.OAControllerIndex, 1);
}

TEST_F(EnergyPlusFixture, OAController_ProportionalMinimum_HXBypassTest)
{
    std::string const idf_objects = delimited_string({
        "  OutdoorAir:Node,",
        "    Outside Air Inlet Node;  !- Name",

        "  Controller:OutdoorAir,",
        "    OA Controller,           !- Name",
        "    Relief Air Outlet Node,  !- Relief Air Outlet Node Name",
        "    VAV Sys Inlet Node,      !- Return Air Node Name",
        "    Mixed Air Node,          !- Mixed Air Node Name",
        "    Outside Air Inlet Node,  !- Actuator Node Name",
        "    0.2,                     !- Minimum Outdoor Air Flow Rate {m3/s}",
        "    1.0,                     !- Maximum Outdoor Air Flow Rate {m3/s}",
        "    DifferentialDryBulb,     !- Economizer Control Type",
        "    ModulateFlow,            !- Economizer Control Action Type",
        "    ,                        !- Economizer Maximum Limit Dry-Bulb Temperature {C}",
        "    ,                        !- Economizer Maximum Limit Enthalpy {J/kg}",
        "    ,                        !- Economizer Maximum Limit Dewpoint Temperature {C}",
        "    ,                        !- Electronic Enthalpy Limit Curve Name",
        "    ,                        !- Economizer Minimum Limit Dry-Bulb Temperature {C}",
        "    NoLockout,               !- Lockout Type",
        "    ProportionalMinimum,     !- Minimum Limit Type",
        "    ,                        !- Minimum Outdoor Air Schedule Name",
        "    ,                        !- Minimum Fraction of Outdoor Air Schedule Name",
        "    ,                        !- Maximum Fraction of Outdoor Air Schedule Name",
        "    ,                        !- Mechanical Ventilation Controller Name",
        "    ,                        !- Time of Day Economizer Control Schedule Name",
        "    No,                      !- High Humidity Control",
        "    ,                        !- Humidistat Control Zone Name",
        "    ,                        !- High Humidity Outdoor Air Flow Ratio",
        "    Yes,                     !- Control High Indoor Humidity Based on Outdoor Humidity Ratio",
        "    BypassWhenOAFlowGreaterThanMinimum;  !- Heat Recovery Bypass Control Type",

        "  OutdoorAir:Mixer,",
        "    OA Mixer,                !- Name",
        "    Mixed Air Node,          !- Mixed Air Node Name",
        "    Outside Air Inlet Node,  !- Outdoor Air Stream Node Name",
        "    Relief Air Outlet Node,  !- Relief Air Stream Node Name",
        "    VAV Sys Inlet Node;      !- Return Air Stream Node Name",

        " AirLoopHVAC:ControllerList,",
        "    OA Sys Controller,       !- Name",
        "    Controller:OutdoorAir,   !- Controller 1 Object Type",
        "    OA Controller;           !- Controller 1 Name",

        " AirLoopHVAC:OutdoorAirSystem:EquipmentList,",
        "    OA Sys Equipment list,   !- Name",
        "    OutdoorAir:Mixer,        !- Component 1 Object Type",
        "    OA Mixer;                !- Component 1 Name",

        " AirLoopHVAC:OutdoorAirSystem,",
        "    OA Sys,                  !- Name",
        "    OA Sys controller,       !- Controller List Name",
        "    OA Sys Equipment list;   !- Outdoor Air Equipment List Name",

    });

    ASSERT_TRUE(process_idf(idf_objects));
    GetOAControllerInputs(*state);
    EXPECT_EQ(2, state->dataMixedAir->OAController(1).OANode);
    EXPECT_TRUE(OutAirNodeManager::CheckOutAirNodeNumber(*state, state->dataMixedAir->OAController(1).OANode));

    int OAControllerNum(1);
    int AirLoopNum(1);

    state->dataHVACGlobal->NumPrimaryAirSys = 1;
    state->dataEnvrn->StdBaroPress = StdPressureSeaLevel;
    // assume dry air (zero humidity ratio)
    state->dataEnvrn->StdRhoAir = Psychrometrics::PsyRhoAirFnPbTdbW(*state, state->dataEnvrn->StdBaroPress, 20.0, 0.0);

    state->dataAirLoop->AirLoopFlow.allocate(1);
    state->dataAirSystemsData->PrimaryAirSystems.allocate(1);
    state->dataAirLoop->AirLoopControlInfo.allocate(1);

    auto &curAirLoopFlow(state->dataAirLoop->AirLoopFlow(AirLoopNum));
    auto &curOACntrl(state->dataMixedAir->OAController(OAControllerNum));
    auto &AirLoopCntrlInfo(state->dataAirLoop->AirLoopControlInfo(AirLoopNum));
    auto &PrimaryAirSys(state->dataAirSystemsData->PrimaryAirSystems(AirLoopNum));

    PrimaryAirSys.NumBranches = 1;
    PrimaryAirSys.Branch.allocate(1);
    PrimaryAirSys.Branch(1).TotalComponents = 1;
    PrimaryAirSys.Branch(1).Comp.allocate(1);
    PrimaryAirSys.Branch(1).Comp(1).Name = "OA Sys";
    PrimaryAirSys.Branch(1).Comp(1).TypeOf = "AirLoopHVAC:OutdoorAirSystem";

    Real64 DesignSupplyAirMassFlow = 1.0 * state->dataEnvrn->StdRhoAir;
    Real64 MixedAirMassFlow = 0.50 * DesignSupplyAirMassFlow;

    curAirLoopFlow.DesSupply = DesignSupplyAirMassFlow;

    // Initialize common AirLoop data
    AirLoopCntrlInfo.OASysNum = AirLoopNum;
    AirLoopCntrlInfo.EconoLockout = false;
    AirLoopCntrlInfo.NightVent = false;
    AirLoopCntrlInfo.FanOpMode = DataHVACGlobals::ContFanCycCoil;
    AirLoopCntrlInfo.LoopFlowRateSet = false;
    AirLoopCntrlInfo.CheckHeatRecoveryBypassStatus = true;
    AirLoopCntrlInfo.OASysComponentsSimulated = true;
    AirLoopCntrlInfo.EconomizerFlowLocked = false;
    AirLoopCntrlInfo.HeatRecoveryBypass = false;
    AirLoopCntrlInfo.HeatRecoveryResimFlag = false;
    AirLoopCntrlInfo.HeatingActiveFlag = true;

    // Initialize OA controller and node data
    curOACntrl.MinOAMassFlowRate = curOACntrl.MinOA * state->dataEnvrn->StdRhoAir;
    curOACntrl.MaxOAMassFlowRate = curOACntrl.MaxOA * state->dataEnvrn->StdRhoAir;
    curOACntrl.InletNode = curOACntrl.OANode;
    curOACntrl.RetTemp = 24.0;
    curOACntrl.OATemp = 20.0;
    curOACntrl.InletTemp = curOACntrl.OATemp;
    curOACntrl.MixSetTemp = 22.0;
    curOACntrl.ExhMassFlow = 0.0;
    curOACntrl.MixMassFlow = MixedAirMassFlow;

    // Initialize air node data
    state->dataLoopNodes->Node(curOACntrl.MixNode).MassFlowRate = curOACntrl.MixMassFlow;
    state->dataLoopNodes->Node(curOACntrl.MixNode).MassFlowRateMaxAvail = curOACntrl.MixMassFlow;
    state->dataLoopNodes->Node(curOACntrl.RetNode).Temp = curOACntrl.RetTemp;
    state->dataLoopNodes->Node(curOACntrl.RetNode).Enthalpy = Psychrometrics::PsyHFnTdbW(curOACntrl.RetTemp, 0.0);
    state->dataLoopNodes->Node(curOACntrl.MixNode).TempSetPoint = curOACntrl.MixSetTemp;
    state->dataLoopNodes->Node(curOACntrl.OANode).Temp = curOACntrl.OATemp;
    state->dataLoopNodes->Node(curOACntrl.OANode).Enthalpy = Psychrometrics::PsyHFnTdbW(curOACntrl.InletTemp, 0.0);

    Real64 OAMassFlowActual(0.0);
    Real64 OAMassFlowAMin(0.0);
    Real64 OutAirMassFlowFracMin(0.0);
    Real64 OutAirMassFlowFracActual(0.0);

    // check OA controller inputs
    EXPECT_EQ(curOACntrl.Lockout, MixedAir::iLockoutType::NoLockoutPossible); // NoLockout (economizer always active)
    EXPECT_EQ(curOACntrl.HeatRecoveryBypassControlType, DataHVACGlobals::BypassWhenOAFlowGreaterThanMinimum);
    EXPECT_FALSE(curOACntrl.FixedMin); // Economizer Minimum Limit Type = ProportionalMinimum
    EXPECT_EQ(curOACntrl.MinOA, 0.2);  // OA min vol flow rate

    // calc minimum OA mass flow fraction
    OutAirMassFlowFracMin = curOACntrl.MinOA * state->dataEnvrn->StdRhoAir / DesignSupplyAirMassFlow;
    // calc minimum OA mass flow for ProportionalMinimum
    OAMassFlowAMin = OutAirMassFlowFracMin * MixedAirMassFlow;
    // calc actual OA mass flow fraction
    OutAirMassFlowFracActual = (curOACntrl.MixSetTemp - curOACntrl.RetTemp) / (curOACntrl.InletTemp - curOACntrl.RetTemp);
    // calc actual OA mass flow
    OAMassFlowActual = OutAirMassFlowFracActual * MixedAirMassFlow;

    // run OA controller and OA economizer
    curOACntrl.CalcOAController(*state, AirLoopNum, true);

    // check min OA flow and fraction
    EXPECT_EQ(OAMassFlowAMin, curAirLoopFlow.MinOutAir);
    EXPECT_EQ(OutAirMassFlowFracMin, curAirLoopFlow.OAMinFrac);
    // check actual OA flow and fraction
    EXPECT_NEAR(OAMassFlowActual, curOACntrl.OAMassFlow, 0.00000001);
    EXPECT_NEAR(OutAirMassFlowFracActual, curAirLoopFlow.OAFrac, 0.00000001);
    // check HX bypass status
    EXPECT_GT(OAMassFlowActual, OAMassFlowAMin);
    EXPECT_EQ(1, curOACntrl.HeatRecoveryBypassStatus);
    EXPECT_TRUE(state->dataAirLoop->AirLoopControlInfo(AirLoopNum).HeatRecoveryBypass);
}

TEST_F(EnergyPlusFixture, OAController_FixedMinimum_MinimumLimitTypeTest)
{
    std::string const idf_objects = delimited_string({
        "  OutdoorAir:Node,",
        "    Outside Air Inlet Node;  !- Name",

        "  Controller:OutdoorAir,",
        "    OA Controller,           !- Name",
        "    Relief Air Outlet Node,  !- Relief Air Outlet Node Name",
        "    VAV Sys Inlet Node,      !- Return Air Node Name",
        "    Mixed Air Node,          !- Mixed Air Node Name",
        "    Outside Air Inlet Node,  !- Actuator Node Name",
        "    0.2,                     !- Minimum Outdoor Air Flow Rate {m3/s}",
        "    1.0,                     !- Maximum Outdoor Air Flow Rate {m3/s}",
        "    DifferentialDryBulb,     !- Economizer Control Type",
        "    ModulateFlow,            !- Economizer Control Action Type",
        "    ,                        !- Economizer Maximum Limit Dry-Bulb Temperature {C}",
        "    ,                        !- Economizer Maximum Limit Enthalpy {J/kg}",
        "    ,                        !- Economizer Maximum Limit Dewpoint Temperature {C}",
        "    ,                        !- Electronic Enthalpy Limit Curve Name",
        "    ,                        !- Economizer Minimum Limit Dry-Bulb Temperature {C}",
        "    NoLockout,               !- Lockout Type",
        "    FixedMinimum,            !- Minimum Limit Type",
        "    ,                        !- Minimum Outdoor Air Schedule Name",
        "    ,                        !- Minimum Fraction of Outdoor Air Schedule Name",
        "    ,                        !- Maximum Fraction of Outdoor Air Schedule Name",
        "    ,                        !- Mechanical Ventilation Controller Name",
        "    ,                        !- Time of Day Economizer Control Schedule Name",
        "    No,                      !- High Humidity Control",
        "    ,                        !- Humidistat Control Zone Name",
        "    ,                        !- High Humidity Outdoor Air Flow Ratio",
        "    Yes,                     !- Control High Indoor Humidity Based on Outdoor Humidity Ratio",
        "    BypassWhenOAFlowGreaterThanMinimum;  !- Heat Recovery Bypass Control Type",

        "  HeatExchanger:AirToAir:SensibleAndLatent,",
        "    OA Heat Recovery,        !- Name",
        "    ,                        !- Availability Schedule Name",
        "    AUTOSIZE,                !- Nominal Supply Air Flow Rate {m3/s}",
        "    0.70,                    !- Sensible Effectiveness at 100% Heating Air Flow {dimensionless}",
        "    0.60,                    !- Latent Effectiveness at 100% Heating Air Flow {dimensionless}",
        "    0.70,                    !- Sensible Effectiveness at 75% Heating Air Flow {dimensionless}",
        "    0.60,                    !- Latent Effectiveness at 75% Heating Air Flow {dimensionless}",
        "    0.75,                    !- Sensible Effectiveness at 100% Cooling Air Flow {dimensionless}",
        "    0.60,                    !- Latent Effectiveness at 100% Cooling Air Flow {dimensionless}",
        "    0.75,                    !- Sensible Effectiveness at 75% Cooling Air Flow {dimensionless}",
        "    0.60,                    !- Latent Effectiveness at 75% Cooling Air Flow {dimensionless}",
        "    Outside Air Inlet Node,  !- Supply Air Inlet Node Name",
        "    OA HR Outlet Node,       !- Supply Air Outlet Node Name",
        "    Relief Air Outlet Node,  !- Exhaust Air Inlet Node Name",
        "    HR Exhaust Air Outlet Node,  !- Exhaust Air Outlet Node Name",
        "    1500.0,                  !- Nominal Electric Power {W}",
        "    Yes,                     !- Supply Air Outlet Temperature Control",
        "    Rotary,                  !- Heat Exchanger Type",
        "    ExhaustOnly,             !- Frost Control Type",
        "    -23.3,                   !- Threshold Temperature {C}",
        "    0.167,                   !- Initial Defrost Time Fraction {dimensionless}",
        "    1.44;                    !- Rate of Defrost Time Fraction Increase {1/K}",

        "  OutdoorAir:Mixer,",
        "    OA Mixer,                !- Name",
        "    Mixed Air Node,          !- Mixed Air Node Name",
        "    OA HR Outlet Node,       !- Outdoor Air Stream Node Name",
        "    Relief Air Outlet Node,  !- Relief Air Stream Node Name",
        "    VAV Sys Inlet Node;      !- Return Air Stream Node Name",

        " AirLoopHVAC:ControllerList,",
        "    OA Sys Controller,       !- Name",
        "    Controller:OutdoorAir,   !- Controller 1 Object Type",
        "    OA Controller;           !- Controller 1 Name",

        " AirLoopHVAC:OutdoorAirSystem:EquipmentList,",
        "    OA Sys Equipment list,   !- Name",
        "    HeatExchanger:AirToAir:SensibleAndLatent,  !- Component 1 Object Type",
        "    OA Heat Recovery,        !- Component 1 Name",
        "    OutdoorAir:Mixer,        !- Component 1 Object Type",
        "    OA Mixer;                !- Component 1 Name",

        " AirLoopHVAC:OutdoorAirSystem,",
        "    OA Sys,                  !- Name",
        "    OA Sys controller,       !- Controller List Name",
        "    OA Sys Equipment list;   !- Outdoor Air Equipment List Name",

    });

    ASSERT_TRUE(process_idf(idf_objects));
    GetOutsideAirSysInputs(*state);
    EXPECT_EQ(1, state->dataAirLoop->NumOASystems);
    EXPECT_EQ("OA SYS", state->dataAirLoop->OutsideAirSys(1).Name);

    EXPECT_EQ(2, state->dataAirLoop->OutsideAirSys(1).NumComponents);
    EXPECT_EQ("OA HEAT RECOVERY", state->dataAirLoop->OutsideAirSys(1).ComponentName(1));
    EXPECT_EQ("OA MIXER", state->dataAirLoop->OutsideAirSys(1).ComponentName(2));

    GetOAControllerInputs(*state);
    EXPECT_EQ(5, state->dataMixedAir->OAController(1).OANode);
    EXPECT_TRUE(OutAirNodeManager::CheckOutAirNodeNumber(*state, state->dataMixedAir->OAController(1).OANode));

    int OAControllerNum(1);
    int AirLoopNum(1);

    state->dataHVACGlobal->NumPrimaryAirSys = 1;
    state->dataEnvrn->StdBaroPress = StdPressureSeaLevel;
    // assume dry air (zero humidity ratio)
    state->dataEnvrn->StdRhoAir = Psychrometrics::PsyRhoAirFnPbTdbW(*state, state->dataEnvrn->StdBaroPress, 20.0, 0.0);

    state->dataAirLoop->AirLoopFlow.allocate(1);
    state->dataAirSystemsData->PrimaryAirSystems.allocate(1);
    state->dataAirLoop->AirLoopControlInfo.allocate(1);

    auto &curAirLoopFlow(state->dataAirLoop->AirLoopFlow(AirLoopNum));
    auto &curOACntrl(state->dataMixedAir->OAController(OAControllerNum));
    auto &AirLoopCntrlInfo(state->dataAirLoop->AirLoopControlInfo(AirLoopNum));
    auto &PrimaryAirSys(state->dataAirSystemsData->PrimaryAirSystems(AirLoopNum));

    PrimaryAirSys.NumBranches = 1;
    PrimaryAirSys.Branch.allocate(1);
    PrimaryAirSys.Branch(1).TotalComponents = 1;
    PrimaryAirSys.Branch(1).Comp.allocate(1);
    PrimaryAirSys.Branch(1).Comp(1).Name = "OA Sys";
    PrimaryAirSys.Branch(1).Comp(1).TypeOf = "AirLoopHVAC:OutdoorAirSystem";

    Real64 DesignSupplyAirMassFlow = 1.0 * state->dataEnvrn->StdRhoAir;
    Real64 MixedAirMassFlow = 0.50 * DesignSupplyAirMassFlow;

    curAirLoopFlow.DesSupply = DesignSupplyAirMassFlow;

    // Initialize common AirLoop data
    AirLoopCntrlInfo.OASysNum = AirLoopNum;
    AirLoopCntrlInfo.EconoLockout = false;
    AirLoopCntrlInfo.NightVent = false;
    AirLoopCntrlInfo.FanOpMode = DataHVACGlobals::ContFanCycCoil;
    AirLoopCntrlInfo.LoopFlowRateSet = false;
    AirLoopCntrlInfo.CheckHeatRecoveryBypassStatus = true;
    AirLoopCntrlInfo.OASysComponentsSimulated = true;
    AirLoopCntrlInfo.EconomizerFlowLocked = false;
    AirLoopCntrlInfo.HeatRecoveryBypass = false;
    AirLoopCntrlInfo.HeatRecoveryResimFlag = false;
    AirLoopCntrlInfo.HeatingActiveFlag = true;

    // Initialize OA controller and node data
    curOACntrl.MinOAMassFlowRate = curOACntrl.MinOA * state->dataEnvrn->StdRhoAir;
    curOACntrl.MaxOAMassFlowRate = curOACntrl.MaxOA * state->dataEnvrn->StdRhoAir;
    curOACntrl.InletNode = curOACntrl.OANode;
    curOACntrl.RetTemp = 24.0;
    curOACntrl.OATemp = 20.0;
    curOACntrl.InletTemp = curOACntrl.OATemp;
    curOACntrl.MixSetTemp = 22.0;
    curOACntrl.ExhMassFlow = 0.0;
    curOACntrl.MixMassFlow = MixedAirMassFlow;

    // Initialize air node data
    state->dataLoopNodes->Node(curOACntrl.MixNode).MassFlowRate = curOACntrl.MixMassFlow;
    state->dataLoopNodes->Node(curOACntrl.MixNode).MassFlowRateMaxAvail = curOACntrl.MixMassFlow;
    state->dataLoopNodes->Node(curOACntrl.RetNode).Temp = curOACntrl.RetTemp;
    state->dataLoopNodes->Node(curOACntrl.RetNode).Enthalpy = Psychrometrics::PsyHFnTdbW(curOACntrl.RetTemp, 0.0);
    state->dataLoopNodes->Node(curOACntrl.MixNode).TempSetPoint = curOACntrl.MixSetTemp;
    state->dataLoopNodes->Node(curOACntrl.OANode).Temp = curOACntrl.OATemp;
    state->dataLoopNodes->Node(curOACntrl.OANode).Enthalpy = Psychrometrics::PsyHFnTdbW(curOACntrl.InletTemp, 0.0);

    Real64 OAMassFlowActual(0.0);
    Real64 OAMassFlowAMin(0.0);
    Real64 OutAirMassFlowFracMin(0.0);
    Real64 OutAirMassFlowFracActual(0.0);

    // check OA controller inputs
    EXPECT_EQ(curOACntrl.MinOA, 0.2);                                         // user specified minimum OA vol flow rate
    EXPECT_TRUE(curOACntrl.FixedMin);                                         // Economizer Minimum Limit Type = FixedMinimum
    EXPECT_EQ(curOACntrl.Lockout, MixedAir::iLockoutType::NoLockoutPossible); // NoLockout (economizer always active)
    EXPECT_EQ(curOACntrl.HeatRecoveryBypassControlType, DataHVACGlobals::BypassWhenOAFlowGreaterThanMinimum);

    // calc minimum OA mass flow for FixedMinimum
    OAMassFlowAMin = curOACntrl.MinOA * state->dataEnvrn->StdRhoAir;
    // calc minimum OA mass flow fraction
    OutAirMassFlowFracMin = OAMassFlowAMin / DesignSupplyAirMassFlow;

    // calc actual OA mass flow fraction
    OutAirMassFlowFracActual = (curOACntrl.MixSetTemp - curOACntrl.RetTemp) / (curOACntrl.InletTemp - curOACntrl.RetTemp);
    // calc actual OA mass flow
    OAMassFlowActual = OutAirMassFlowFracActual * MixedAirMassFlow;

    // run OA controller and OA economizer
    curOACntrl.CalcOAController(*state, AirLoopNum, true);

    // check min OA flow and fraction
    EXPECT_EQ(OAMassFlowAMin, curAirLoopFlow.MinOutAir);
    EXPECT_EQ(OutAirMassFlowFracMin, curAirLoopFlow.OAMinFrac);
    // check actual OA flow and fraction
    EXPECT_NEAR(OAMassFlowActual, curOACntrl.OAMassFlow, 0.00000001);
    EXPECT_NEAR(OutAirMassFlowFracActual, curAirLoopFlow.OAFrac, 0.00000001);
    // check HX bypass status
    EXPECT_GT(OAMassFlowActual, OAMassFlowAMin);
    EXPECT_EQ(1, curOACntrl.HeatRecoveryBypassStatus);
    EXPECT_TRUE(state->dataAirLoop->AirLoopControlInfo(AirLoopNum).HeatRecoveryBypass);
}

TEST_F(EnergyPlusFixture, OAController_HighExhaustMassFlowTest)
{
    std::string const idf_objects = delimited_string({

        "  OutdoorAir:Node,",
        "    Outside Air Inlet Node;  !- Name",

        "  Controller:OutdoorAir,",
        "    OA Controller,           !- Name",
        "    Relief Air Outlet Node,  !- Relief Air Outlet Node Name",
        "    VAV Sys Inlet Node,      !- Return Air Node Name",
        "    Mixed Air Node,          !- Mixed Air Node Name",
        "    Outside Air Inlet Node,  !- Actuator Node Name",
        "    0.2,                     !- Minimum Outdoor Air Flow Rate {m3/s}",
        "    1.0,                     !- Maximum Outdoor Air Flow Rate {m3/s}",
        "    DifferentialDryBulb,     !- Economizer Control Type",
        "    ModulateFlow,            !- Economizer Control Action Type",
        "    ,                        !- Economizer Maximum Limit Dry-Bulb Temperature {C}",
        "    ,                        !- Economizer Maximum Limit Enthalpy {J/kg}",
        "    ,                        !- Economizer Maximum Limit Dewpoint Temperature {C}",
        "    ,                        !- Electronic Enthalpy Limit Curve Name",
        "    ,                        !- Economizer Minimum Limit Dry-Bulb Temperature {C}",
        "    NoLockout,               !- Lockout Type",
        "    FixedMinimum,            !- Minimum Limit Type",
        "    ,                        !- Minimum Outdoor Air Schedule Name",
        "    ,                        !- Minimum Fraction of Outdoor Air Schedule Name",
        "    ,                        !- Maximum Fraction of Outdoor Air Schedule Name",
        "    ,                        !- Mechanical Ventilation Controller Name",
        "    ,                        !- Time of Day Economizer Control Schedule Name",
        "    No,                      !- High Humidity Control",
        "    ,                        !- Humidistat Control Zone Name",
        "    ,                        !- High Humidity Outdoor Air Flow Ratio",
        "    Yes,                     !- Control High Indoor Humidity Based on Outdoor Humidity Ratio",
        "    BypassWhenOAFlowGreaterThanMinimum;  !- Heat Recovery Bypass Control Type",

        "  HeatExchanger:AirToAir:SensibleAndLatent,",
        "    OA Heat Recovery,        !- Name",
        "    ,                        !- Availability Schedule Name",
        "    AUTOSIZE,                !- Nominal Supply Air Flow Rate {m3/s}",
        "    0.70,                    !- Sensible Effectiveness at 100% Heating Air Flow {dimensionless}",
        "    0.60,                    !- Latent Effectiveness at 100% Heating Air Flow {dimensionless}",
        "    0.70,                    !- Sensible Effectiveness at 75% Heating Air Flow {dimensionless}",
        "    0.60,                    !- Latent Effectiveness at 75% Heating Air Flow {dimensionless}",
        "    0.75,                    !- Sensible Effectiveness at 100% Cooling Air Flow {dimensionless}",
        "    0.60,                    !- Latent Effectiveness at 100% Cooling Air Flow {dimensionless}",
        "    0.75,                    !- Sensible Effectiveness at 75% Cooling Air Flow {dimensionless}",
        "    0.60,                    !- Latent Effectiveness at 75% Cooling Air Flow {dimensionless}",
        "    Outside Air Inlet Node,  !- Supply Air Inlet Node Name",
        "    OA HR Outlet Node,       !- Supply Air Outlet Node Name",
        "    Relief Air Outlet Node,  !- Exhaust Air Inlet Node Name",
        "    HR Exhaust Air Outlet Node,  !- Exhaust Air Outlet Node Name",
        "    1500.0,                  !- Nominal Electric Power {W}",
        "    Yes,                     !- Supply Air Outlet Temperature Control",
        "    Rotary,                  !- Heat Exchanger Type",
        "    ExhaustOnly,             !- Frost Control Type",
        "    -23.3,                   !- Threshold Temperature {C}",
        "    0.167,                   !- Initial Defrost Time Fraction {dimensionless}",
        "    1.44;                    !- Rate of Defrost Time Fraction Increase {1/K}",

        "  OutdoorAir:Mixer,",
        "    OA Mixer,                !- Name",
        "    Mixed Air Node,          !- Mixed Air Node Name",
        "    OA HR Outlet Node,       !- Outdoor Air Stream Node Name",
        "    Relief Air Outlet Node,  !- Relief Air Stream Node Name",
        "    VAV Sys Inlet Node;      !- Return Air Stream Node Name",

        " AirLoopHVAC:ControllerList,",
        "    OA Sys Controller,       !- Name",
        "    Controller:OutdoorAir,   !- Controller 1 Object Type",
        "    OA Controller;           !- Controller 1 Name",

        " AirLoopHVAC:OutdoorAirSystem:EquipmentList,",
        "    OA Sys Equipment list,   !- Name",
        "    HeatExchanger:AirToAir:SensibleAndLatent,  !- Component 1 Object Type",
        "    OA Heat Recovery,        !- Component 1 Name",
        "    Coil:Heating:Electric,   !- Component 2 Object Type",
        "    OA Sys Heating Coil,     !- Component 2 Name",
        "    OutdoorAir:Mixer,        !- Component 3 Object Type",
        "    OA Mixer;                !- Component 3 Name",

        " AirLoopHVAC:OutdoorAirSystem,",
        "    OA Sys,                  !- Name",
        "    OA Sys controller,       !- Controller List Name",
        "    OA Sys Equipment list;   !- Outdoor Air Equipment List Name",

        " Coil:Heating:Electric,",
        "    OA Sys Heating Coil,     !- Name",
        "    ,                        !- Availability Schedule Name",
        "    1,                       !- Efficiency",
        "    2500,                    !- Nominal Capacity{ W }",
        "    Outside Air Inlet Node,  !- Air Inlet Node Name",
        "    OA Sys HC Outlet Node,   !- Air Outlet Node Name",
        "    OA Sys HC Outlet Node;   !- Temperature Setpoint Node Name"

    });

    ASSERT_TRUE(process_idf(idf_objects));
    GetOutsideAirSysInputs(*state);
    EXPECT_EQ(1, state->dataAirLoop->NumOASystems);
    EXPECT_EQ("OA SYS", state->dataAirLoop->OutsideAirSys(1).Name);

    EXPECT_EQ(3, state->dataAirLoop->OutsideAirSys(1).NumComponents);
    EXPECT_EQ("OA HEAT RECOVERY", state->dataAirLoop->OutsideAirSys(1).ComponentName(1));
    EXPECT_EQ("OA SYS HEATING COIL", state->dataAirLoop->OutsideAirSys(1).ComponentName(2));
    EXPECT_EQ("OA MIXER", state->dataAirLoop->OutsideAirSys(1).ComponentName(3));

    GetOAControllerInputs(*state);
    EXPECT_EQ(5, state->dataMixedAir->OAController(1).OANode);
    EXPECT_TRUE(OutAirNodeManager::CheckOutAirNodeNumber(*state, state->dataMixedAir->OAController(1).OANode));

    int OAControllerNum(1);
    int AirLoopNum(1);

    state->dataHVACGlobal->NumPrimaryAirSys = 1;
    state->dataEnvrn->StdBaroPress = DataEnvironment::StdPressureSeaLevel;
    // assume dry air (zero humidity ratio)
    state->dataEnvrn->StdRhoAir = Psychrometrics::PsyRhoAirFnPbTdbW(*state, state->dataEnvrn->StdBaroPress, 20.0, 0.0);

    state->dataAirLoop->AirLoopFlow.allocate(1);
    state->dataAirSystemsData->PrimaryAirSystems.allocate(1);
    state->dataAirLoop->AirLoopControlInfo.allocate(1);

    auto &curAirLoopFlow(state->dataAirLoop->AirLoopFlow(AirLoopNum));
    auto &curOACntrl(state->dataMixedAir->OAController(OAControllerNum));
    auto &AirLoopCntrlInfo(state->dataAirLoop->AirLoopControlInfo(AirLoopNum));
    auto &PrimaryAirSys(state->dataAirSystemsData->PrimaryAirSystems(AirLoopNum));

    PrimaryAirSys.NumBranches = 1;
    PrimaryAirSys.Branch.allocate(1);
    PrimaryAirSys.Branch(1).TotalComponents = 1;
    PrimaryAirSys.Branch(1).Comp.allocate(1);
    PrimaryAirSys.Branch(1).Comp(1).Name = "OA Sys";
    PrimaryAirSys.Branch(1).Comp(1).TypeOf = "AirLoopHVAC:OutdoorAirSystem";

    Real64 DesignSupplyAirMassFlow = 1.0 * state->dataEnvrn->StdRhoAir;
    Real64 MixedAirMassFlow = DesignSupplyAirMassFlow;

    curAirLoopFlow.DesSupply = DesignSupplyAirMassFlow;

    // Initialize common AirLoop data
    AirLoopCntrlInfo.OASysNum = AirLoopNum;
    AirLoopCntrlInfo.EconoLockout = false;
    AirLoopCntrlInfo.NightVent = false;
    AirLoopCntrlInfo.FanOpMode = DataHVACGlobals::ContFanCycCoil;
    AirLoopCntrlInfo.LoopFlowRateSet = false;
    AirLoopCntrlInfo.CheckHeatRecoveryBypassStatus = true;
    AirLoopCntrlInfo.OASysComponentsSimulated = true;
    AirLoopCntrlInfo.EconomizerFlowLocked = false;
    AirLoopCntrlInfo.HeatRecoveryBypass = false;
    AirLoopCntrlInfo.HeatRecoveryResimFlag = false;
    AirLoopCntrlInfo.HeatingActiveFlag = false;

    // Initialize OA controller and node data
    curOACntrl.MinOAMassFlowRate = curOACntrl.MinOA * state->dataEnvrn->StdRhoAir;
    curOACntrl.MaxOAMassFlowRate = curOACntrl.MaxOA * state->dataEnvrn->StdRhoAir;
    curOACntrl.InletNode = curOACntrl.OANode;
    curOACntrl.RetTemp = 20.0;
    curOACntrl.OATemp = -10.0;
    curOACntrl.InletTemp = curOACntrl.OATemp;
    curOACntrl.MixSetTemp = 5.0;
    // exhaust mass flow rate is set to design supply flow rate
    curOACntrl.ExhMassFlow = DesignSupplyAirMassFlow;
    curOACntrl.MixMassFlow = MixedAirMassFlow;

    // Initialize air node data
    state->dataLoopNodes->Node(curOACntrl.MixNode).MassFlowRate = curOACntrl.MixMassFlow;
    state->dataLoopNodes->Node(curOACntrl.MixNode).MassFlowRateMaxAvail = curOACntrl.MixMassFlow;
    state->dataLoopNodes->Node(curOACntrl.RetNode).Temp = curOACntrl.RetTemp;
    state->dataLoopNodes->Node(curOACntrl.RetNode).Enthalpy = Psychrometrics::PsyHFnTdbW(curOACntrl.RetTemp, 0.0);
    state->dataLoopNodes->Node(curOACntrl.MixNode).TempSetPoint = curOACntrl.MixSetTemp;
    state->dataLoopNodes->Node(curOACntrl.OANode).Temp = curOACntrl.OATemp;
    state->dataLoopNodes->Node(curOACntrl.OANode).Enthalpy = Psychrometrics::PsyHFnTdbW(curOACntrl.InletTemp, 0.0);

    Real64 OAMassFlowActual(0.0);
    Real64 OAMassFlowAMin(0.0);
    Real64 OutAirMassFlowFracMin(0.0);
    Real64 OutAirMassFlowFracActual(0.0);

    // check OA controller inputs
    EXPECT_EQ(curOACntrl.MinOA, 0.2);                                         // user specified minimum OA vol flow rate
    EXPECT_TRUE(curOACntrl.FixedMin);                                         // Economizer Minimum Limit Type = FixedMinimum
    EXPECT_EQ(curOACntrl.Lockout, MixedAir::iLockoutType::NoLockoutPossible); // NoLockout (economizer always active)
    EXPECT_EQ(curOACntrl.HeatRecoveryBypassControlType, DataHVACGlobals::BypassWhenOAFlowGreaterThanMinimum);

    // calc minimum OA mass flow for FixedMinimum
    OAMassFlowAMin = curOACntrl.MinOA * state->dataEnvrn->StdRhoAir;
    // calc minimum OA mass flow fraction
    OutAirMassFlowFracMin = OAMassFlowAMin / DesignSupplyAirMassFlow;

    // calc actual OA mass flow fraction
    OutAirMassFlowFracActual = (curOACntrl.MixSetTemp - curOACntrl.RetTemp) / (curOACntrl.InletTemp - curOACntrl.RetTemp);
    EXPECT_EQ(0.5, OutAirMassFlowFracActual);
    // calc actual OA mass flow
    OAMassFlowActual = OutAirMassFlowFracActual * MixedAirMassFlow;

    // run OA controller and OA economizer
    curOACntrl.CalcOAController(*state, AirLoopNum, true);
    // actual OA mass flow is not allowed to fall below exhaust mass flow
    // actual OA mass flow is dectated by the amount of exhaust mass flow
    OAMassFlowActual = max(curOACntrl.ExhMassFlow, curOACntrl.OAMassFlow);
    OutAirMassFlowFracActual = OAMassFlowActual / curOACntrl.MixMassFlow;
    // check min OA flow and fraction
    EXPECT_EQ(OAMassFlowAMin, curAirLoopFlow.MinOutAir);
    EXPECT_EQ(0.2, curAirLoopFlow.OAMinFrac);
    EXPECT_EQ(OutAirMassFlowFracMin, curAirLoopFlow.OAMinFrac);
    // check actual OA flow and fraction
    EXPECT_EQ(OAMassFlowActual, curOACntrl.OAMassFlow);
    EXPECT_EQ(OAMassFlowActual, curAirLoopFlow.OAFlow);
    EXPECT_EQ(1.0, curAirLoopFlow.OAFrac);
    EXPECT_EQ(OutAirMassFlowFracActual, curAirLoopFlow.OAFrac);
    // check HX bypass status
    EXPECT_GT(OAMassFlowActual, OAMassFlowAMin);
    EXPECT_EQ(OAMassFlowActual, curOACntrl.MixMassFlow);
    EXPECT_EQ(1, curOACntrl.HeatRecoveryBypassStatus);
    EXPECT_TRUE(AirLoopCntrlInfo.HeatRecoveryBypass);
    EXPECT_FALSE(AirLoopCntrlInfo.HeatingActiveFlag);
    EXPECT_EQ(0, curOACntrl.HRHeatingCoilActive);

    // reduced mixed air temperature setpoint such that it increases
    // the actual OA mass flow and trigger the heat recovery by pass
    curOACntrl.MixSetTemp = 2.0;
    AirLoopCntrlInfo.HeatingActiveFlag = true; // active heating coil
    // calc actual OA mass flow fraction
    OutAirMassFlowFracActual = (curOACntrl.MixSetTemp - curOACntrl.RetTemp) / (curOACntrl.InletTemp - curOACntrl.RetTemp);
    EXPECT_EQ(0.6, OutAirMassFlowFracActual);
    // calc actual OA mass flow
    OAMassFlowActual = OutAirMassFlowFracActual * MixedAirMassFlow;
    // run OA controller and OA economizer
    curOACntrl.CalcOAController(*state, AirLoopNum, true);
    // actual OA mass flow is not allowed to fall below exhaust mass flow
    // actual OA mass flow is dectated by the amount of exhaust mass flow
    OAMassFlowActual = max(curOACntrl.ExhMassFlow, curOACntrl.OAMassFlow);
    OutAirMassFlowFracActual = OAMassFlowActual / curOACntrl.MixMassFlow;
    // check min OA flow and fraction
    EXPECT_EQ(OAMassFlowAMin, curAirLoopFlow.MinOutAir);
    EXPECT_EQ(0.2, curAirLoopFlow.OAMinFrac);
    EXPECT_EQ(OutAirMassFlowFracMin, curAirLoopFlow.OAMinFrac);
    // check actual OA flow and fraction
    EXPECT_EQ(OAMassFlowActual, curOACntrl.OAMassFlow);
    EXPECT_EQ(OAMassFlowActual, curAirLoopFlow.OAFlow);
    EXPECT_EQ(1.0, curAirLoopFlow.OAFrac);
    EXPECT_EQ(OutAirMassFlowFracActual, curAirLoopFlow.OAFrac);
    // check HX bypass status
    EXPECT_GT(OAMassFlowActual, OAMassFlowAMin);
    EXPECT_EQ(OAMassFlowActual, curOACntrl.MixMassFlow);
    EXPECT_EQ(1, curOACntrl.HeatRecoveryBypassStatus);
    EXPECT_TRUE(AirLoopCntrlInfo.HeatRecoveryBypass);
    EXPECT_TRUE(AirLoopCntrlInfo.HeatingActiveFlag);
    EXPECT_EQ(1, curOACntrl.HRHeatingCoilActive);
}

TEST_F(EnergyPlusFixture, OAController_LowExhaustMassFlowTest)
{
    std::string const idf_objects = delimited_string({

        "  OutdoorAir:Node,",
        "    Outside Air Inlet Node;  !- Name",

        "  Controller:OutdoorAir,",
        "    OA Controller,           !- Name",
        "    Relief Air Outlet Node,  !- Relief Air Outlet Node Name",
        "    VAV Sys Inlet Node,      !- Return Air Node Name",
        "    Mixed Air Node,          !- Mixed Air Node Name",
        "    Outside Air Inlet Node,  !- Actuator Node Name",
        "    0.5,                     !- Minimum Outdoor Air Flow Rate {m3/s}",
        "    1.0,                     !- Maximum Outdoor Air Flow Rate {m3/s}",
        "    DifferentialDryBulb,     !- Economizer Control Type",
        "    ModulateFlow,            !- Economizer Control Action Type",
        "    ,                        !- Economizer Maximum Limit Dry-Bulb Temperature {C}",
        "    ,                        !- Economizer Maximum Limit Enthalpy {J/kg}",
        "    ,                        !- Economizer Maximum Limit Dewpoint Temperature {C}",
        "    ,                        !- Electronic Enthalpy Limit Curve Name",
        "    ,                        !- Economizer Minimum Limit Dry-Bulb Temperature {C}",
        "    NoLockout,               !- Lockout Type",
        "    FixedMinimum,            !- Minimum Limit Type",
        "    ,                        !- Minimum Outdoor Air Schedule Name",
        "    ,                        !- Minimum Fraction of Outdoor Air Schedule Name",
        "    ,                        !- Maximum Fraction of Outdoor Air Schedule Name",
        "    ,                        !- Mechanical Ventilation Controller Name",
        "    ,                        !- Time of Day Economizer Control Schedule Name",
        "    No,                      !- High Humidity Control",
        "    ,                        !- Humidistat Control Zone Name",
        "    ,                        !- High Humidity Outdoor Air Flow Ratio",
        "    Yes,                     !- Control High Indoor Humidity Based on Outdoor Humidity Ratio",
        "    BypassWhenOAFlowGreaterThanMinimum;  !- Heat Recovery Bypass Control Type",

        "  HeatExchanger:AirToAir:SensibleAndLatent,",
        "    OA Heat Recovery,        !- Name",
        "    ,                        !- Availability Schedule Name",
        "    AUTOSIZE,                !- Nominal Supply Air Flow Rate {m3/s}",
        "    0.70,                    !- Sensible Effectiveness at 100% Heating Air Flow {dimensionless}",
        "    0.60,                    !- Latent Effectiveness at 100% Heating Air Flow {dimensionless}",
        "    0.70,                    !- Sensible Effectiveness at 75% Heating Air Flow {dimensionless}",
        "    0.60,                    !- Latent Effectiveness at 75% Heating Air Flow {dimensionless}",
        "    0.75,                    !- Sensible Effectiveness at 100% Cooling Air Flow {dimensionless}",
        "    0.60,                    !- Latent Effectiveness at 100% Cooling Air Flow {dimensionless}",
        "    0.75,                    !- Sensible Effectiveness at 75% Cooling Air Flow {dimensionless}",
        "    0.60,                    !- Latent Effectiveness at 75% Cooling Air Flow {dimensionless}",
        "    OA Sys HC Outlet Node,   !- Supply Air Inlet Node Name",
        "    OA HR Outlet Node,       !- Supply Air Outlet Node Name",
        "    Relief Air Outlet Node,  !- Exhaust Air Inlet Node Name",
        "    HR Exhaust Air Outlet Node,  !- Exhaust Air Outlet Node Name",
        "    1500.0,                  !- Nominal Electric Power {W}",
        "    Yes,                     !- Supply Air Outlet Temperature Control",
        "    Rotary,                  !- Heat Exchanger Type",
        "    ExhaustOnly,             !- Frost Control Type",
        "    -23.3,                   !- Threshold Temperature {C}",
        "    0.167,                   !- Initial Defrost Time Fraction {dimensionless}",
        "    1.44;                    !- Rate of Defrost Time Fraction Increase {1/K}",

        "  OutdoorAir:Mixer,",
        "    OA Mixer,                !- Name",
        "    Mixed Air Node,          !- Mixed Air Node Name",
        "    OA HR Outlet Node,       !- Outdoor Air Stream Node Name",
        "    Relief Air Outlet Node,  !- Relief Air Stream Node Name",
        "    VAV Sys Inlet Node;      !- Return Air Stream Node Name",

        " AirLoopHVAC:ControllerList,",
        "    OA Sys Controller,       !- Name",
        "    Controller:OutdoorAir,   !- Controller 1 Object Type",
        "    OA Controller;           !- Controller 1 Name",

        " AirLoopHVAC:OutdoorAirSystem:EquipmentList,",
        "    OA Sys Equipment list,   !- Name",
        "    HeatExchanger:AirToAir:SensibleAndLatent,  !- Component 1 Object Type",
        "    OA Heat Recovery,        !- Component 1 Name",
        "    Coil:Heating:Electric,   !- Component 2 Object Type",
        "    OA Sys Heating Coil,     !- Component 2 Name",
        "    OutdoorAir:Mixer,        !- Component 3 Object Type",
        "    OA Mixer;                !- Component 3 Name",

        " AirLoopHVAC:OutdoorAirSystem,",
        "    OA Sys,                  !- Name",
        "    OA Sys controller,       !- Controller List Name",
        "    OA Sys Equipment list;   !- Outdoor Air Equipment List Name",

        " Coil:Heating:Electric,",
        "    OA Sys Heating Coil,     !- Name",
        "    ,                        !- Availability Schedule Name",
        "    1,                       !- Efficiency",
        "    2500,                    !- Nominal Capacity{ W }",
        "    Outside Air Inlet Node,  !- Air Inlet Node Name",
        "    OA Sys HC Outlet Node,   !- Air Outlet Node Name",
        "    OA Sys HC Outlet Node;   !- Temperature Setpoint Node Name"

    });

    ASSERT_TRUE(process_idf(idf_objects));
    GetOutsideAirSysInputs(*state);
    EXPECT_EQ(1, state->dataAirLoop->NumOASystems);
    EXPECT_EQ("OA SYS", state->dataAirLoop->OutsideAirSys(1).Name);

    EXPECT_EQ(3, state->dataAirLoop->OutsideAirSys(1).NumComponents);
    EXPECT_EQ("OA HEAT RECOVERY", state->dataAirLoop->OutsideAirSys(1).ComponentName(1));
    EXPECT_EQ("OA SYS HEATING COIL", state->dataAirLoop->OutsideAirSys(1).ComponentName(2));
    EXPECT_EQ("OA MIXER", state->dataAirLoop->OutsideAirSys(1).ComponentName(3));

    GetOAControllerInputs(*state);
    EXPECT_EQ(5, state->dataMixedAir->OAController(1).OANode);
    EXPECT_TRUE(OutAirNodeManager::CheckOutAirNodeNumber(*state, state->dataMixedAir->OAController(1).OANode));

    int OAControllerNum(1);
    int AirLoopNum(1);

    state->dataHVACGlobal->NumPrimaryAirSys = 1;
    state->dataEnvrn->StdBaroPress = DataEnvironment::StdPressureSeaLevel;
    // assume dry air (zero humidity ratio)
    state->dataEnvrn->StdRhoAir = Psychrometrics::PsyRhoAirFnPbTdbW(*state, state->dataEnvrn->StdBaroPress, 20.0, 0.0);

    state->dataAirLoop->AirLoopFlow.allocate(1);
    state->dataAirSystemsData->PrimaryAirSystems.allocate(1);
    state->dataAirLoop->AirLoopControlInfo.allocate(1);

    auto &curAirLoopFlow(state->dataAirLoop->AirLoopFlow(AirLoopNum));
    auto &curOACntrl(state->dataMixedAir->OAController(OAControllerNum));
    auto &AirLoopCntrlInfo(state->dataAirLoop->AirLoopControlInfo(AirLoopNum));
    auto &PrimaryAirSys(state->dataAirSystemsData->PrimaryAirSystems(AirLoopNum));

    PrimaryAirSys.NumBranches = 1;
    PrimaryAirSys.Branch.allocate(1);
    PrimaryAirSys.Branch(1).TotalComponents = 1;
    PrimaryAirSys.Branch(1).Comp.allocate(1);
    PrimaryAirSys.Branch(1).Comp(1).Name = "OA Sys";
    PrimaryAirSys.Branch(1).Comp(1).TypeOf = "AirLoopHVAC:OutdoorAirSystem";

    Real64 DesignSupplyAirMassFlow = 1.0 * state->dataEnvrn->StdRhoAir;
    Real64 MixedAirMassFlow = DesignSupplyAirMassFlow;

    curAirLoopFlow.DesSupply = DesignSupplyAirMassFlow;

    // Initialize common AirLoop data
    AirLoopCntrlInfo.OASysNum = AirLoopNum;
    AirLoopCntrlInfo.EconoLockout = false;
    AirLoopCntrlInfo.NightVent = false;
    AirLoopCntrlInfo.FanOpMode = DataHVACGlobals::ContFanCycCoil;
    AirLoopCntrlInfo.LoopFlowRateSet = false;
    AirLoopCntrlInfo.CheckHeatRecoveryBypassStatus = true;
    AirLoopCntrlInfo.OASysComponentsSimulated = true;
    AirLoopCntrlInfo.EconomizerFlowLocked = false;
    AirLoopCntrlInfo.HeatRecoveryBypass = false;
    AirLoopCntrlInfo.HeatRecoveryResimFlag = false;
    AirLoopCntrlInfo.HeatingActiveFlag = false;

    // Initialize OA controller and node data
    curOACntrl.MinOAMassFlowRate = curOACntrl.MinOA * state->dataEnvrn->StdRhoAir;
    curOACntrl.MaxOAMassFlowRate = curOACntrl.MaxOA * state->dataEnvrn->StdRhoAir;
    curOACntrl.InletNode = curOACntrl.OANode;
    curOACntrl.RetTemp = 20.0;
    curOACntrl.OATemp = -10.0;
    curOACntrl.InletTemp = curOACntrl.OATemp;
    curOACntrl.MixSetTemp = 5.0;
    // exhaust mass flow rate is set to a third of design supply flow rate
    curOACntrl.ExhMassFlow = 0.30 * DesignSupplyAirMassFlow;
    curOACntrl.MixMassFlow = MixedAirMassFlow;

    // Initialize air node data
    state->dataLoopNodes->Node(curOACntrl.MixNode).MassFlowRate = curOACntrl.MixMassFlow;
    state->dataLoopNodes->Node(curOACntrl.MixNode).MassFlowRateMaxAvail = curOACntrl.MixMassFlow;
    state->dataLoopNodes->Node(curOACntrl.RetNode).Temp = curOACntrl.RetTemp;
    state->dataLoopNodes->Node(curOACntrl.RetNode).Enthalpy = Psychrometrics::PsyHFnTdbW(curOACntrl.RetTemp, 0.0);
    state->dataLoopNodes->Node(curOACntrl.MixNode).TempSetPoint = curOACntrl.MixSetTemp;
    state->dataLoopNodes->Node(curOACntrl.OANode).Temp = curOACntrl.OATemp;
    state->dataLoopNodes->Node(curOACntrl.OANode).Enthalpy = Psychrometrics::PsyHFnTdbW(curOACntrl.InletTemp, 0.0);

    Real64 OAMassFlowActual(0.0);
    Real64 OAMassFlowAMin(0.0);
    Real64 OutAirMassFlowFracMin(0.0);
    Real64 OutAirMassFlowFracActual(0.0);

    // check OA controller inputs
    EXPECT_EQ(curOACntrl.MinOA, 0.5);                                         // user specified minimum OA vol flow rate
    EXPECT_TRUE(curOACntrl.FixedMin);                                         // Economizer Minimum Limit Type = FixedMinimum
    EXPECT_EQ(curOACntrl.Lockout, MixedAir::iLockoutType::NoLockoutPossible); // NoLockout (economizer always active)
    EXPECT_EQ(curOACntrl.HeatRecoveryBypassControlType, DataHVACGlobals::BypassWhenOAFlowGreaterThanMinimum);

    // calc minimum OA mass flow for FixedMinimum
    OAMassFlowAMin = curOACntrl.MinOA * state->dataEnvrn->StdRhoAir;
    // calc minimum OA mass flow fraction
    OutAirMassFlowFracMin = OAMassFlowAMin / DesignSupplyAirMassFlow;

    // calc actual OA mass flow fraction
    OutAirMassFlowFracActual = (curOACntrl.MixSetTemp - curOACntrl.RetTemp) / (curOACntrl.InletTemp - curOACntrl.RetTemp);
    EXPECT_EQ(0.5, OutAirMassFlowFracActual);
    // calc actual OA mass flow
    OAMassFlowActual = OutAirMassFlowFracActual * MixedAirMassFlow;
    // run OA controller and OA economizer
    curOACntrl.CalcOAController(*state, AirLoopNum, true);
    OAMassFlowActual = max(curOACntrl.ExhMassFlow, curOACntrl.OAMassFlow);
    OutAirMassFlowFracActual = OAMassFlowActual / curOACntrl.MixMassFlow;
    // check min OA flow and fraction
    EXPECT_EQ(OAMassFlowAMin, curAirLoopFlow.MinOutAir);
    EXPECT_EQ(0.5, curAirLoopFlow.OAMinFrac);
    EXPECT_EQ(OutAirMassFlowFracMin, curAirLoopFlow.OAMinFrac);
    // check actual OA flow and fraction
    EXPECT_EQ(OAMassFlowActual, curOACntrl.OAMassFlow);
    EXPECT_EQ(OAMassFlowActual, curAirLoopFlow.OAFlow);
    EXPECT_EQ(0.5, curAirLoopFlow.OAFrac);
    EXPECT_EQ(OutAirMassFlowFracActual, curAirLoopFlow.OAFrac);
    // check HX bypass status
    EXPECT_EQ(OAMassFlowActual, OAMassFlowAMin);
    EXPECT_LT(OAMassFlowActual, curOACntrl.MixMassFlow);
    EXPECT_EQ(0, curOACntrl.HeatRecoveryBypassStatus);
    EXPECT_FALSE(AirLoopCntrlInfo.HeatRecoveryBypass);
    EXPECT_FALSE(AirLoopCntrlInfo.HeatingActiveFlag);
    EXPECT_EQ(0, curOACntrl.HRHeatingCoilActive);

    // reduced mixed air temperature setpoint such that it increases
    // the actual OA mass flow and trigger the heat recovery by pass
    curOACntrl.MixSetTemp = 2.0;
    AirLoopCntrlInfo.HeatingActiveFlag = true; // active heating coil
    // calc actual OA mass flow fraction
    OutAirMassFlowFracActual = (curOACntrl.MixSetTemp - curOACntrl.RetTemp) / (curOACntrl.InletTemp - curOACntrl.RetTemp);
    EXPECT_EQ(0.6, OutAirMassFlowFracActual);
    // calc actual OA mass flow
    OAMassFlowActual = OutAirMassFlowFracActual * MixedAirMassFlow;
    // actual OA mass flow is not allowed to fall below exhaust mass flow
    curOACntrl.CalcOAController(*state, AirLoopNum, true);
    OAMassFlowActual = max(curOACntrl.ExhMassFlow, curOACntrl.OAMassFlow);
    OutAirMassFlowFracActual = OAMassFlowActual / curOACntrl.MixMassFlow;
    // check min OA flow and fraction
    EXPECT_EQ(OAMassFlowAMin, curAirLoopFlow.MinOutAir);
    EXPECT_EQ(0.5, curAirLoopFlow.OAMinFrac);
    EXPECT_EQ(OutAirMassFlowFracMin, curAirLoopFlow.OAMinFrac);
    // check actual OA flow and fraction
    EXPECT_EQ(OAMassFlowActual, curOACntrl.OAMassFlow);
    EXPECT_EQ(OAMassFlowActual, curAirLoopFlow.OAFlow);
    EXPECT_EQ(0.6, curAirLoopFlow.OAFrac);
    EXPECT_EQ(OutAirMassFlowFracActual, curAirLoopFlow.OAFrac);
    // check HX bypass status
    EXPECT_GT(OAMassFlowActual, OAMassFlowAMin);
    EXPECT_LT(OAMassFlowActual, curOACntrl.MixMassFlow);
    EXPECT_EQ(1, curOACntrl.HeatRecoveryBypassStatus);
    EXPECT_TRUE(AirLoopCntrlInfo.HeatRecoveryBypass);
    EXPECT_TRUE(AirLoopCntrlInfo.HeatingActiveFlag);
    EXPECT_EQ(1, curOACntrl.HRHeatingCoilActive);
}
} // namespace EnergyPlus<|MERGE_RESOLUTION|>--- conflicted
+++ resolved
@@ -141,16 +141,9 @@
     int NumNums(0);
     int NumAlphas(0);
     int IOStat(0);
-<<<<<<< HEAD
-    auto const CurrentModuleObject = CurrentModuleObjects[CMO_OAController];
-
-    state->dataInputProcessing->inputProcessor->getObjectDefMaxArgs(*state, CurrentModuleObjects[CMO_OAController], NumArg, NumAlphas, NumNums);
-=======
-    std::string const CurrentModuleObject = CurrentModuleObjects(static_cast<int>(CMO::OAController));
-
-    state->dataInputProcessing->inputProcessor->getObjectDefMaxArgs(
-        *state, CurrentModuleObjects(static_cast<int>(CMO::OAController)), NumArg, NumAlphas, NumNums);
->>>>>>> 5358d3eb
+    auto const CurrentModuleObject = CurrentModuleObjects[static_cast<std::size_t>(CMO::OAController)];
+
+    state->dataInputProcessing->inputProcessor->getObjectDefMaxArgs(*state, CurrentModuleObjects[static_cast<std::size_t>(CMO::OAController)], NumArg, NumAlphas, NumNums);
 
     Array1D<Real64> NumArray(NumNums, 0.0);
     Array1D_string AlphArray(NumAlphas);
@@ -1496,16 +1489,9 @@
     int NumNums(0);
     int NumAlphas(0);
     int IOStat(0);
-<<<<<<< HEAD
-    auto const CurrentModuleObject = CurrentModuleObjects[CMO_OAController];
-
-    state->dataInputProcessing->inputProcessor->getObjectDefMaxArgs(*state, CurrentModuleObjects[CMO_OAController], NumArg, NumAlphas, NumNums);
-=======
-    std::string const CurrentModuleObject = CurrentModuleObjects(static_cast<int>(CMO::OAController));
-
-    state->dataInputProcessing->inputProcessor->getObjectDefMaxArgs(
-        *state, CurrentModuleObjects(static_cast<int>(CMO::OAController)), NumArg, NumAlphas, NumNums);
->>>>>>> 5358d3eb
+    auto const CurrentModuleObject = CurrentModuleObjects[static_cast<std::size_t>(CMO::OAController)];
+
+    state->dataInputProcessing->inputProcessor->getObjectDefMaxArgs(*state, CurrentModuleObjects[static_cast<std::size_t>(CMO::OAController)], NumArg, NumAlphas, NumNums);
 
     Array1D<Real64> NumArray(NumNums, 0.0);
     Array1D_string AlphArray(NumAlphas);
@@ -1636,16 +1622,9 @@
     int NumNums(0);
     int NumAlphas(0);
     int IOStat(0);
-<<<<<<< HEAD
-    auto const CurrentModuleObject = CurrentModuleObjects[CMO_OAController];
-
-    state->dataInputProcessing->inputProcessor->getObjectDefMaxArgs(*state, CurrentModuleObjects[CMO_OAController], NumArg, NumAlphas, NumNums);
-=======
-    std::string const CurrentModuleObject = CurrentModuleObjects(static_cast<int>(CMO::OAController));
-
-    state->dataInputProcessing->inputProcessor->getObjectDefMaxArgs(
-        *state, CurrentModuleObjects(static_cast<int>(CMO::OAController)), NumArg, NumAlphas, NumNums);
->>>>>>> 5358d3eb
+    auto const CurrentModuleObject = CurrentModuleObjects[static_cast<std::size_t>(CMO::OAController)];
+
+    state->dataInputProcessing->inputProcessor->getObjectDefMaxArgs(*state, CurrentModuleObjects[static_cast<std::size_t>(CMO::OAController)], NumArg, NumAlphas, NumNums);
 
     Array1D<Real64> NumArray(NumNums, 0.0);
     Array1D_string AlphArray(NumAlphas);
