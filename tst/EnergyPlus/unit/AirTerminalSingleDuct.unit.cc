// EnergyPlus, Copyright (c) 1996-2020, The Board of Trustees of the University of Illinois,
// The Regents of the University of California, through Lawrence Berkeley National Laboratory
// (subject to receipt of any required approvals from the U.S. Dept. of Energy), Oak Ridge
// National Laboratory, managed by UT-Battelle, Alliance for Sustainable Energy, LLC, and other
// contributors. All rights reserved.
//
// NOTICE: This Software was developed under funding from the U.S. Department of Energy and the
// U.S. Government consequently retains certain rights. As such, the U.S. Government has been
// granted for itself and others acting on its behalf a paid-up, nonexclusive, irrevocable,
// worldwide license in the Software to reproduce, distribute copies to the public, prepare
// derivative works, and perform publicly and display publicly, and to permit others to do so.
//
// Redistribution and use in source and binary forms, with or without modification, are permitted
// provided that the following conditions are met:
//
// (1) Redistributions of source code must retain the above copyright notice, this list of
//     conditions and the following disclaimer.
//
// (2) Redistributions in binary form must reproduce the above copyright notice, this list of
//     conditions and the following disclaimer in the documentation and/or other materials
//     provided with the distribution.
//
// (3) Neither the name of the University of California, Lawrence Berkeley National Laboratory,
//     the University of Illinois, U.S. Dept. of Energy nor the names of its contributors may be
//     used to endorse or promote products derived from this software without specific prior
//     written permission.
//
// (4) Use of EnergyPlus(TM) Name. If Licensee (i) distributes the software in stand-alone form
//     without changes from the version obtained under this License, or (ii) Licensee makes a
//     reference solely to the software portion of its product, Licensee must refer to the
//     software as "EnergyPlus version X" software, where "X" is the version number Licensee
//     obtained under this License and may not use a different name for the software. Except as
//     specifically required in this Section (4), Licensee shall not use in a company name, a
//     product name, in advertising, publicity, or other promotional activities any name, trade
//     name, trademark, logo, or other designation of "EnergyPlus", "E+", "e+" or confusingly
//     similar designation, without the U.S. Department of Energy's prior written consent.
//
// THIS SOFTWARE IS PROVIDED BY THE COPYRIGHT HOLDERS AND CONTRIBUTORS "AS IS" AND ANY EXPRESS OR
// IMPLIED WARRANTIES, INCLUDING, BUT NOT LIMITED TO, THE IMPLIED WARRANTIES OF MERCHANTABILITY
// AND FITNESS FOR A PARTICULAR PURPOSE ARE DISCLAIMED. IN NO EVENT SHALL THE COPYRIGHT OWNER OR
// CONTRIBUTORS BE LIABLE FOR ANY DIRECT, INDIRECT, INCIDENTAL, SPECIAL, EXEMPLARY, OR
// CONSEQUENTIAL DAMAGES (INCLUDING, BUT NOT LIMITED TO, PROCUREMENT OF SUBSTITUTE GOODS OR
// SERVICES; LOSS OF USE, DATA, OR PROFITS; OR BUSINESS INTERRUPTION) HOWEVER CAUSED AND ON ANY
// THEORY OF LIABILITY, WHETHER IN CONTRACT, STRICT LIABILITY, OR TORT (INCLUDING NEGLIGENCE OR
// OTHERWISE) ARISING IN ANY WAY OUT OF THE USE OF THIS SOFTWARE, EVEN IF ADVISED OF THE
// POSSIBILITY OF SUCH DAMAGE.

// EnergyPlus::AirTerminal SingleDuct Unit Tests
// AirTerminal:SingleDuct:ConstantVolume:Reheat
// AirTerminal:SingleDuct:ConstantVolume:FourPipeInduction
// AirTerminal:SingleDuct:VAV:HeatAndCool:Reheat
// AirTerminal:SingleDuct:VAV:Reheat:VariableSpeedFan

// Google Test Headers
#include <gtest/gtest.h>

// ObjexxFCL Headers

#include "Fixtures/EnergyPlusFixture.hh"

#include <EnergyPlus/DataAirLoop.hh>
#include <EnergyPlus/DataAirSystems.hh>
#include <EnergyPlus/DataDefineEquip.hh>
#include <EnergyPlus/DataEnvironment.hh>
#include <EnergyPlus/DataGlobals.hh>
#include <EnergyPlus/DataHVACGlobals.hh>
#include <EnergyPlus/DataHeatBalFanSys.hh>
#include <EnergyPlus/DataLoopNode.hh>
#include <EnergyPlus/DataZoneEnergyDemands.hh>
#include <EnergyPlus/DataZoneEquipment.hh>
#include <EnergyPlus/General.hh>
#include <EnergyPlus/HVACSingleDuctInduc.hh>
#include <EnergyPlus/HeatBalanceManager.hh>
#include <EnergyPlus/MixedAir.hh>
#include <EnergyPlus/OutAirNodeManager.hh>
#include <EnergyPlus/Psychrometrics.hh>
#include <EnergyPlus/ScheduleManager.hh>
#include <EnergyPlus/SingleDuct.hh>
#include <EnergyPlus/ZoneAirLoopEquipmentManager.hh>

// EnergyPlus Headers
using namespace EnergyPlus::DataAirLoop;
using namespace EnergyPlus::DataAirSystems;
using namespace EnergyPlus::DataEnvironment;
using namespace EnergyPlus::DataGlobals;
using namespace EnergyPlus::DataHVACGlobals;
using namespace EnergyPlus::DataZoneEquipment;
using namespace EnergyPlus::HeatBalanceManager;
using namespace EnergyPlus::HVACSingleDuctInduc;
using namespace EnergyPlus::DataLoopNode;
using namespace EnergyPlus::MixedAir;
using namespace EnergyPlus::Psychrometrics;
using namespace EnergyPlus::ScheduleManager;
using namespace EnergyPlus::SingleDuct;
using namespace EnergyPlus::ZoneAirLoopEquipmentManager;
using namespace EnergyPlus::DataDefineEquip;
using namespace EnergyPlus::DataZoneEnergyDemands;
using namespace EnergyPlus::DataHeatBalFanSys;

namespace EnergyPlus {

TEST_F(EnergyPlusFixture, AirTerminalSingleDuctCVReheat_GetInputTest)
{

    bool ErrorsFound(false);

    std::string const idf_objects = delimited_string({
        "  AirTerminal:SingleDuct:ConstantVolume:Reheat,",
        "    Reheat Zone 1,           !- Name",
        "    FanAndCoilAvailSched,    !- Availability Schedule Name",
        "    Zone 1 Reheat Air Outlet Node,  !- Air Outlet Node Name",
        "    Zone 1 Reheat Air Inlet Node,  !- Air Inlet Node Name",
        "    0.47,                    !- Maximum Air Flow Rate {m3/s}",
        "    Coil:Heating:Water,      !- Reheat Coil Object Type",
        "    Reheat Coil Zone 1,      !- Reheat Coil Name",
        "    0.0013,                  !- Maximum Hot Water or Steam Flow Rate {m3/s}",
        "    0.0,                     !- Minimum Hot Water or Steam Flow Rate {m3/s}",
        "    0.001;                   !- Convergence Tolerance",

        "  Coil:Heating:Water,",
        "    Reheat Coil Zone 1,      !- Name",
        "    FanAndCoilAvailSched,    !- Availability Schedule Name",
        "    400.0,                   !- U-Factor Times Area Value {W/K}",
        "    0.0013,                  !- Maximum Water Flow Rate {m3/s}",
        "    Zone 1 Reheat Water Inlet Node,  !- Water Inlet Node Name",
        "    Zone 1 Reheat Water Outlet Node,  !- Water Outlet Node Name",
        "    Zone 1 Reheat Air Inlet Node,  !- Air Inlet Node Name",
        "    Zone 1 Reheat Air Outlet Node,  !- Air Outlet Node Name",
        "    UFactorTimesAreaAndDesignWaterFlowRate,  !- Performance Input Method",
        "    autosize,                !- Rated Capacity {W}",
        "    82.2,                    !- Rated Inlet Water Temperature {C}",
        "    16.6,                    !- Rated Inlet Air Temperature {C}",
        "    71.1,                    !- Rated Outlet Water Temperature {C}",
        "    32.2,                    !- Rated Outlet Air Temperature {C}",
        "    ;                        !- Rated Ratio for Air and Water Convection",

        "  Schedule:Compact,",
        "    FanAndCoilAvailSched,    !- Name",
        "    Fraction,                !- Schedule Type Limits Name",
        "    Through: 12/31,           !- Field 1",
        "    For: AllDays,            !- Field 2",
        "    Until: 24:00,1.0;        !- Field 3",

        "  ZoneHVAC:EquipmentList,",
        "    Zone1Equipment,          !- Name",
        "    SequentialLoad,          !- Load Distribution Scheme",
        "    ZoneHVAC:AirDistributionUnit,  !- Zone Equipment 1 Object Type",
        "    Zone1TermReheat,         !- Zone Equipment 1 Name",
        "    1,                       !- Zone Equipment 1 Cooling Sequence",
        "    1;                       !- Zone Equipment 1 Heating or No-Load Sequence",

        "  ZoneHVAC:AirDistributionUnit,",
        "    Zone1TermReheat,         !- Name",
        "    Zone 1 Reheat Air Outlet Node,  !- Air Distribution Unit Outlet Node Name",
        "    AirTerminal:SingleDuct:ConstantVolume:Reheat,  !- Air Terminal Object Type",
        "    Reheat Zone 1;           !- Air Terminal Name",

        "  Zone,",
        "    West Zone,               !- Name",
        "    0,                       !- Direction of Relative North {deg}",
        "    0,                       !- X Origin {m}",
        "    0,                       !- Y Origin {m}",
        "    0,                       !- Z Origin {m}",
        "    1,                       !- Type",
        "    1,                       !- Multiplier",
        "    autocalculate,           !- Ceiling Height {m}",
        "    autocalculate;           !- Volume {m3}",

        "  ZoneHVAC:EquipmentConnections,",
        "    West Zone,               !- Zone Name",
        "    Zone1Equipment,          !- Zone Conditioning Equipment List Name",
        "    Zone1Inlets,             !- Zone Air Inlet Node or NodeList Name",
        "    ,                        !- Zone Air Exhaust Node or NodeList Name",
        "    Zone 1 Node,             !- Zone Air Node Name",
        "    Zone 1 Outlet Node;      !- Zone Return Air Node Name",

    });

    ASSERT_TRUE(process_idf(idf_objects));

    NumOfTimeStepInHour = 1; // must initialize this to get schedules initialized
    MinutesPerTimeStep = 60; // must initialize this to get schedules initialized
    ProcessScheduleInput();  // read schedules

    GetZoneData(ErrorsFound);
    ASSERT_FALSE(ErrorsFound);

    GetZoneEquipmentData1();
    GetZoneAirLoopEquipment();
    GetSysInput();

    EXPECT_EQ("AirTerminal:SingleDuct:ConstantVolume:Reheat", sd_airterminal(1).SysType); // AT SD VAV Reheat Type
    EXPECT_EQ("REHEAT ZONE 1", sd_airterminal(1).SysName);                                // AT SD VAV Reheat Name
    EXPECT_GT(sd_airterminal(1).ReheatControlNode, 0);                                    // none zero integer node index is expected
}

TEST_F(EnergyPlusFixture, AirTerminalSingleDuct4PipeInduction_GetInputTest)
{

    bool ErrorsFound(false);

    std::string const idf_objects = delimited_string({
        "  AirTerminal:SingleDuct:ConstantVolume:FourPipeInduction,",
        "    SPACE1-1 FPIU,           !- Name",
        "    FanAndCoilAvailSched,    !- Availability Schedule Name",
        "    autosize,                !- Maximum Total Air Flow Rate {m3/s}",
        "    1.0,                     !- Induction Ratio",
        "    SPACE1-1 ATU Supply Node,!- Supply Air Inlet Node Name",
        "    SPACE1-1 ATU Induc Node, !- Induced Air Inlet Node Name",
        "    SPACE1-1 In Node,        !- Air Outlet Node Name",
        "    Coil:Heating:Water,      !- Heating Coil Object Type",
        "    SPACE1-1 HW Coil,        !- Heating Coil Name",
        "    autosize,                !- Maximum Hot Water Flow Rate {m3/s}",
        "    0.0,                     !- Minimum Hot Water Flow Rate {m3/s}",
        "    0.002,                   !- Heating Convergence Tolerance",
        "    Coil:Cooling:Water,      !- Cooling Coil Object Type",
        "    SPACE1-1 CW Coil,        !- Cooling Coil Name",
        "    autosize,                !- Maximum Cold Water Flow Rate {m3/s}",
        "    0.0,                     !- Minimum Cold Water Flow Rate {m3/s}",
        "    0.002,                   !- Cooling Convergence Tolerance",
        "    SPACE1-1 ATU Mixer;      !- Zone Mixer Name",

        "  Coil:Heating:Water,",
        "    SPACE1-1 HW Coil,        !- Name",
        "    FanAndCoilAvailSched,    !- Availability Schedule Name",
        "    autosize,                !- U-Factor Times Area Value {W/K}",
        "    autosize,                !- Maximum Water Flow Rate {m3/s}",
        "    SPACE1-1 HW Coil Water In Node,  !- Water Inlet Node Name",
        "    SPACE1-1 HW Coil Water Out Node,  !- Water Outlet Node Name",
        "    SPACE1-1 ATU Induc Node, !- Air Inlet Node Name",
        "    SPACE1-1 HW Coil Air Out Node,  !- Air Outlet Node Name",
        "    UFactorTimesAreaAndDesignWaterFlowRate,  !- Performance Input Method",
        "    autosize,                !- Rated Capacity {W}",
        "    82.2,                    !- Rated Inlet Water Temperature {C}",
        "    16.6,                    !- Rated Inlet Air Temperature {C}",
        "    71.1,                    !- Rated Outlet Water Temperature {C}",
        "    32.2,                    !- Rated Outlet Air Temperature {C}",
        "    ;                        !- Rated Ratio for Air and Water Convection",

        "  Coil:Cooling:Water,",
        "    SPACE1-1 CW Coil,        !- Name",
        "    FanAndCoilAvailSched,    !- Availability Schedule Name",
        "    autosize,                !- Design Water Flow Rate {m3/s}",
        "    autosize,                !- Design Air Flow Rate {m3/s}",
        "    autosize,                !- Design Inlet Water Temperature {C}",
        "    autosize,                !- Design Inlet Air Temperature {C}",
        "    autosize,                !- Design Outlet Air Temperature {C}",
        "    autosize,                !- Design Inlet Air Humidity Ratio {kgWater/kgDryAir}",
        "    autosize,                !- Design Outlet Air Humidity Ratio {kgWater/kgDryAir}",
        "    SPACE1-1 CW Coil Water In Node,  !- Water Inlet Node Name",
        "    SPACE1-1 CW Coil Water Out Node,  !- Water Outlet Node Name",
        "    SPACE1-1 HW Coil Air Out Node,  !- Air Inlet Node Name",
        "    SPACE1-1 CW Coil Air Out Node,  !- Air Outlet Node Name",
        "    SimpleAnalysis,          !- Type of Analysis",
        "    CrossFlow;               !- Heat Exchanger Configuration",

        "  AirLoopHVAC:ZoneMixer,",
        "    SPACE1-1 ATU Mixer,      !- Name",
        "    SPACE1-1 In Node,        !- Outlet Node Name",
        "    SPACE1-1 ATU Supply Node,!- Inlet 1 Node Name",
        "    SPACE1-1 CW Coil Air Out Node;  !- Inlet 2 Node Name",

        "  Schedule:Compact,",
        "    FanAndCoilAvailSched,    !- Name",
        "    Fraction,                !- Schedule Type Limits Name",
        "    Through: 12/31,           !- Field 1",
        "    For: AllDays,            !- Field 2",
        "    Until: 24:00,1.0;        !- Field 3",

        "  ZoneHVAC:EquipmentList,",
        "    SPACE1-1 Eq,             !- Name",
        "    SequentialLoad,          !- Load Distribution Scheme",
        "    ZoneHVAC:AirDistributionUnit,  !- Zone Equipment 1 Object Type",
        "    SPACE1-1 ATU,            !- Zone Equipment 1 Name",
        "    1,                       !- Zone Equipment 1 Cooling Sequence",
        "    1;                       !- Zone Equipment 1 Heating or No-Load Sequence",

        "  ZoneHVAC:AirDistributionUnit,",
        "    SPACE1-1 ATU,            !- Name",
        "    SPACE1-1 In Node,        !- Air Distribution Unit Outlet Node Name",
        "    AirTerminal:SingleDuct:ConstantVolume:FourPipeInduction,  !- Air Terminal Object Type",
        "    SPACE1-1 FPIU;           !- Air Terminal Name",

        "  Zone,",
        "    SPACE1-1,                !- Name",
        "    0,                       !- Direction of Relative North {deg}",
        "    0,                       !- X Origin {m}",
        "    0,                       !- Y Origin {m}",
        "    0,                       !- Z Origin {m}",
        "    1,                       !- Type",
        "    1,                       !- Multiplier",
        "    2.438400269,             !- Ceiling Height {m}",
        "    239.247360229;           !- Volume {m3}",

        "  ZoneHVAC:EquipmentConnections,",
        "    SPACE1-1,                !- Zone Name",
        "    SPACE1-1 Eq,             !- Zone Conditioning Equipment List Name",
        "    SPACE1-1 In Nodes,       !- Zone Air Inlet Node or NodeList Name",
        "    SPACE1-1 Exh Nodes,      !- Zone Air Exhaust Node or NodeList Name",
        "    SPACE1-1 Node,           !- Zone Air Node Name",
        "    SPACE1-1 Out Node;       !- Zone Return Air Node Name",

        "  NodeList,",
        "    SPACE1-1 In Nodes,       !- Name",
        "    SPACE1-1 In Node;        !- Node 1 Name",

    });

    process_idf(idf_objects);

    NumOfTimeStepInHour = 1; // must initialize this to get schedules initialized
    MinutesPerTimeStep = 60; // must initialize this to get schedules initialized
    ProcessScheduleInput();  // read schedules

    GetZoneData(ErrorsFound);
    ASSERT_FALSE(ErrorsFound);

    GetZoneEquipmentData1();
    GetZoneAirLoopEquipment();
    GetIndUnits();

    EXPECT_EQ("AirTerminal:SingleDuct:ConstantVolume:FourPipeInduction", IndUnit(1).UnitType); // AT SD VAV Reheat Type
    EXPECT_EQ("SPACE1-1 FPIU", IndUnit(1).Name);                                               // AT SD VAV Reheat Name
    EXPECT_GT(IndUnit(1).HWControlNode, 0);                                                    // none zero integer node index is expected
    EXPECT_GT(IndUnit(1).CWControlNode, 0);                                                    // none zero integer node index is expected
}

TEST_F(EnergyPlusFixture, AirTerminalSingleDuctVAVHeatCool_GetInputTest)
{

    bool ErrorsFound(false);

    std::string const idf_objects = delimited_string({
        "  AirTerminal:SingleDuct:VAV:HeatAndCool:Reheat,",
        "    Zone 1 VAV System,       !- Name",
        "    FanAndCoilAvailSched,    !- Availability Schedule Name",
        "    Zone 1 Reheat Air Inlet Node,  !- Damper Air Outlet Node Name",
        "    Zone 1 VAV Inlet Node,   !- Air Inlet Node Name",
        "    autosize,                !- Maximum Air Flow Rate {m3/s}",
        "    0.25,                    !- Zone Minimum Air Flow Fraction",
        "    Coil:Heating:Electric,   !- Reheat Coil Object Type",
        "    Reheat Coil Zone 1,      !- Reheat Coil Name",
        "    0.0,                     !- Maximum Hot Water or Steam Flow Rate {m3/s}",
        "    0.0,                     !- Minimum Hot Water or Steam Flow Rate {m3/s}",
        "    Zone 1 Reheat Air Outlet Node,  !- Air Outlet Node Name",
        "    0.001;                   !- Convergence Tolerance",

        "  Coil:Heating:Electric,",
        "    Reheat Coil Zone 1,      !- Name",
        "    FanAndCoilAvailSched,    !- Availability Schedule Name",
        "    1.0,                     !- Efficiency",
        "    autosize,                !- Nominal Capacity {W}",
        "    Zone 1 Reheat Air Inlet Node,  !- Air Inlet Node Name",
        "    Zone 1 Reheat Air Outlet Node;  !- Air Outlet Node Name",

        "  Schedule:Compact,",
        "    FanAndCoilAvailSched,    !- Name",
        "    Fraction,                !- Schedule Type Limits Name",
        "    Through: 12/31,           !- Field 1",
        "    For: AllDays,            !- Field 2",
        "    Until: 24:00,1.0;        !- Field 3",

        "  ZoneHVAC:EquipmentList,",
        "    Zone1Equipment,          !- Name",
        "    SequentialLoad,          !- Load Distribution Scheme",
        "    ZoneHVAC:AirDistributionUnit,  !- Zone Equipment 1 Object Type",
        "    Zone1TermReheat,         !- Zone Equipment 1 Name",
        "    1,                       !- Zone Equipment 1 Cooling Sequence",
        "    1;                       !- Zone Equipment 1 Heating or No-Load Sequence",

        "  ZoneHVAC:AirDistributionUnit,",
        "    Zone1TermReheat,         !- Name",
        "    Zone 1 Reheat Air Outlet Node,  !- Air Distribution Unit Outlet Node Name",
        "    AirTerminal:SingleDuct:VAV:HeatAndCool:Reheat,  !- Air Terminal Object Type",
        "    Zone 1 VAV System;       !- Air Terminal Name",

        "  Zone,",
        "    WEST ZONE,               !- Name",
        "    0,                       !- Direction of Relative North {deg}",
        "    0,                       !- X Origin {m}",
        "    0,                       !- Y Origin {m}",
        "    0,                       !- Z Origin {m}",
        "    1,                       !- Type",
        "    1,                       !- Multiplier",
        "    autocalculate,           !- Ceiling Height {m}",
        "    autocalculate;           !- Volume {m3}",

        "  ZoneHVAC:EquipmentConnections,",
        "    WEST ZONE,               !- Zone Name",
        "    Zone1Equipment,          !- Zone Conditioning Equipment List Name",
        "    Zone1Inlets,             !- Zone Air Inlet Node or NodeList Name",
        "    ,                        !- Zone Air Exhaust Node or NodeList Name",
        "    Zone 1 Node,             !- Zone Air Node Name",
        "    Zone 1 Outlet Node;      !- Zone Return Air Node Name",

    });

    process_idf(idf_objects);

    NumOfTimeStepInHour = 1; // must initialize this to get schedules initialized
    MinutesPerTimeStep = 60; // must initialize this to get schedules initialized
    ProcessScheduleInput();  // read schedules

    GetZoneData(ErrorsFound);
    ASSERT_FALSE(ErrorsFound);

    GetZoneEquipmentData1();
    GetZoneAirLoopEquipment();
    GetSysInput();

    EXPECT_EQ("AirTerminal:SingleDuct:VAV:HeatAndCool:Reheat", sd_airterminal(1).SysType); // AT SD VAV HeatCool Reheat Type
    EXPECT_EQ("ZONE 1 VAV SYSTEM", sd_airterminal(1).SysName);                             // AT SD VAV HeatCool Reheat Name
    EXPECT_EQ("COIL:HEATING:ELECTRIC", sd_airterminal(1).ReheatComp);                      // Reheat Coil Type
    EXPECT_EQ("REHEAT COIL ZONE 1", sd_airterminal(1).ReheatName);                         // Reheat Coil Name
}

TEST_F(EnergyPlusFixture, AirTerminalSingleDuctVAVReheatVarSpeedFan_GetInputTest)
{

    bool ErrorsFound(false);

    std::string const idf_objects = delimited_string({
        "  AirTerminal:SingleDuct:VAV:Reheat:VariableSpeedFan,",
        "    SPACE1-1 VAV Reheat,     !- Name",
        "    FanAndCoilAvailSched,    !- Availability Schedule Name",
        "    autosize,                !- Maximum Cooling Air Flow Rate {m3/s}",
        "    autosize,                !- Maximum Heating Air Flow Rate {m3/s}",
        "    0.05,                    !- Zone Minimum Air Flow Fraction",
        "    SPACE1 - 1 ATU In Node, !- Air Inlet Node Name",
        "    SPACE1 - 1 In Node, !- Air Outlet Node Name",
        "    Fan:VariableVolume,      !- Fan Object Type",
        "    SPACE1-1 Zone Fan,       !- Fan Name",
        "    Coil:Heating:Water,      !- Heating Coil Object Type",
        "    SPACE1-1 Zone Coil,      !- Heating Coil Name",
        "    autosize,                !- Maximum Hot Water or Steam Flow Rate {m3/s}",
        "    0.0,                     !- Minimum Hot Water or Steam Flow Rate {m3/s}",
        "    0.001;                   !- Heating Convergence Tolerance",

        "  Fan:VariableVolume,",
        "    SPACE1-1 Zone Fan,       !- Name",
        "    FanAndCoilAvailSched,    !- Availability Schedule Name",
        "    0.7,                     !- Fan Total Efficiency",
        "    125.0,                   !- Pressure Rise {Pa}",
        "    autosize,                !- Maximum Flow Rate {m3/s}",
        "    FixedFlowRate,           !- Fan Power Minimum Flow Rate Input Method",
        "    ,                        !- Fan Power Minimum Flow Fraction",
        "    0.0,                     !- Fan Power Minimum Air Flow Rate {m3/s}",
        "    0.9,                     !- Motor Efficiency",
        "    1.0,                     !- Motor In Airstream Fraction",
        "    0.00153028,              !- Fan Power Coefficient 1",
        "    0.00520806,              !- Fan Power Coefficient 2",
        "    1.1086242,               !- Fan Power Coefficient 3",
        "    -.11635563,              !- Fan Power Coefficient 4",
        "    0.000,                   !- Fan Power Coefficient 5",
        "    SPACE1-1 ATU In Node,    !- Air Inlet Node Name",
        "    SPACE1-1 Zone Coil Air In Node;  !- Air Outlet Node Name",

        "  Coil:Heating:Water,",
        "    SPACE1-1 Zone Coil,      !- Name",
        "    FanAndCoilAvailSched,    !- Availability Schedule Name",
        "    autosize,                !- U-Factor Times Area Value {W/K}",
        "    autosize,                !- Maximum Water Flow Rate {m3/s}",
        "    SPACE1-1 Zone Coil Water In Node,  !- Water Inlet Node Name",
        "    SPACE1-1 Zone Coil Water Out Node,  !- Water Outlet Node Name",
        "    SPACE1-1 Zone Coil Air In Node,  !- Air Inlet Node Name",
        "    SPACE1-1 In Node,        !- Air Outlet Node Name",
        "    UFactorTimesAreaAndDesignWaterFlowRate,  !- Performance Input Method",
        "    autosize,                !- Rated Capacity {W}",
        "    82.2,                    !- Rated Inlet Water Temperature {C}",
        "    16.6,                    !- Rated Inlet Air Temperature {C}",
        "    71.1,                    !- Rated Outlet Water Temperature {C}",
        "    32.2,                    !- Rated Outlet Air Temperature {C}",
        "    ;                        !- Rated Ratio for Air and Water Convection",

        "  Schedule:Compact,",
        "    FanAndCoilAvailSched,    !- Name",
        "    Fraction,                !- Schedule Type Limits Name",
        "    Through: 12/31,          !- Field 1",
        "    For: AllDays,            !- Field 2",
        "    Until: 24:00,1.0;        !- Field 3",

        "  ZoneHVAC:EquipmentList,",
        "    SPACE1-1 Eq,             !- Name",
        "    SequentialLoad,          !- Load Distribution Scheme",
        "    ZoneHVAC:AirDistributionUnit,  !- Zone Equipment 1 Object Type",
        "    SPACE1-1 ATU,            !- Zone Equipment 1 Name",
        "    1,                       !- Zone Equipment 1 Cooling Sequence",
        "    1;                       !- Zone Equipment 1 Heating or No-Load Sequence",

        "  ZoneHVAC:AirDistributionUnit,",
        "    SPACE1-1 ATU,            !- Name",
        "    SPACE1-1 In Node,        !- Air Distribution Unit Outlet Node Name",
        "    AirTerminal:SingleDuct:VAV:Reheat:VariableSpeedFan,  !- Air Terminal Object Type",
        "    SPACE1-1 VAV Reheat;     !- Air Terminal Name",

        "  Zone,",
        "    SPACE1-1,                !- Name",
        "    0,                       !- Direction of Relative North {deg}",
        "    0,                       !- X Origin {m}",
        "    0,                       !- Y Origin {m}",
        "    0,                       !- Z Origin {m}",
        "    1,                       !- Type",
        "    1,                       !- Multiplier",
        "    2.438400269,             !- Ceiling Height {m}",
        "    239.247360229;           !- Volume {m3}",

        "  ZoneHVAC:EquipmentConnections,",
        "    SPACE1-1,                !- Zone Name",
        "    SPACE1-1 Eq,             !- Zone Conditioning Equipment List Name",
        "    SPACE1-1 In Nodes,       !- Zone Air Inlet Node or NodeList Name",
        "    ,                        !- Zone Air Exhaust Node or NodeList Name",
        "    SPACE1-1 Node,           !- Zone Air Node Name",
        "    SPACE1-1 Out Node;       !- Zone Return Air Node Name",

        "  NodeList,",
        "    SPACE1-1 In Nodes,       !- Name",
        "    SPACE1-1 In Node;        !- Node 1 Name",

    });

    ASSERT_TRUE(process_idf(idf_objects));

    NumOfTimeStepInHour = 1; // must initialize this to get schedules initialized
    MinutesPerTimeStep = 60; // must initialize this to get schedules initialized
    ProcessScheduleInput();  // read schedules

    GetZoneData(ErrorsFound);
    ASSERT_FALSE(ErrorsFound);

    GetZoneEquipmentData1();
    GetZoneAirLoopEquipment();
    GetSysInput();

    EXPECT_EQ("AirTerminal:SingleDuct:VAV:Reheat:VariableSpeedFan", sd_airterminal(1).SysType); // AT SD VAV HeatCool Reheat Type
    EXPECT_EQ("SPACE1-1 VAV REHEAT", sd_airterminal(1).SysName);                                // AT SD VAV HeatCool Reheat Name
    EXPECT_EQ("COIL:HEATING:WATER", sd_airterminal(1).ReheatComp);                              // Reheat Coil Type
    EXPECT_EQ("SPACE1-1 ZONE COIL", sd_airterminal(1).ReheatName);                              // Reheat Coil Name
}

TEST_F(EnergyPlusFixture, AirTerminalSingleDuctVAVReheat_NormalActionTest)
{
    std::string const idf_objects = delimited_string({

        " AirTerminal:SingleDuct:VAV:Reheat,",
        "    VAV Elec Rht,                          !- Name",
        "    FanAndCoilAvailSched,                  !- Availability Schedule Name",
        "    VAV Elec Rht Damper Outlet,            !- Damper Air Outlet Node Name",
        "    Node 13,                               !- Air Inlet Node Name",
        "    1.0,                                   !- Maximum Air Flow Rate {m3/s}",
        "    Constant,                              !- Zone Minimum Air Flow Input Method",
        "    0.2,                                   !- Constant Minimum Air Flow Fraction",
        "    ,                                      !- Fixed Minimum Air Flow Rate {m3/s}",
        "    ,                                      !- Minimum Air Flow Fraction Schedule Name",
        "    Coil:Heating:Electric,                 !- Reheat Coil Object Type",
        "    VAV Elec Rht Coil,                     !- Reheat Coil Name",
        "    0,                                     !- Maximum Hot Water or Steam Flow Rate {m3/s}",
        "    0,                                     !- Minimum Hot Water or Steam Flow Rate {m3/s}",
        "    Node 6,                                !- Air Outlet Node Name",
        "    0.001,                                 !- Convergence Tolerance",
        "    Normal,                                !- Damper Heating Action",
        "    Autocalculate,                         !- Maximum Flow per Zone Floor Area During Reheat {m3/s-m2}",
        "    Autocalculate,                         !- Maximum Flow Fraction During Reheat",
        "    35;                                    !- Maximum Reheat Air Temperature {C}",

        " Coil:Heating:Electric,",
        "    VAV Elec Rht Coil,                     !- Name",
        "    FanAndCoilAvailSched,                  !- Availability Schedule Name",
        "    1,                                     !- Efficiency",
        "    Autosize,                              !- Nominal Capacity {W}",
        "    VAV Elec Rht Damper Outlet,            !- Air Inlet Node Name",
        "    Node 6;                                !- Air Outlet Node Name",

        "  Schedule:Compact,",
        "    FanAndCoilAvailSched,                  !- Name",
        "    Fraction,                              !- Schedule Type Limits Name",
        "    Through: 12/31,                        !- Field 1",
        "    For: AllDays,                          !- Field 2",
        "    Until: 24:00,1.0;                      !- Field 3",

        " ZoneHVAC:EquipmentConnections,",
        "   Thermal Zone 1,                         !- Zone Name",
        "   Thermal Zone 1 Equipment List,          !- Zone Conditioning Equipment List Name",
        "   Thermal Zone 1 Inlet Node List,         !- Zone Air Inlet Node or NodeList Name",
        "   ,                                       !- Zone Air Exhaust Node or NodeList Name",
        "   Node 1,                                 !- Zone Air Node Name",
        "   Node 12;                                !- Zone Return Air Node or NodeList Name",

        " NodeList,",
        "   Thermal Zone 1 Inlet Node List,         !- Name",
        "   Node 6;                                 !- Node Name 1",

        " ZoneHVAC:AirDistributionUnit,",
        "   ADU VAV Elec Rht,                       !- Name",
        "   Node 6,                                 !- Air Distribution Unit Outlet Node Name",
        "   AirTerminal:SingleDuct:VAV:Reheat,      !- Air Terminal Object Type",
        "   VAV Elec Rht;                           !- Air Terminal Name",

        "  Zone,",
        "    Thermal Zone 1,                        !- Name",
        "    0,                                     !- Direction of Relative North {deg}",
        "    0,                                     !- X Origin {m}",
        "    0,                                     !- Y Origin {m}",
        "    0,                                     !- Z Origin {m}",
        "    1,                                     !- Type",
        "    1,                                     !- Multiplier",
        "    3.0,                                   !- Ceiling Height {m}",
        "    250.0;                                 !- Volume {m3}",

        "  ZoneHVAC:EquipmentList,",
        "    Thermal Zone 1 Equipment List,         !- Name",
        "    ,                                      !- Load Distribution Scheme",
        "    ZoneHVAC:AirDistributionUnit,          !- Zone Equipment Object Type 1",
        "    ADU VAV Elec Rht,                      !- Zone Equipment Name 1",
        "    1,                                     !- Zone Equipment Cooling Sequence 1",
        "    1;                                     !- Zone Equipment Heating or No-Load Sequence 1",
    });

    ASSERT_TRUE(process_idf(idf_objects));

    NumOfTimeStepInHour = 1;
    MinutesPerTimeStep = 60;
    ProcessScheduleInput();
    bool ErrorsFound(false);
    GetZoneData(ErrorsFound);
    ASSERT_FALSE(ErrorsFound);

    GetZoneEquipmentData1();
    GetZoneAirLoopEquipment();
    GetSysInput();
    SingleDuct::GetInputFlag = false;

    auto &thisZoneEquip(ZoneEquipConfig(NumOfZones));

    DataGlobals::SysSizingCalc = true;
    DataGlobals::BeginEnvrnFlag = true;
    DataEnvironment::StdRhoAir = 1.0;
    DataEnvironment::OutBaroPress = 101325.0;

    int const SysNum(1);
    int const InletNode = sd_airterminal(SysNum).InletNodeNum;
    int const OutletNode = sd_airterminal(SysNum).OutletNodeNum;
    int const ZonePtr = sd_airterminal(SysNum).ActualZoneNum;
    int const ZoneAirNodeNum = thisZoneEquip.ZoneNode;
    Schedule(sd_airterminal(SysNum).SchedPtr).CurrentValue = 1.0; // unit is always available

    // design maximum air mass flow rate
    Real64 MassFlowRateMaxAvail = sd_airterminal(SysNum).MaxAirVolFlowRate * DataEnvironment::StdRhoAir;
    EXPECT_EQ(1.0, sd_airterminal(SysNum).MaxAirVolFlowRate);
    EXPECT_EQ(1.0, MassFlowRateMaxAvail);
    EXPECT_EQ("COIL:HEATING:ELECTRIC", sd_airterminal(SysNum).ReheatComp);
    EXPECT_EQ(Normal, sd_airterminal(SysNum).DamperHeatingAction);
    EXPECT_EQ(0.2, sd_airterminal(SysNum).ZoneMinAirFracDes);

    // set air inlet node properties
    Node(InletNode).Temp = 15.0;
    Node(InletNode).HumRat = 0.005;
    Node(InletNode).Enthalpy = Psychrometrics::PsyHFnTdbW(Node(InletNode).Temp, Node(InletNode).HumRat);
    // set inlet mass flow rate to zero
    Node(InletNode).MassFlowRateMaxAvail = MassFlowRateMaxAvail;

    // set zone air node properties
    Node(ZoneAirNodeNum).Temp = 20.0;
    Node(ZoneAirNodeNum).HumRat = 0.005;
    Node(ZoneAirNodeNum).Enthalpy = Psychrometrics::PsyHFnTdbW(Node(ZoneAirNodeNum).Temp, Node(ZoneAirNodeNum).HumRat);

    ZoneSysEnergyDemand.allocate(1);
    ZoneSysEnergyDemand(1).RemainingOutputRequired = 1000.0;
    ZoneSysEnergyDemand(1).RemainingOutputReqToHeatSP = 1000.0;
    TempControlType.allocate(1);
    TempControlType(1) = 4;

    // calc min air mass flow rate for Normal Damper Heating Action
    Real64 expectedMassFlowAirReheatMin = 0.2 * MassFlowRateMaxAvail;
    bool FirstHVACIteration = false;

    auto &thisAirDistUnit(DataDefineEquip::AirDistUnit(ZonePtr));
    // run SimulateSingleDuct() function
    SimulateSingleDuct(thisAirDistUnit.EquipName(1), FirstHVACIteration, ZonePtr, ZoneAirNodeNum, thisAirDistUnit.EquipIndex(1));
    // check min, actual and max air mass flow rates during reheat with Normal Action
    EXPECT_EQ(expectedMassFlowAirReheatMin, sd_airterminalOutlet(SysNum).AirMassFlowRate);
    EXPECT_EQ(expectedMassFlowAirReheatMin, Node(InletNode).MassFlowRate);
    EXPECT_EQ(expectedMassFlowAirReheatMin, Node(OutletNode).MassFlowRate);
    EXPECT_EQ(1.0, sd_airterminal(SysNum).AirMassFlowRateMax);
}

<<<<<<< HEAD
TEST_F(EnergyPlusFixture, SingleDuctVAVAirTerminals_GetInputs)
{
    std::string const idf_objects = delimited_string({

        "    ZoneHVAC:AirDistributionUnit,",
        "      ADU VAV Reheat AT,       !- Name",
        "      Node 5,                  !- Air Distribution Unit Outlet Node Name",
        "      AirTerminal:SingleDuct:VAV:Reheat,  !- Air Terminal Object Type",
        "      VAV Reheat AT;           !- Air Terminal Name",

        "    AirTerminal:SingleDuct:VAV:Reheat,",
        "      VAV Reheat AT,           !- Name",
        "      ,                        !- Availability Schedule Name",
        "      VAV Reheat AT OutletNode,!- Damper Air Outlet Node Name",
        "      Node 24,                 !- Air Inlet Node Name",
        "      Autosize,                !- Maximum Air Flow Rate {m3/s}",
        "      Constant,                !- Zone Minimum Air Flow Input Method",
        "      0.3,                     !- Constant Minimum Air Flow Fraction",
        "      ,                        !- Fixed Minimum Air Flow Rate {m3/s}",
        "      ,                        !- Minimum Air Flow Fraction Schedule Name",
        "      Coil:Heating:Water,      !- Reheat Coil Object Type",
        "      VAV Reheat Coil,         !- Reheat Coil Name",
        "      Autosize,                !- Maximum Hot Water or Steam Flow Rate {m3/s}",
        "      0,                       !- Minimum Hot Water or Steam Flow Rate {m3/s}",
        "      Node 5,                  !- Air Outlet Node Name",
        "      0.001,                   !- Convergence Tolerance",
        "      Normal,                  !- Damper Heating Action",
        "      Autocalculate,           !- Maximum Flow per Zone Floor Area During Reheat {m3/s-m2}",
        "      Autocalculate,           !- Maximum Flow Fraction During Reheat",
        "      35,                      !- Maximum Reheat Air Temperature {C}",
        "      ,                        !- Design Specification Outdoor Air Object Name",
        "      TurndownMinAirFlowSch;   !- Minimum Air Flow Turndown Schedule Name",

        "    Coil:Heating:Water,",
        "      VAV Reheat Coil,         !- Name",
        "      ,                        !- Availability Schedule Name",
        "      Autosize,                !- U-Factor Times Area Value {W/K}",
        "      Autosize,                !- Maximum Water Flow Rate {m3/s}",
        "      Node 25,                 !- Water Inlet Node Name",
        "      Node 26,                 !- Water Outlet Node Name",
        "      Thermal Zone one VAV Reheat AT Damper Outlet,  !- Air Inlet Node Name",
        "      Node 5,                  !- Air Outlet Node Name",
        "      UFactorTimesAreaAndDesignWaterFlowRate,  !- Performance Input Method",
        "      Autosize,                !- Rated Capacity {W}",
        "      82.2,                    !- Rated Inlet Water Temperature {C}",
        "      16.6,                    !- Rated Inlet Air Temperature {C}",
        "      71.1,                    !- Rated Outlet Water Temperature {C}",
        "      32.2,                    !- Rated Outlet Air Temperature {C}",
        "      0.5;                     !- Rated Ratio for Air and Water Convection",

        "    ZoneHVAC:AirDistributionUnit,",
        "      ADU VAV CBP Gas Reheat AT,  !- Name",
        "      Node 8,                  !- Air Distribution Unit Outlet Node Name",
        "      AirTerminal:SingleDuct:VAV:HeatAndCool:Reheat,  !- Air Terminal Object Type",
        "      VAV CBP Gas Reheat AT;   !- Air Terminal Name",

        "    AirTerminal:SingleDuct:VAV:HeatAndCool:Reheat,",
        "      VAV CBP Gas Reheat AT,   !- Name",
        "      ,                        !- Availability Schedule Name",
        "      CBP Rht Outlet Node,     !- Damper Air Outlet Node Name",
        "      Node 7,                  !- Air Inlet Node Name",
        "      AutoSize,                !- Maximum Air Flow Rate {m3/s}",
        "      0.20,                    !- Zone Minimum Air Flow Fraction",
        "      Coil:Heating:Fuel,       !- Reheat Coil Object Type",
        "      CBP Gas Reheat Coil,     !- Reheat Coil Name",
        "      AutoSize,                !- Maximum Hot Water or Steam Flow Rate {m3/s}",
        "      0,                       !- Minimum Hot Water or Steam Flow Rate {m3/s}",
        "      Node 8,                  !- Air Outlet Node Name",
        "      0.001,                   !- Convergence Tolerance",
        "      1000,                    !- Maximum Reheat Air Temperature {C}",
        "      TurndownMinAirFlowSch;   !- Minimum Air Flow Turndown Schedule Name",

        "    Coil:Heating:Fuel,",
        "      CBP Gas Reheat Coil,     !- Name",
        "      ,                        !- Availability Schedule Name",
        "      NaturalGas,              !- Fuel Type",
        "      0.8,                     !- Burner Efficiency",
        "      AutoSize,                !- Nominal Capacity {W}",
        "      CBP Rht Outlet Node,     !- Air Inlet Node Name",
        "      Node 8,                  !- Air Outlet Node Name",
        "      ,                        !- Temperature Setpoint Node Name",
        "      0,                       !- Parasitic Electric Load {W}",
        "      ,                        !- Part Load Fraction Correlation Curve Name",
        "      0;                       !- Parasitic Fuel Load {W}",

        "   ZoneHVAC:AirDistributionUnit,",
        "     ADU VAV No Rht,                         !- Name",
        "     Node 6,                                 !- Air Distribution Unit Outlet Node Name",
        "     AirTerminal:SingleDuct:VAV:NoReheat,    !- Air Terminal Object Type",
        "     VAV No Reheat AT;                       !- Air Terminal Name",

        "   AirTerminal:SingleDuct:VAV:NoReheat,",
        "     VAV No Reheat AT,         !- Name",
        "     ,                         !- Availability Schedule Name",
        "     Node 6,                   !- Air Outlet Node Name",
        "     Node 9,                   !- Air Inlet Node Name",
        "     Autosize,                 !- Maximum Air Flow Rate {m3/s}",
        "     Constant,                 !- Zone Minimum Air Flow Input Method",
        "     0.25,                     !- Constant Minimum Air Flow Fraction",
        "     Autosize,                 !- Fixed Minimum Air Flow Rate {m3/s}",
        "     ,                         !- Minimum Air Flow Fraction Schedule Name",
        "     ,                         !- Design Specification Outdoor Air Object Name",
        "     TurndownMinAirFlowSch;    !- Minimum Air Flow Turndown Schedule Name",

        "   ZoneHVAC:AirDistributionUnit,",
        "     ADU VAV CBP NoReheat AT, !- Name",
        "     CBP NoRht Outlet Node,   !- Air Distribution Unit Outlet Node Name",
        "     AirTerminal:SingleDuct:VAV:HeatAndCool:NoReheat,  !- Air Terminal Object Type",
        "     VAV CBP NoReheat AT;     !- Air Terminal Name",

        "   AirTerminal:SingleDuct:VAV:HeatAndCool:NoReheat,",
        "     VAV CBP NoReheat AT,     !- Name",
        "     ,                        !- Availability Schedule Name",
        "     CBP NoRht Outlet Node,   !- Damper Air Outlet Node Name",
        "     Node 14,                 !- Air Inlet Node Name",
        "     AutoSize,                !- Maximum Air Flow Rate {m3/s}",
        "     0.15,                    !- Zone Minimum Air Flow Fraction",
        "     TurndownMinAirFlowSch;   !- Minimum Air Flow Turndown Schedule Name",

        "   ZoneHVAC:AirDistributionUnit,",
        "     ADU VAV Reheat VS Fan,   !- Name",
        "     SPACE1-1 In Node,        !- Air Distribution Unit Outlet Node Name",
        "     AirTerminal:SingleDuct:VAV:Reheat:VariableSpeedFan,  !- Air Terminal Object Type",
        "     VAV Reheat VS Fan;       !- Air Terminal Name",

        "   AirTerminal:SingleDuct:VAV:Reheat:VariableSpeedFan,",
        "     VAV Reheat VS Fan,       !- Name",
        "     ,                        !- Availability Schedule Name",
        "     autosize,                !- Maximum Cooling Air Flow Rate {m3/s}",
        "     autosize,                !- Maximum Heating Air Flow Rate {m3/s}",
        "     0.10,                    !- Zone Minimum Air Flow Fraction",
        "     SPACE1-1 ATU In Node,    !- Air Inlet Node Name",
        "     SPACE1-1 In Node,        !- Air Outlet Node Name",
        "     Fan:SystemModel,         !- Fan Object Type",
        "     SPACE1-1 Zone Fan,       !- Fan Name",
        "     Coil:Heating:Electric,   !- Heating Coil Object Type",
        "     SPACE1-1 Zone Rht Coil,  !- Heating Coil Name",
        "     autosize,                !- Maximum Hot Water or Steam Flow Rate {m3/s}",
        "     0.0,                     !- Minimum Hot Water or Steam Flow Rate {m3/s}",
        "     0.001,                   !- Heating Convergence Tolerance",
        "     TurndownMinAirFlowSch;   !- Minimum Air Flow Turndown Schedule Name",

        "   Coil:Heating:Electric,",
        "     SPACE1-1 Zone Rht Coil,  !- Name",
        "     ,                        !- Availability Schedule Name",
        "     1.0,                     !- Efficiency",
        "     autosize,                !- Nominal Capacity {W}",
        "     Reheat Air Inlet Node,   !- Air Inlet Node Name",
        "     SPACE1-1 In Node;        !- Air Outlet Node Name",

        "   Fan:SystemModel,",
        "     SPACE1-1 Zone Fan,       !- Name",
        "     ,                        !- Availability Schedule Name",
        "     SPACE1-1 ATU In Node,    !- Air Inlet Node Name",
        "     Reheat Air Inlet Node,   !- Air Outlet Node Name",
        "     AUTOSIZE,                !- Design Maximum Air Flow Rate {m3/s}",
        "     Continuous,              !- Speed Control Method",
        "     0.0,                     !- Electric Power Minimum Flow Rate Fraction",
        "     125.0,                   !- Design Pressure Rise {Pa}",
        "     0.9,                     !- Motor Efficiency",
        "     1.0,                     !- Motor In Air Stream Fraction",
        "     AUTOSIZE,                !- Design Electric Power Consumption {W}",
        "     TotalEfficiencyAndPressure,  !- Design Power Sizing Method",
        "     ,                        !- Electric Power Per Unit Flow Rate {W/(m3/s)}",
        "     ,                        !- Electric Power Per Unit Flow Rate Per Unit Pressure {W/((m3/s)-Pa)}",
        "     0.7,                     !- Fan Total Efficiency",
        "     VAV Fan Curve,           !- Electric Power Function of Flow Fraction Curve Name",
        "     ,                        !- Night Ventilation Mode Pressure Rise {Pa}",
        "     ,                        !- Night Ventilation Mode Flow Fraction",
        "     ,                        !- Motor Loss Zone Name",
        "     ,                        !- Motor Loss Radiative Fraction",
        "     ATU Fan Energy;          !- End-Use Subcategory",

        "   Curve:Quartic,",
        "     VAV Fan Curve,           !- Name",
        "     0.00153028,              !- Coefficient1 Constant",
        "     0.00520806,              !- Coefficient2 x",
        "     1.1086242,               !- Coefficient3 x**2",
        "     -.11635563,              !- Coefficient4 x**3",
        "     0.0,                     !- Coefficient5 x**4",
        "     0.0,                     !- Minimum Value of x",
        "     1.0,                     !- Maximum Value of x",
        "     0.0,                     !- Minimum Curve Output",
        "     1.0,                     !- Maximum Curve Output",
        "     Dimensionless,           !- Input Unit Type for X",
        "     Dimensionless;           !- Output Unit Type",

        "   Schedule:Compact,",
        "     TurndownMinAirFlowSch,   !- Name",
        "     Fraction,                !- Schedule Type Limits Name",
        "     Through: 12/31,          !- Field 1",
        "     For: Weekdays,           !- Field 2",
        "     Until: 7:00,0.50,        !- Field 3",
        "     Until: 17:00,0.75,       !- Field 4",
        "     Until: 24:00,0.50,       !- Field 5",
        "     For: SummerDesignDay WinterDesignDay, !- Field 6",
        "     Until: 24:00,1.0,        !- Field 7",
        "     For: Weekends Holidays CustomDay1 CustomDay2, !- Field 8",
        "     Until: 24:00,0.25;       !- Field 9",
        });

    ASSERT_TRUE(process_idf(idf_objects));

    GetZoneAirLoopEquipment();
    SingleDuct::GetSysInput();

    // VAV Reheat get input test
    EXPECT_EQ("AirTerminal:SingleDuct:VAV:Reheat", sd_airterminal(1).SysType); // VAV Reheat Type
    EXPECT_EQ("VAV REHEAT AT", sd_airterminal(1).SysName);                   // VAV Reheat Name
    EXPECT_TRUE(sd_airterminal(1).ZoneTurndownMinAirFracSchExist);           // turndown schdule exists
    EXPECT_EQ(sd_airterminal(1).ZoneTurndownMinAirFrac, 1.0);                // initialized to 1.0
    EXPECT_EQ(sd_airterminal(1).ZoneMinAirFracDes, 0.3);                     // design minimum flow fraction

    // VAV change over bypass reheat get input test
    EXPECT_EQ("AirTerminal:SingleDuct:VAV:HeatAndCool:Reheat", sd_airterminal(2).SysType); // VAV HeatCool Reheat Type
    EXPECT_EQ("VAV CBP GAS REHEAT AT", sd_airterminal(2).SysName);           // VAV HeatCool Reheat Name
    EXPECT_TRUE(sd_airterminal(2).ZoneTurndownMinAirFracSchExist);           // turndown schdule exists
    EXPECT_EQ(sd_airterminal(2).ZoneTurndownMinAirFrac, 1.0);                // initialized to 1.0
    EXPECT_EQ(sd_airterminal(2).ZoneMinAirFracDes, 0.20);                    // design minimum flow fraction

    // VAV No reheat get input test
    EXPECT_EQ("AirTerminal:SingleDuct:VAV:NoReheat", sd_airterminal(3).SysType); // VAV No Reheat Type
    EXPECT_EQ("VAV NO REHEAT AT", sd_airterminal(3).SysName);                // VAV No Reheat Name
    EXPECT_TRUE(sd_airterminal(3).ZoneTurndownMinAirFracSchExist);           // turndown schdule exists
    EXPECT_EQ(sd_airterminal(3).ZoneTurndownMinAirFrac, 1.0);                // initialized to 1.0
    EXPECT_EQ(sd_airterminal(3).ZoneMinAirFracDes, 0.25);                    // design minimum flow fraction

    // VAV change over bypass no reheat get input test
    EXPECT_EQ("AirTerminal:SingleDuct:VAV:HeatAndCool:NoReheat", sd_airterminal(4).SysType); // VAV HeatCool NoReheat Type
    EXPECT_EQ("VAV CBP NOREHEAT AT", sd_airterminal(4).SysName);           // VAV HeatCool NoReheat Name
    EXPECT_TRUE(sd_airterminal(4).ZoneTurndownMinAirFracSchExist);           // turndown schdule exists
    EXPECT_EQ(sd_airterminal(4).ZoneTurndownMinAirFrac, 1.0);                // initialized to 1.0
    EXPECT_EQ(sd_airterminal(4).ZoneMinAirFracDes, 0.15);                    // design minimum flow fraction

    // VAV reheat variable speed fan get input test
    EXPECT_EQ("AirTerminal:SingleDuct:VAV:Reheat:VariableSpeedFan", sd_airterminal(5).SysType); // VAV Reheat VSFan Type
    EXPECT_EQ("VAV REHEAT VS FAN", sd_airterminal(5).SysName);           // VAV Reheat VSFan Name
    EXPECT_TRUE(sd_airterminal(5).ZoneTurndownMinAirFracSchExist);           // turndown schdule exists
    EXPECT_EQ(sd_airterminal(5).ZoneTurndownMinAirFrac, 1.0);                // initialized to 1.0
    EXPECT_EQ(sd_airterminal(5).ZoneMinAirFracDes, 0.10);                    // design minimum flow fraction
}

TEST_F(EnergyPlusFixture, SingleDuctVAVReheatAirTerminal_MinFlowTurnDownTest)
{
    std::string const idf_objects = delimited_string({
        "   Zone,",
        "    Thermal Zone;               !- Name",

        "   ZoneHVAC:EquipmentConnections,",
        "     Thermal Zone,              !- Zone Name",
        "     Thermal Zone Equipment,    !- Zone Conditioning Equipment List Name",
        "     Node 5,                    !- Zone Air Inlet Node or NodeList Name",
        "     ,                          !- Zone Air Exhaust Node or NodeList Name",
        "     Zone 1 Air Node,           !- Zone Air Node Name",
        "     Zone 1 Return Node;        !- Zone Return Air Node Name",

        "   ZoneHVAC:EquipmentList,",
        "     Thermal Zone Equipment,    !- Name",
        "     SequentialLoad,            !- Load Distribution Scheme",
        "     ZoneHVAC:AirDistributionUnit,  !- Zone Equipment 1 Object Type",
        "     ADU VAV Reheat AT,         !- Zone Equipment 1 Name",
        "     1,                         !- Zone Equipment 1 Cooling Sequence",
        "     1;                         !- Zone Equipment 1 Heating or No-Load Sequence",

        "   ZoneHVAC:AirDistributionUnit,",
        "     ADU VAV Reheat AT,         !- Name",
        "     Node 5,                    !- Air Distribution Unit Outlet Node Name",
        "     AirTerminal:SingleDuct:VAV:Reheat,  !- Air Terminal Object Type",
        "     VAV Reheat AT;             !- Air Terminal Name",

        "   AirTerminal:SingleDuct:VAV:Reheat,",
        "     VAV Reheat AT,             !- Name",
        "     ,                          !- Availability Schedule Name",
        "     VAV Reheat AT OutletNode,  !- Damper Air Outlet Node Name",
        "     Node 24,                   !- Air Inlet Node Name",
        "     1.0,                       !- Maximum Air Flow Rate {m3/s}",
        "     Constant,                  !- Zone Minimum Air Flow Input Method",
        "     0.3,                       !- Constant Minimum Air Flow Fraction",
        "     ,                          !- Fixed Minimum Air Flow Rate {m3/s}",
        "     ,                          !- Minimum Air Flow Fraction Schedule Name",
        "     Coil:Heating:Electric,     !- Reheat Coil Object Type",
        "     VAV Reheat Coil,           !- Reheat Coil Name",
        "     Autosize,                  !- Maximum Hot Water or Steam Flow Rate {m3/s}",
        "     0,                         !- Minimum Hot Water or Steam Flow Rate {m3/s}",
        "     Node 5,                    !- Air Outlet Node Name",
        "     0.001,                     !- Convergence Tolerance",
        "     Normal,                    !- Damper Heating Action",
        "     Autocalculate,             !- Maximum Flow per Zone Floor Area During Reheat {m3/s-m2}",
        "     Autocalculate,             !- Maximum Flow Fraction During Reheat",
        "     35,                        !- Maximum Reheat Air Temperature {C}",
        "     ,                          !- Design Specification Outdoor Air Object Name",
        "     TurndownMinAirFlowSch1;    !- Minimum Air Flow Turndown Schedule Name",

        "   Coil:Heating:Electric,",
        "     VAV Reheat Coil,            !- Name",
        "     ,                           !- Availability Schedule Name",
        "     1,                          !- Efficiency",
        "     2000,                       !- Nominal Capacity of the Coil {W}",
        "     VAV Reheat AT OutletNode,   !- Air Inlet Node Name",
        "     Node 5,                     !- Air Outlet Node Name",
        "     ;                           !- Temperature Setpoint Node Name",

        "   Schedule:Compact,",
        "     TurndownMinAirFlowSch1,     !- Name",
        "     Fraction,                   !- Schedule Type Limits Name",
        "     Through: 12/31,             !- Field 1",
        "     For: AllDays,               !- Field 2",
        "     Until: 24:00, 1.0;          !- Field 3",

        "   Schedule:Compact,",
        "     TurndownMinAirFlowSch2,     !- Name",
        "     Fraction,                   !- Schedule Type Limits Name",
        "     Through: 12/31,             !- Field 1",
        "     For: AllDays,               !- Field 2",
        "     Until: 24:00, 0.5;          !- Field 3",

        "   ScheduleTypeLimits,",
        "     Fraction,                   !- Name",
        "     0,                          !- Lower Limit Value",
        "     1,                          !- Upper Limit Value",
        "     CONTINUOUS;                 !- Numeric Type",

        });

    ASSERT_TRUE(process_idf(idf_objects));
    // setup variables for VAV Reheat
    int SysNum = 1;
    int ZoneNum = 1;
    int ZoneNodeNum = 1;
    int InletNodeNum = 5;
    bool ErrorsFound = false;
    bool FirstHVACIteration = true;

    DataGlobals::NumOfTimeStepInHour = 1;
    DataGlobals::MinutesPerTimeStep = 60;
    ScheduleManager::ProcessScheduleInput();
    ScheduleManager::ScheduleInputProcessed = true;
    DataEnvironment::Month = 1;
    DataEnvironment::DayOfMonth = 21;
    DataGlobals::HourOfDay = 1;
    DataGlobals::TimeStep = 1;
    DataEnvironment::DSTIndicator = 0;
    DataEnvironment::DayOfWeek = 2;
    DataEnvironment::HolidayIndex = 0;
    DataEnvironment::DayOfYear_Schedule = General::OrdinalDay(DataEnvironment::Month, DataEnvironment::DayOfMonth, 1);
    DataEnvironment::StdRhoAir = Psychrometrics::PsyRhoAirFnPbTdbW(101325.0, 20.0, 0.0);
    ScheduleManager::UpdateScheduleValues();
    DataZoneEnergyDemands::ZoneSysEnergyDemand.allocate(1);
    DataHeatBalFanSys::TempControlType.allocate(1);
    DataHeatBalFanSys::TempControlType(1) = DataHVACGlobals::DualSetPointWithDeadBand;
    HeatBalanceManager::GetZoneData(ErrorsFound);
    ASSERT_FALSE(ErrorsFound);
    DataZoneEquipment::GetZoneEquipmentData1();
    ZoneAirLoopEquipmentManager::GetZoneAirLoopEquipment();
    SingleDuct::GetSysInput();
    EXPECT_TRUE(compare_err_stream(""));
    // check VAV reheat air terminal inputs
    EXPECT_EQ("AirTerminal:SingleDuct:VAV:Reheat", sd_airterminal(SysNum).SysType); // VAV Reheat Type
    EXPECT_EQ("VAV REHEAT AT", sd_airterminal(SysNum).SysName);                   // VAV Reheat Name
    EXPECT_TRUE(sd_airterminal(SysNum).ZoneTurndownMinAirFracSchExist);           // turndown schdule exists
    EXPECT_EQ(sd_airterminal(SysNum).ZoneTurndownMinAirFrac, 1.0);                // initialized to 1.0
    EXPECT_EQ(sd_airterminal(SysNum).ZoneMinAirFracDes, 0.3);                     // input from VAV reheat air terminal
    EXPECT_EQ(sd_airterminal(SysNum).MaxAirVolFlowRate, 1.0);                     // input from VAV reheat air terminal

    // calculate mass flow rates
    Real64 SysMinMassFlowRes = 1.0 * DataEnvironment::StdRhoAir * 0.30 * 1.0; // min flow rate at 1.0 turndown fraction
    Real64 SysMaxMassFlowRes = 1.0 * DataEnvironment::StdRhoAir;              // inputs from VAV reheat AT

    // test with heating load and turndown fraction schedule value set to 1.0
    DataZoneEnergyDemands::ZoneSysEnergyDemand(1).RemainingOutputRequired = 2000.0;
    SingleDuct::sd_airterminal(SysNum).ZoneTurndownMinAirFracSchPtr = 1; // 
    DataLoopNode::Node(InletNodeNum).MassFlowRate = SysMaxMassFlowRes;
    DataLoopNode::Node(InletNodeNum).MassFlowRateMaxAvail = SysMaxMassFlowRes;
    DataGlobals::BeginEnvrnFlag = true;
    FirstHVACIteration = true;
    SingleDuct::sd_airterminal(SysNum).InitSys(SysNum, FirstHVACIteration);
    DataGlobals::BeginEnvrnFlag = false;
    FirstHVACIteration = false;
    SingleDuct::sd_airterminal(SysNum).InitSys(SysNum, FirstHVACIteration);
    SingleDuct::sd_airterminal(SysNum).SimVAV(SysNum, FirstHVACIteration, ZoneNum, ZoneNodeNum);
    // check inputs and calculated values for turndown fraction set to 1.0
    EXPECT_EQ(0.3, sd_airterminal(SysNum).ZoneMinAirFracDes);
    EXPECT_EQ(1.0, sd_airterminal(SysNum).ZoneTurndownMinAirFrac);
    EXPECT_EQ(0.3, sd_airterminal(SysNum).ZoneMinAirFracDes * sd_airterminal(SysNum).ZoneTurndownMinAirFrac);
    EXPECT_EQ(0.3, sd_airterminal(SysNum).ZoneMinAirFrac);
    EXPECT_EQ(SysMaxMassFlowRes, SingleDuct::sd_airterminalOutlet(SysNum).AirMassFlowRateMaxAvail);
    EXPECT_EQ(SysMinMassFlowRes, SingleDuct::sd_airterminalOutlet(SysNum).AirMassFlowRate);
    EXPECT_EQ(SysMinMassFlowRes, SingleDuct::sd_airterminal(SysNum).AirMassFlowRateMax * sd_airterminal(SysNum).ZoneMinAirFrac);
    EXPECT_EQ(SysMinMassFlowRes, SingleDuct::sd_airterminal(SysNum).AirMassFlowRateMax * sd_airterminal(SysNum).ZoneMinAirFracDes * sd_airterminal(SysNum).ZoneTurndownMinAirFrac);

    // test with heating load and turndown fraction schedule value set to 0.5
    SingleDuct::sd_airterminal(SysNum).ZoneTurndownMinAirFracSchPtr = 2;
    SysMinMassFlowRes = 1.0 * DataEnvironment::StdRhoAir * 0.30 * 0.5; // min flow rate at 0.5 turndown fraction
    DataLoopNode::Node(InletNodeNum).MassFlowRate = SysMaxMassFlowRes;
    DataLoopNode::Node(InletNodeNum).MassFlowRateMaxAvail = SysMaxMassFlowRes;
    DataGlobals::BeginEnvrnFlag = true;
    FirstHVACIteration = true;
    SingleDuct::sd_airterminal(SysNum).InitSys(SysNum, FirstHVACIteration);
    DataGlobals::BeginEnvrnFlag = false;
    FirstHVACIteration = false;
    SingleDuct::sd_airterminal(SysNum).InitSys(SysNum, FirstHVACIteration);
    SingleDuct::sd_airterminal(SysNum).SimVAV(SysNum, FirstHVACIteration, ZoneNum, ZoneNodeNum);
    // check inputs and calculated values for turndown fraction set to 0.5
    EXPECT_EQ(0.3, sd_airterminal(SysNum).ZoneMinAirFracDes);
    EXPECT_EQ(0.5, sd_airterminal(SysNum).ZoneTurndownMinAirFrac);
    EXPECT_EQ(0.15, sd_airterminal(SysNum).ZoneMinAirFracDes * sd_airterminal(SysNum).ZoneTurndownMinAirFrac);
    EXPECT_EQ(0.15, sd_airterminal(SysNum).ZoneMinAirFrac);
    EXPECT_EQ(SysMaxMassFlowRes, SingleDuct::sd_airterminalOutlet(SysNum).AirMassFlowRateMaxAvail);
    EXPECT_EQ(SysMinMassFlowRes, SingleDuct::sd_airterminalOutlet(SysNum).AirMassFlowRate);
    EXPECT_EQ(SysMinMassFlowRes, SingleDuct::sd_airterminal(SysNum).AirMassFlowRateMax * sd_airterminal(SysNum).ZoneMinAirFrac);
    EXPECT_EQ(SysMinMassFlowRes, SingleDuct::sd_airterminal(SysNum).AirMassFlowRateMax * sd_airterminal(SysNum).ZoneMinAirFracDes * sd_airterminal(SysNum).ZoneTurndownMinAirFrac);
}

TEST_F(EnergyPlusFixture, SingleDuctVAVReheatVSFanAirTerminal_MinFlowTurnDownTest)
=======
TEST_F(EnergyPlusFixture, SingleDuctVAVReheatVSFan_DamperPositionTest)
>>>>>>> a83cb466
{
    std::string const idf_objects = delimited_string({
        "   Zone,",
        "    Thermal Zone;               !- Name",

        "   ZoneHVAC:EquipmentConnections,",
        "     Thermal Zone,              !- Zone Name",
        "     Thermal Zone Equipment,    !- Zone Conditioning Equipment List Name",
        "     Zone 1 In Node,            !- Zone Air Inlet Node or NodeList Name",
        "     ,                          !- Zone Air Exhaust Node or NodeList Name",
        "     Zone 1 Air Node,           !- Zone Air Node Name",
        "     Zone 1 Return Node;        !- Zone Return Air Node Name",

        "   ZoneHVAC:EquipmentList,",
        "     Thermal Zone Equipment,    !- Name",
        "     SequentialLoad,            !- Load Distribution Scheme",
        "     ZoneHVAC:AirDistributionUnit,  !- Zone Equipment 1 Object Type",
<<<<<<< HEAD
        "     ADU VAV Reheat VS Fan,     !- Zone Equipment 1 Name",
=======
        "     ADU VAV Rht VS Fan,        !- Zone Equipment 1 Name",
>>>>>>> a83cb466
        "     1,                         !- Zone Equipment 1 Cooling Sequence",
        "     1;                         !- Zone Equipment 1 Heating or No-Load Sequence",

        "   ZoneHVAC:AirDistributionUnit,",
<<<<<<< HEAD
        "     ADU VAV Reheat VS Fan,   !- Name",
        "     Zone 1 In Node,          !- Air Distribution Unit Outlet Node Name",
        "     AirTerminal:SingleDuct:VAV:Reheat:VariableSpeedFan,  !- Air Terminal Object Type",
        "     VAV Reheat VS Fan AT;    !- Air Terminal Name",

        "   AirTerminal:SingleDuct:VAV:Reheat:VariableSpeedFan,",
        "     VAV Reheat VS Fan AT,    !- Name",
        "     ,                        !- Availability Schedule Name",
        "     1.0,                     !- Maximum Cooling Air Flow Rate {m3/s}",
        "     0.5,                     !- Maximum Heating Air Flow Rate {m3/s}",
        "     0.10,                    !- Zone Minimum Air Flow Fraction",
        "     SPACE1-1 ATU In Node,    !- Air Inlet Node Name",
        "     Zone 1 In Node,          !- Air Outlet Node Name",
        "     Fan:SystemModel,         !- Fan Object Type",
        "     SPACE1-1 Zone Fan,       !- Fan Name",
        "     Coil:Heating:Electric,   !- Heating Coil Object Type",
        "     SPACE1-1 Zone Rht Coil,  !- Heating Coil Name",
        "     autosize,                !- Maximum Hot Water or Steam Flow Rate {m3/s}",
        "     0.0,                     !- Minimum Hot Water or Steam Flow Rate {m3/s}",
        "     0.001,                   !- Heating Convergence Tolerance",
        "     TurndownMinAirFlowSch1;  !- Minimum Air Flow Turndown Schedule Name",

        "   Coil:Heating:Electric,",
        "     SPACE1-1 Zone Rht Coil,  !- Name",
=======
        "     ADU VAV Rht VS Fan,      !- Name",
        "     Zone 1 In Node,          !- Air Distribution Unit Outlet Node Name",
        "     AirTerminal:SingleDuct:VAV:Reheat:VariableSpeedFan,  !- Air Terminal Object Type",
        "     VAV Rht VS Fan AirTerm;  !- Air Terminal Name",

        "   AirTerminal:SingleDuct:VAV:Reheat:VariableSpeedFan,",
        "     VAV Rht VS Fan AirTerm,  !- Name",
        "     ,                        !- Availability Schedule Name",
        "     1.0,                     !- Maximum Cooling Air Flow Rate {m3/s}",
        "     0.5,                     !- Maximum Heating Air Flow Rate {m3/s}",
        "     0.05,                    !- Zone Minimum Air Flow Fraction",
        "     Zone 1 ATU In Node,      !- Air Inlet Node Name",
        "     Zone 1 In Node,          !- Air Outlet Node Name",
        "     Fan:SystemModel,         !- Fan Object Type",
        "     Zone 1 VS Fan,           !- Fan Name",
        "     Coil:Heating:Electric,   !- Heating Coil Object Type",
        "     Zone 1 Reheat Coil,      !- Heating Coil Name",
        "     autosize,                !- Maximum Hot Water or Steam Flow Rate {m3/s}",
        "     0.0,                     !- Minimum Hot Water or Steam Flow Rate {m3/s}",
        "     0.001;                   !- Heating Convergence Tolerance",

        "   Coil:Heating:Electric,",
        "     Zone 1 Reheat Coil,      !- Name",
>>>>>>> a83cb466
        "     ,                        !- Availability Schedule Name",
        "     1.0,                     !- Efficiency",
        "     autosize,                !- Nominal Capacity {W}",
        "     Reheat Air Inlet Node,   !- Air Inlet Node Name",
        "     Zone 1 In Node;          !- Air Outlet Node Name",

        "   Fan:SystemModel,",
<<<<<<< HEAD
        "     SPACE1-1 Zone Fan,       !- Name",
        "     ,                        !- Availability Schedule Name",
        "     SPACE1-1 ATU In Node,    !- Air Inlet Node Name",
=======
        "     Zone 1 VS Fan,           !- Name",
        "     ,                        !- Availability Schedule Name",
        "     Zone 1 ATU In Node,      !- Air Inlet Node Name",
>>>>>>> a83cb466
        "     Reheat Air Inlet Node,   !- Air Outlet Node Name",
        "     1.0,                     !- Design Maximum Air Flow Rate {m3/s}",
        "     Continuous,              !- Speed Control Method",
        "     0.0,                     !- Electric Power Minimum Flow Rate Fraction",
        "     125.0,                   !- Design Pressure Rise {Pa}",
        "     0.9,                     !- Motor Efficiency",
        "     1.0,                     !- Motor In Air Stream Fraction",
        "     AUTOSIZE,                !- Design Electric Power Consumption {W}",
        "     TotalEfficiencyAndPressure,  !- Design Power Sizing Method",
        "     ,                        !- Electric Power Per Unit Flow Rate {W/(m3/s)}",
        "     ,                        !- Electric Power Per Unit Flow Rate Per Unit Pressure {W/((m3/s)-Pa)}",
        "     0.7,                     !- Fan Total Efficiency",
        "     VAV Fan Curve,           !- Electric Power Function of Flow Fraction Curve Name",
        "     ,                        !- Night Ventilation Mode Pressure Rise {Pa}",
        "     ,                        !- Night Ventilation Mode Flow Fraction",
        "     ,                        !- Motor Loss Zone Name",
        "     ,                        !- Motor Loss Radiative Fraction",
        "     ATU Fan Energy;          !- End-Use Subcategory",

        "   Curve:Quartic,",
        "     VAV Fan Curve,           !- Name",
        "     0.00153028,              !- Coefficient1 Constant",
        "     0.00520806,              !- Coefficient2 x",
        "     1.1086242,               !- Coefficient3 x**2",
        "     -.11635563,              !- Coefficient4 x**3",
        "     0.0,                     !- Coefficient5 x**4",
        "     0.0,                     !- Minimum Value of x",
        "     1.0,                     !- Maximum Value of x",
        "     0.0,                     !- Minimum Curve Output",
        "     1.0,                     !- Maximum Curve Output",
        "     Dimensionless,           !- Input Unit Type for X",
        "     Dimensionless;           !- Output Unit Type",
<<<<<<< HEAD

        "   Schedule:Compact,",
        "     TurndownMinAirFlowSch1,     !- Name",
        "     Fraction,                   !- Schedule Type Limits Name",
        "     Through: 12/31,             !- Field 1",
        "     For: AllDays,               !- Field 2",
        "     Until: 24:00, 1.0;          !- Field 3",

        "   Schedule:Compact,",
        "     TurndownMinAirFlowSch2,     !- Name",
        "     Fraction,                   !- Schedule Type Limits Name",
        "     Through: 12/31,             !- Field 1",
        "     For: AllDays,               !- Field 2",
        "     Until: 24:00, 0.5;          !- Field 3",

        "   ScheduleTypeLimits,",
        "     Fraction,                   !- Name",
        "     0,                          !- Lower Limit Value",
        "     1,                          !- Upper Limit Value",
        "     CONTINUOUS;                 !- Numeric Type",

=======
>>>>>>> a83cb466
        });

    ASSERT_TRUE(process_idf(idf_objects));
    // setup variables for VAV Reheat VS Fan
    int SysNum = 1;
    int ZoneNum = 1;
    int ZoneNodeNum = 1;
    int InletNodeNum = 5;
    bool ErrorsFound = false;
    bool FirstHVACIteration = true;

    DataGlobals::NumOfTimeStepInHour = 1;
    DataGlobals::MinutesPerTimeStep = 60;
    ScheduleManager::ProcessScheduleInput();
    ScheduleManager::ScheduleInputProcessed = true;
    DataEnvironment::Month = 1;
    DataEnvironment::DayOfMonth = 21;
    DataGlobals::HourOfDay = 1;
    DataGlobals::TimeStep = 1;
    DataEnvironment::DSTIndicator = 0;
    DataEnvironment::DayOfWeek = 2;
    DataEnvironment::HolidayIndex = 0;
    DataEnvironment::DayOfYear_Schedule = General::OrdinalDay(DataEnvironment::Month, DataEnvironment::DayOfMonth, 1);
    DataEnvironment::StdRhoAir = Psychrometrics::PsyRhoAirFnPbTdbW(101325.0, 20.0, 0.0);
    ScheduleManager::UpdateScheduleValues();
    DataZoneEnergyDemands::ZoneSysEnergyDemand.allocate(1);
    DataHeatBalFanSys::TempControlType.allocate(1);
    DataHeatBalFanSys::TempControlType(1) = DataHVACGlobals::DualSetPointWithDeadBand;
    HeatBalanceManager::GetZoneData(ErrorsFound);
    ASSERT_FALSE(ErrorsFound);
    DataZoneEquipment::GetZoneEquipmentData1();
    ZoneAirLoopEquipmentManager::GetZoneAirLoopEquipment();
    SingleDuct::GetSysInput();
    EXPECT_TRUE(compare_err_stream(""));
<<<<<<< HEAD
    // check VAV reheat air terminal inputs
    EXPECT_EQ("AirTerminal:SingleDuct:VAV:Reheat:VariableSpeedFan", sd_airterminal(SysNum).SysType); // VAV Reheat VSFan AT Type
    EXPECT_EQ("VAV REHEAT VS FAN AT", sd_airterminal(SysNum).SysName);                   // VAV Reheat VSFan AT Name
    EXPECT_TRUE(sd_airterminal(SysNum).ZoneTurndownMinAirFracSchExist);           // turndown schdule exists
    EXPECT_EQ(sd_airterminal(SysNum).ZoneTurndownMinAirFrac, 1.0);                // initialized to 1.0
    EXPECT_EQ(sd_airterminal(SysNum).ZoneMinAirFracDes, 0.1);                     // input from VAV reheat air terminal
    EXPECT_EQ(sd_airterminal(SysNum).MaxAirVolFlowRate, 1.0);                     // input from VAV reheat air terminal

    CurDeadBandOrSetback.allocate(1);
    CurDeadBandOrSetback(1) = false;
    // calculate mass flow rates
    Real64 SysMinMassFlowRes = 1.0 * DataEnvironment::StdRhoAir * 0.10 * 1.0;     // min flow rate at 1.0 turndown fraction
    Real64 SysMaxMassFlowRes = 1.0 * DataEnvironment::StdRhoAir;                  // inputs from VAV reheat AT

    // test with heating load and turndown fraction schedule value set to 1.0
    DataZoneEnergyDemands::ZoneSysEnergyDemand(1).RemainingOutputRequired = 2000.0;
    SingleDuct::sd_airterminal(SysNum).ZoneTurndownMinAirFracSchPtr = 1; // 
    DataLoopNode::Node(InletNodeNum).MassFlowRate = SysMaxMassFlowRes;
    DataLoopNode::Node(InletNodeNum).MassFlowRateMaxAvail = SysMaxMassFlowRes;
    DataGlobals::BeginEnvrnFlag = true;
    FirstHVACIteration = true;
    SingleDuct::sd_airterminal(SysNum).InitSys(SysNum, FirstHVACIteration);
    DataGlobals::BeginEnvrnFlag = false;
    FirstHVACIteration = false;
    SingleDuct::sd_airterminal(SysNum).InitSys(SysNum, FirstHVACIteration);
    SingleDuct::sd_airterminal(SysNum).SimVAVVS(SysNum, FirstHVACIteration, ZoneNum, ZoneNodeNum);
    // check inputs and calculated values for turndown fraction set to 1.0
    EXPECT_EQ(0.1, sd_airterminal(SysNum).ZoneMinAirFracDes);
    EXPECT_EQ(1.0, sd_airterminal(SysNum).ZoneTurndownMinAirFrac);
    EXPECT_EQ(0.1, sd_airterminal(SysNum).ZoneMinAirFracDes * sd_airterminal(SysNum).ZoneTurndownMinAirFrac);
    EXPECT_EQ(0.1, sd_airterminal(SysNum).ZoneMinAirFrac);
    EXPECT_EQ(SysMinMassFlowRes, SingleDuct::sd_airterminal(SysNum).AirMassFlowRateMax * sd_airterminal(SysNum).ZoneMinAirFrac);
    EXPECT_EQ(SysMinMassFlowRes, SingleDuct::sd_airterminal(SysNum).AirMassFlowRateMax * sd_airterminal(SysNum).ZoneMinAirFracDes * sd_airterminal(SysNum).ZoneTurndownMinAirFrac);

    // test with heating load and turndown fraction schedule value set to 0.5
    SingleDuct::sd_airterminal(SysNum).ZoneTurndownMinAirFracSchPtr = 2;
    SysMinMassFlowRes = 1.0 * DataEnvironment::StdRhoAir * 0.10 * 0.5; // min flow rate at 0.5 turndown fraction
=======

    auto &thisAirTerminal = SingleDuct::Sys(SysNum);
    auto &thisAirTerminalOutlet = SingleDuct::SysOutlet(SysNum);

    // check VAV reheat VS Fan air terminal inputs
    EXPECT_EQ("AirTerminal:SingleDuct:VAV:Reheat:VariableSpeedFan", thisAirTerminal.SysType);
    EXPECT_EQ("VAV RHT VS FAN AIRTERM", thisAirTerminal.SysName); 
    EXPECT_EQ("COIL:HEATING:ELECTRIC", thisAirTerminal.ReheatComp);
    EXPECT_EQ("ZONE 1 REHEAT COIL", thisAirTerminal.ReheatName);
    EXPECT_EQ("FAN:SYSTEMMODEL", thisAirTerminal.FanType);
    EXPECT_EQ("ZONE 1 VS FAN", thisAirTerminal.FanName);
    EXPECT_EQ(thisAirTerminal.ZoneMinAirFrac, 0.05);
    EXPECT_EQ(thisAirTerminal.MaxAirVolFlowRate, 1.0);
    // test 1: 0.05 fraction damper position
    Real64 SysMinMassFlowRes = 1.0 * DataEnvironment::StdRhoAir * 0.05; 
    Real64 SysMaxMassFlowRes = 1.0 * DataEnvironment::StdRhoAir;
    DataZoneEnergyDemands::ZoneSysEnergyDemand(1).RemainingOutputRequired = 0.0;
    DataLoopNode::Node(InletNodeNum).MassFlowRate = SysMaxMassFlowRes;
    DataLoopNode::Node(InletNodeNum).MassFlowRateMaxAvail = SysMaxMassFlowRes;
    CurDeadBandOrSetback.allocate(1);
    CurDeadBandOrSetback(1) = false;
    DataGlobals::BeginEnvrnFlag = true;
    FirstHVACIteration = true;
    SingleDuct::InitSys(SysNum, FirstHVACIteration);
    DataGlobals::BeginEnvrnFlag = false;
    FirstHVACIteration = false;
    SingleDuct::InitSys(SysNum, FirstHVACIteration);
    SingleDuct::SimVAVVS(SysNum, FirstHVACIteration, ZoneNum, ZoneNodeNum);
    // check inputs and calculated values for zone air fraction 0.05
    EXPECT_EQ(0.05,thisAirTerminal.ZoneMinAirFrac);  // user input
    EXPECT_EQ(0.05, thisAirTerminal.DamperPosition);
    EXPECT_EQ(SysMinMassFlowRes, thisAirTerminal.AirMassFlowRateMax * thisAirTerminal.ZoneMinAirFrac);
    EXPECT_EQ(SysMinMassFlowRes, thisAirTerminalOutlet.AirMassFlowRate);

    // test 2: 0.10 fraction damper position
    thisAirTerminal.ZoneMinAirFrac = 0.10; // modified user input
    SysMinMassFlowRes = 1.0 * DataEnvironment::StdRhoAir * 0.10; 
    DataZoneEnergyDemands::ZoneSysEnergyDemand(1).RemainingOutputRequired = 0.0;
>>>>>>> a83cb466
    DataLoopNode::Node(InletNodeNum).MassFlowRate = SysMaxMassFlowRes;
    DataLoopNode::Node(InletNodeNum).MassFlowRateMaxAvail = SysMaxMassFlowRes;
    DataGlobals::BeginEnvrnFlag = true;
    FirstHVACIteration = true;
<<<<<<< HEAD
    SingleDuct::sd_airterminal(SysNum).InitSys(SysNum, FirstHVACIteration);
    DataGlobals::BeginEnvrnFlag = false;
    FirstHVACIteration = false;
    SingleDuct::sd_airterminal(SysNum).InitSys(SysNum, FirstHVACIteration);
    SingleDuct::sd_airterminal(SysNum).SimVAVVS(SysNum, FirstHVACIteration, ZoneNum, ZoneNodeNum);
    // check inputs and calculated values for turndown fraction set to 0.5
    EXPECT_EQ(0.1, sd_airterminal(SysNum).ZoneMinAirFracDes);
    EXPECT_EQ(0.5, sd_airterminal(SysNum).ZoneTurndownMinAirFrac);
    EXPECT_EQ(0.05, sd_airterminal(SysNum).ZoneMinAirFracDes * sd_airterminal(SysNum).ZoneTurndownMinAirFrac);
    EXPECT_EQ(0.05, sd_airterminal(SysNum).ZoneMinAirFrac);
    EXPECT_EQ(SysMinMassFlowRes, SingleDuct::sd_airterminal(SysNum).AirMassFlowRateMax * sd_airterminal(SysNum).ZoneMinAirFrac);
    EXPECT_EQ(SysMinMassFlowRes, SingleDuct::sd_airterminal(SysNum).AirMassFlowRateMax * sd_airterminal(SysNum).ZoneMinAirFracDes * sd_airterminal(SysNum).ZoneTurndownMinAirFrac);
}

TEST_F(EnergyPlusFixture, SingleDuctVAVHeatCoolReheatAirTerminal_MinFlowTurnDownTest)
{
    std::string const idf_objects = delimited_string({
        "   Zone,",
        "    Thermal Zone;               !- Name",

        "   ZoneHVAC:EquipmentConnections,",
        "     Thermal Zone,              !- Zone Name",
        "     Thermal Zone Equipment,    !- Zone Conditioning Equipment List Name",
        "     Node 8,                    !- Zone Air Inlet Node or NodeList Name",
        "     ,                          !- Zone Air Exhaust Node or NodeList Name",
        "     Zone 1 Air Node,           !- Zone Air Node Name",
        "     Zone 1 Return Node;        !- Zone Return Air Node Name",

        "   ZoneHVAC:EquipmentList,",
        "     Thermal Zone Equipment,    !- Name",
        "     SequentialLoad,            !- Load Distribution Scheme",
        "     ZoneHVAC:AirDistributionUnit,  !- Zone Equipment 1 Object Type",
        "     ADU VAV CBP Gas Reheat AT,     !- Zone Equipment 1 Name",
        "     1,                         !- Zone Equipment 1 Cooling Sequence",
        "     1;                         !- Zone Equipment 1 Heating or No-Load Sequence",

        "   ZoneHVAC:AirDistributionUnit,",
        "     ADU VAV CBP Gas Reheat AT,  !- Name",
        "     Node 8,                  !- Air Distribution Unit Outlet Node Name",
        "     AirTerminal:SingleDuct:VAV:HeatAndCool:Reheat,  !- Air Terminal Object Type",
        "     VAV CBP Gas Reheat AT;   !- Air Terminal Name",

        "   AirTerminal:SingleDuct:VAV:HeatAndCool:Reheat,",
        "     VAV CBP Gas Reheat AT,   !- Name",
        "     ,                        !- Availability Schedule Name",
        "     CBP Rht Outlet Node,     !- Damper Air Outlet Node Name",
        "     Node 7,                  !- Air Inlet Node Name",
        "     1.0,                     !- Maximum Air Flow Rate {m3/s}",
        "     0.20,                    !- Zone Minimum Air Flow Fraction",
        "     Coil:Heating:Fuel,       !- Reheat Coil Object Type",
        "     CBP Gas Reheat Coil,     !- Reheat Coil Name",
        "     0,                       !- Maximum Hot Water or Steam Flow Rate {m3/s}",
        "     0,                       !- Minimum Hot Water or Steam Flow Rate {m3/s}",
        "     Node 8,                  !- Air Outlet Node Name",
        "     0.001,                   !- Convergence Tolerance",
        "     1000,                    !- Maximum Reheat Air Temperature {C}",
        "     TurndownMinAirFlowSch1;  !- Minimum Air Flow Turndown Schedule Name",

        "   Coil:Heating:Fuel,",
        "     CBP Gas Reheat Coil,     !- Name",
        "     ,                        !- Availability Schedule Name",
        "     NaturalGas,              !- Fuel Type",
        "     0.8,                     !- Burner Efficiency",
        "     10000.0,                 !- Nominal Capacity {W}",
        "     CBP Rht Outlet Node,     !- Air Inlet Node Name",
        "     Node 8,                  !- Air Outlet Node Name",
        "     ,                        !- Temperature Setpoint Node Name",
        "     0,                       !- Parasitic Electric Load {W}",
        "     ,                        !- Part Load Fraction Correlation Curve Name",
        "     0;                       !- Parasitic Fuel Load {W}",

        "   Schedule:Compact,",
        "     TurndownMinAirFlowSch1,     !- Name",
        "     Fraction,                   !- Schedule Type Limits Name",
        "     Through: 12/31,             !- Field 1",
        "     For: AllDays,               !- Field 2",
        "     Until: 24:00, 1.0;          !- Field 3",

        "   Schedule:Compact,",
        "     TurndownMinAirFlowSch2,     !- Name",
        "     Fraction,                   !- Schedule Type Limits Name",
        "     Through: 12/31,             !- Field 1",
        "     For: AllDays,               !- Field 2",
        "     Until: 24:00, 0.5;          !- Field 3",

        "   ScheduleTypeLimits,",
        "     Fraction,                   !- Name",
        "     0,                          !- Lower Limit Value",
        "     1,                          !- Upper Limit Value",
        "     CONTINUOUS;                 !- Numeric Type",

        });

    ASSERT_TRUE(process_idf(idf_objects));
    // setup variables for VAV Reheat VS Fan air terminal unit
    int SysNum = 1;
    int ZoneNum = 1;
    int ZoneNodeNum = 1;
    int InletNodeNum = 5;
    bool ErrorsFound = false;
    bool FirstHVACIteration = true;

    DataGlobals::NumOfTimeStepInHour = 1;
    DataGlobals::MinutesPerTimeStep = 60;
    ScheduleManager::ProcessScheduleInput();
    ScheduleManager::ScheduleInputProcessed = true;
    DataEnvironment::Month = 1;
    DataEnvironment::DayOfMonth = 21;
    DataGlobals::HourOfDay = 1;
    DataGlobals::TimeStep = 1;
    DataEnvironment::DSTIndicator = 0;
    DataEnvironment::DayOfWeek = 2;
    DataEnvironment::HolidayIndex = 0;
    DataEnvironment::DayOfYear_Schedule = General::OrdinalDay(DataEnvironment::Month, DataEnvironment::DayOfMonth, 1);
    DataEnvironment::StdRhoAir = Psychrometrics::PsyRhoAirFnPbTdbW(101325.0, 20.0, 0.0);
    ScheduleManager::UpdateScheduleValues();
    DataZoneEnergyDemands::ZoneSysEnergyDemand.allocate(1);
    DataHeatBalFanSys::TempControlType.allocate(1);
    DataHeatBalFanSys::TempControlType(1) = DataHVACGlobals::DualSetPointWithDeadBand;
    HeatBalanceManager::GetZoneData(ErrorsFound);
    ASSERT_FALSE(ErrorsFound);
    DataZoneEquipment::GetZoneEquipmentData1();
    ZoneAirLoopEquipmentManager::GetZoneAirLoopEquipment();
    SingleDuct::GetSysInput();
    EXPECT_TRUE(compare_err_stream(""));
    // check VAV heatcool reheat air terminal inputs
    EXPECT_EQ("AirTerminal:SingleDuct:VAV:HeatAndCool:Reheat", sd_airterminal(SysNum).SysType); // VAV HeatCool Reheat Type
    EXPECT_EQ("VAV CBP GAS REHEAT AT", sd_airterminal(SysNum).SysName);           // VAV HeatCool Reheat Name
    EXPECT_TRUE(sd_airterminal(SysNum).ZoneTurndownMinAirFracSchExist);           // turndown schdule exists
    EXPECT_EQ(sd_airterminal(SysNum).ZoneTurndownMinAirFrac, 1.0);                // initialized to 1.0
    EXPECT_EQ(sd_airterminal(SysNum).ZoneMinAirFracDes, 0.2);                     // input from VAV HeatCool reheat air terminal
    EXPECT_EQ(sd_airterminal(SysNum).MaxAirVolFlowRate, 1.0);                     // input from VAV HeatCool reheat air terminal
    // calculate mass flow rates
    Real64 SysMinMassFlowRes = 1.0 * DataEnvironment::StdRhoAir * 0.20 * 1.0;     // min flow rate at 1.0 turndown fraction
    Real64 SysMaxMassFlowRes = 1.0 * DataEnvironment::StdRhoAir;                  // inputs from VAV coolheat reheat AT
    // test with heating load and turndown fraction schedule value set to 1.0
    DataZoneEnergyDemands::ZoneSysEnergyDemand(1).RemainingOutputRequired = 1000.0;
    DataLoopNode::Node(ZoneNodeNum).Temp = 20.0;
    DataLoopNode::Node(InletNodeNum).Temp = 35.0;
    DataLoopNode::Node(InletNodeNum).HumRat = 0.0075;
    DataLoopNode::Node(InletNodeNum).Enthalpy = Psychrometrics::PsyHFnTdbW(DataLoopNode::Node(InletNodeNum).Temp, DataLoopNode::Node(InletNodeNum).HumRat);
    SingleDuct::sd_airterminal(SysNum).ZoneTurndownMinAirFracSchPtr = 1; // 
    DataLoopNode::Node(InletNodeNum).MassFlowRate = SysMaxMassFlowRes;
    DataLoopNode::Node(InletNodeNum).MassFlowRateMaxAvail = SysMaxMassFlowRes;
    DataGlobals::BeginEnvrnFlag = true;
    FirstHVACIteration = true;
    SingleDuct::sd_airterminal(SysNum).InitSys(SysNum, FirstHVACIteration);
    DataGlobals::BeginEnvrnFlag = false;
    FirstHVACIteration = false;
    SingleDuct::sd_airterminal(SysNum).InitSys(SysNum, FirstHVACIteration);
    SingleDuct::sd_airterminal(SysNum).SimCBVAV(SysNum, FirstHVACIteration, ZoneNum, ZoneNodeNum);
    // check inputs and calculated values for turndown fraction set to 1.0
    EXPECT_EQ(0.2, sd_airterminal(SysNum).ZoneMinAirFracDes);
    EXPECT_EQ(1.0, sd_airterminal(SysNum).ZoneTurndownMinAirFrac);
    EXPECT_EQ(0.2, sd_airterminal(SysNum).ZoneMinAirFracDes * sd_airterminal(SysNum).ZoneTurndownMinAirFrac);
    EXPECT_EQ(0.2, sd_airterminal(SysNum).ZoneMinAirFrac);
    EXPECT_EQ(SysMaxMassFlowRes, SingleDuct::sd_airterminalOutlet(SysNum).AirMassFlowRateMaxAvail);
    EXPECT_EQ(SysMinMassFlowRes, SingleDuct::sd_airterminalOutlet(SysNum).AirMassFlowRate);
    EXPECT_EQ(SysMinMassFlowRes, SingleDuct::sd_airterminal(SysNum).AirMassFlowRateMax * sd_airterminal(SysNum).ZoneMinAirFrac);
    EXPECT_EQ(SysMinMassFlowRes, SingleDuct::sd_airterminal(SysNum).AirMassFlowRateMax * sd_airterminal(SysNum).ZoneMinAirFracDes * sd_airterminal(SysNum).ZoneTurndownMinAirFrac);

    // test with heating load and turndown fraction schedule value set to 0.5
    SingleDuct::sd_airterminal(SysNum).ZoneTurndownMinAirFracSchPtr = 2;
    SysMinMassFlowRes = 1.0 * DataEnvironment::StdRhoAir * 0.20 * 0.5; // min flow rate at 0.5 turndown fraction
    DataLoopNode::Node(InletNodeNum).MassFlowRate = SysMaxMassFlowRes;
    DataLoopNode::Node(InletNodeNum).MassFlowRateMaxAvail = SysMaxMassFlowRes;
    DataGlobals::BeginEnvrnFlag = true;
    FirstHVACIteration = true;
    SingleDuct::sd_airterminal(SysNum).InitSys(SysNum, FirstHVACIteration);
    DataGlobals::BeginEnvrnFlag = false;
    FirstHVACIteration = false;
    SingleDuct::sd_airterminal(SysNum).InitSys(SysNum, FirstHVACIteration);
    SingleDuct::sd_airterminal(SysNum).SimCBVAV(SysNum, FirstHVACIteration, ZoneNum, ZoneNodeNum);
    // check inputs and calculated values for turndown fraction set to 0.5
    EXPECT_EQ(0.2, sd_airterminal(SysNum).ZoneMinAirFracDes);
    EXPECT_EQ(0.5, sd_airterminal(SysNum).ZoneTurndownMinAirFrac);
    EXPECT_EQ(0.1, sd_airterminal(SysNum).ZoneMinAirFracDes * sd_airterminal(SysNum).ZoneTurndownMinAirFrac);
    EXPECT_EQ(0.1, sd_airterminal(SysNum).ZoneMinAirFrac);
    EXPECT_EQ(SysMaxMassFlowRes, SingleDuct::sd_airterminalOutlet(SysNum).AirMassFlowRateMaxAvail);
    EXPECT_EQ(SysMinMassFlowRes, SingleDuct::sd_airterminalOutlet(SysNum).AirMassFlowRate);
    EXPECT_EQ(SysMinMassFlowRes, SingleDuct::sd_airterminal(SysNum).AirMassFlowRateMax * sd_airterminal(SysNum).ZoneMinAirFrac);
    EXPECT_EQ(SysMinMassFlowRes, SingleDuct::sd_airterminal(SysNum).AirMassFlowRateMax * sd_airterminal(SysNum).ZoneMinAirFracDes * sd_airterminal(SysNum).ZoneTurndownMinAirFrac);
}
=======
    SingleDuct::InitSys(SysNum, FirstHVACIteration);
    DataGlobals::BeginEnvrnFlag = false;
    FirstHVACIteration = false;
    SingleDuct::InitSys(SysNum, FirstHVACIteration);
    SingleDuct::SimVAVVS(SysNum, FirstHVACIteration, ZoneNum, ZoneNodeNum);
    // check inputs and calculated values for zone air fraction 0.10
    EXPECT_EQ(0.10, thisAirTerminal.ZoneMinAirFrac);
    EXPECT_EQ(0.10, thisAirTerminal.DamperPosition);
    EXPECT_EQ(SysMinMassFlowRes, thisAirTerminal.AirMassFlowRateMax * thisAirTerminal.ZoneMinAirFrac);
    EXPECT_EQ(SysMinMassFlowRes, thisAirTerminalOutlet.AirMassFlowRate);
}

>>>>>>> a83cb466
} // namespace EnergyPlus<|MERGE_RESOLUTION|>--- conflicted
+++ resolved
@@ -683,7 +683,6 @@
     EXPECT_EQ(1.0, sd_airterminal(SysNum).AirMassFlowRateMax);
 }
 
-<<<<<<< HEAD
 TEST_F(EnergyPlusFixture, SingleDuctVAVAirTerminals_GetInputs)
 {
     std::string const idf_objects = delimited_string({
@@ -897,28 +896,28 @@
     EXPECT_EQ(sd_airterminal(1).ZoneTurndownMinAirFrac, 1.0);                // initialized to 1.0
     EXPECT_EQ(sd_airterminal(1).ZoneMinAirFracDes, 0.3);                     // design minimum flow fraction
 
-    // VAV change over bypass reheat get input test
+                                                                             // VAV change over bypass reheat get input test
     EXPECT_EQ("AirTerminal:SingleDuct:VAV:HeatAndCool:Reheat", sd_airterminal(2).SysType); // VAV HeatCool Reheat Type
     EXPECT_EQ("VAV CBP GAS REHEAT AT", sd_airterminal(2).SysName);           // VAV HeatCool Reheat Name
     EXPECT_TRUE(sd_airterminal(2).ZoneTurndownMinAirFracSchExist);           // turndown schdule exists
     EXPECT_EQ(sd_airterminal(2).ZoneTurndownMinAirFrac, 1.0);                // initialized to 1.0
     EXPECT_EQ(sd_airterminal(2).ZoneMinAirFracDes, 0.20);                    // design minimum flow fraction
 
-    // VAV No reheat get input test
+                                                                             // VAV No reheat get input test
     EXPECT_EQ("AirTerminal:SingleDuct:VAV:NoReheat", sd_airterminal(3).SysType); // VAV No Reheat Type
     EXPECT_EQ("VAV NO REHEAT AT", sd_airterminal(3).SysName);                // VAV No Reheat Name
     EXPECT_TRUE(sd_airterminal(3).ZoneTurndownMinAirFracSchExist);           // turndown schdule exists
     EXPECT_EQ(sd_airterminal(3).ZoneTurndownMinAirFrac, 1.0);                // initialized to 1.0
     EXPECT_EQ(sd_airterminal(3).ZoneMinAirFracDes, 0.25);                    // design minimum flow fraction
 
-    // VAV change over bypass no reheat get input test
+                                                                             // VAV change over bypass no reheat get input test
     EXPECT_EQ("AirTerminal:SingleDuct:VAV:HeatAndCool:NoReheat", sd_airterminal(4).SysType); // VAV HeatCool NoReheat Type
     EXPECT_EQ("VAV CBP NOREHEAT AT", sd_airterminal(4).SysName);           // VAV HeatCool NoReheat Name
     EXPECT_TRUE(sd_airterminal(4).ZoneTurndownMinAirFracSchExist);           // turndown schdule exists
     EXPECT_EQ(sd_airterminal(4).ZoneTurndownMinAirFrac, 1.0);                // initialized to 1.0
     EXPECT_EQ(sd_airterminal(4).ZoneMinAirFracDes, 0.15);                    // design minimum flow fraction
 
-    // VAV reheat variable speed fan get input test
+                                                                             // VAV reheat variable speed fan get input test
     EXPECT_EQ("AirTerminal:SingleDuct:VAV:Reheat:VariableSpeedFan", sd_airterminal(5).SysType); // VAV Reheat VSFan Type
     EXPECT_EQ("VAV REHEAT VS FAN", sd_airterminal(5).SysName);           // VAV Reheat VSFan Name
     EXPECT_TRUE(sd_airterminal(5).ZoneTurndownMinAirFracSchExist);           // turndown schdule exists
@@ -1048,11 +1047,11 @@
     EXPECT_EQ(sd_airterminal(SysNum).ZoneMinAirFracDes, 0.3);                     // input from VAV reheat air terminal
     EXPECT_EQ(sd_airterminal(SysNum).MaxAirVolFlowRate, 1.0);                     // input from VAV reheat air terminal
 
-    // calculate mass flow rates
+                                                                                  // calculate mass flow rates
     Real64 SysMinMassFlowRes = 1.0 * DataEnvironment::StdRhoAir * 0.30 * 1.0; // min flow rate at 1.0 turndown fraction
     Real64 SysMaxMassFlowRes = 1.0 * DataEnvironment::StdRhoAir;              // inputs from VAV reheat AT
 
-    // test with heating load and turndown fraction schedule value set to 1.0
+                                                                              // test with heating load and turndown fraction schedule value set 1.0
     DataZoneEnergyDemands::ZoneSysEnergyDemand(1).RemainingOutputRequired = 2000.0;
     SingleDuct::sd_airterminal(SysNum).ZoneTurndownMinAirFracSchPtr = 1; // 
     DataLoopNode::Node(InletNodeNum).MassFlowRate = SysMaxMassFlowRes;
@@ -1074,7 +1073,7 @@
     EXPECT_EQ(SysMinMassFlowRes, SingleDuct::sd_airterminal(SysNum).AirMassFlowRateMax * sd_airterminal(SysNum).ZoneMinAirFrac);
     EXPECT_EQ(SysMinMassFlowRes, SingleDuct::sd_airterminal(SysNum).AirMassFlowRateMax * sd_airterminal(SysNum).ZoneMinAirFracDes * sd_airterminal(SysNum).ZoneTurndownMinAirFrac);
 
-    // test with heating load and turndown fraction schedule value set to 0.5
+    // test with heating load and turndown fraction schedule value set 0.5
     SingleDuct::sd_airterminal(SysNum).ZoneTurndownMinAirFracSchPtr = 2;
     SysMinMassFlowRes = 1.0 * DataEnvironment::StdRhoAir * 0.30 * 0.5; // min flow rate at 0.5 turndown fraction
     DataLoopNode::Node(InletNodeNum).MassFlowRate = SysMaxMassFlowRes;
@@ -1095,12 +1094,10 @@
     EXPECT_EQ(SysMinMassFlowRes, SingleDuct::sd_airterminalOutlet(SysNum).AirMassFlowRate);
     EXPECT_EQ(SysMinMassFlowRes, SingleDuct::sd_airterminal(SysNum).AirMassFlowRateMax * sd_airterminal(SysNum).ZoneMinAirFrac);
     EXPECT_EQ(SysMinMassFlowRes, SingleDuct::sd_airterminal(SysNum).AirMassFlowRateMax * sd_airterminal(SysNum).ZoneMinAirFracDes * sd_airterminal(SysNum).ZoneTurndownMinAirFrac);
+
 }
 
 TEST_F(EnergyPlusFixture, SingleDuctVAVReheatVSFanAirTerminal_MinFlowTurnDownTest)
-=======
-TEST_F(EnergyPlusFixture, SingleDuctVAVReheatVSFan_DamperPositionTest)
->>>>>>> a83cb466
 {
     std::string const idf_objects = delimited_string({
         "   Zone,",
@@ -1118,16 +1115,11 @@
         "     Thermal Zone Equipment,    !- Name",
         "     SequentialLoad,            !- Load Distribution Scheme",
         "     ZoneHVAC:AirDistributionUnit,  !- Zone Equipment 1 Object Type",
-<<<<<<< HEAD
         "     ADU VAV Reheat VS Fan,     !- Zone Equipment 1 Name",
-=======
-        "     ADU VAV Rht VS Fan,        !- Zone Equipment 1 Name",
->>>>>>> a83cb466
         "     1,                         !- Zone Equipment 1 Cooling Sequence",
         "     1;                         !- Zone Equipment 1 Heating or No-Load Sequence",
 
         "   ZoneHVAC:AirDistributionUnit,",
-<<<<<<< HEAD
         "     ADU VAV Reheat VS Fan,   !- Name",
         "     Zone 1 In Node,          !- Air Distribution Unit Outlet Node Name",
         "     AirTerminal:SingleDuct:VAV:Reheat:VariableSpeedFan,  !- Air Terminal Object Type",
@@ -1152,31 +1144,6 @@
 
         "   Coil:Heating:Electric,",
         "     SPACE1-1 Zone Rht Coil,  !- Name",
-=======
-        "     ADU VAV Rht VS Fan,      !- Name",
-        "     Zone 1 In Node,          !- Air Distribution Unit Outlet Node Name",
-        "     AirTerminal:SingleDuct:VAV:Reheat:VariableSpeedFan,  !- Air Terminal Object Type",
-        "     VAV Rht VS Fan AirTerm;  !- Air Terminal Name",
-
-        "   AirTerminal:SingleDuct:VAV:Reheat:VariableSpeedFan,",
-        "     VAV Rht VS Fan AirTerm,  !- Name",
-        "     ,                        !- Availability Schedule Name",
-        "     1.0,                     !- Maximum Cooling Air Flow Rate {m3/s}",
-        "     0.5,                     !- Maximum Heating Air Flow Rate {m3/s}",
-        "     0.05,                    !- Zone Minimum Air Flow Fraction",
-        "     Zone 1 ATU In Node,      !- Air Inlet Node Name",
-        "     Zone 1 In Node,          !- Air Outlet Node Name",
-        "     Fan:SystemModel,         !- Fan Object Type",
-        "     Zone 1 VS Fan,           !- Fan Name",
-        "     Coil:Heating:Electric,   !- Heating Coil Object Type",
-        "     Zone 1 Reheat Coil,      !- Heating Coil Name",
-        "     autosize,                !- Maximum Hot Water or Steam Flow Rate {m3/s}",
-        "     0.0,                     !- Minimum Hot Water or Steam Flow Rate {m3/s}",
-        "     0.001;                   !- Heating Convergence Tolerance",
-
-        "   Coil:Heating:Electric,",
-        "     Zone 1 Reheat Coil,      !- Name",
->>>>>>> a83cb466
         "     ,                        !- Availability Schedule Name",
         "     1.0,                     !- Efficiency",
         "     autosize,                !- Nominal Capacity {W}",
@@ -1184,15 +1151,9 @@
         "     Zone 1 In Node;          !- Air Outlet Node Name",
 
         "   Fan:SystemModel,",
-<<<<<<< HEAD
         "     SPACE1-1 Zone Fan,       !- Name",
         "     ,                        !- Availability Schedule Name",
         "     SPACE1-1 ATU In Node,    !- Air Inlet Node Name",
-=======
-        "     Zone 1 VS Fan,           !- Name",
-        "     ,                        !- Availability Schedule Name",
-        "     Zone 1 ATU In Node,      !- Air Inlet Node Name",
->>>>>>> a83cb466
         "     Reheat Air Inlet Node,   !- Air Outlet Node Name",
         "     1.0,                     !- Design Maximum Air Flow Rate {m3/s}",
         "     Continuous,              !- Speed Control Method",
@@ -1225,7 +1186,6 @@
         "     1.0,                     !- Maximum Curve Output",
         "     Dimensionless,           !- Input Unit Type for X",
         "     Dimensionless;           !- Output Unit Type",
-<<<<<<< HEAD
 
         "   Schedule:Compact,",
         "     TurndownMinAirFlowSch1,     !- Name",
@@ -1247,8 +1207,6 @@
         "     1,                          !- Upper Limit Value",
         "     CONTINUOUS;                 !- Numeric Type",
 
-=======
->>>>>>> a83cb466
         });
 
     ASSERT_TRUE(process_idf(idf_objects));
@@ -1283,22 +1241,19 @@
     ZoneAirLoopEquipmentManager::GetZoneAirLoopEquipment();
     SingleDuct::GetSysInput();
     EXPECT_TRUE(compare_err_stream(""));
-<<<<<<< HEAD
     // check VAV reheat air terminal inputs
-    EXPECT_EQ("AirTerminal:SingleDuct:VAV:Reheat:VariableSpeedFan", sd_airterminal(SysNum).SysType); // VAV Reheat VSFan AT Type
-    EXPECT_EQ("VAV REHEAT VS FAN AT", sd_airterminal(SysNum).SysName);                   // VAV Reheat VSFan AT Name
+    EXPECT_EQ("AirTerminal:SingleDuct:VAV:Reheat:VariableSpeedFan", sd_airterminal(SysNum).SysType); // VAV Reheat Type
+    EXPECT_EQ("VAV REHEAT VS FAN AT", sd_airterminal(SysNum).SysName);                   // VAV Reheat Name
     EXPECT_TRUE(sd_airterminal(SysNum).ZoneTurndownMinAirFracSchExist);           // turndown schdule exists
     EXPECT_EQ(sd_airterminal(SysNum).ZoneTurndownMinAirFrac, 1.0);                // initialized to 1.0
     EXPECT_EQ(sd_airterminal(SysNum).ZoneMinAirFracDes, 0.1);                     // input from VAV reheat air terminal
     EXPECT_EQ(sd_airterminal(SysNum).MaxAirVolFlowRate, 1.0);                     // input from VAV reheat air terminal
 
-    CurDeadBandOrSetback.allocate(1);
-    CurDeadBandOrSetback(1) = false;
-    // calculate mass flow rates
+                                                                                  // calculate mass flow rates
     Real64 SysMinMassFlowRes = 1.0 * DataEnvironment::StdRhoAir * 0.10 * 1.0;     // min flow rate at 1.0 turndown fraction
     Real64 SysMaxMassFlowRes = 1.0 * DataEnvironment::StdRhoAir;                  // inputs from VAV reheat AT
 
-    // test with heating load and turndown fraction schedule value set to 1.0
+                                                                                  // test with heating load and turndown fraction schedule value set 1.0
     DataZoneEnergyDemands::ZoneSysEnergyDemand(1).RemainingOutputRequired = 2000.0;
     SingleDuct::sd_airterminal(SysNum).ZoneTurndownMinAirFracSchPtr = 1; // 
     DataLoopNode::Node(InletNodeNum).MassFlowRate = SysMaxMassFlowRes;
@@ -1309,75 +1264,39 @@
     DataGlobals::BeginEnvrnFlag = false;
     FirstHVACIteration = false;
     SingleDuct::sd_airterminal(SysNum).InitSys(SysNum, FirstHVACIteration);
-    SingleDuct::sd_airterminal(SysNum).SimVAVVS(SysNum, FirstHVACIteration, ZoneNum, ZoneNodeNum);
+    SingleDuct::sd_airterminal(SysNum).SimVAV(SysNum, FirstHVACIteration, ZoneNum, ZoneNodeNum);
     // check inputs and calculated values for turndown fraction set to 1.0
     EXPECT_EQ(0.1, sd_airterminal(SysNum).ZoneMinAirFracDes);
     EXPECT_EQ(1.0, sd_airterminal(SysNum).ZoneTurndownMinAirFrac);
     EXPECT_EQ(0.1, sd_airterminal(SysNum).ZoneMinAirFracDes * sd_airterminal(SysNum).ZoneTurndownMinAirFrac);
     EXPECT_EQ(0.1, sd_airterminal(SysNum).ZoneMinAirFrac);
+    EXPECT_EQ(SysMaxMassFlowRes, SingleDuct::sd_airterminalOutlet(SysNum).AirMassFlowRateMaxAvail);
+    EXPECT_EQ(SysMinMassFlowRes, SingleDuct::sd_airterminalOutlet(SysNum).AirMassFlowRate);
     EXPECT_EQ(SysMinMassFlowRes, SingleDuct::sd_airterminal(SysNum).AirMassFlowRateMax * sd_airterminal(SysNum).ZoneMinAirFrac);
     EXPECT_EQ(SysMinMassFlowRes, SingleDuct::sd_airterminal(SysNum).AirMassFlowRateMax * sd_airterminal(SysNum).ZoneMinAirFracDes * sd_airterminal(SysNum).ZoneTurndownMinAirFrac);
 
-    // test with heating load and turndown fraction schedule value set to 0.5
+    // test with heating load and turndown fraction schedule value set 0.5
     SingleDuct::sd_airterminal(SysNum).ZoneTurndownMinAirFracSchPtr = 2;
     SysMinMassFlowRes = 1.0 * DataEnvironment::StdRhoAir * 0.10 * 0.5; // min flow rate at 0.5 turndown fraction
-=======
-
-    auto &thisAirTerminal = SingleDuct::Sys(SysNum);
-    auto &thisAirTerminalOutlet = SingleDuct::SysOutlet(SysNum);
-
-    // check VAV reheat VS Fan air terminal inputs
-    EXPECT_EQ("AirTerminal:SingleDuct:VAV:Reheat:VariableSpeedFan", thisAirTerminal.SysType);
-    EXPECT_EQ("VAV RHT VS FAN AIRTERM", thisAirTerminal.SysName); 
-    EXPECT_EQ("COIL:HEATING:ELECTRIC", thisAirTerminal.ReheatComp);
-    EXPECT_EQ("ZONE 1 REHEAT COIL", thisAirTerminal.ReheatName);
-    EXPECT_EQ("FAN:SYSTEMMODEL", thisAirTerminal.FanType);
-    EXPECT_EQ("ZONE 1 VS FAN", thisAirTerminal.FanName);
-    EXPECT_EQ(thisAirTerminal.ZoneMinAirFrac, 0.05);
-    EXPECT_EQ(thisAirTerminal.MaxAirVolFlowRate, 1.0);
-    // test 1: 0.05 fraction damper position
-    Real64 SysMinMassFlowRes = 1.0 * DataEnvironment::StdRhoAir * 0.05; 
-    Real64 SysMaxMassFlowRes = 1.0 * DataEnvironment::StdRhoAir;
-    DataZoneEnergyDemands::ZoneSysEnergyDemand(1).RemainingOutputRequired = 0.0;
-    DataLoopNode::Node(InletNodeNum).MassFlowRate = SysMaxMassFlowRes;
-    DataLoopNode::Node(InletNodeNum).MassFlowRateMaxAvail = SysMaxMassFlowRes;
-    CurDeadBandOrSetback.allocate(1);
-    CurDeadBandOrSetback(1) = false;
-    DataGlobals::BeginEnvrnFlag = true;
-    FirstHVACIteration = true;
-    SingleDuct::InitSys(SysNum, FirstHVACIteration);
-    DataGlobals::BeginEnvrnFlag = false;
-    FirstHVACIteration = false;
-    SingleDuct::InitSys(SysNum, FirstHVACIteration);
-    SingleDuct::SimVAVVS(SysNum, FirstHVACIteration, ZoneNum, ZoneNodeNum);
-    // check inputs and calculated values for zone air fraction 0.05
-    EXPECT_EQ(0.05,thisAirTerminal.ZoneMinAirFrac);  // user input
-    EXPECT_EQ(0.05, thisAirTerminal.DamperPosition);
-    EXPECT_EQ(SysMinMassFlowRes, thisAirTerminal.AirMassFlowRateMax * thisAirTerminal.ZoneMinAirFrac);
-    EXPECT_EQ(SysMinMassFlowRes, thisAirTerminalOutlet.AirMassFlowRate);
-
-    // test 2: 0.10 fraction damper position
-    thisAirTerminal.ZoneMinAirFrac = 0.10; // modified user input
-    SysMinMassFlowRes = 1.0 * DataEnvironment::StdRhoAir * 0.10; 
-    DataZoneEnergyDemands::ZoneSysEnergyDemand(1).RemainingOutputRequired = 0.0;
->>>>>>> a83cb466
     DataLoopNode::Node(InletNodeNum).MassFlowRate = SysMaxMassFlowRes;
     DataLoopNode::Node(InletNodeNum).MassFlowRateMaxAvail = SysMaxMassFlowRes;
     DataGlobals::BeginEnvrnFlag = true;
     FirstHVACIteration = true;
-<<<<<<< HEAD
     SingleDuct::sd_airterminal(SysNum).InitSys(SysNum, FirstHVACIteration);
     DataGlobals::BeginEnvrnFlag = false;
     FirstHVACIteration = false;
     SingleDuct::sd_airterminal(SysNum).InitSys(SysNum, FirstHVACIteration);
-    SingleDuct::sd_airterminal(SysNum).SimVAVVS(SysNum, FirstHVACIteration, ZoneNum, ZoneNodeNum);
+    SingleDuct::sd_airterminal(SysNum).SimVAV(SysNum, FirstHVACIteration, ZoneNum, ZoneNodeNum);
     // check inputs and calculated values for turndown fraction set to 0.5
     EXPECT_EQ(0.1, sd_airterminal(SysNum).ZoneMinAirFracDes);
     EXPECT_EQ(0.5, sd_airterminal(SysNum).ZoneTurndownMinAirFrac);
     EXPECT_EQ(0.05, sd_airterminal(SysNum).ZoneMinAirFracDes * sd_airterminal(SysNum).ZoneTurndownMinAirFrac);
     EXPECT_EQ(0.05, sd_airterminal(SysNum).ZoneMinAirFrac);
+    EXPECT_EQ(SysMaxMassFlowRes, SingleDuct::sd_airterminalOutlet(SysNum).AirMassFlowRateMaxAvail);
+    EXPECT_EQ(SysMinMassFlowRes, SingleDuct::sd_airterminalOutlet(SysNum).AirMassFlowRate);
     EXPECT_EQ(SysMinMassFlowRes, SingleDuct::sd_airterminal(SysNum).AirMassFlowRateMax * sd_airterminal(SysNum).ZoneMinAirFrac);
     EXPECT_EQ(SysMinMassFlowRes, SingleDuct::sd_airterminal(SysNum).AirMassFlowRateMax * sd_airterminal(SysNum).ZoneMinAirFracDes * sd_airterminal(SysNum).ZoneTurndownMinAirFrac);
+
 }
 
 TEST_F(EnergyPlusFixture, SingleDuctVAVHeatCoolReheatAirTerminal_MinFlowTurnDownTest)
@@ -1460,7 +1379,7 @@
         });
 
     ASSERT_TRUE(process_idf(idf_objects));
-    // setup variables for VAV Reheat VS Fan air terminal unit
+    // setup variables for VAV Reheat VS Fan
     int SysNum = 1;
     int ZoneNum = 1;
     int ZoneNodeNum = 1;
@@ -1498,15 +1417,13 @@
     EXPECT_EQ(sd_airterminal(SysNum).ZoneTurndownMinAirFrac, 1.0);                // initialized to 1.0
     EXPECT_EQ(sd_airterminal(SysNum).ZoneMinAirFracDes, 0.2);                     // input from VAV HeatCool reheat air terminal
     EXPECT_EQ(sd_airterminal(SysNum).MaxAirVolFlowRate, 1.0);                     // input from VAV HeatCool reheat air terminal
-    // calculate mass flow rates
+
+                                                                                  // calculate mass flow rates
     Real64 SysMinMassFlowRes = 1.0 * DataEnvironment::StdRhoAir * 0.20 * 1.0;     // min flow rate at 1.0 turndown fraction
     Real64 SysMaxMassFlowRes = 1.0 * DataEnvironment::StdRhoAir;                  // inputs from VAV coolheat reheat AT
-    // test with heating load and turndown fraction schedule value set to 1.0
-    DataZoneEnergyDemands::ZoneSysEnergyDemand(1).RemainingOutputRequired = 1000.0;
-    DataLoopNode::Node(ZoneNodeNum).Temp = 20.0;
-    DataLoopNode::Node(InletNodeNum).Temp = 35.0;
-    DataLoopNode::Node(InletNodeNum).HumRat = 0.0075;
-    DataLoopNode::Node(InletNodeNum).Enthalpy = Psychrometrics::PsyHFnTdbW(DataLoopNode::Node(InletNodeNum).Temp, DataLoopNode::Node(InletNodeNum).HumRat);
+
+                                                                                  // test with heating load and turndown fraction schedule value set 1.0
+    DataZoneEnergyDemands::ZoneSysEnergyDemand(1).RemainingOutputRequired = 2000.0;
     SingleDuct::sd_airterminal(SysNum).ZoneTurndownMinAirFracSchPtr = 1; // 
     DataLoopNode::Node(InletNodeNum).MassFlowRate = SysMaxMassFlowRes;
     DataLoopNode::Node(InletNodeNum).MassFlowRateMaxAvail = SysMaxMassFlowRes;
@@ -1516,7 +1433,7 @@
     DataGlobals::BeginEnvrnFlag = false;
     FirstHVACIteration = false;
     SingleDuct::sd_airterminal(SysNum).InitSys(SysNum, FirstHVACIteration);
-    SingleDuct::sd_airterminal(SysNum).SimCBVAV(SysNum, FirstHVACIteration, ZoneNum, ZoneNodeNum);
+    SingleDuct::sd_airterminal(SysNum).SimVAV(SysNum, FirstHVACIteration, ZoneNum, ZoneNodeNum);
     // check inputs and calculated values for turndown fraction set to 1.0
     EXPECT_EQ(0.2, sd_airterminal(SysNum).ZoneMinAirFracDes);
     EXPECT_EQ(1.0, sd_airterminal(SysNum).ZoneTurndownMinAirFrac);
@@ -1527,7 +1444,7 @@
     EXPECT_EQ(SysMinMassFlowRes, SingleDuct::sd_airterminal(SysNum).AirMassFlowRateMax * sd_airterminal(SysNum).ZoneMinAirFrac);
     EXPECT_EQ(SysMinMassFlowRes, SingleDuct::sd_airterminal(SysNum).AirMassFlowRateMax * sd_airterminal(SysNum).ZoneMinAirFracDes * sd_airterminal(SysNum).ZoneTurndownMinAirFrac);
 
-    // test with heating load and turndown fraction schedule value set to 0.5
+    // test with heating load and turndown fraction schedule value set 0.5
     SingleDuct::sd_airterminal(SysNum).ZoneTurndownMinAirFracSchPtr = 2;
     SysMinMassFlowRes = 1.0 * DataEnvironment::StdRhoAir * 0.20 * 0.5; // min flow rate at 0.5 turndown fraction
     DataLoopNode::Node(InletNodeNum).MassFlowRate = SysMaxMassFlowRes;
@@ -1538,7 +1455,7 @@
     DataGlobals::BeginEnvrnFlag = false;
     FirstHVACIteration = false;
     SingleDuct::sd_airterminal(SysNum).InitSys(SysNum, FirstHVACIteration);
-    SingleDuct::sd_airterminal(SysNum).SimCBVAV(SysNum, FirstHVACIteration, ZoneNum, ZoneNodeNum);
+    SingleDuct::sd_airterminal(SysNum).SimVAV(SysNum, FirstHVACIteration, ZoneNum, ZoneNodeNum);
     // check inputs and calculated values for turndown fraction set to 0.5
     EXPECT_EQ(0.2, sd_airterminal(SysNum).ZoneMinAirFracDes);
     EXPECT_EQ(0.5, sd_airterminal(SysNum).ZoneTurndownMinAirFrac);
@@ -1549,18 +1466,203 @@
     EXPECT_EQ(SysMinMassFlowRes, SingleDuct::sd_airterminal(SysNum).AirMassFlowRateMax * sd_airterminal(SysNum).ZoneMinAirFrac);
     EXPECT_EQ(SysMinMassFlowRes, SingleDuct::sd_airterminal(SysNum).AirMassFlowRateMax * sd_airterminal(SysNum).ZoneMinAirFracDes * sd_airterminal(SysNum).ZoneTurndownMinAirFrac);
 }
-=======
-    SingleDuct::InitSys(SysNum, FirstHVACIteration);
+
+TEST_F(EnergyPlusFixture, SingleDuctVAVReheatVSFan_DamperPositionTest)
+{
+    std::string const idf_objects = delimited_string({
+        "   Zone,",
+        "    Thermal Zone;               !- Name",
+
+        "   ZoneHVAC:EquipmentConnections,",
+        "     Thermal Zone,              !- Zone Name",
+        "     Thermal Zone Equipment,    !- Zone Conditioning Equipment List Name",
+        "     Zone 1 In Node,            !- Zone Air Inlet Node or NodeList Name",
+        "     ,                          !- Zone Air Exhaust Node or NodeList Name",
+        "     Zone 1 Air Node,           !- Zone Air Node Name",
+        "     Zone 1 Return Node;        !- Zone Return Air Node Name",
+
+        "   ZoneHVAC:EquipmentList,",
+        "     Thermal Zone Equipment,    !- Name",
+        "     SequentialLoad,            !- Load Distribution Scheme",
+        "     ZoneHVAC:AirDistributionUnit,  !- Zone Equipment 1 Object Type",
+        "     ADU VAV Rht VS Fan,        !- Zone Equipment 1 Name",
+        "     1,                         !- Zone Equipment 1 Cooling Sequence",
+        "     1;                         !- Zone Equipment 1 Heating or No-Load Sequence",
+
+        "   ZoneHVAC:AirDistributionUnit,",
+        "     ADU VAV Rht VS Fan,      !- Name",
+        "     Zone 1 In Node,          !- Air Distribution Unit Outlet Node Name",
+        "     AirTerminal:SingleDuct:VAV:Reheat:VariableSpeedFan,  !- Air Terminal Object Type",
+        "     VAV Rht VS Fan AirTerm;  !- Air Terminal Name",
+
+        "   AirTerminal:SingleDuct:VAV:Reheat:VariableSpeedFan,",
+        "     VAV Rht VS Fan AirTerm,  !- Name",
+        "     ,                        !- Availability Schedule Name",
+        "     1.0,                     !- Maximum Cooling Air Flow Rate {m3/s}",
+        "     0.5,                     !- Maximum Heating Air Flow Rate {m3/s}",
+        "     0.05,                    !- Zone Minimum Air Flow Fraction",
+        "     Zone 1 ATU In Node,      !- Air Inlet Node Name",
+        "     Zone 1 In Node,          !- Air Outlet Node Name",
+        "     Fan:SystemModel,         !- Fan Object Type",
+        "     Zone 1 VS Fan,           !- Fan Name",
+        "     Coil:Heating:Electric,   !- Heating Coil Object Type",
+        "     Zone 1 Reheat Coil,      !- Heating Coil Name",
+        "     autosize,                !- Maximum Hot Water or Steam Flow Rate {m3/s}",
+        "     0.0,                     !- Minimum Hot Water or Steam Flow Rate {m3/s}",
+        "     0.001;                   !- Heating Convergence Tolerance",
+
+        "   Coil:Heating:Electric,",
+        "     Zone 1 Reheat Coil,      !- Name",
+        "     ,                        !- Availability Schedule Name",
+        "     1.0,                     !- Efficiency",
+        "     autosize,                !- Nominal Capacity {W}",
+        "     Reheat Air Inlet Node,   !- Air Inlet Node Name",
+        "     Zone 1 In Node;          !- Air Outlet Node Name",
+
+        "   Fan:SystemModel,",
+        "     Zone 1 VS Fan,           !- Name",
+        "     ,                        !- Availability Schedule Name",
+        "     Zone 1 ATU In Node,      !- Air Inlet Node Name",
+        "     Reheat Air Inlet Node,   !- Air Outlet Node Name",
+        "     1.0,                     !- Design Maximum Air Flow Rate {m3/s}",
+        "     Continuous,              !- Speed Control Method",
+        "     0.0,                     !- Electric Power Minimum Flow Rate Fraction",
+        "     125.0,                   !- Design Pressure Rise {Pa}",
+        "     0.9,                     !- Motor Efficiency",
+        "     1.0,                     !- Motor In Air Stream Fraction",
+        "     AUTOSIZE,                !- Design Electric Power Consumption {W}",
+        "     TotalEfficiencyAndPressure,  !- Design Power Sizing Method",
+        "     ,                        !- Electric Power Per Unit Flow Rate {W/(m3/s)}",
+        "     ,                        !- Electric Power Per Unit Flow Rate Per Unit Pressure {W/((m3/s)-Pa)}",
+        "     0.7,                     !- Fan Total Efficiency",
+        "     VAV Fan Curve,           !- Electric Power Function of Flow Fraction Curve Name",
+        "     ,                        !- Night Ventilation Mode Pressure Rise {Pa}",
+        "     ,                        !- Night Ventilation Mode Flow Fraction",
+        "     ,                        !- Motor Loss Zone Name",
+        "     ,                        !- Motor Loss Radiative Fraction",
+        "     ATU Fan Energy;          !- End-Use Subcategory",
+
+        "   Curve:Quartic,",
+        "     VAV Fan Curve,           !- Name",
+        "     0.00153028,              !- Coefficient1 Constant",
+        "     0.00520806,              !- Coefficient2 x",
+        "     1.1086242,               !- Coefficient3 x**2",
+        "     -.11635563,              !- Coefficient4 x**3",
+        "     0.0,                     !- Coefficient5 x**4",
+        "     0.0,                     !- Minimum Value of x",
+        "     1.0,                     !- Maximum Value of x",
+        "     0.0,                     !- Minimum Curve Output",
+        "     1.0,                     !- Maximum Curve Output",
+        "     Dimensionless,           !- Input Unit Type for X",
+        "     Dimensionless;           !- Output Unit Type",
+
+        //"   Schedule:Compact,",
+        //"     TurndownMinAirFlowSch1,     !- Name",
+        //"     Fraction,                   !- Schedule Type Limits Name",
+        //"     Through: 12/31,             !- Field 1",
+        //"     For: AllDays,               !- Field 2",
+        //"     Until: 24:00, 1.0;          !- Field 3",
+
+        //"   Schedule:Compact,",
+        //"     TurndownMinAirFlowSch2,     !- Name",
+        //"     Fraction,                   !- Schedule Type Limits Name",
+        //"     Through: 12/31,             !- Field 1",
+        //"     For: AllDays,               !- Field 2",
+        //"     Until: 24:00, 0.5;          !- Field 3",
+
+        //"   ScheduleTypeLimits,",
+        //"     Fraction,                   !- Name",
+        //"     0,                          !- Lower Limit Value",
+        //"     1,                          !- Upper Limit Value",
+        //"     CONTINUOUS;                 !- Numeric Type",
+    });
+
+    ASSERT_TRUE(process_idf(idf_objects));
+    // setup variables for VAV Reheat VS Fan
+    int SysNum = 1;
+    int ZoneNum = 1;
+    int ZoneNodeNum = 1;
+    int InletNodeNum = 5;
+    bool ErrorsFound = false;
+    bool FirstHVACIteration = true;
+
+    DataGlobals::NumOfTimeStepInHour = 1;
+    DataGlobals::MinutesPerTimeStep = 60;
+    ScheduleManager::ProcessScheduleInput();
+    ScheduleManager::ScheduleInputProcessed = true;
+    DataEnvironment::Month = 1;
+    DataEnvironment::DayOfMonth = 21;
+    DataGlobals::HourOfDay = 1;
+    DataGlobals::TimeStep = 1;
+    DataEnvironment::DSTIndicator = 0;
+    DataEnvironment::DayOfWeek = 2;
+    DataEnvironment::HolidayIndex = 0;
+    DataEnvironment::DayOfYear_Schedule = General::OrdinalDay(DataEnvironment::Month, DataEnvironment::DayOfMonth, 1);
+    DataEnvironment::StdRhoAir = Psychrometrics::PsyRhoAirFnPbTdbW(101325.0, 20.0, 0.0);
+    ScheduleManager::UpdateScheduleValues();
+    DataZoneEnergyDemands::ZoneSysEnergyDemand.allocate(1);
+    DataHeatBalFanSys::TempControlType.allocate(1);
+    DataHeatBalFanSys::TempControlType(1) = DataHVACGlobals::DualSetPointWithDeadBand;
+    HeatBalanceManager::GetZoneData(ErrorsFound);
+    ASSERT_FALSE(ErrorsFound);
+    DataZoneEquipment::GetZoneEquipmentData1();
+    ZoneAirLoopEquipmentManager::GetZoneAirLoopEquipment();
+    SingleDuct::GetSysInput();
+    EXPECT_TRUE(compare_err_stream(""));
+	
+    auto &thisAirTerminal = SingleDuct::sd_airterminal(SysNum);
+    auto &thisAirTerminalOutlet = SingleDuct::sd_airterminalOutlet(SysNum);
+
+    // check VAV reheat VS Fan air terminal inputs
+    EXPECT_EQ("AirTerminal:SingleDuct:VAV:Reheat:VariableSpeedFan", thisAirTerminal.SysType);
+    EXPECT_EQ("VAV RHT VS FAN AIRTERM", thisAirTerminal.SysName); 
+    EXPECT_EQ("COIL:HEATING:ELECTRIC", thisAirTerminal.ReheatComp);
+    EXPECT_EQ("ZONE 1 REHEAT COIL", thisAirTerminal.ReheatName);
+    EXPECT_EQ("FAN:SYSTEMMODEL", thisAirTerminal.FanType);
+    EXPECT_EQ("ZONE 1 VS FAN", thisAirTerminal.FanName);
+    EXPECT_EQ(1.0, thisAirTerminal.MaxAirVolFlowRate);
+    EXPECT_EQ(0.05, thisAirTerminal.ZoneMinAirFracDes);
+
+    // test 1: 0.05 fraction damper position
+    Real64 SysMinMassFlowRes = 1.0 * DataEnvironment::StdRhoAir * 0.05; 
+    Real64 SysMaxMassFlowRes = 1.0 * DataEnvironment::StdRhoAir;
+    DataZoneEnergyDemands::ZoneSysEnergyDemand(1).RemainingOutputRequired = 0.0;
+    DataLoopNode::Node(InletNodeNum).MassFlowRate = SysMaxMassFlowRes;
+    DataLoopNode::Node(InletNodeNum).MassFlowRateMaxAvail = SysMaxMassFlowRes;
+    CurDeadBandOrSetback.allocate(1);
+    CurDeadBandOrSetback(1) = false;
+    DataGlobals::BeginEnvrnFlag = true;
+    FirstHVACIteration = true;
+    thisAirTerminal.InitSys(SysNum, FirstHVACIteration);
     DataGlobals::BeginEnvrnFlag = false;
     FirstHVACIteration = false;
-    SingleDuct::InitSys(SysNum, FirstHVACIteration);
-    SingleDuct::SimVAVVS(SysNum, FirstHVACIteration, ZoneNum, ZoneNodeNum);
+    thisAirTerminal.InitSys(SysNum, FirstHVACIteration);
+    thisAirTerminal.SimVAVVS(SysNum, FirstHVACIteration, ZoneNum, ZoneNodeNum);
+    // check inputs and calculated values for zone air fraction 0.05
+    EXPECT_EQ(0.05, thisAirTerminal.ZoneMinAirFrac);  // user input
+    EXPECT_EQ(0.05, thisAirTerminal.DamperPosition);
+    EXPECT_EQ(SysMinMassFlowRes, thisAirTerminal.AirMassFlowRateMax * thisAirTerminal.ZoneMinAirFrac);
+    EXPECT_EQ(SysMinMassFlowRes, thisAirTerminalOutlet.AirMassFlowRate);
+
+    // test 2: 0.10 fraction damper position
+    thisAirTerminal.ZoneMinAirFracDes = 0.10; // modified user input
+    SysMinMassFlowRes = 1.0 * DataEnvironment::StdRhoAir * 0.10; 
+    DataZoneEnergyDemands::ZoneSysEnergyDemand(1).RemainingOutputRequired = 0.0;
+    DataLoopNode::Node(InletNodeNum).MassFlowRate = SysMaxMassFlowRes;
+    DataLoopNode::Node(InletNodeNum).MassFlowRateMaxAvail = SysMaxMassFlowRes;
+    DataGlobals::BeginEnvrnFlag = true;
+    FirstHVACIteration = true;
+    thisAirTerminal.InitSys(SysNum, FirstHVACIteration);
+    DataGlobals::BeginEnvrnFlag = false;
+    FirstHVACIteration = false;
+    thisAirTerminal.InitSys(SysNum, FirstHVACIteration);
+    thisAirTerminal.SimVAVVS(SysNum, FirstHVACIteration, ZoneNum, ZoneNodeNum);
     // check inputs and calculated values for zone air fraction 0.10
+    EXPECT_EQ(0.10, thisAirTerminal.ZoneMinAirFracDes);
     EXPECT_EQ(0.10, thisAirTerminal.ZoneMinAirFrac);
     EXPECT_EQ(0.10, thisAirTerminal.DamperPosition);
     EXPECT_EQ(SysMinMassFlowRes, thisAirTerminal.AirMassFlowRateMax * thisAirTerminal.ZoneMinAirFrac);
     EXPECT_EQ(SysMinMassFlowRes, thisAirTerminalOutlet.AirMassFlowRate);
 }
 
->>>>>>> a83cb466
 } // namespace EnergyPlus