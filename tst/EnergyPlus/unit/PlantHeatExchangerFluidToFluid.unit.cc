--- conflicted
+++ resolved
@@ -1062,11 +1062,7 @@
     bool ErrorsFound = false;
 
     DataGlobals::BeginSimFlag = true;
-<<<<<<< HEAD
-    SimulationManager::GetProjectData(state.dataZoneTempPredictorCorrector, state.files);
-=======
-    SimulationManager::GetProjectData(state, state.outputFiles);
->>>>>>> 4ad20382
+    SimulationManager::GetProjectData(state);
 
     OutputReportPredefined::SetPredefinedTables();
     HeatBalanceManager::SetPreConstructionInputParameters(); // establish array bounds for constructions early
@@ -2157,11 +2153,7 @@
     bool ErrorsFound = false;
 
     DataGlobals::BeginSimFlag = true;
-<<<<<<< HEAD
-    SimulationManager::GetProjectData(state.dataZoneTempPredictorCorrector, state.files);
-=======
-    SimulationManager::GetProjectData(state, state.outputFiles);
->>>>>>> 4ad20382
+    SimulationManager::GetProjectData(state);
 
     OutputReportPredefined::SetPredefinedTables();
     HeatBalanceManager::SetPreConstructionInputParameters(); // establish array bounds for constructions early
