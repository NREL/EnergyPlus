--- conflicted
+++ resolved
@@ -1188,14 +1188,14 @@
         bool error_found = false;
 
         for (auto const &meterType : resource_map) {
-            Constant::eResource resource = static_cast<Constant::eResource>(getEnumerationValue(Constant::eResourceNamesUC, meterType.first));
+            Constant::eResource resource = static_cast<Constant::eResource>(getEnumValue(Constant::eResourceNamesUC, meterType.first));
             EXPECT_EQ(meterType.second, Constant::eResourceNames[(int)resource]);
             EXPECT_FALSE(error_found);
         }
 
         state->dataSQLiteProcedures->sqlite->createSQLiteSimulationsRecord(1, "EnergyPlus Version", "Current Time");
 
-        Constant::eResource resource = static_cast<Constant::eResource>(getEnumerationValue(Constant::eResourceNamesUC, "BAD INPUT"));
+        Constant::eResource resource = static_cast<Constant::eResource>(getEnumValue(Constant::eResourceNamesUC, "BAD INPUT"));
         EXPECT_TRUE(compare_enums(resource, Constant::eResource::Invalid));
     }
 
@@ -3599,13 +3599,13 @@
         EXPECT_EQ(1, op->EndUseCategory(2).NumSubcategories);
         EXPECT_EQ("General", op->EndUseCategory(2).SubcategoryName(1));
 
-        auto found = op->meterMap.find(UtilityRoutines::MakeUPPERCase("Cooling:Electricity"));
+        auto found = op->meterMap.find(UtilityRoutines::makeUPPER("Cooling:Electricity"));
         EXPECT_NE(found, op->meterMap.end());
         EXPECT_EQ(Constant::eResource::Electricity, op->meters[found->second]->resource);
         EXPECT_EQ("Cooling", op->meters[found->second]->EndUse);
         EXPECT_EQ("", op->meters[found->second]->EndUseSub);
 
-        found = op->meterMap.find(UtilityRoutines::MakeUPPERCase("General:Cooling:Electricity"));
+        found = op->meterMap.find(UtilityRoutines::makeUPPER("General:Cooling:Electricity"));
         EXPECT_NE(found, op->meterMap.end());
         EXPECT_EQ(Constant::eResource::Electricity, op->meters[found->second]->resource);
         EXPECT_EQ("Cooling", op->meters[found->second]->EndUse);
@@ -3616,16 +3616,16 @@
         EXPECT_EQ(1, op->EndUseCategory(3).NumSubcategories); // lighting end use
         EXPECT_EQ("RailroadCrossing", op->EndUseCategory(3).SubcategoryName(1));
 
-        found = op->meterMap.find(UtilityRoutines::MakeUPPERCase("InteriorLights:Electricity"));
+        found = op->meterMap.find(UtilityRoutines::makeUPPER("InteriorLights:Electricity"));
         EXPECT_NE(found, op->meterMap.end());
         EXPECT_EQ(Constant::eResource::Electricity, op->meters[found->second]->resource);
         EXPECT_EQ("InteriorLights", op->meters[found->second]->EndUse);
         EXPECT_EQ("", op->meters[found->second]->EndUseSub);
 
-        found = op->meterMap.find(UtilityRoutines::MakeUPPERCase("General:InteriorLights:Electricity"));
+        found = op->meterMap.find(UtilityRoutines::makeUPPER("General:InteriorLights:Electricity"));
         EXPECT_EQ(found, op->meterMap.end()); // should not find this
 
-        found = op->meterMap.find(UtilityRoutines::MakeUPPERCase("RailroadCrossing:InteriorLights:Electricity"));
+        found = op->meterMap.find(UtilityRoutines::makeUPPER("RailroadCrossing:InteriorLights:Electricity"));
         EXPECT_NE(found, op->meterMap.end());
         EXPECT_EQ(Constant::eResource::Electricity, op->meters[found->second]->resource);
         EXPECT_EQ("InteriorLights", op->meters[found->second]->EndUse);
@@ -3633,7 +3633,7 @@
 
         // fuel oil CO2 emissions
         // testing a non-ABUPS end use with no sub end use specified
-        found = op->meterMap.find(UtilityRoutines::MakeUPPERCase("FuelOilNo2Emissions:CO2"));
+        found = op->meterMap.find(UtilityRoutines::makeUPPER("FuelOilNo2Emissions:CO2"));
         EXPECT_NE(found, op->meterMap.end());
         EXPECT_EQ(Constant::eResource::CO2, op->meters[found->second]->resource);
         EXPECT_EQ("FuelOilNo2Emissions", op->meters[found->second]->EndUse);
@@ -5179,41 +5179,24 @@
         SetupTimePointers(*state, OutputProcessor::SOVTimeStepType::Zone, timeStep);
         SetupTimePointers(*state, OutputProcessor::SOVTimeStepType::HVAC, timeStep);
 
-<<<<<<< HEAD
         state->dataOutputProcessor->TimeValue[(int)OutputProcessor::TimeStepType::Zone].CurMinute = 10;
         state->dataOutputProcessor->TimeValue[(int)OutputProcessor::TimeStepType::System].CurMinute = 10;
 
         state->dataGlobal->WarmupFlag = true;
 
         ReportOutputFileHeaders(*state);
-=======
-        state->dataOutputProcessor->TimeValue.at(OutputProcessor::TimeStepType::Zone).CurMinute = 50;
-        state->dataOutputProcessor->TimeValue.at(OutputProcessor::TimeStepType::System).CurMinute = 50;
->>>>>>> 9c03e1c5
 
         GetReportVariableInput(*state);
         Real64 light_consumption = 999;
         SetupOutputVariable(*state,
-<<<<<<< HEAD
-                            "Zone Ideal Loads Supply Air Total Heating Energy",
-                            Constant::Units::J,
-                            PurchAir(1).TotHeatEnergy,
-                            OutputProcessor::SOVTimeStepType::System,
-                            OutputProcessor::SOVStoreType::Summed,
-                            PurchAir(1).Name,
+                            "Lights Electricity Energy",
+                            Constant::Units::J,
+                            light_consumption,
+                            OutputProcessor::SOVTimeStepType::Zone,
+                            OutputProcessor::SOVStoreType::Summed,
+                            "SPACE1-1 LIGHTS 1",
                             {},
-                            Constant::eResource::DistrictHeating,
-                            "Heating",
-=======
-                            "Lights Electricity Energy",
-                            OutputProcessor::Unit::J,
-                            light_consumption,
-                            OutputProcessor::SOVTimeStepType::Zone,
-                            OutputProcessor::SOVStoreType::Summed,
-                            "SPACE1-1 LIGHTS 1",
->>>>>>> 9c03e1c5
-                            {},
-                            "Electricity",
+                            Constant::eResource::Electricity,
                             "InteriorLights",
                             "GeneralLights",
                             "Building",
@@ -5711,13 +5694,13 @@
     TEST_F(EnergyPlusFixture, OutputProcessor_unitStringToEnum)
     {
 
-        EXPECT_TRUE(compare_enums(Constant::Units::J, static_cast<Constant::Units>(getEnumerationValue(Constant::unitNamesUC, "J"))));
-        EXPECT_TRUE(compare_enums(Constant::Units::J, static_cast<Constant::Units>(getEnumerationValue(Constant::unitNamesUC, UtilityRoutines::MakeUPPERCase("j")))));
-
-        EXPECT_TRUE(compare_enums(Constant::Units::kgWater_kgDryAir, static_cast<Constant::Units>(getEnumerationValue(Constant::unitNamesUC, UtilityRoutines::MakeUPPERCase("kgWater/kgDryAir")))));
-        EXPECT_TRUE(compare_enums(Constant::Units::kgWater_s, static_cast<Constant::Units>(getEnumerationValue(Constant::unitNamesUC, UtilityRoutines::MakeUPPERCase("kgWater/s")))));
-
-        EXPECT_TRUE(compare_enums(Constant::Units::Invalid, static_cast<Constant::Units>(getEnumerationValue(Constant::unitNamesUC, UtilityRoutines::MakeUPPERCase("junk")))));
+        EXPECT_TRUE(compare_enums(Constant::Units::J, static_cast<Constant::Units>(getEnumValue(Constant::unitNamesUC, "J"))));
+        EXPECT_TRUE(compare_enums(Constant::Units::J, static_cast<Constant::Units>(getEnumValue(Constant::unitNamesUC, UtilityRoutines::makeUPPER("j")))));
+
+        EXPECT_TRUE(compare_enums(Constant::Units::kgWater_kgDryAir, static_cast<Constant::Units>(getEnumValue(Constant::unitNamesUC, UtilityRoutines::makeUPPER("kgWater/kgDryAir")))));
+        EXPECT_TRUE(compare_enums(Constant::Units::kgWater_s, static_cast<Constant::Units>(getEnumValue(Constant::unitNamesUC, UtilityRoutines::makeUPPER("kgWater/s")))));
+
+        EXPECT_TRUE(compare_enums(Constant::Units::Invalid, static_cast<Constant::Units>(getEnumValue(Constant::unitNamesUC, UtilityRoutines::makeUPPER("junk")))));
     }
 
     TEST_F(EnergyPlusFixture, OutputProcessor_unitEnumToString)
