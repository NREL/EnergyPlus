--- conflicted
+++ resolved
@@ -712,11 +712,7 @@
     // OutputProcessor::TimeValue.allocate(2);
     DataGlobals::DDOnlySimulation = true;
 
-<<<<<<< HEAD
-    ManageSimulation(state, OutputFiles::getSingleton());
-=======
-    ManageSimulation(outputFiles());
->>>>>>> 507eb8d3
+    ManageSimulation(state, outputFiles());
 
     //	compare_err_stream( "" );
 
