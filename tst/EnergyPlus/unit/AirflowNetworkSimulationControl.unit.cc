// EnergyPlus, Copyright (c) 1996-2020, The Board of Trustees of the University of Illinois,
// The Regents of the University of California, through Lawrence Berkeley National Laboratory
// (subject to receipt of any required approvals from the U.S. Dept. of Energy), Oak Ridge
// National Laboratory, managed by UT-Battelle, Alliance for Sustainable Energy, LLC, and other
// contributors. All rights reserved.
//
// NOTICE: This Software was developed under funding from the U.S. Department of Energy and the
// U.S. Government consequently retains certain rights. As such, the U.S. Government has been
// granted for itself and others acting on its behalf a paid-up, nonexclusive, irrevocable,
// worldwide license in the Software to reproduce, distribute copies to the public, prepare
// derivative works, and perform publicly and display publicly, and to permit others to do so.
//
// Redistribution and use in source and binary forms, with or without modification, are permitted
// provided that the following conditions are met:
//
// (1) Redistributions of source code must retain the above copyright notice, this list of
//     conditions and the following disclaimer.
//
// (2) Redistributions in binary form must reproduce the above copyright notice, this list of
//     conditions and the following disclaimer in the documentation and/or other materials
//     provided with the distribution.
//
// (3) Neither the name of the University of California, Lawrence Berkeley National Laboratory,
//     the University of Illinois, U.S. Dept. of Energy nor the names of its contributors may be
//     used to endorse or promote products derived from this software without specific prior
//     written permission.
//
// (4) Use of EnergyPlus(TM) Name. If Licensee (i) distributes the software in stand-alone form
//     without changes from the version obtained under this License, or (ii) Licensee makes a
//     reference solely to the software portion of its product, Licensee must refer to the
//     software as "EnergyPlus version X" software, where "X" is the version number Licensee
//     obtained under this License and may not use a different name for the software. Except as
//     specifically required in this Section (4), Licensee shall not use in a company name, a
//     product name, in advertising, publicity, or other promotional activities any name, trade
//     name, trademark, logo, or other designation of "EnergyPlus", "E+", "e+" or confusingly
//     similar designation, without the U.S. Department of Energy's prior written consent.
//
// THIS SOFTWARE IS PROVIDED BY THE COPYRIGHT HOLDERS AND CONTRIBUTORS "AS IS" AND ANY EXPRESS OR
// IMPLIED WARRANTIES, INCLUDING, BUT NOT LIMITED TO, THE IMPLIED WARRANTIES OF MERCHANTABILITY
// AND FITNESS FOR A PARTICULAR PURPOSE ARE DISCLAIMED. IN NO EVENT SHALL THE COPYRIGHT OWNER OR
// CONTRIBUTORS BE LIABLE FOR ANY DIRECT, INDIRECT, INCIDENTAL, SPECIAL, EXEMPLARY, OR
// CONSEQUENTIAL DAMAGES (INCLUDING, BUT NOT LIMITED TO, PROCUREMENT OF SUBSTITUTE GOODS OR
// SERVICES; LOSS OF USE, DATA, OR PROFITS; OR BUSINESS INTERRUPTION) HOWEVER CAUSED AND ON ANY
// THEORY OF LIABILITY, WHETHER IN CONTRACT, STRICT LIABILITY, OR TORT (INCLUDING NEGLIGENCE OR
// OTHERWISE) ARISING IN ANY WAY OUT OF THE USE OF THIS SOFTWARE, EVEN IF ADVISED OF THE
// POSSIBILITY OF SUCH DAMAGE.

// EnergyPlus::AirflowNetworkBalanceManager unit tests

// Google test headers
#include <gtest/gtest.h>

// EnergyPlus Headers
#include <AirflowNetwork/Elements.hpp>
#include <EnergyPlus/AirflowNetworkBalanceManager.hh>
#include <EnergyPlus/CurveManager.hh>
#include <EnergyPlus/DataEnvironment.hh>
#include <EnergyPlus/DataGlobals.hh>
#include <EnergyPlus/DataHVACGlobals.hh>
#include <EnergyPlus/DataHeatBalance.hh>
#include <EnergyPlus/DataLoopNode.hh>
#include <EnergyPlus/DataSurfaces.hh>
#include <EnergyPlus/HeatBalanceManager.hh>
#include <EnergyPlus/IOFiles.hh>
#include <EnergyPlus/Psychrometrics.hh>
#include <EnergyPlus/ScheduleManager.hh>
#include <EnergyPlus/SimulationManager.hh>
#include <EnergyPlus/SurfaceGeometry.hh>
#include <EnergyPlus/UtilityRoutines.hh>

#include "Fixtures/EnergyPlusFixture.hh"

using namespace EnergyPlus;
using namespace AirflowNetworkBalanceManager;
using namespace DataSurfaces;
using namespace DataHeatBalance;
using namespace EnergyPlus::DataLoopNode;
using namespace EnergyPlus::ScheduleManager;

namespace EnergyPlus {

TEST_F(EnergyPlusFixture, AirflowNetworkSimulationControl_DefaultSolver)
{

    Zone.allocate(1);
    Zone(1).Name = "SOFF";

    Surface.allocate(2);
    Surface(1).Name = "WINDOW 1";
    Surface(1).Zone = 1;
    Surface(1).ZoneName = "SOFF";
    Surface(1).Azimuth = 0.0;
    Surface(1).ExtBoundCond = 0;
    Surface(1).HeatTransSurf = true;
    Surface(1).Tilt = 90.0;
    Surface(1).Sides = 4;
    Surface(2).Name = "WINDOW 2";
    Surface(2).Zone = 1;
    Surface(2).ZoneName = "SOFF";
    Surface(2).Azimuth = 180.0;
    Surface(2).ExtBoundCond = 0;
    Surface(2).HeatTransSurf = true;
    Surface(2).Tilt = 90.0;
    Surface(2).Sides = 4;

    SurfaceGeometry::AllocateSurfaceWindows(2);
<<<<<<< HEAD
    SurfWinOriginalClass(1) = DataSurfaces::SurfaceClass::Window;
    SurfWinOriginalClass(2) = DataSurfaces::SurfaceClass::Window;
    NumOfZones = 1;
=======
    SurfWinOriginalClass(1) = 11;
    SurfWinOriginalClass(2) = 11;
    state.dataGlobal->NumOfZones = 1;
>>>>>>> e5b42d8c

    TotPeople = 1; // Total number of people statements
    People.allocate(TotPeople);
    People(1).ZonePtr = 1;
    People(1).NumberOfPeople = 100.0;
    People(1).NumberOfPeoplePtr = 1; // From dataglobals, always returns a 1 for schedule value
    People(1).AdaptiveCEN15251 = true;

    std::string const idf_objects = delimited_string({
        "Schedule:Constant,OnSch,,1.0;",
        "Schedule:Constant,FreeRunningSeason,,0.0;",
        "Schedule:Constant,Sempre 21,,21.0;",
        "AirflowNetwork:SimulationControl,",
        "  NaturalVentilation,           !- Name",
        "  MultizoneWithoutDistribution, !- AirflowNetwork Control",
        "  SurfaceAverageCalculation,    !- Wind Pressure Coefficient Type",
        "  ,                             !- Height Selection for Local Wind Pressure Calculation",
        "  LOWRISE,                      !- Building Type",
        "  1000,                         !- Maximum Number of Iterations{ dimensionless }",
        "  ZeroNodePressures,            !- Initialization Type",
        "  0.0001,                       !- Relative Airflow Convergence Tolerance{ dimensionless }",
        "  0.0001,                       !- Absolute Airflow Convergence Tolerance{ kg / s }",
        "  -0.5,                         !- Convergence Acceleration Limit{ dimensionless }",
        "  90,                           !- Azimuth Angle of Long Axis of Building{ deg }",
        "  0.36;                         !- Ratio of Building Width Along Short Axis to Width Along Long Axis",
        "AirflowNetwork:MultiZone:Zone,",
        "  Soff,                         !- Zone Name",
        "  CEN15251Adaptive,             !- Ventilation Control Mode",
        "  ,                             !- Ventilation Control Zone Temperature Setpoint Schedule Name",
        "  ,                             !- Minimum Venting Open Factor{ dimensionless }",
        "  ,                             !- Indoor and Outdoor Temperature Difference Lower Limit For Maximum Venting Open Factor{ deltaC }",
        "  100,                          !- Indoor and Outdoor Temperature Difference Upper Limit for Minimum Venting Open Factor{ deltaC }",
        "  ,                             !- Indoor and Outdoor Enthalpy Difference Lower Limit For Maximum Venting Open Factor{ deltaJ / kg }",
        "  300000,                       !- Indoor and Outdoor Enthalpy Difference Upper Limit for Minimum Venting Open Factor{ deltaJ / kg }",
        "  FreeRunningSeason;            !- Venting Availability Schedule Name",
        "AirflowNetwork:MultiZone:Surface,",
        "  window 1,                     !- Surface Name",
        "  Simple Window,                !- Leakage Component Name",
        "  ,                             !- External Node Name",
        "  1,                            !- Window / Door Opening Factor, or Crack Factor{ dimensionless }",
        "  ZoneLevel;                    !- Ventilation Control Mode",
        "AirflowNetwork:MultiZone:Surface,",
        "  window 2,                     !- Surface Name",
        "  Simple Window,                !- Leakage Component Name",
        "  ,                             !- External Node Name",
        "  1,                            !- Window / Door Opening Factor, or Crack Factor{ dimensionless }",
        "  ZoneLevel;                    !- Ventilation Control Mode",
        "AirflowNetwork:MultiZone:Component:SimpleOpening,",
        "  Simple Window,                !- Name",
        "  0.0010,                       !- Air Mass Flow Coefficient When Opening is Closed{ kg / s - m }",
        "  0.65,                         !- Air Mass Flow Exponent When Opening is Closed{ dimensionless }",
        "  0.01,                         !- Minimum Density Difference for Two - Way Flow{ kg / m3 }",
        "  0.78;                         !- Discharge Coefficient{ dimensionless }",
    });

    ASSERT_TRUE(process_idf(idf_objects));

    GetAirflowNetworkInput(state);

    EXPECT_EQ(AirflowNetwork::AirflowNetworkSimuProp::Solver::SkylineLU, AirflowNetwork::AirflowNetworkSimu.solver);

    Zone.deallocate();
    Surface.deallocate();
    People.deallocate();
}

TEST_F(EnergyPlusFixture, AirflowNetworkSimulationControl_SetSolver)
{

    Zone.allocate(1);
    Zone(1).Name = "SOFF";

    Surface.allocate(2);
    Surface(1).Name = "WINDOW 1";
    Surface(1).Zone = 1;
    Surface(1).ZoneName = "SOFF";
    Surface(1).Azimuth = 0.0;
    Surface(1).ExtBoundCond = 0;
    Surface(1).HeatTransSurf = true;
    Surface(1).Tilt = 90.0;
    Surface(1).Sides = 4;
    Surface(2).Name = "WINDOW 2";
    Surface(2).Zone = 1;
    Surface(2).ZoneName = "SOFF";
    Surface(2).Azimuth = 180.0;
    Surface(2).ExtBoundCond = 0;
    Surface(2).HeatTransSurf = true;
    Surface(2).Tilt = 90.0;
    Surface(2).Sides = 4;

    SurfaceGeometry::AllocateSurfaceWindows(2);
<<<<<<< HEAD
    SurfWinOriginalClass(1) = DataSurfaces::SurfaceClass::Window;;
    SurfWinOriginalClass(2) = DataSurfaces::SurfaceClass::Window;;
    NumOfZones = 1;
=======
    SurfWinOriginalClass(1) = 11;
    SurfWinOriginalClass(2) = 11;
    state.dataGlobal->NumOfZones = 1;
>>>>>>> e5b42d8c

    TotPeople = 1; // Total number of people statements
    People.allocate(TotPeople);
    People(1).ZonePtr = 1;
    People(1).NumberOfPeople = 100.0;
    People(1).NumberOfPeoplePtr = 1; // From dataglobals, always returns a 1 for schedule value
    People(1).AdaptiveCEN15251 = true;

    std::string const idf_objects = delimited_string({
        "Schedule:Constant,OnSch,,1.0;",
        "Schedule:Constant,FreeRunningSeason,,0.0;",
        "Schedule:Constant,Sempre 21,,21.0;",
        "AirflowNetwork:SimulationControl,",
        "  NaturalVentilation,           !- Name",
        "  MultizoneWithoutDistribution, !- AirflowNetwork Control",
        "  SurfaceAverageCalculation,    !- Wind Pressure Coefficient Type",
        "  ,                             !- Height Selection for Local Wind Pressure Calculation",
        "  LOWRISE,                      !- Building Type",
        "  1000,                         !- Maximum Number of Iterations{ dimensionless }",
        "  ZeroNodePressures,            !- Initialization Type",
        "  0.0001,                       !- Relative Airflow Convergence Tolerance{ dimensionless }",
        "  0.0001,                       !- Absolute Airflow Convergence Tolerance{ kg / s }",
        "  -0.5,                         !- Convergence Acceleration Limit{ dimensionless }",
        "  90,                           !- Azimuth Angle of Long Axis of Building{ deg }",
        "  1.0,                          !- Ratio of Building Width Along Short Axis to Width Along Long Axis",
        "  No,                           !- Height Dependence of External Node Temperature",
        "  SkylineLU;                    !- Solver",
        "AirflowNetwork:MultiZone:Zone,",
        "  Soff,                         !- Zone Name",
        "  CEN15251Adaptive,             !- Ventilation Control Mode",
        "  ,                             !- Ventilation Control Zone Temperature Setpoint Schedule Name",
        "  ,                             !- Minimum Venting Open Factor{ dimensionless }",
        "  ,                             !- Indoor and Outdoor Temperature Difference Lower Limit For Maximum Venting Open Factor{ deltaC }",
        "  100,                          !- Indoor and Outdoor Temperature Difference Upper Limit for Minimum Venting Open Factor{ deltaC }",
        "  ,                             !- Indoor and Outdoor Enthalpy Difference Lower Limit For Maximum Venting Open Factor{ deltaJ / kg }",
        "  300000,                       !- Indoor and Outdoor Enthalpy Difference Upper Limit for Minimum Venting Open Factor{ deltaJ / kg }",
        "  FreeRunningSeason;            !- Venting Availability Schedule Name",
        "AirflowNetwork:MultiZone:Surface,",
        "  window 1,                     !- Surface Name",
        "  Simple Window,                !- Leakage Component Name",
        "  ,                             !- External Node Name",
        "  1,                            !- Window / Door Opening Factor, or Crack Factor{ dimensionless }",
        "  ZoneLevel;                    !- Ventilation Control Mode",
        "AirflowNetwork:MultiZone:Surface,",
        "  window 2,                     !- Surface Name",
        "  Simple Window,                !- Leakage Component Name",
        "  ,                             !- External Node Name",
        "  1,                            !- Window / Door Opening Factor, or Crack Factor{ dimensionless }",
        "  ZoneLevel;                    !- Ventilation Control Mode",
        "AirflowNetwork:MultiZone:Component:SimpleOpening,",
        "  Simple Window,                !- Name",
        "  0.0010,                       !- Air Mass Flow Coefficient When Opening is Closed{ kg / s - m }",
        "  0.65,                         !- Air Mass Flow Exponent When Opening is Closed{ dimensionless }",
        "  0.01,                         !- Minimum Density Difference for Two - Way Flow{ kg / m3 }",
        "  0.78;                         !- Discharge Coefficient{ dimensionless }",
    });

    ASSERT_TRUE(process_idf(idf_objects));

    GetAirflowNetworkInput(state);

    EXPECT_EQ(AirflowNetwork::AirflowNetworkSimuProp::Solver::SkylineLU, AirflowNetwork::AirflowNetworkSimu.solver);

    Zone.deallocate();
    Surface.deallocate();
    People.deallocate();
}

} // namespace EnergyPlus<|MERGE_RESOLUTION|>--- conflicted
+++ resolved
@@ -104,15 +104,9 @@
     Surface(2).Sides = 4;
 
     SurfaceGeometry::AllocateSurfaceWindows(2);
-<<<<<<< HEAD
     SurfWinOriginalClass(1) = DataSurfaces::SurfaceClass::Window;
     SurfWinOriginalClass(2) = DataSurfaces::SurfaceClass::Window;
-    NumOfZones = 1;
-=======
-    SurfWinOriginalClass(1) = 11;
-    SurfWinOriginalClass(2) = 11;
     state.dataGlobal->NumOfZones = 1;
->>>>>>> e5b42d8c
 
     TotPeople = 1; // Total number of people statements
     People.allocate(TotPeople);
@@ -204,15 +198,9 @@
     Surface(2).Sides = 4;
 
     SurfaceGeometry::AllocateSurfaceWindows(2);
-<<<<<<< HEAD
     SurfWinOriginalClass(1) = DataSurfaces::SurfaceClass::Window;;
     SurfWinOriginalClass(2) = DataSurfaces::SurfaceClass::Window;;
-    NumOfZones = 1;
-=======
-    SurfWinOriginalClass(1) = 11;
-    SurfWinOriginalClass(2) = 11;
     state.dataGlobal->NumOfZones = 1;
->>>>>>> e5b42d8c
 
     TotPeople = 1; // Total number of people statements
     People.allocate(TotPeople);
