--- conflicted
+++ resolved
@@ -249,11 +249,7 @@
     GetZoneEquipmentData1(state);
     ProcessScheduleInput(state.files);
     ScheduleInputProcessed = true;
-<<<<<<< HEAD
-    GetZoneAirLoopEquipment(*state.dataZoneAirLoopEquipmentManager);
-=======
-    GetZoneAirLoopEquipment(state, state.dataZoneAirLoopEquipmentManager);
->>>>>>> 42d84720
+    GetZoneAirLoopEquipment(state, *state.dataZoneAirLoopEquipmentManager);
     GetSysInput(state);
     ZoneSizingRunDone = true;
     CurZoneEqNum = 1;
@@ -433,11 +429,7 @@
     GetZoneEquipmentData1(state);
     ProcessScheduleInput(state.files);
     ScheduleInputProcessed = true;
-<<<<<<< HEAD
-    GetZoneAirLoopEquipment(*state.dataZoneAirLoopEquipmentManager);
-=======
-    GetZoneAirLoopEquipment(state, state.dataZoneAirLoopEquipmentManager);
->>>>>>> 42d84720
+    GetZoneAirLoopEquipment(state, *state.dataZoneAirLoopEquipmentManager);
     GetSysInput(state);
     ZoneSizingRunDone = true;
     CurZoneEqNum = 1;
@@ -616,11 +608,7 @@
     GetZoneEquipmentData1(state);
     ProcessScheduleInput(state.files);
     ScheduleInputProcessed = true;
-<<<<<<< HEAD
-    GetZoneAirLoopEquipment(*state.dataZoneAirLoopEquipmentManager);
-=======
-    GetZoneAirLoopEquipment(state, state.dataZoneAirLoopEquipmentManager);
->>>>>>> 42d84720
+    GetZoneAirLoopEquipment(state, *state.dataZoneAirLoopEquipmentManager);
     GetSysInput(state);
     ZoneSizingRunDone = true;
     CurZoneEqNum = 1;
@@ -801,11 +789,7 @@
     GetZoneEquipmentData1(state);
     ProcessScheduleInput(state.files);
     ScheduleInputProcessed = true;
-<<<<<<< HEAD
-    GetZoneAirLoopEquipment(*state.dataZoneAirLoopEquipmentManager);
-=======
-    GetZoneAirLoopEquipment(state, state.dataZoneAirLoopEquipmentManager);
->>>>>>> 42d84720
+    GetZoneAirLoopEquipment(state, *state.dataZoneAirLoopEquipmentManager);
     GetSysInput(state);
     ZoneSizingRunDone = false;
     CurZoneEqNum = 1;
@@ -955,11 +939,7 @@
     GetZoneEquipmentData1(state);
     ProcessScheduleInput(state.files);
     ScheduleInputProcessed = true;
-<<<<<<< HEAD
-    GetZoneAirLoopEquipment(*state.dataZoneAirLoopEquipmentManager);
-=======
-    GetZoneAirLoopEquipment(state, state.dataZoneAirLoopEquipmentManager);
->>>>>>> 42d84720
+    GetZoneAirLoopEquipment(state, *state.dataZoneAirLoopEquipmentManager);
     GetSysInput(state);
     ZoneSizingRunDone = true;
     CurZoneEqNum = 1;
