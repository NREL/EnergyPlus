// EnergyPlus, Copyright (c) 1996-2020, The Board of Trustees of the University of Illinois,
// The Regents of the University of California, through Lawrence Berkeley National Laboratory
// (subject to receipt of any required approvals from the U.S. Dept. of Energy), Oak Ridge
// National Laboratory, managed by UT-Battelle, Alliance for Sustainable Energy, LLC, and other
// contributors. All rights reserved.
//
// NOTICE: This Software was developed under funding from the U.S. Department of Energy and the
// U.S. Government consequently retains certain rights. As such, the U.S. Government has been
// granted for itself and others acting on its behalf a paid-up, nonexclusive, irrevocable,
// worldwide license in the Software to reproduce, distribute copies to the public, prepare
// derivative works, and perform publicly and display publicly, and to permit others to do so.
//
// Redistribution and use in source and binary forms, with or without modification, are permitted
// provided that the following conditions are met:
//
// (1) Redistributions of source code must retain the above copyright notice, this list of
//     conditions and the following disclaimer.
//
// (2) Redistributions in binary form must reproduce the above copyright notice, this list of
//     conditions and the following disclaimer in the documentation and/or other materials
//     provided with the distribution.
//
// (3) Neither the name of the University of California, Lawrence Berkeley National Laboratory,
//     the University of Illinois, U.S. Dept. of Energy nor the names of its contributors may be
//     used to endorse or promote products derived from this software without specific prior
//     written permission.
//
// (4) Use of EnergyPlus(TM) Name. If Licensee (i) distributes the software in stand-alone form
//     without changes from the version obtained under this License, or (ii) Licensee makes a
//     reference solely to the software portion of its product, Licensee must refer to the
//     software as "EnergyPlus version X" software, where "X" is the version number Licensee
//     obtained under this License and may not use a different name for the software. Except as
//     specifically required in this Section (4), Licensee shall not use in a company name, a
//     product name, in advertising, publicity, or other promotional activities any name, trade
//     name, trademark, logo, or other designation of "EnergyPlus", "E+", "e+" or confusingly
//     similar designation, without the U.S. Department of Energy's prior written consent.
//
// THIS SOFTWARE IS PROVIDED BY THE COPYRIGHT HOLDERS AND CONTRIBUTORS "AS IS" AND ANY EXPRESS OR
// IMPLIED WARRANTIES, INCLUDING, BUT NOT LIMITED TO, THE IMPLIED WARRANTIES OF MERCHANTABILITY
// AND FITNESS FOR A PARTICULAR PURPOSE ARE DISCLAIMED. IN NO EVENT SHALL THE COPYRIGHT OWNER OR
// CONTRIBUTORS BE LIABLE FOR ANY DIRECT, INDIRECT, INCIDENTAL, SPECIAL, EXEMPLARY, OR
// CONSEQUENTIAL DAMAGES (INCLUDING, BUT NOT LIMITED TO, PROCUREMENT OF SUBSTITUTE GOODS OR
// SERVICES; LOSS OF USE, DATA, OR PROFITS; OR BUSINESS INTERRUPTION) HOWEVER CAUSED AND ON ANY
// THEORY OF LIABILITY, WHETHER IN CONTRACT, STRICT LIABILITY, OR TORT (INCLUDING NEGLIGENCE OR
// OTHERWISE) ARISING IN ANY WAY OUT OF THE USE OF THIS SOFTWARE, EVEN IF ADVISED OF THE
// POSSIBILITY OF SUCH DAMAGE.

// EnergyPlus::SolarShading Unit Tests

// Google Test Headers
#include <gtest/gtest.h>

// EnergyPlus Headers
#include <EnergyPlus/Data/EnergyPlusData.hh>
#include <EnergyPlus/DataBSDFWindow.hh>
#include <EnergyPlus/DataEnvironment.hh>
#include <EnergyPlus/DataGlobals.hh>
#include <EnergyPlus/DataHeatBalance.hh>
#include <EnergyPlus/DataShadowingCombinations.hh>
#include <EnergyPlus/DataSurfaces.hh>
#include <EnergyPlus/DataSystemVariables.hh>
#include <EnergyPlus/DataVectorTypes.hh>
#include <EnergyPlus/HeatBalanceManager.hh>
#include <EnergyPlus/IOFiles.hh>
#include <EnergyPlus/ScheduleManager.hh>
#include <EnergyPlus/SimulationManager.hh>
#include <EnergyPlus/SizingManager.hh>
#include <EnergyPlus/SolarShading.hh>
#include <EnergyPlus/SurfaceGeometry.hh>
#include <EnergyPlus/UtilityRoutines.hh>

#include "Fixtures/EnergyPlusFixture.hh"

using namespace EnergyPlus;
using namespace EnergyPlus::SolarShading;
using namespace EnergyPlus::DataSurfaces;
using namespace EnergyPlus::DataGlobals;
using namespace EnergyPlus::DataSystemVariables;
using namespace EnergyPlus::DataHeatBalance;
using namespace EnergyPlus::DataBSDFWindow;
using namespace EnergyPlus::DataVectorTypes;
using namespace EnergyPlus::DataShadowingCombinations;
using namespace ObjexxFCL;

TEST_F(EnergyPlusFixture, SolarShadingTest_CalcPerSolarBeamTest)
{
    // Test inits for integrated and non-integrated shading calcs

    //	static bool ErrorsFound( false ); // If errors detected in input
    //	static int ZoneNum( 0 ); // Zone number
    //	int NumAlphas( 2 );
    //	int NumNumbers( 9 );
    Real64 AvgEqOfTime(0.0);       // Average value of Equation of Time for period
    Real64 AvgSinSolarDeclin(1.0); // Average value of Sine of Solar Declination for period
    Real64 AvgCosSolarDeclin(0.0); // Average value of Cosine of Solar Declination for period
    int NumTimeSteps(6);

    TimeStep = 1;
    TotSurfaces = 3;
    MaxBkSurf = 3;
    SurfaceWindow.allocate(TotSurfaces);
    SunlitFracHR.allocate(24, TotSurfaces);
    SunlitFrac.allocate(NumTimeSteps, 24, TotSurfaces);
    SunlitFracWithoutReveal.allocate(NumTimeSteps, 24, TotSurfaces);
    CTHETA.allocate(TotSurfaces);
    CosIncAngHR.allocate(24, TotSurfaces);
    CosIncAng.allocate(NumTimeSteps, 24, TotSurfaces);
    AOSurf.allocate(TotSurfaces);
    BackSurfaces.allocate(NumTimeSteps, 24, MaxBkSurf, TotSurfaces);
    OverlapAreas.allocate(NumTimeSteps, 24, MaxBkSurf, TotSurfaces);

    // Test non-integrated option first, CalcPerSolarBeam should set OutProjSLFracMult and InOutProjSLFracMult to 1.0 for all hours
    for (int SurfNum = 1; SurfNum <= TotSurfaces; ++SurfNum) {
        for (int Hour = 1; Hour <= 24; ++Hour) {
            SurfaceWindow(SurfNum).OutProjSLFracMult(Hour) = 999.0;
            SurfaceWindow(SurfNum).InOutProjSLFracMult(Hour) = 888.0;
        }
    }

    DetailedSolarTimestepIntegration = false;
    CalcPerSolarBeam(AvgEqOfTime, AvgSinSolarDeclin, AvgCosSolarDeclin);

    for (int SurfNum = 1; SurfNum <= TotSurfaces; ++SurfNum) {
        for (int Hour = 1; Hour <= 24; ++Hour) {
            EXPECT_EQ(1.0, SurfaceWindow(SurfNum).OutProjSLFracMult(Hour));
            EXPECT_EQ(1.0, SurfaceWindow(SurfNum).InOutProjSLFracMult(Hour));
        }
    }

    // Test integrated option, CalcPerSolarBeam should set OutProjSLFracMult and InOutProjSLFracMult to 1.0 only for the specified hour
    // Re-initialize to new values
    for (int SurfNum = 1; SurfNum <= TotSurfaces; ++SurfNum) {
        for (int Hour = 1; Hour <= 24; ++Hour) {
            SurfaceWindow(SurfNum).OutProjSLFracMult(Hour) = 555.0;
            SurfaceWindow(SurfNum).InOutProjSLFracMult(Hour) = 444.0;
        }
    }

    DetailedSolarTimestepIntegration = true;
    HourOfDay = 23;
    CalcPerSolarBeam(AvgEqOfTime, AvgSinSolarDeclin, AvgCosSolarDeclin);

    for (int SurfNum = 1; SurfNum <= TotSurfaces; ++SurfNum) {
        for (int Hour = 1; Hour <= 24; ++Hour) {
            if (Hour == HourOfDay) {
                EXPECT_EQ(1.0, SurfaceWindow(SurfNum).OutProjSLFracMult(Hour));
                EXPECT_EQ(1.0, SurfaceWindow(SurfNum).InOutProjSLFracMult(Hour));
            } else {
                EXPECT_EQ(555.0, SurfaceWindow(SurfNum).OutProjSLFracMult(Hour));
                EXPECT_EQ(444.0, SurfaceWindow(SurfNum).InOutProjSLFracMult(Hour));
            }
        }
    }

    // Clean up
    SurfaceWindow.deallocate();
    SunlitFracHR.deallocate();
    SunlitFrac.deallocate();
    SunlitFracWithoutReveal.deallocate();
    CTHETA.deallocate();
    CosIncAngHR.deallocate();
    CosIncAng.deallocate();
    AOSurf.deallocate();
    BackSurfaces.deallocate();
    OverlapAreas.deallocate();
}

TEST_F(EnergyPlusFixture, SolarShadingTest_SurfaceScheduledSolarInc)
{
    int SurfSolIncPtr;
    TotSurfIncSolSSG = 4;
    SurfIncSolSSG.allocate(TotSurfIncSolSSG);
    SurfIncSolSSG(1).SurfPtr = 1;
    SurfIncSolSSG(1).ConstrPtr = 1;
    SurfIncSolSSG(2).SurfPtr = 1;
    SurfIncSolSSG(2).ConstrPtr = 2;
    SurfIncSolSSG(3).SurfPtr = 4;
    SurfIncSolSSG(3).ConstrPtr = 10;
    SurfIncSolSSG(4).SurfPtr = 5;
    SurfIncSolSSG(4).ConstrPtr = 1;

    // Test retrieving pointer for surface incident solar schedule

    SurfSolIncPtr = -99;
    SurfSolIncPtr = SurfaceScheduledSolarInc(1, 1);
    EXPECT_EQ(1, SurfSolIncPtr);

    SurfSolIncPtr = -99;
    SurfSolIncPtr = SurfaceScheduledSolarInc(1, 2);
    EXPECT_EQ(2, SurfSolIncPtr);

    SurfSolIncPtr = -99;
    SurfSolIncPtr = SurfaceScheduledSolarInc(1, 3);
    EXPECT_EQ(0, SurfSolIncPtr);

    SurfSolIncPtr = -99;
    SurfSolIncPtr = SurfaceScheduledSolarInc(5, 1);
    EXPECT_EQ(4, SurfSolIncPtr);

    SurfSolIncPtr = -99;
    SurfSolIncPtr = SurfaceScheduledSolarInc(5, 10);
    EXPECT_EQ(0, SurfSolIncPtr);

    SurfIncSolSSG.deallocate();
}

TEST_F(EnergyPlusFixture, SolarShadingTest_polygon_contains_point)
{
    unsigned int numSides = 4;
    Array1D<Vector> Rectangle3d;

    Rectangle3d.allocate(numSides);

    Rectangle3d(1).x = 0.;
    Rectangle3d(1).y = 0.;
    Rectangle3d(1).z = 0.;

    Rectangle3d(2).x = 10.;
    Rectangle3d(2).y = 0.;
    Rectangle3d(2).z = 0.;

    Rectangle3d(3).x = 10.;
    Rectangle3d(3).y = 10.;
    Rectangle3d(3).z = 0.;

    Rectangle3d(4).x = 0.;
    Rectangle3d(4).y = 10.;
    Rectangle3d(4).z = 0.;

    Vector PointInside;

    PointInside.x = 5.;
    PointInside.y = 5.;
    PointInside.z = 0.;

    Vector PointOutside;

    PointOutside.x = 20.;
    PointOutside.y = 20.;
    PointOutside.z = 0.;

    EXPECT_TRUE(polygon_contains_point(numSides, Rectangle3d, PointInside, false, false, true));
    EXPECT_FALSE(polygon_contains_point(numSides, Rectangle3d, PointOutside, false, false, true));

    Rectangle3d(1).x = 0.;
    Rectangle3d(1).y = 0.;
    Rectangle3d(1).z = 0.;

    Rectangle3d(2).x = 10.;
    Rectangle3d(2).y = 0.;
    Rectangle3d(2).z = 0.;

    Rectangle3d(3).x = 10.;
    Rectangle3d(3).y = 0.;
    Rectangle3d(3).z = 10.;

    Rectangle3d(4).x = 0.;
    Rectangle3d(4).y = 0.;
    Rectangle3d(4).z = 10.;

    PointInside.x = 5.;
    PointInside.y = 0.;
    PointInside.z = 5.;

    PointOutside.x = 20.;
    PointOutside.y = 0.;
    PointOutside.z = 20.;

    EXPECT_TRUE(polygon_contains_point(numSides, Rectangle3d, PointInside, false, true, false));
    EXPECT_FALSE(polygon_contains_point(numSides, Rectangle3d, PointOutside, false, true, false));

    Rectangle3d(1).x = 0.;
    Rectangle3d(1).y = 0.;
    Rectangle3d(1).z = 0.;

    Rectangle3d(2).x = 0.;
    Rectangle3d(2).y = 10.;
    Rectangle3d(2).z = 0.;

    Rectangle3d(3).x = 0.;
    Rectangle3d(3).y = 10.;
    Rectangle3d(3).z = 10.;

    Rectangle3d(4).x = 0.;
    Rectangle3d(4).y = 0.;
    Rectangle3d(4).z = 10.;

    PointInside.x = 0.;
    PointInside.y = 5.;
    PointInside.z = 5.;

    PointOutside.x = 0.;
    PointOutside.y = 20.;
    PointOutside.z = 20.;

    EXPECT_TRUE(polygon_contains_point(numSides, Rectangle3d, PointInside, true, false, false));
    EXPECT_FALSE(polygon_contains_point(numSides, Rectangle3d, PointOutside, true, false, false));
}

TEST_F(EnergyPlusFixture, SolarShadingTest_FigureSolarBeamAtTimestep)
{
    std::string const idf_objects = delimited_string({
        "  Building,",
        "    DemoFDT,                 !- Name",
        "    0,                       !- North Axis {deg}",
        "    Suburbs,                 !- Terrain",
        "    3.9999999E-02,           !- Loads Convergence Tolerance Value",
        "    4.0000002E-03,           !- Temperature Convergence Tolerance Value {deltaC}",
        "    FullExterior,            !- Solar Distribution",
        "    ,                        !- Maximum Number of Warmup Days",
        "    6;                       !- Minimum Number of Warmup Days",
        "  ShadowCalculation,",
        "    PolygonClipping,         !- Shading Calculation Method",
        "    Timestep,                !- Shading Calculation Update Frequency Method",
        "    ,                        !- Shading Calculation Update Frequency",
        "    ,                        !- Maximum Figures in Shadow Overlap Calculations",
        "    ,                        !- Polygon Clipping Algorithm",
        "    ,                        !- Pixel Counting Resolution",
        "    DetailedSkyDiffuseModeling;  !- Sky Diffuse Modeling Algorithm",
        "  SurfaceConvectionAlgorithm:Inside,TARP;",
        "  SurfaceConvectionAlgorithm:Outside,TARP;",
        "  HeatBalanceAlgorithm,ConductionTransferFunction;",
        "  Timestep,6;",
        "  RunPeriod,",
        "    RP1,                     !- Name",
        "    1,                       !- Begin Month",
        "    1,                       !- Begin Day of Month",
        "    ,                        !- Begin Year",
        "    12,                      !- End Month",
        "    31,                      !- End Day of Month",
        "    ,                        !- End Year",
        "    ,                        !- Day of Week for Start Day",
        "    ,                        !- Use Weather File Holidays and Special Days",
        "    ,                        !- Use Weather File Daylight Saving Period",
        "    ,                        !- Apply Weekend Holiday Rule",
        "    ,                        !- Use Weather File Rain Indicators",
        "    ;                        !- Use Weather File Snow Indicators",
        "  ScheduleTypeLimits,",
        "    Fraction,                !- Name",
        "    0.0,                     !- Lower Limit Value",
        "    1.0,                     !- Upper Limit Value",
        "    Continuous;              !- Numeric Type",
        "  ScheduleTypeLimits,",
        "    ON/OFF,                  !- Name",
        "    0,                       !- Lower Limit Value",
        "    1,                       !- Upper Limit Value",
        "    Discrete;                !- Numeric Type",
        "  Schedule:Compact,",
        "    SunShading,              !- Name",
        "    ON/OFF,                  !- Schedule Type Limits Name",
        "    Through: 4/30,           !- Field 1",
        "    For: AllDays,            !- Field 2",
        "    until: 24:00,1,          !- Field 3",
        "    Through: 10/31,          !- Field 5",
        "    For: AllDays,            !- Field 6",
        "    until: 24:00,0,          !- Field 7",
        "    Through: 12/31,          !- Field 9",
        "    For: AllDays,            !- Field 10",
        "    until: 24:00,1;          !- Field 11",
        "  Material,",
        "    A2 - 4 IN DENSE FACE BRICK,  !- Name",
        "    Rough,                   !- Roughness",
        "    0.1014984,               !- Thickness {m}",
        "    1.245296,                !- Conductivity {W/m-K}",
        "    2082.400,                !- Density {kg/m3}",
        "    920.4800,                !- Specific Heat {J/kg-K}",
        "    0.9000000,               !- Thermal Absorptance",
        "    0.9300000,               !- Solar Absorptance",
        "    0.9300000;               !- Visible Absorptance",
        "  Material,",
        "    E1 - 3 / 4 IN PLASTER OR GYP BOARD,  !- Name",
        "    Smooth,                  !- Roughness",
        "    1.9050000E-02,           !- Thickness {m}",
        "    0.7264224,               !- Conductivity {W/m-K}",
        "    1601.846,                !- Density {kg/m3}",
        "    836.8000,                !- Specific Heat {J/kg-K}",
        "    0.9000000,               !- Thermal Absorptance",
        "    0.9200000,               !- Solar Absorptance",
        "    0.9200000;               !- Visible Absorptance",
        "  Material,",
        "    E2 - 1 / 2 IN SLAG OR STONE,  !- Name",
        "    Rough,                   !- Roughness",
        "    1.2710161E-02,           !- Thickness {m}",
        "    1.435549,                !- Conductivity {W/m-K}",
        "    881.0155,                !- Density {kg/m3}",
        "    1673.600,                !- Specific Heat {J/kg-K}",
        "    0.9000000,               !- Thermal Absorptance",
        "    0.5500000,               !- Solar Absorptance",
        "    0.5500000;               !- Visible Absorptance",
        "  Material,",
        "    C12 - 2 IN HW CONCRETE,  !- Name",
        "    MediumRough,             !- Roughness",
        "    5.0901599E-02,           !- Thickness {m}",
        "    1.729577,                !- Conductivity {W/m-K}",
        "    2242.585,                !- Density {kg/m3}",
        "    836.8000,                !- Specific Heat {J/kg-K}",
        "    0.9000000,               !- Thermal Absorptance",
        "    0.6500000,               !- Solar Absorptance",
        "    0.6500000;               !- Visible Absorptance",
        "  Material:NoMass,",
        "    R13LAYER,                !- Name",
        "    Rough,                   !- Roughness",
        "    2.290965,                !- Thermal Resistance {m2-K/W}",
        "    0.9000000,               !- Thermal Absorptance",
        "    0.7500000,               !- Solar Absorptance",
        "    0.7500000;               !- Visible Absorptance",
        "  WindowMaterial:Glazing,",
        "    GLASS - CLEAR PLATE 1 / 4 IN,  !- Name",
        "    SpectralAverage,         !- Optical Data Type",
        "    ,                        !- Window Glass Spectral Data Set Name",
        "    0.006,                   !- Thickness {m}",
        "    0.80,                    !- Solar Transmittance at Normal Incidence",
        "    0.10,                    !- Front Side Solar Reflectance at Normal Incidence",
        "    0.10,                    !- Back Side Solar Reflectance at Normal Incidence",
        "    0.80,                    !- Visible Transmittance at Normal Incidence",
        "    0.10,                    !- Front Side Visible Reflectance at Normal Incidence",
        "    0.10,                    !- Back Side Visible Reflectance at Normal Incidence",
        "    0.0,                     !- Infrared Transmittance at Normal Incidence",
        "    0.84,                    !- Front Side Infrared Hemispherical Emissivity",
        "    0.84,                    !- Back Side Infrared Hemispherical Emissivity",
        "    0.9;                     !- Conductivity {W/m-K}",
        "  WindowMaterial:Gas,",
        "    AIRGAP,                  !- Name",
        "    AIR,                     !- Gas Type",
        "    0.0125;                  !- Thickness {m}",
        "  Construction,",
        "    R13WALL,                 !- Name",
        "    R13LAYER;                !- Outside Layer",
        "  Construction,",
        "    EXTWALL09,               !- Name",
        "    A2 - 4 IN DENSE FACE BRICK,  !- Outside Layer",
        "    E1 - 3 / 4 IN PLASTER OR GYP BOARD;  !- Layer 4",
        "  Construction,",
        "    INTERIOR,                !- Name",
        "    C12 - 2 IN HW CONCRETE;  !- Layer 4",
        "  Construction,",
        "    SLAB FLOOR,              !- Name",
        "    C12 - 2 IN HW CONCRETE;  !- Layer 4",
        "  Construction,",
        "    ROOF31,                  !- Name",
        "    E2 - 1 / 2 IN SLAG OR STONE,  !- Outside Layer",
        "    C12 - 2 IN HW CONCRETE;  !- Layer 4",
        "  Construction,",
        "    DOUBLE PANE HW WINDOW,   !- Name",
        "    GLASS - CLEAR PLATE 1 / 4 IN,  !- Outside Layer",
        "    AIRGAP,                  !- Layer 2",
        "    GLASS - CLEAR PLATE 1 / 4 IN;  !- Layer 3",
        "  Construction,",
        "    PARTITION02,             !- Name",
        "    E1 - 3 / 4 IN PLASTER OR GYP BOARD,  !- Outside Layer",
        "    C12 - 2 IN HW CONCRETE,  !- Layer 4",
        "    E1 - 3 / 4 IN PLASTER OR GYP BOARD;  !- Layer 3",
        "  Construction,",
        "    single PANE HW WINDOW,   !- Name",
        "    GLASS - CLEAR PLATE 1 / 4 IN;  !- Outside Layer",
        "  Construction,",
        "    EXTWALLdemo,             !- Name",
        "    A2 - 4 IN DENSE FACE BRICK,  !- Outside Layer",
        "    E1 - 3 / 4 IN PLASTER OR GYP BOARD;  !- Layer 4",
        "  GlobalGeometryRules,",
        "    UpperLeftCorner,         !- Starting Vertex Position",
        "    Counterclockwise,        !- Vertex Entry Direction",
        "    Relative;                !- Coordinate System",
        "  Zone,",
        "    ZONE ONE,                !- Name",
        "    0,                       !- Direction of Relative North {deg}",
        "    0,                       !- X Origin {m}",
        "    0,                       !- Y Origin {m}",
        "    0,                       !- Z Origin {m}",
        "    1,                       !- Type",
        "    1,                       !- Multiplier",
        "    0,                       !- Ceiling Height {m}",
        "    0;                       !- Volume {m3}",
        "  BuildingSurface:Detailed,",
        "    Zn001:Wall-North,        !- Name",
        "    Wall,                    !- Surface Type",
        "    EXTWALLdemo,             !- Construction Name",
        "    ZONE ONE,                !- Zone Name",
        "    Outdoors,                !- Outside Boundary Condition",
        "    ,                        !- Outside Boundary Condition Object",
        "    SunExposed,              !- Sun Exposure",
        "    WindExposed,             !- Wind Exposure",
        "    0.5000000,               !- View Factor to Ground",
        "    4,                       !- Number of Vertices",
        "    5,5,3,  !- X,Y,Z ==> Vertex 1 {m}",
        "    5,5,0,  !- X,Y,Z ==> Vertex 2 {m}",
        "    -5,5,0,  !- X,Y,Z ==> Vertex 3 {m}",
        "    -5,5,3;  !- X,Y,Z ==> Vertex 4 {m}",
        "  BuildingSurface:Detailed,",
        "    Zn001:Wall-East,         !- Name",
        "    Wall,                    !- Surface Type",
        "    EXTWALL09,               !- Construction Name",
        "    ZONE ONE,                !- Zone Name",
        "    Outdoors,                !- Outside Boundary Condition",
        "    ,                        !- Outside Boundary Condition Object",
        "    SunExposed,              !- Sun Exposure",
        "    WindExposed,             !- Wind Exposure",
        "    0.5000000,               !- View Factor to Ground",
        "    4,                       !- Number of Vertices",
        "    5,-5,3,  !- X,Y,Z ==> Vertex 1 {m}",
        "    5,-5,0,  !- X,Y,Z ==> Vertex 2 {m}",
        "    5,5,0,  !- X,Y,Z ==> Vertex 3 {m}",
        "    5,5,3;  !- X,Y,Z ==> Vertex 4 {m}",
        "  BuildingSurface:Detailed,",
        "    Zn001:Wall-South,        !- Name",
        "    Wall,                    !- Surface Type",
        "    R13WALL,                 !- Construction Name",
        "    ZONE ONE,                !- Zone Name",
        "    Outdoors,                !- Outside Boundary Condition",
        "    ,                        !- Outside Boundary Condition Object",
        "    SunExposed,              !- Sun Exposure",
        "    WindExposed,             !- Wind Exposure",
        "    0.5000000,               !- View Factor to Ground",
        "    4,                       !- Number of Vertices",
        "    -5,-5,3,  !- X,Y,Z ==> Vertex 1 {m}",
        "    -5,-5,0,  !- X,Y,Z ==> Vertex 2 {m}",
        "    5,-5,0,  !- X,Y,Z ==> Vertex 3 {m}",
        "    5,-5,3;  !- X,Y,Z ==> Vertex 4 {m}",
        "  BuildingSurface:Detailed,",
        "    Zn001:Wall-West,         !- Name",
        "    Wall,                    !- Surface Type",
        "    EXTWALL09,               !- Construction Name",
        "    ZONE ONE,                !- Zone Name",
        "    Outdoors,                !- Outside Boundary Condition",
        "    ,                        !- Outside Boundary Condition Object",
        "    SunExposed,              !- Sun Exposure",
        "    WindExposed,             !- Wind Exposure",
        "    0.5000000,               !- View Factor to Ground",
        "    4,                       !- Number of Vertices",
        "    -5,5,3,  !- X,Y,Z ==> Vertex 1 {m}",
        "    -5,5,0,  !- X,Y,Z ==> Vertex 2 {m}",
        "    -5,-5,0,  !- X,Y,Z ==> Vertex 3 {m}",
        "    -5,-5,3;  !- X,Y,Z ==> Vertex 4 {m}",
        "  BuildingSurface:Detailed,",
        "    Zn001:roof,              !- Name",
        "    Roof,                    !- Surface Type",
        "    ROOF31,                  !- Construction Name",
        "    ZONE ONE,                !- Zone Name",
        "    Outdoors,                !- Outside Boundary Condition",
        "    ,                        !- Outside Boundary Condition Object",
        "    SunExposed,              !- Sun Exposure",
        "    WindExposed,             !- Wind Exposure",
        "    0.0000000,               !- View Factor to Ground",
        "    4,                       !- Number of Vertices",
        "    -5,-5,3,  !- X,Y,Z ==> Vertex 1 {m}",
        "    5,-5,3,  !- X,Y,Z ==> Vertex 2 {m}",
        "    5,5,3,  !- X,Y,Z ==> Vertex 3 {m}",
        "    -5,5,3;  !- X,Y,Z ==> Vertex 4 {m}",
        "  BuildingSurface:Detailed,",
        "    Zn001:floor,             !- Name",
        "    Floor,                   !- Surface Type",
        "    SLAB FLOOR,              !- Construction Name",
        "    ZONE ONE,                !- Zone Name",
        "    Outdoors,                !- Outside Boundary Condition",
        "    ,                        !- Outside Boundary Condition Object",
        "    SunExposed,              !- Sun Exposure",
        "    WindExposed,             !- Wind Exposure",
        "    0.0000000,               !- View Factor to Ground",
        "    4,                       !- Number of Vertices",
        "    -5,5,0,  !- X,Y,Z ==> Vertex 1 {m}",
        "    5,5,0,  !- X,Y,Z ==> Vertex 2 {m}",
        "    5,-5,0,  !- X,Y,Z ==> Vertex 3 {m}",
        "    -5,-5,0;  !- X,Y,Z ==> Vertex 4 {m}",
        "  FenestrationSurface:Detailed,",
        "    Zn001:Wall-South:Win001, !- Name",
        "    Window,                  !- Surface Type",
        "    DOUBLE PANE HW WINDOW,   !- Construction Name",
        "    Zn001:Wall-South,        !- Building Surface Name",
        "    ,                        !- Outside Boundary Condition Object",
        "    0.5000000,               !- View Factor to Ground",
        "    TestFrameAndDivider,     !- Frame and Divider Name",
        "    1.0,                     !- Multiplier",
        "    4,                       !- Number of Vertices",
        "    -3,-5,2.5,  !- X,Y,Z ==> Vertex 1 {m}",
        "    -3,-5,0.5,  !- X,Y,Z ==> Vertex 2 {m}",
        "    3,-5,0.5,  !- X,Y,Z ==> Vertex 3 {m}",
        "    3,-5,2.5;  !- X,Y,Z ==> Vertex 4 {m}",
        "  WindowProperty:FrameAndDivider,",
        "    TestFrameAndDivider,     !- Name",
        "    0.05,                    !- Frame Width {m}",
        "    0.05,                    !- Frame Outside Projection {m}",
        "    0.05,                    !- Frame Inside Projection {m}",
        "    5.0,                     !- Frame Conductance {W/m2-K}",
        "    1.2,                     !- Ratio of Frame-Edge Glass Conductance to Center-Of-Gl",
        "    0.8,                     !- Frame Solar Absorptance",
        "    0.8,                     !- Frame Visible Absorptance",
        "    0.9,                     !- Frame Thermal Hemispherical Emissivity",
        "    DividedLite,             !- Divider Type",
        "    0.02,                    !- Divider Width {m}",
        "    2,                       !- Number of Horizontal Dividers",
        "    2,                       !- Number of Vertical Dividers",
        "    0.02,                    !- Divider Outside Projection {m}",
        "    0.02,                    !- Divider Inside Projection {m}",
        "    5.0,                     !- Divider Conductance {W/m2-K}",
        "    1.2,                     !- Ratio of Divider-Edge Glass Conductance to Center-Of-",
        "    0.8,                     !- Divider Solar Absorptance",
        "    0.8,                     !- Divider Visible Absorptance",
        "    0.9;                     !- Divider Thermal Hemispherical Emissivity",
        "  Shading:Zone:Detailed,",
        "    Zn001:Wall-South:Shade001,  !- Name",
        "    Zn001:Wall-South,        !- Base Surface Name",
        "    SunShading,              !- Transmittance Schedule Name",
        "    4,                       !- Number of Vertices",
        "    -3,-5,2.5,  !- X,Y,Z ==> Vertex 1 {m}",
        "    -3,-6,2.5,  !- X,Y,Z ==> Vertex 2 {m}",
        "    3,-6,2.5,  !- X,Y,Z ==> Vertex 3 {m}",
        "    3,-5,2.5;  !- X,Y,Z ==> Vertex 4 {m}",
        "  ShadingProperty:Reflectance,",
        "    Zn001:Wall-South:Shade001,  !- Shading Surface Name",
        "    0.2,                     !- Diffuse Solar Reflectance of Unglazed Part of Shading",
        "    0.2;                     !- Diffuse Visible Reflectance of Unglazed Part of Shading",
    });

    ASSERT_TRUE(process_idf(idf_objects));

<<<<<<< HEAD
    SimulationManager::GetProjectData(state.dataZoneTempPredictorCorrector, state.files);
    bool FoundError = false;

    HeatBalanceManager::GetProjectControlData(state.files, FoundError); // read project control data
=======
    SimulationManager::GetProjectData(state, state.outputFiles);
    bool FoundError = false;

    HeatBalanceManager::GetProjectControlData(state, state.outputFiles, FoundError); // read project control data
>>>>>>> 4ad20382
    EXPECT_FALSE(FoundError);                              // expect no errors

    HeatBalanceManager::SetPreConstructionInputParameters();
    ScheduleManager::ProcessScheduleInput(state.files); // read schedules

    HeatBalanceManager::GetMaterialData(state.files, FoundError);
    EXPECT_FALSE(FoundError);

    HeatBalanceManager::GetFrameAndDividerData(FoundError);
    EXPECT_FALSE(FoundError);

    HeatBalanceManager::GetConstructData(state.files, FoundError);
    EXPECT_FALSE(FoundError);

    HeatBalanceManager::GetZoneData(FoundError); // Read Zone data from input file
    EXPECT_FALSE(FoundError);

    SurfaceGeometry::GetGeometryParameters(state.files, FoundError);
    EXPECT_FALSE(FoundError);

    SurfaceGeometry::CosZoneRelNorth.allocate(1);
    SurfaceGeometry::SinZoneRelNorth.allocate(1);

    SurfaceGeometry::CosZoneRelNorth(1) = std::cos(-Zone(1).RelNorth * DegToRadians);
    SurfaceGeometry::SinZoneRelNorth(1) = std::sin(-Zone(1).RelNorth * DegToRadians);
    SurfaceGeometry::CosBldgRelNorth = 1.0;
    SurfaceGeometry::SinBldgRelNorth = 0.0;

    SurfaceGeometry::GetSurfaceData(state.dataZoneTempPredictorCorrector, state.files, FoundError); // setup zone geometry and get zone data
    EXPECT_FALSE(FoundError);                    // expect no errors

    //	compare_err_stream( "" ); // just for debugging

    SurfaceGeometry::SetupZoneGeometry(state, FoundError); // this calls GetSurfaceData()
    EXPECT_FALSE(FoundError);

    SolarShading::AllocateModuleArrays();
    SolarShading::DetermineShadowingCombinations();
    DataEnvironment::DayOfYear_Schedule = 168;
    DataEnvironment::DayOfWeek = 6;
    DataGlobals::TimeStep = 4;
    DataGlobals::HourOfDay = 9;

    //	compare_err_stream( "" ); // just for debugging

    DataSurfaces::ShadingTransmittanceVaries = true;
    DataSystemVariables::DetailedSkyDiffuseAlgorithm = true;
    SolarDistribution = FullExterior;

    CalcSkyDifShading = true;
    SolarShading::InitSolarCalculations();
    SolarShading::SkyDifSolarShading();
    CalcSkyDifShading = false;

    FigureSolarBeamAtTimestep(DataGlobals::HourOfDay, DataGlobals::TimeStep);

    int windowSurfNum = UtilityRoutines::FindItemInList("ZN001:WALL-SOUTH:WIN001", DataSurfaces::Surface);
    EXPECT_NEAR(0.6504, DifShdgRatioIsoSkyHRTS(4, 9, windowSurfNum), 0.0001);
    EXPECT_NEAR(0.9152, DifShdgRatioHorizHRTS(4, 9, windowSurfNum), 0.0001);


}

TEST_F(EnergyPlusFixture, SolarShadingTest_ExternalShadingIO)
{
    std::string const idf_objects = delimited_string({

        "  Building,",
        "    DemoFDT,                 !- Name",
        "    0,                       !- North Axis {deg}",
        "    Suburbs,                 !- Terrain",
        "    3.9999999E-02,           !- Loads Convergence Tolerance Value",
        "    4.0000002E-03,           !- Temperature Convergence Tolerance Value {deltaC}",
        "    FullExterior,            !- Solar Distribution",
        "    ,                        !- Maximum Number of Warmup Days",
        "    6;                       !- Minimum Number of Warmup Days",
        "  ShadowCalculation,",
        "    Scheduled,               !- Shading Calculation Method",
        "    Timestep,                !- Shading Calculation Update Frequency Method",
        "    ,                        !- Shading Calculation Update Frequency",
        "    ,                           !- Maximum Figures in Shadow Overlap Calculations",
        "    ,                           !- Polygon Clipping Algorithm",
        "    ,                        !- Pixel Counting Resolution",
        "    DetailedSkyDiffuseModeling, !- Sky Diffuse Modeling Algorithm",
        "    Yes;                        !- Output External Shading Calculation Results",
        "  SurfaceConvectionAlgorithm:Inside,TARP;",
        "  SurfaceConvectionAlgorithm:Outside,TARP;",
        "  HeatBalanceAlgorithm,ConductionTransferFunction;",
        "  Timestep,6;",
        "  RunPeriod,",
        "    RP1,                     !- Name",
        "    1,                       !- Begin Month",
        "    1,                       !- Begin Day of Month",
        "    ,                        !- Begin Year",
        "    12,                      !- End Month",
        "    31,                      !- End Day of Month",
        "    ,                        !- End Year",
        "    ,                        !- Day of Week for Start Day",
        "    ,                        !- Use Weather File Holidays and Special Days",
        "    ,                        !- Use Weather File Daylight Saving Period",
        "    ,                        !- Apply Weekend Holiday Rule",
        "    ,                        !- Use Weather File Rain Indicators",
        "    ;                        !- Use Weather File Snow Indicators",
        "  ScheduleTypeLimits,",
        "    Fraction,                !- Name",
        "    0.0,                     !- Lower Limit Value",
        "    1.0,                     !- Upper Limit Value",
        "    Continuous;              !- Numeric Type",
        "  ScheduleTypeLimits,",
        "    ON/OFF,                  !- Name",
        "    0,                       !- Lower Limit Value",
        "    1,                       !- Upper Limit Value",
        "    Discrete;                !- Numeric Type",
        "  Schedule:Compact,",
        "    SunShading,              !- Name",
        "    ON/OFF,                  !- Schedule Type Limits Name",
        "    Through: 4/30,           !- Field 1",
        "    For: AllDays,            !- Field 2",
        "    until: 24:00,1,          !- Field 3",
        "    Through: 10/31,          !- Field 5",
        "    For: AllDays,            !- Field 6",
        "    until: 24:00,0,          !- Field 7",
        "    Through: 12/31,          !- Field 9",
        "    For: AllDays,            !- Field 10",
        "    until: 24:00,1;          !- Field 11",
        "  Material,",
        "    A2 - 4 IN DENSE FACE BRICK,  !- Name",
        "    Rough,                   !- Roughness",
        "    0.1014984,               !- Thickness {m}",
        "    1.245296,                !- Conductivity {W/m-K}",
        "    2082.400,                !- Density {kg/m3}",
        "    920.4800,                !- Specific Heat {J/kg-K}",
        "    0.9000000,               !- Thermal Absorptance",
        "    0.9300000,               !- Solar Absorptance",
        "    0.9300000;               !- Visible Absorptance",
        "  Material,",
        "    E1 - 3 / 4 IN PLASTER OR GYP BOARD,  !- Name",
        "    Smooth,                  !- Roughness",
        "    1.9050000E-02,           !- Thickness {m}",
        "    0.7264224,               !- Conductivity {W/m-K}",
        "    1601.846,                !- Density {kg/m3}",
        "    836.8000,                !- Specific Heat {J/kg-K}",
        "    0.9000000,               !- Thermal Absorptance",
        "    0.9200000,               !- Solar Absorptance",
        "    0.9200000;               !- Visible Absorptance",
        "  Material,",
        "    E2 - 1 / 2 IN SLAG OR STONE,  !- Name",
        "    Rough,                   !- Roughness",
        "    1.2710161E-02,           !- Thickness {m}",
        "    1.435549,                !- Conductivity {W/m-K}",
        "    881.0155,                !- Density {kg/m3}",
        "    1673.600,                !- Specific Heat {J/kg-K}",
        "    0.9000000,               !- Thermal Absorptance",
        "    0.5500000,               !- Solar Absorptance",
        "    0.5500000;               !- Visible Absorptance",
        "  Material,",
        "    C12 - 2 IN HW CONCRETE,  !- Name",
        "    MediumRough,             !- Roughness",
        "    5.0901599E-02,           !- Thickness {m}",
        "    1.729577,                !- Conductivity {W/m-K}",
        "    2242.585,                !- Density {kg/m3}",
        "    836.8000,                !- Specific Heat {J/kg-K}",
        "    0.9000000,               !- Thermal Absorptance",
        "    0.6500000,               !- Solar Absorptance",
        "    0.6500000;               !- Visible Absorptance",
        "  Material:NoMass,",
        "    R13LAYER,                !- Name",
        "    Rough,                   !- Roughness",
        "    2.290965,                !- Thermal Resistance {m2-K/W}",
        "    0.9000000,               !- Thermal Absorptance",
        "    0.7500000,               !- Solar Absorptance",
        "    0.7500000;               !- Visible Absorptance",
        "  WindowMaterial:Glazing,",
        "    GLASS - CLEAR PLATE 1 / 4 IN,  !- Name",
        "    SpectralAverage,         !- Optical Data Type",
        "    ,                        !- Window Glass Spectral Data Set Name",
        "    0.006,                   !- Thickness {m}",
        "    0.80,                    !- Solar Transmittance at Normal Incidence",
        "    0.10,                    !- Front Side Solar Reflectance at Normal Incidence",
        "    0.10,                    !- Back Side Solar Reflectance at Normal Incidence",
        "    0.80,                    !- Visible Transmittance at Normal Incidence",
        "    0.10,                    !- Front Side Visible Reflectance at Normal Incidence",
        "    0.10,                    !- Back Side Visible Reflectance at Normal Incidence",
        "    0.0,                     !- Infrared Transmittance at Normal Incidence",
        "    0.84,                    !- Front Side Infrared Hemispherical Emissivity",
        "    0.84,                    !- Back Side Infrared Hemispherical Emissivity",
        "    0.9;                     !- Conductivity {W/m-K}",
        "  WindowMaterial:Gas,",
        "    AIRGAP,                  !- Name",
        "    AIR,                     !- Gas Type",
        "    0.0125;                  !- Thickness {m}",
        "  Construction,",
        "    R13WALL,                 !- Name",
        "    R13LAYER;                !- Outside Layer",
        "  Construction,",
        "    EXTWALL09,               !- Name",
        "    A2 - 4 IN DENSE FACE BRICK,  !- Outside Layer",
        "    E1 - 3 / 4 IN PLASTER OR GYP BOARD;  !- Layer 4",
        "  Construction,",
        "    INTERIOR,                !- Name",
        "    C12 - 2 IN HW CONCRETE;  !- Layer 4",
        "  Construction,",
        "    SLAB FLOOR,              !- Name",
        "    C12 - 2 IN HW CONCRETE;  !- Layer 4",
        "  Construction,",
        "    ROOF31,                  !- Name",
        "    E2 - 1 / 2 IN SLAG OR STONE,  !- Outside Layer",
        "    C12 - 2 IN HW CONCRETE;  !- Layer 4",
        "  Construction,",
        "    DOUBLE PANE HW WINDOW,   !- Name",
        "    GLASS - CLEAR PLATE 1 / 4 IN,  !- Outside Layer",
        "    AIRGAP,                  !- Layer 2",
        "    GLASS - CLEAR PLATE 1 / 4 IN;  !- Layer 3",
        "  Construction,",
        "    PARTITION02,             !- Name",
        "    E1 - 3 / 4 IN PLASTER OR GYP BOARD,  !- Outside Layer",
        "    C12 - 2 IN HW CONCRETE,  !- Layer 4",
        "    E1 - 3 / 4 IN PLASTER OR GYP BOARD;  !- Layer 3",
        "  Construction,",
        "    single PANE HW WINDOW,   !- Name",
        "    GLASS - CLEAR PLATE 1 / 4 IN;  !- Outside Layer",
        "  Construction,",
        "    EXTWALLdemo,             !- Name",
        "    A2 - 4 IN DENSE FACE BRICK,  !- Outside Layer",
        "    E1 - 3 / 4 IN PLASTER OR GYP BOARD;  !- Layer 4",
        "  GlobalGeometryRules,",
        "    UpperLeftCorner,         !- Starting Vertex Position",
        "    Counterclockwise,        !- Vertex Entry Direction",
        "    Relative;                !- Coordinate System",
        "  Zone,",
        "    ZONE ONE,                !- Name",
        "    0,                       !- Direction of Relative North {deg}",
        "    0,                       !- X Origin {m}",
        "    0,                       !- Y Origin {m}",
        "    0,                       !- Z Origin {m}",
        "    1,                       !- Type",
        "    1,                       !- Multiplier",
        "    0,                       !- Ceiling Height {m}",
        "    0;                       !- Volume {m3}",
        "  BuildingSurface:Detailed,",
        "    Zn001:Wall-North,        !- Name",
        "    Wall,                    !- Surface Type",
        "    EXTWALLdemo,             !- Construction Name",
        "    ZONE ONE,                !- Zone Name",
        "    Outdoors,                !- Outside Boundary Condition",
        "    ,                        !- Outside Boundary Condition Object",
        "    SunExposed,              !- Sun Exposure",
        "    WindExposed,             !- Wind Exposure",
        "    0.5000000,               !- View Factor to Ground",
        "    4,                       !- Number of Vertices",
        "    5,5,3,  !- X,Y,Z ==> Vertex 1 {m}",
        "    5,5,0,  !- X,Y,Z ==> Vertex 2 {m}",
        "    -5,5,0,  !- X,Y,Z ==> Vertex 3 {m}",
        "    -5,5,3;  !- X,Y,Z ==> Vertex 4 {m}",
        "  BuildingSurface:Detailed,",
        "    Zn001:Wall-East,         !- Name",
        "    Wall,                    !- Surface Type",
        "    EXTWALL09,               !- Construction Name",
        "    ZONE ONE,                !- Zone Name",
        "    Outdoors,                !- Outside Boundary Condition",
        "    ,                        !- Outside Boundary Condition Object",
        "    SunExposed,              !- Sun Exposure",
        "    WindExposed,             !- Wind Exposure",
        "    0.5000000,               !- View Factor to Ground",
        "    4,                       !- Number of Vertices",
        "    5,-5,3,  !- X,Y,Z ==> Vertex 1 {m}",
        "    5,-5,0,  !- X,Y,Z ==> Vertex 2 {m}",
        "    5,5,0,  !- X,Y,Z ==> Vertex 3 {m}",
        "    5,5,3;  !- X,Y,Z ==> Vertex 4 {m}",
        "  BuildingSurface:Detailed,",
        "    Zn001:Wall-South,        !- Name",
        "    Wall,                    !- Surface Type",
        "    R13WALL,                 !- Construction Name",
        "    ZONE ONE,                !- Zone Name",
        "    Outdoors,                !- Outside Boundary Condition",
        "    ,                        !- Outside Boundary Condition Object",
        "    SunExposed,              !- Sun Exposure",
        "    WindExposed,             !- Wind Exposure",
        "    0.5000000,               !- View Factor to Ground",
        "    4,                       !- Number of Vertices",
        "    -5,-5,3,  !- X,Y,Z ==> Vertex 1 {m}",
        "    -5,-5,0,  !- X,Y,Z ==> Vertex 2 {m}",
        "    5,-5,0,  !- X,Y,Z ==> Vertex 3 {m}",
        "    5,-5,3;  !- X,Y,Z ==> Vertex 4 {m}",
        "  BuildingSurface:Detailed,",
        "    Zn001:Wall-West,         !- Name",
        "    Wall,                    !- Surface Type",
        "    EXTWALL09,               !- Construction Name",
        "    ZONE ONE,                !- Zone Name",
        "    Outdoors,                !- Outside Boundary Condition",
        "    ,                        !- Outside Boundary Condition Object",
        "    SunExposed,              !- Sun Exposure",
        "    WindExposed,             !- Wind Exposure",
        "    0.5000000,               !- View Factor to Ground",
        "    4,                       !- Number of Vertices",
        "    -5,5,3,  !- X,Y,Z ==> Vertex 1 {m}",
        "    -5,5,0,  !- X,Y,Z ==> Vertex 2 {m}",
        "    -5,-5,0,  !- X,Y,Z ==> Vertex 3 {m}",
        "    -5,-5,3;  !- X,Y,Z ==> Vertex 4 {m}",
        "  BuildingSurface:Detailed,",
        "    Zn001:roof,              !- Name",
        "    Roof,                    !- Surface Type",
        "    ROOF31,                  !- Construction Name",
        "    ZONE ONE,                !- Zone Name",
        "    Outdoors,                !- Outside Boundary Condition",
        "    ,                        !- Outside Boundary Condition Object",
        "    SunExposed,              !- Sun Exposure",
        "    WindExposed,             !- Wind Exposure",
        "    0.0000000,               !- View Factor to Ground",
        "    4,                       !- Number of Vertices",
        "    -5,-5,3,  !- X,Y,Z ==> Vertex 1 {m}",
        "    5,-5,3,  !- X,Y,Z ==> Vertex 2 {m}",
        "    5,5,3,  !- X,Y,Z ==> Vertex 3 {m}",
        "    -5,5,3;  !- X,Y,Z ==> Vertex 4 {m}",
        "  SurfaceProperty:LocalEnvironment,",
        "    LocEnv:Zn001:roof,",
        "    Zn001:roof,",
        "    ExtShadingSch:Zn001:roof,",
        "    ,",
        "    ;",
        "  Schedule:Compact,",
        "    ExtShadingSch:Zn001:roof,",
        "    Fraction,                !- Schedule Type Limits Name",
        "    Through: 12/31,          !- Field 1",
        "    For: AllDays,            !- Field 2",
        "    Until: 24:00,            !- Field 3",
        "    0.5432;                  !- Field 4",
        "  BuildingSurface:Detailed,",
        "    Zn001:floor,             !- Name",
        "    Floor,                   !- Surface Type",
        "    SLAB FLOOR,              !- Construction Name",
        "    ZONE ONE,                !- Zone Name",
        "    Outdoors,                !- Outside Boundary Condition",
        "    ,                        !- Outside Boundary Condition Object",
        "    SunExposed,              !- Sun Exposure",
        "    WindExposed,             !- Wind Exposure",
        "    0.0000000,               !- View Factor to Ground",
        "    4,                       !- Number of Vertices",
        "    -5,5,0,  !- X,Y,Z ==> Vertex 1 {m}",
        "    5,5,0,  !- X,Y,Z ==> Vertex 2 {m}",
        "    5,-5,0,  !- X,Y,Z ==> Vertex 3 {m}",
        "    -5,-5,0;  !- X,Y,Z ==> Vertex 4 {m}",
        "  FenestrationSurface:Detailed,",
        "    Zn001:Wall-South:Win001, !- Name",
        "    Window,                  !- Surface Type",
        "    DOUBLE PANE HW WINDOW,   !- Construction Name",
        "    Zn001:Wall-South,        !- Building Surface Name",
        "    ,                        !- Outside Boundary Condition Object",
        "    0.5000000,               !- View Factor to Ground",
        "    TestFrameAndDivider,     !- Frame and Divider Name",
        "    1.0,                     !- Multiplier",
        "    4,                       !- Number of Vertices",
        "    -3,-5,2.5,  !- X,Y,Z ==> Vertex 1 {m}",
        "    -3,-5,0.5,  !- X,Y,Z ==> Vertex 2 {m}",
        "    3,-5,0.5,  !- X,Y,Z ==> Vertex 3 {m}",
        "    3,-5,2.5;  !- X,Y,Z ==> Vertex 4 {m}",
        "  WindowProperty:FrameAndDivider,",
        "    TestFrameAndDivider,     !- Name",
        "    0.05,                    !- Frame Width {m}",
        "    0.05,                    !- Frame Outside Projection {m}",
        "    0.05,                    !- Frame Inside Projection {m}",
        "    5.0,                     !- Frame Conductance {W/m2-K}",
        "    1.2,                     !- Ratio of Frame-Edge Glass Conductance to Center-Of-Gl",
        "    0.8,                     !- Frame Solar Absorptance",
        "    0.8,                     !- Frame Visible Absorptance",
        "    0.9,                     !- Frame Thermal Hemispherical Emissivity",
        "    DividedLite,             !- Divider Type",
        "    0.02,                    !- Divider Width {m}",
        "    2,                       !- Number of Horizontal Dividers",
        "    2,                       !- Number of Vertical Dividers",
        "    0.02,                    !- Divider Outside Projection {m}",
        "    0.02,                    !- Divider Inside Projection {m}",
        "    5.0,                     !- Divider Conductance {W/m2-K}",
        "    1.2,                     !- Ratio of Divider-Edge Glass Conductance to Center-Of-",
        "    0.8,                     !- Divider Solar Absorptance",
        "    0.8,                     !- Divider Visible Absorptance",
        "    0.9;                     !- Divider Thermal Hemispherical Emissivity",
        "  Shading:Zone:Detailed,",
        "    Zn001:Wall-South:Shade001,  !- Name",
        "    Zn001:Wall-South,        !- Base Surface Name",
        "    SunShading,              !- Transmittance Schedule Name",
        "    4,                       !- Number of Vertices",
        "    -3,-5,2.5,  !- X,Y,Z ==> Vertex 1 {m}",
        "    -3,-6,2.5,  !- X,Y,Z ==> Vertex 2 {m}",
        "    3,-6,2.5,  !- X,Y,Z ==> Vertex 3 {m}",
        "    3,-5,2.5;  !- X,Y,Z ==> Vertex 4 {m}",
        "  ShadingProperty:Reflectance,",
        "    Zn001:Wall-South:Shade001,  !- Shading Surface Name",
        "    0.2,                     !- Diffuse Solar Reflectance of Unglazed Part of Shading",
        "    0.2;                     !- Diffuse Visible Reflectance of Unglazed Part of Shading",
    });

    ASSERT_TRUE(process_idf(idf_objects));

    SolarShading::clear_state();

<<<<<<< HEAD
    SimulationManager::GetProjectData(state.dataZoneTempPredictorCorrector, state.files);
    bool FoundError = false;

    HeatBalanceManager::GetProjectControlData(state.files, FoundError); // read project control data
=======
    SimulationManager::GetProjectData(state, state.outputFiles);
    bool FoundError = false;

    HeatBalanceManager::GetProjectControlData(state, state.outputFiles, FoundError); // read project control data
>>>>>>> 4ad20382
    EXPECT_FALSE(FoundError);                              // expect no errors

    HeatBalanceManager::SetPreConstructionInputParameters();
    ScheduleManager::ProcessScheduleInput(state.files); // read schedules

    HeatBalanceManager::GetMaterialData(state.files, FoundError);
    EXPECT_FALSE(FoundError);

    HeatBalanceManager::GetFrameAndDividerData(FoundError);
    EXPECT_FALSE(FoundError);

    HeatBalanceManager::GetConstructData(state.files, FoundError);
    EXPECT_FALSE(FoundError);

    HeatBalanceManager::GetZoneData(FoundError); // Read Zone data from input file
    EXPECT_FALSE(FoundError);

    SurfaceGeometry::GetGeometryParameters(state.files, FoundError);
    EXPECT_FALSE(FoundError);

    SurfaceGeometry::CosZoneRelNorth.allocate(1);
    SurfaceGeometry::SinZoneRelNorth.allocate(1);

    SurfaceGeometry::CosZoneRelNorth(1) = std::cos(-Zone(1).RelNorth * DegToRadians);
    SurfaceGeometry::SinZoneRelNorth(1) = std::sin(-Zone(1).RelNorth * DegToRadians);
    SurfaceGeometry::CosBldgRelNorth = 1.0;
    SurfaceGeometry::SinBldgRelNorth = 0.0;

    compare_err_stream("");                         // just for debugging
    SurfaceGeometry::SetupZoneGeometry(state, FoundError); // this calls GetSurfaceData()
    EXPECT_FALSE(FoundError);

    SolarShading::AllocateModuleArrays();
    SolarShading::DetermineShadowingCombinations();
    DataEnvironment::DayOfYear_Schedule = 168;
    DataEnvironment::DayOfWeek = 6;
    DataGlobals::TimeStep = 4;
    DataGlobals::HourOfDay = 9;
    DataGlobals::DoingSizing = false;
    DataGlobals::KindOfSim = DataGlobals::ksRunPeriodWeather;

    compare_err_stream(""); // just for debugging

    DataSurfaces::ShadingTransmittanceVaries = true;
    DataSystemVariables::DetailedSkyDiffuseAlgorithm = true;
    DataSystemVariables::shadingMethod = DataSystemVariables::ShadingMethod::Scheduled;
    SolarDistribution = FullExterior;

    CalcSkyDifShading = true;
    SolarShading::InitSolarCalculations();
    SolarShading::SkyDifSolarShading();
    CalcSkyDifShading = false;

    ScheduleManager::UpdateScheduleValues();
    DataBSDFWindow::SUNCOSTS(4, 9, 1) = 0.1;
    DataBSDFWindow::SUNCOSTS(4, 9, 2) = 0.1;
    DataBSDFWindow::SUNCOSTS(4, 9, 3) = 0.1;
    FigureSolarBeamAtTimestep(DataGlobals::HourOfDay, DataGlobals::TimeStep);

    EXPECT_TRUE(DataSystemVariables::shadingMethod == DataSystemVariables::ShadingMethod::Scheduled);
    EXPECT_DOUBLE_EQ(0.5432, ScheduleManager::LookUpScheduleValue(2, 9, 4));
    EXPECT_FALSE(SolarShading::SUNCOS(3) < 0.00001);
    EXPECT_DOUBLE_EQ(0.00001, DataEnvironment::SunIsUpValue);
    ;
    EXPECT_FALSE(SolarShading::SUNCOS(3) < DataEnvironment::SunIsUpValue);

    int surfNum = UtilityRoutines::FindItemInList("ZN001:WALL-SOUTH", DataSurfaces::Surface);
    EXPECT_DOUBLE_EQ(1, SunlitFrac(4, 9, surfNum));
    surfNum = UtilityRoutines::FindItemInList("ZN001:WALL-SOUTH:WIN001", DataSurfaces::Surface);
    EXPECT_DOUBLE_EQ(1, SunlitFrac(4, 9, surfNum));
    surfNum = UtilityRoutines::FindItemInList("ZN001:ROOF", DataSurfaces::Surface);
    EXPECT_DOUBLE_EQ(0.5432, SunlitFrac(4, 9, surfNum));
    SolarShading::clear_state();
}

TEST_F(EnergyPlusFixture, SolarShadingTest_DisableGroupSelfShading)
{
    std::string const idf_objects = delimited_string({
        "  Building,",
        "    DemoFDT,                 !- Name",
        "    0,                       !- North Axis {deg}",
        "    Suburbs,                 !- Terrain",
        "    3.9999999E-02,           !- Loads Convergence Tolerance Value",
        "    4.0000002E-03,           !- Temperature Convergence Tolerance Value {deltaC}",
        "    FullExterior,            !- Solar Distribution",
        "    ,                        !- Maximum Number of Warmup Days",
        "    6;                       !- Minimum Number of Warmup Days",
        "  ShadowCalculation,",
        "    PolygonClipping,         !- Shading Calculation Method",
        "    Timestep,                !- Shading Calculation Update Frequency Method",
        "    ,                        !- Shading Calculation Update Frequency",
        "    ,                           !- Maximum Figures in Shadow Overlap Calculations",
        "    ,                           !- Polygon Clipping Algorithm",
        "    ,                           !- Pixel Counting Resolution",
        "    ,                           !- Sky Diffuse Modeling Algorithm",
        "    ,                           !- Output External Shading Calculation Results",
        "    Yes,                        !- Disable Shading within A Zone Group",
        "    ,                           !- Disable Shading between Zone Groups",
        "    ShadingZoneGroup;           !- Shading Group 1 ZoneList Name",
        "  SurfaceConvectionAlgorithm:Inside,TARP;",
        "  SurfaceConvectionAlgorithm:Outside,TARP;",
        "  HeatBalanceAlgorithm,ConductionTransferFunction;",
        "  Timestep,6;",
        "  RunPeriod,",
        "    RP1,                     !- Name",
        "    1,                       !- Begin Month",
        "    1,                       !- Begin Day of Month",
        "    ,                        !- Begin Year",
        "    12,                      !- End Month",
        "    31,                      !- End Day of Month",
        "    ,                        !- End Year",
        "    ,                        !- Day of Week for Start Day",
        "    ,                        !- Use Weather File Holidays and Special Days",
        "    ,                        !- Use Weather File Daylight Saving Period",
        "    ,                        !- Apply Weekend Holiday Rule",
        "    ,                        !- Use Weather File Rain Indicators",
        "    ;                        !- Use Weather File Snow Indicators",
        "  ScheduleTypeLimits,",
        "    Fraction,                !- Name",
        "    0.0,                     !- Lower Limit Value",
        "    1.0,                     !- Upper Limit Value",
        "    Continuous;              !- Numeric Type",
        "  ScheduleTypeLimits,",
        "    ON/OFF,                  !- Name",
        "    0,                       !- Lower Limit Value",
        "    1,                       !- Upper Limit Value",
        "    Discrete;                !- Numeric Type",
        "  Schedule:Compact,",
        "    SunShading,              !- Name",
        "    ON/OFF,                  !- Schedule Type Limits Name",
        "    Through: 4/30,           !- Field 1",
        "    For: AllDays,            !- Field 2",
        "    until: 24:00,1,          !- Field 3",
        "    Through: 10/31,          !- Field 5",
        "    For: AllDays,            !- Field 6",
        "    until: 24:00,0,          !- Field 7",
        "    Through: 12/31,          !- Field 9",
        "    For: AllDays,            !- Field 10",
        "    until: 24:00,1;          !- Field 11",
        "  Material,",
        "    A2 - 4 IN DENSE FACE BRICK,  !- Name",
        "    Rough,                   !- Roughness",
        "    0.1014984,               !- Thickness {m}",
        "    1.245296,                !- Conductivity {W/m-K}",
        "    2082.400,                !- Density {kg/m3}",
        "    920.4800,                !- Specific Heat {J/kg-K}",
        "    0.9000000,               !- Thermal Absorptance",
        "    0.9300000,               !- Solar Absorptance",
        "    0.9300000;               !- Visible Absorptance",
        "  Material,",
        "    E1 - 3 / 4 IN PLASTER OR GYP BOARD,  !- Name",
        "    Smooth,                  !- Roughness",
        "    1.9050000E-02,           !- Thickness {m}",
        "    0.7264224,               !- Conductivity {W/m-K}",
        "    1601.846,                !- Density {kg/m3}",
        "    836.8000,                !- Specific Heat {J/kg-K}",
        "    0.9000000,               !- Thermal Absorptance",
        "    0.9200000,               !- Solar Absorptance",
        "    0.9200000;               !- Visible Absorptance",
        "  Material,",
        "    E2 - 1 / 2 IN SLAG OR STONE,  !- Name",
        "    Rough,                   !- Roughness",
        "    1.2710161E-02,           !- Thickness {m}",
        "    1.435549,                !- Conductivity {W/m-K}",
        "    881.0155,                !- Density {kg/m3}",
        "    1673.600,                !- Specific Heat {J/kg-K}",
        "    0.9000000,               !- Thermal Absorptance",
        "    0.5500000,               !- Solar Absorptance",
        "    0.5500000;               !- Visible Absorptance",
        "  Material,",
        "    C12 - 2 IN HW CONCRETE,  !- Name",
        "    MediumRough,             !- Roughness",
        "    5.0901599E-02,           !- Thickness {m}",
        "    1.729577,                !- Conductivity {W/m-K}",
        "    2242.585,                !- Density {kg/m3}",
        "    836.8000,                !- Specific Heat {J/kg-K}",
        "    0.9000000,               !- Thermal Absorptance",
        "    0.6500000,               !- Solar Absorptance",
        "    0.6500000;               !- Visible Absorptance",
        "  Material:NoMass,",
        "    R13LAYER,                !- Name",
        "    Rough,                   !- Roughness",
        "    2.290965,                !- Thermal Resistance {m2-K/W}",
        "    0.9000000,               !- Thermal Absorptance",
        "    0.7500000,               !- Solar Absorptance",
        "    0.7500000;               !- Visible Absorptance",
        "  WindowMaterial:Glazing,",
        "    GLASS - CLEAR PLATE 1 / 4 IN,  !- Name",
        "    SpectralAverage,         !- Optical Data Type",
        "    ,                        !- Window Glass Spectral Data Set Name",
        "    0.006,                   !- Thickness {m}",
        "    0.80,                    !- Solar Transmittance at Normal Incidence",
        "    0.10,                    !- Front Side Solar Reflectance at Normal Incidence",
        "    0.10,                    !- Back Side Solar Reflectance at Normal Incidence",
        "    0.80,                    !- Visible Transmittance at Normal Incidence",
        "    0.10,                    !- Front Side Visible Reflectance at Normal Incidence",
        "    0.10,                    !- Back Side Visible Reflectance at Normal Incidence",
        "    0.0,                     !- Infrared Transmittance at Normal Incidence",
        "    0.84,                    !- Front Side Infrared Hemispherical Emissivity",
        "    0.84,                    !- Back Side Infrared Hemispherical Emissivity",
        "    0.9;                     !- Conductivity {W/m-K}",
        "  WindowMaterial:Gas,",
        "    AIRGAP,                  !- Name",
        "    AIR,                     !- Gas Type",
        "    0.0125;                  !- Thickness {m}",
        "  Construction,",
        "    R13WALL,                 !- Name",
        "    R13LAYER;                !- Outside Layer",
        "  Construction,",
        "    EXTWALL09,               !- Name",
        "    A2 - 4 IN DENSE FACE BRICK,  !- Outside Layer",
        "    E1 - 3 / 4 IN PLASTER OR GYP BOARD;  !- Layer 4",
        "  Construction,",
        "    INTERIOR,                !- Name",
        "    C12 - 2 IN HW CONCRETE;  !- Layer 4",
        "  Construction,",
        "    SLAB FLOOR,              !- Name",
        "    C12 - 2 IN HW CONCRETE;  !- Layer 4",
        "  Construction,",
        "    ROOF31,                  !- Name",
        "    E2 - 1 / 2 IN SLAG OR STONE,  !- Outside Layer",
        "    C12 - 2 IN HW CONCRETE;  !- Layer 4",
        "  Construction,",
        "    DOUBLE PANE HW WINDOW,   !- Name",
        "    GLASS - CLEAR PLATE 1 / 4 IN,  !- Outside Layer",
        "    AIRGAP,                  !- Layer 2",
        "    GLASS - CLEAR PLATE 1 / 4 IN;  !- Layer 3",
        "  Construction,",
        "    PARTITION02,             !- Name",
        "    E1 - 3 / 4 IN PLASTER OR GYP BOARD,  !- Outside Layer",
        "    C12 - 2 IN HW CONCRETE,  !- Layer 4",
        "    E1 - 3 / 4 IN PLASTER OR GYP BOARD;  !- Layer 3",
        "  Construction,",
        "    single PANE HW WINDOW,   !- Name",
        "    GLASS - CLEAR PLATE 1 / 4 IN;  !- Outside Layer",
        "  Construction,",
        "    EXTWALLdemo,             !- Name",
        "    A2 - 4 IN DENSE FACE BRICK,  !- Outside Layer",
        "    E1 - 3 / 4 IN PLASTER OR GYP BOARD;  !- Layer 4",
        "  GlobalGeometryRules,",
        "    UpperLeftCorner,         !- Starting Vertex Position",
        "    Counterclockwise,        !- Vertex Entry Direction",
        "    Relative;                !- Coordinate System",
        "  Zone,",
        "    ZONE ONE,                !- Name",
        "    0,                       !- Direction of Relative North {deg}",
        "    0,                       !- X Origin {m}",
        "    0,                       !- Y Origin {m}",
        "    0,                       !- Z Origin {m}",
        "    1,                       !- Type",
        "    1,                       !- Multiplier",
        "    0,                       !- Ceiling Height {m}",
        "    0;                       !- Volume {m3}",
        "  ZoneList,",
        "    ShadingZoneGroup,",
        "    ZONE ONE;",
        "  BuildingSurface:Detailed,",
        "    Zn001:Wall-North,        !- Name",
        "    Wall,                    !- Surface Type",
        "    EXTWALLdemo,             !- Construction Name",
        "    ZONE ONE,                !- Zone Name",
        "    Outdoors,                !- Outside Boundary Condition",
        "    ,                        !- Outside Boundary Condition Object",
        "    SunExposed,              !- Sun Exposure",
        "    WindExposed,             !- Wind Exposure",
        "    0.5000000,               !- View Factor to Ground",
        "    4,                       !- Number of Vertices",
        "    5,5,3,  !- X,Y,Z ==> Vertex 1 {m}",
        "    5,5,0,  !- X,Y,Z ==> Vertex 2 {m}",
        "    -5,5,0,  !- X,Y,Z ==> Vertex 3 {m}",
        "    -5,5,3;  !- X,Y,Z ==> Vertex 4 {m}",
        "  BuildingSurface:Detailed,",
        "    Zn001:Wall-East,         !- Name",
        "    Wall,                    !- Surface Type",
        "    EXTWALL09,               !- Construction Name",
        "    ZONE ONE,                !- Zone Name",
        "    Outdoors,                !- Outside Boundary Condition",
        "    ,                        !- Outside Boundary Condition Object",
        "    SunExposed,              !- Sun Exposure",
        "    WindExposed,             !- Wind Exposure",
        "    0.5000000,               !- View Factor to Ground",
        "    4,                       !- Number of Vertices",
        "    5,-5,3,  !- X,Y,Z ==> Vertex 1 {m}",
        "    5,-5,0,  !- X,Y,Z ==> Vertex 2 {m}",
        "    5,5,0,  !- X,Y,Z ==> Vertex 3 {m}",
        "    5,5,3;  !- X,Y,Z ==> Vertex 4 {m}",
        "  BuildingSurface:Detailed,",
        "    Zn001:Wall-South,        !- Name",
        "    Wall,                    !- Surface Type",
        "    R13WALL,                 !- Construction Name",
        "    ZONE ONE,                !- Zone Name",
        "    Outdoors,                !- Outside Boundary Condition",
        "    ,                        !- Outside Boundary Condition Object",
        "    SunExposed,              !- Sun Exposure",
        "    WindExposed,             !- Wind Exposure",
        "    0.5000000,               !- View Factor to Ground",
        "    4,                       !- Number of Vertices",
        "    -5,-5,3,  !- X,Y,Z ==> Vertex 1 {m}",
        "    -5,-5,0,  !- X,Y,Z ==> Vertex 2 {m}",
        "    5,-5,0,  !- X,Y,Z ==> Vertex 3 {m}",
        "    5,-5,3;  !- X,Y,Z ==> Vertex 4 {m}",
        "  BuildingSurface:Detailed,",
        "    Zn001:Wall-West,         !- Name",
        "    Wall,                    !- Surface Type",
        "    EXTWALL09,               !- Construction Name",
        "    ZONE ONE,                !- Zone Name",
        "    Outdoors,                !- Outside Boundary Condition",
        "    ,                        !- Outside Boundary Condition Object",
        "    SunExposed,              !- Sun Exposure",
        "    WindExposed,             !- Wind Exposure",
        "    0.5000000,               !- View Factor to Ground",
        "    4,                       !- Number of Vertices",
        "    -5,5,3,  !- X,Y,Z ==> Vertex 1 {m}",
        "    -5,5,0,  !- X,Y,Z ==> Vertex 2 {m}",
        "    -5,-5,0,  !- X,Y,Z ==> Vertex 3 {m}",
        "    -5,-5,3;  !- X,Y,Z ==> Vertex 4 {m}",
        "  BuildingSurface:Detailed,",
        "    Zn001:roof,              !- Name",
        "    Roof,                    !- Surface Type",
        "    ROOF31,                  !- Construction Name",
        "    ZONE ONE,                !- Zone Name",
        "    Outdoors,                !- Outside Boundary Condition",
        "    ,                        !- Outside Boundary Condition Object",
        "    SunExposed,              !- Sun Exposure",
        "    WindExposed,             !- Wind Exposure",
        "    0.0000000,               !- View Factor to Ground",
        "    4,                       !- Number of Vertices",
        "    -5,-5,3,  !- X,Y,Z ==> Vertex 1 {m}",
        "    5,-5,3,  !- X,Y,Z ==> Vertex 2 {m}",
        "    5,5,3,  !- X,Y,Z ==> Vertex 3 {m}",
        "    -5,5,3;  !- X,Y,Z ==> Vertex 4 {m}",
        "  Schedule:Compact,",
        "    ExtShadingSch:Zn001:roof,",
        "    Fraction,                !- Schedule Type Limits Name",
        "    Through: 12/31,          !- Field 1",
        "    For: AllDays,            !- Field 2",
        "    Until: 24:00,            !- Field 3",
        "    0.5432;                  !- Field 4",
        "  BuildingSurface:Detailed,",
        "    Zn001:floor,             !- Name",
        "    Floor,                   !- Surface Type",
        "    SLAB FLOOR,              !- Construction Name",
        "    ZONE ONE,                !- Zone Name",
        "    Outdoors,                !- Outside Boundary Condition",
        "    ,                        !- Outside Boundary Condition Object",
        "    SunExposed,              !- Sun Exposure",
        "    WindExposed,             !- Wind Exposure",
        "    0.0000000,               !- View Factor to Ground",
        "    4,                       !- Number of Vertices",
        "    -5,5,0,  !- X,Y,Z ==> Vertex 1 {m}",
        "    5,5,0,  !- X,Y,Z ==> Vertex 2 {m}",
        "    5,-5,0,  !- X,Y,Z ==> Vertex 3 {m}",
        "    -5,-5,0;  !- X,Y,Z ==> Vertex 4 {m}",
        "  FenestrationSurface:Detailed,",
        "    Zn001:Wall-South:Win001, !- Name",
        "    Window,                  !- Surface Type",
        "    DOUBLE PANE HW WINDOW,   !- Construction Name",
        "    Zn001:Wall-South,        !- Building Surface Name",
        "    ,                        !- Outside Boundary Condition Object",
        "    0.5000000,               !- View Factor to Ground",
        "    TestFrameAndDivider,     !- Frame and Divider Name",
        "    1.0,                     !- Multiplier",
        "    4,                       !- Number of Vertices",
        "    -3,-5,2.5,  !- X,Y,Z ==> Vertex 1 {m}",
        "    -3,-5,0.5,  !- X,Y,Z ==> Vertex 2 {m}",
        "    3,-5,0.5,  !- X,Y,Z ==> Vertex 3 {m}",
        "    3,-5,2.5;  !- X,Y,Z ==> Vertex 4 {m}",
        "  WindowProperty:FrameAndDivider,",
        "    TestFrameAndDivider,     !- Name",
        "    0.05,                    !- Frame Width {m}",
        "    0.05,                    !- Frame Outside Projection {m}",
        "    0.05,                    !- Frame Inside Projection {m}",
        "    5.0,                     !- Frame Conductance {W/m2-K}",
        "    1.2,                     !- Ratio of Frame-Edge Glass Conductance to Center-Of-Gl",
        "    0.8,                     !- Frame Solar Absorptance",
        "    0.8,                     !- Frame Visible Absorptance",
        "    0.9,                     !- Frame Thermal Hemispherical Emissivity",
        "    DividedLite,             !- Divider Type",
        "    0.02,                    !- Divider Width {m}",
        "    2,                       !- Number of Horizontal Dividers",
        "    2,                       !- Number of Vertical Dividers",
        "    0.02,                    !- Divider Outside Projection {m}",
        "    0.02,                    !- Divider Inside Projection {m}",
        "    5.0,                     !- Divider Conductance {W/m2-K}",
        "    1.2,                     !- Ratio of Divider-Edge Glass Conductance to Center-Of-",
        "    0.8,                     !- Divider Solar Absorptance",
        "    0.8,                     !- Divider Visible Absorptance",
        "    0.9;                     !- Divider Thermal Hemispherical Emissivity",
        "  Shading:Zone:Detailed,",
        "    Zn001:Wall-South:Shade001,  !- Name",
        "    Zn001:Wall-South,        !- Base Surface Name",
        "    SunShading,              !- Transmittance Schedule Name",
        "    4,                       !- Number of Vertices",
        "    -3,-5,2.5,  !- X,Y,Z ==> Vertex 1 {m}",
        "    -3,-6,2.5,  !- X,Y,Z ==> Vertex 2 {m}",
        "    3,-6,2.5,  !- X,Y,Z ==> Vertex 3 {m}",
        "    3,-5,2.5;  !- X,Y,Z ==> Vertex 4 {m}",
        "  ShadingProperty:Reflectance,",
        "    Zn001:Wall-South:Shade001,  !- Shading Surface Name",
        "    0.2,                     !- Diffuse Solar Reflectance of Unglazed Part of Shading",
        "    0.2;                     !- Diffuse Visible Reflectance of Unglazed Part of Shading",
    });

    ASSERT_TRUE(process_idf(idf_objects));

    SolarShading::clear_state();

<<<<<<< HEAD
    SimulationManager::GetProjectData(state.dataZoneTempPredictorCorrector, state.files);
    bool FoundError = false;

    HeatBalanceManager::GetProjectControlData(state.files, FoundError); // read project control data
=======
    SimulationManager::GetProjectData(state, state.outputFiles);
    bool FoundError = false;

    HeatBalanceManager::GetProjectControlData(state, state.outputFiles, FoundError); // read project control data
>>>>>>> 4ad20382
    EXPECT_FALSE(FoundError);                              // expect no errors

    HeatBalanceManager::SetPreConstructionInputParameters();
    ScheduleManager::ProcessScheduleInput(state.files); // read schedules

    HeatBalanceManager::GetMaterialData(state.files, FoundError);
    EXPECT_FALSE(FoundError);

    HeatBalanceManager::GetFrameAndDividerData(FoundError);
    EXPECT_FALSE(FoundError);

    HeatBalanceManager::GetConstructData(state.files, FoundError);
    EXPECT_FALSE(FoundError);

    HeatBalanceManager::GetZoneData(FoundError); // Read Zone data from input file
    EXPECT_FALSE(FoundError);

    SurfaceGeometry::GetGeometryParameters(state.files, FoundError);
    EXPECT_FALSE(FoundError);

    SizingManager::GetZoneSizingInput();

    SurfaceGeometry::CosZoneRelNorth.allocate(1);
    SurfaceGeometry::SinZoneRelNorth.allocate(1);

    SurfaceGeometry::CosZoneRelNorth(1) = std::cos(-Zone(1).RelNorth * DegToRadians);
    SurfaceGeometry::SinZoneRelNorth(1) = std::sin(-Zone(1).RelNorth * DegToRadians);
    SurfaceGeometry::CosBldgRelNorth = 1.0;
    SurfaceGeometry::SinBldgRelNorth = 0.0;

    compare_err_stream("");                         // just for debugging
    SurfaceGeometry::SetupZoneGeometry(state, FoundError); // this calls GetSurfaceData()
    EXPECT_FALSE(FoundError);

    compare_err_stream(""); // just for debugging

    SolarShading::GetShadowingInput(state.files);

    for (int SurfNum = 1; SurfNum <= TotSurfaces; SurfNum++) {
        if (Surface(SurfNum).ExtBoundCond == 0 && Surface(SurfNum).Zone != 0) {
            int ZoneSize = Surface(SurfNum).DisabledShadowingZoneList.size();
            EXPECT_EQ(1, ZoneSize);
            std::vector<int> DisabledZones = Surface(SurfNum).DisabledShadowingZoneList;
            for (int i : DisabledZones) {
                EXPECT_EQ(1, i);
            }
        }
    }
}

TEST_F(EnergyPlusFixture, SolarShadingTest_PolygonClippingDirect)
{
    std::string const idf_objects = delimited_string({
        "  Building,",
        "    DemoFDT,                 !- Name",
        "    0,                       !- North Axis {deg}",
        "    Suburbs,                 !- Terrain",
        "    3.9999999E-02,           !- Loads Convergence Tolerance Value",
        "    4.0000002E-03,           !- Temperature Convergence Tolerance Value {deltaC}",
        "    FullExterior,            !- Solar Distribution",
        "    ,                        !- Maximum Number of Warmup Days",
        "    6;                       !- Minimum Number of Warmup Days",
        "  ShadowCalculation,",
        "    PolygonClipping,         !- Shading Calculation Method",
        "    Timestep,                !- Shading Calculation Update Frequency Method",
        "    ,                        !- Shading Calculation Update Frequency",
        "    ,                        !- Maximum Figures in Shadow Overlap Calculations",
        "    ,                        !- Polygon Clipping Algorithm",
        "    ,                        !- Pixel Counting Resolution",
        "    DetailedSkyDiffuseModeling;  !- Sky Diffuse Modeling Algorithm",
        "  SurfaceConvectionAlgorithm:Inside,TARP;",
        "  SurfaceConvectionAlgorithm:Outside,TARP;",
        "  HeatBalanceAlgorithm,ConductionTransferFunction;",
        "  Timestep,6;",
        "  RunPeriod,",
        "    RP1,                     !- Name",
        "    1,                       !- Begin Month",
        "    1,                       !- Begin Day of Month",
        "    ,                        !- Begin Year",
        "    12,                      !- End Month",
        "    31,                      !- End Day of Month",
        "    ,                        !- End Year",
        "    ,                        !- Day of Week for Start Day",
        "    ,                        !- Use Weather File Holidays and Special Days",
        "    ,                        !- Use Weather File Daylight Saving Period",
        "    ,                        !- Apply Weekend Holiday Rule",
        "    ,                        !- Use Weather File Rain Indicators",
        "    ;                        !- Use Weather File Snow Indicators",
        "  ScheduleTypeLimits,",
        "    Fraction,                !- Name",
        "    0.0,                     !- Lower Limit Value",
        "    1.0,                     !- Upper Limit Value",
        "    Continuous;              !- Numeric Type",
        "  ScheduleTypeLimits,",
        "    ON/OFF,                  !- Name",
        "    0,                       !- Lower Limit Value",
        "    1,                       !- Upper Limit Value",
        "    Discrete;                !- Numeric Type",
        "  Schedule:Compact,",
        "    SunShading,              !- Name",
        "    ON/OFF,                  !- Schedule Type Limits Name",
        "    Through: 4/30,           !- Field 1",
        "    For: AllDays,            !- Field 2",
        "    until: 24:00,1,          !- Field 3",
        "    Through: 10/31,          !- Field 5",
        "    For: AllDays,            !- Field 6",
        "    until: 24:00,0,          !- Field 7",
        "    Through: 12/31,          !- Field 9",
        "    For: AllDays,            !- Field 10",
        "    until: 24:00,1;          !- Field 11",
        "  Material,",
        "    A2 - 4 IN DENSE FACE BRICK,  !- Name",
        "    Rough,                   !- Roughness",
        "    0.1014984,               !- Thickness {m}",
        "    1.245296,                !- Conductivity {W/m-K}",
        "    2082.400,                !- Density {kg/m3}",
        "    920.4800,                !- Specific Heat {J/kg-K}",
        "    0.9000000,               !- Thermal Absorptance",
        "    0.9300000,               !- Solar Absorptance",
        "    0.9300000;               !- Visible Absorptance",
        "  Material,",
        "    E1 - 3 / 4 IN PLASTER OR GYP BOARD,  !- Name",
        "    Smooth,                  !- Roughness",
        "    1.9050000E-02,           !- Thickness {m}",
        "    0.7264224,               !- Conductivity {W/m-K}",
        "    1601.846,                !- Density {kg/m3}",
        "    836.8000,                !- Specific Heat {J/kg-K}",
        "    0.9000000,               !- Thermal Absorptance",
        "    0.9200000,               !- Solar Absorptance",
        "    0.9200000;               !- Visible Absorptance",
        "  Material,",
        "    E2 - 1 / 2 IN SLAG OR STONE,  !- Name",
        "    Rough,                   !- Roughness",
        "    1.2710161E-02,           !- Thickness {m}",
        "    1.435549,                !- Conductivity {W/m-K}",
        "    881.0155,                !- Density {kg/m3}",
        "    1673.600,                !- Specific Heat {J/kg-K}",
        "    0.9000000,               !- Thermal Absorptance",
        "    0.5500000,               !- Solar Absorptance",
        "    0.5500000;               !- Visible Absorptance",
        "  Material,",
        "    C12 - 2 IN HW CONCRETE,  !- Name",
        "    MediumRough,             !- Roughness",
        "    5.0901599E-02,           !- Thickness {m}",
        "    1.729577,                !- Conductivity {W/m-K}",
        "    2242.585,                !- Density {kg/m3}",
        "    836.8000,                !- Specific Heat {J/kg-K}",
        "    0.9000000,               !- Thermal Absorptance",
        "    0.6500000,               !- Solar Absorptance",
        "    0.6500000;               !- Visible Absorptance",
        "  Material:NoMass,",
        "    R13LAYER,                !- Name",
        "    Rough,                   !- Roughness",
        "    2.290965,                !- Thermal Resistance {m2-K/W}",
        "    0.9000000,               !- Thermal Absorptance",
        "    0.7500000,               !- Solar Absorptance",
        "    0.7500000;               !- Visible Absorptance",
        "  WindowMaterial:Glazing,",
        "    GLASS - CLEAR PLATE 1 / 4 IN,  !- Name",
        "    SpectralAverage,         !- Optical Data Type",
        "    ,                        !- Window Glass Spectral Data Set Name",
        "    0.006,                   !- Thickness {m}",
        "    0.80,                    !- Solar Transmittance at Normal Incidence",
        "    0.10,                    !- Front Side Solar Reflectance at Normal Incidence",
        "    0.10,                    !- Back Side Solar Reflectance at Normal Incidence",
        "    0.80,                    !- Visible Transmittance at Normal Incidence",
        "    0.10,                    !- Front Side Visible Reflectance at Normal Incidence",
        "    0.10,                    !- Back Side Visible Reflectance at Normal Incidence",
        "    0.0,                     !- Infrared Transmittance at Normal Incidence",
        "    0.84,                    !- Front Side Infrared Hemispherical Emissivity",
        "    0.84,                    !- Back Side Infrared Hemispherical Emissivity",
        "    0.9;                     !- Conductivity {W/m-K}",
        "  WindowMaterial:Gas,",
        "    AIRGAP,                  !- Name",
        "    AIR,                     !- Gas Type",
        "    0.0125;                  !- Thickness {m}",
        "  Construction,",
        "    R13WALL,                 !- Name",
        "    R13LAYER;                !- Outside Layer",
        "  Construction,",
        "    EXTWALL09,               !- Name",
        "    A2 - 4 IN DENSE FACE BRICK,  !- Outside Layer",
        "    E1 - 3 / 4 IN PLASTER OR GYP BOARD;  !- Layer 4",
        "  Construction,",
        "    INTERIOR,                !- Name",
        "    C12 - 2 IN HW CONCRETE;  !- Layer 4",
        "  Construction,",
        "    SLAB FLOOR,              !- Name",
        "    C12 - 2 IN HW CONCRETE;  !- Layer 4",
        "  Construction,",
        "    ROOF31,                  !- Name",
        "    E2 - 1 / 2 IN SLAG OR STONE,  !- Outside Layer",
        "    C12 - 2 IN HW CONCRETE;  !- Layer 4",
        "  Construction,",
        "    DOUBLE PANE HW WINDOW,   !- Name",
        "    GLASS - CLEAR PLATE 1 / 4 IN,  !- Outside Layer",
        "    AIRGAP,                  !- Layer 2",
        "    GLASS - CLEAR PLATE 1 / 4 IN;  !- Layer 3",
        "  Construction,",
        "    PARTITION02,             !- Name",
        "    E1 - 3 / 4 IN PLASTER OR GYP BOARD,  !- Outside Layer",
        "    C12 - 2 IN HW CONCRETE,  !- Layer 4",
        "    E1 - 3 / 4 IN PLASTER OR GYP BOARD;  !- Layer 3",
        "  Construction,",
        "    single PANE HW WINDOW,   !- Name",
        "    GLASS - CLEAR PLATE 1 / 4 IN;  !- Outside Layer",
        "  Construction,",
        "    EXTWALLdemo,             !- Name",
        "    A2 - 4 IN DENSE FACE BRICK,  !- Outside Layer",
        "    E1 - 3 / 4 IN PLASTER OR GYP BOARD;  !- Layer 4",
        "  GlobalGeometryRules,",
        "    UpperLeftCorner,         !- Starting Vertex Position",
        "    Counterclockwise,        !- Vertex Entry Direction",
        "    Relative;                !- Coordinate System",
        "  Zone,",
        "    ZONE ONE,                !- Name",
        "    0,                       !- Direction of Relative North {deg}",
        "    0,                       !- X Origin {m}",
        "    0,                       !- Y Origin {m}",
        "    0,                       !- Z Origin {m}",
        "    1,                       !- Type",
        "    1,                       !- Multiplier",
        "    0,                       !- Ceiling Height {m}",
        "    0;                       !- Volume {m3}",
        "  BuildingSurface:Detailed,",
        "    Zn001:Wall-North,        !- Name",
        "    Wall,                    !- Surface Type",
        "    EXTWALLdemo,             !- Construction Name",
        "    ZONE ONE,                !- Zone Name",
        "    Outdoors,                !- Outside Boundary Condition",
        "    ,                        !- Outside Boundary Condition Object",
        "    SunExposed,              !- Sun Exposure",
        "    WindExposed,             !- Wind Exposure",
        "    0.5000000,               !- View Factor to Ground",
        "    4,                       !- Number of Vertices",
        "    5,5,3,  !- X,Y,Z ==> Vertex 1 {m}",
        "    5,5,0,  !- X,Y,Z ==> Vertex 2 {m}",
        "    -5,5,0,  !- X,Y,Z ==> Vertex 3 {m}",
        "    -5,5,3;  !- X,Y,Z ==> Vertex 4 {m}",
        "  BuildingSurface:Detailed,",
        "    Zn001:Wall-East,         !- Name",
        "    Wall,                    !- Surface Type",
        "    EXTWALL09,               !- Construction Name",
        "    ZONE ONE,                !- Zone Name",
        "    Outdoors,                !- Outside Boundary Condition",
        "    ,                        !- Outside Boundary Condition Object",
        "    SunExposed,              !- Sun Exposure",
        "    WindExposed,             !- Wind Exposure",
        "    0.5000000,               !- View Factor to Ground",
        "    4,                       !- Number of Vertices",
        "    5,-5,3,  !- X,Y,Z ==> Vertex 1 {m}",
        "    5,-5,0,  !- X,Y,Z ==> Vertex 2 {m}",
        "    5,5,0,  !- X,Y,Z ==> Vertex 3 {m}",
        "    5,5,3;  !- X,Y,Z ==> Vertex 4 {m}",
        "  BuildingSurface:Detailed,",
        "    Zn001:Wall-South,        !- Name",
        "    Wall,                    !- Surface Type",
        "    R13WALL,                 !- Construction Name",
        "    ZONE ONE,                !- Zone Name",
        "    Outdoors,                !- Outside Boundary Condition",
        "    ,                        !- Outside Boundary Condition Object",
        "    SunExposed,              !- Sun Exposure",
        "    WindExposed,             !- Wind Exposure",
        "    0.5000000,               !- View Factor to Ground",
        "    4,                       !- Number of Vertices",
        "    -5,-5,3,  !- X,Y,Z ==> Vertex 1 {m}",
        "    -5,-5,0,  !- X,Y,Z ==> Vertex 2 {m}",
        "    5,-5,0,  !- X,Y,Z ==> Vertex 3 {m}",
        "    5,-5,3;  !- X,Y,Z ==> Vertex 4 {m}",
        "  BuildingSurface:Detailed,",
        "    Zn001:Wall-West,         !- Name",
        "    Wall,                    !- Surface Type",
        "    EXTWALL09,               !- Construction Name",
        "    ZONE ONE,                !- Zone Name",
        "    Outdoors,                !- Outside Boundary Condition",
        "    ,                        !- Outside Boundary Condition Object",
        "    SunExposed,              !- Sun Exposure",
        "    WindExposed,             !- Wind Exposure",
        "    0.5000000,               !- View Factor to Ground",
        "    4,                       !- Number of Vertices",
        "    -5,5,3,  !- X,Y,Z ==> Vertex 1 {m}",
        "    -5,5,0,  !- X,Y,Z ==> Vertex 2 {m}",
        "    -5,-5,0,  !- X,Y,Z ==> Vertex 3 {m}",
        "    -5,-5,3;  !- X,Y,Z ==> Vertex 4 {m}",
        "  BuildingSurface:Detailed,",
        "    Zn001:roof,              !- Name",
        "    Roof,                    !- Surface Type",
        "    ROOF31,                  !- Construction Name",
        "    ZONE ONE,                !- Zone Name",
        "    Outdoors,                !- Outside Boundary Condition",
        "    ,                        !- Outside Boundary Condition Object",
        "    SunExposed,              !- Sun Exposure",
        "    WindExposed,             !- Wind Exposure",
        "    0.0000000,               !- View Factor to Ground",
        "    4,                       !- Number of Vertices",
        "    -5,-5,3,  !- X,Y,Z ==> Vertex 1 {m}",
        "    5,-5,3,  !- X,Y,Z ==> Vertex 2 {m}",
        "    5,5,3,  !- X,Y,Z ==> Vertex 3 {m}",
        "    -5,5,3;  !- X,Y,Z ==> Vertex 4 {m}",
        "  BuildingSurface:Detailed,",
        "    Zn001:floor,             !- Name",
        "    Floor,                   !- Surface Type",
        "    SLAB FLOOR,              !- Construction Name",
        "    ZONE ONE,                !- Zone Name",
        "    Outdoors,                !- Outside Boundary Condition",
        "    ,                        !- Outside Boundary Condition Object",
        "    SunExposed,              !- Sun Exposure",
        "    WindExposed,             !- Wind Exposure",
        "    0.0000000,               !- View Factor to Ground",
        "    4,                       !- Number of Vertices",
        "    -5,5,0,  !- X,Y,Z ==> Vertex 1 {m}",
        "    5,5,0,  !- X,Y,Z ==> Vertex 2 {m}",
        "    5,-5,0,  !- X,Y,Z ==> Vertex 3 {m}",
        "    -5,-5,0;  !- X,Y,Z ==> Vertex 4 {m}",
        "  FenestrationSurface:Detailed,",
        "    Zn001:Wall-South:Win001, !- Name",
        "    Window,                  !- Surface Type",
        "    DOUBLE PANE HW WINDOW,   !- Construction Name",
        "    Zn001:Wall-South,        !- Building Surface Name",
        "    ,                        !- Outside Boundary Condition Object",
        "    0.5000000,               !- View Factor to Ground",
        "    TestFrameAndDivider,     !- Frame and Divider Name",
        "    1.0,                     !- Multiplier",
        "    4,                       !- Number of Vertices",
        "    -3,-5,2.5,  !- X,Y,Z ==> Vertex 1 {m}",
        "    -3,-5,0.5,  !- X,Y,Z ==> Vertex 2 {m}",
        "    3,-5,0.5,  !- X,Y,Z ==> Vertex 3 {m}",
        "    3,-5,2.5;  !- X,Y,Z ==> Vertex 4 {m}",
        "  WindowProperty:FrameAndDivider,",
        "    TestFrameAndDivider,     !- Name",
        "    0.05,                    !- Frame Width {m}",
        "    0.05,                    !- Frame Outside Projection {m}",
        "    0.05,                    !- Frame Inside Projection {m}",
        "    5.0,                     !- Frame Conductance {W/m2-K}",
        "    1.2,                     !- Ratio of Frame-Edge Glass Conductance to Center-Of-Gl",
        "    0.8,                     !- Frame Solar Absorptance",
        "    0.8,                     !- Frame Visible Absorptance",
        "    0.9,                     !- Frame Thermal Hemispherical Emissivity",
        "    DividedLite,             !- Divider Type",
        "    0.02,                    !- Divider Width {m}",
        "    2,                       !- Number of Horizontal Dividers",
        "    2,                       !- Number of Vertical Dividers",
        "    0.02,                    !- Divider Outside Projection {m}",
        "    0.02,                    !- Divider Inside Projection {m}",
        "    5.0,                     !- Divider Conductance {W/m2-K}",
        "    1.2,                     !- Ratio of Divider-Edge Glass Conductance to Center-Of-",
        "    0.8,                     !- Divider Solar Absorptance",
        "    0.8,                     !- Divider Visible Absorptance",
        "    0.9;                     !- Divider Thermal Hemispherical Emissivity",
        "  Shading:Zone:Detailed,",
        "    Zn001:Wall-South:Shade001,  !- Name",
        "    Zn001:Wall-South,        !- Base Surface Name",
        "    SunShading,              !- Transmittance Schedule Name",
        "    4,                       !- Number of Vertices",
        "    -3,-5,2.5,  !- X,Y,Z ==> Vertex 1 {m}",
        "    -3,-6,2.5,  !- X,Y,Z ==> Vertex 2 {m}",
        "    3,-6,2.5,  !- X,Y,Z ==> Vertex 3 {m}",
        "    3,-5,2.5;  !- X,Y,Z ==> Vertex 4 {m}",
        "  ShadingProperty:Reflectance,",
        "    Zn001:Wall-South:Shade001,  !- Shading Surface Name",
        "    0.2,                     !- Diffuse Solar Reflectance of Unglazed Part of Shading",
        "    0.2;                     !- Diffuse Visible Reflectance of Unglazed Part of Shading",
    });

    ASSERT_TRUE(process_idf(idf_objects));

<<<<<<< HEAD
    SimulationManager::GetProjectData(state.dataZoneTempPredictorCorrector, state.files);
    bool FoundError = false;

    HeatBalanceManager::GetProjectControlData(state.files, FoundError); // read project control data
=======
    SimulationManager::GetProjectData(state, state.outputFiles);
    bool FoundError = false;

    HeatBalanceManager::GetProjectControlData(state, state.outputFiles, FoundError); // read project control data
>>>>>>> 4ad20382
    EXPECT_FALSE(FoundError);                                                           // expect no errors

    HeatBalanceManager::SetPreConstructionInputParameters();
    ScheduleManager::ProcessScheduleInput(state.files); // read schedules

    HeatBalanceManager::GetMaterialData(state.files, FoundError);
    EXPECT_FALSE(FoundError);

    HeatBalanceManager::GetFrameAndDividerData(FoundError);
    EXPECT_FALSE(FoundError);

    HeatBalanceManager::GetConstructData(state.files, FoundError);
    EXPECT_FALSE(FoundError);

    HeatBalanceManager::GetZoneData(FoundError); // Read Zone data from input file
    EXPECT_FALSE(FoundError);

    SurfaceGeometry::GetGeometryParameters(state.files, FoundError);
    EXPECT_FALSE(FoundError);

    SurfaceGeometry::CosZoneRelNorth.allocate(1);
    SurfaceGeometry::SinZoneRelNorth.allocate(1);

    SurfaceGeometry::CosZoneRelNorth(1) = std::cos(-Zone(1).RelNorth * DegToRadians);
    SurfaceGeometry::SinZoneRelNorth(1) = std::sin(-Zone(1).RelNorth * DegToRadians);
    SurfaceGeometry::CosBldgRelNorth = 1.0;
    SurfaceGeometry::SinBldgRelNorth = 0.0;

    SurfaceGeometry::GetSurfaceData(state.dataZoneTempPredictorCorrector, state.files, FoundError); // setup zone geometry and get zone data
    EXPECT_FALSE(FoundError);                                                 // expect no errors

    //	compare_err_stream( "" ); // just for debugging

    SurfaceGeometry::SetupZoneGeometry(state, FoundError); // this calls GetSurfaceData()
    EXPECT_FALSE(FoundError);

    SolarShading::AllocateModuleArrays();
    SolarShading::DetermineShadowingCombinations();
    DataEnvironment::DayOfYear_Schedule = 168;
    DataEnvironment::DayOfWeek = 6;
    DataGlobals::TimeStep = 4;
    DataGlobals::HourOfDay = 9;

    //	compare_err_stream( "" ); // just for debugging
    EXPECT_FALSE(DataSystemVariables::SlaterBarsky);

    DataSurfaces::ShadingTransmittanceVaries = true;
    DataSystemVariables::DetailedSkyDiffuseAlgorithm = true;
    SolarDistribution = FullExterior;
    DataSystemVariables::SlaterBarsky = true;

    CalcSkyDifShading = true;
    SolarShading::InitSolarCalculations();
    SolarShading::SkyDifSolarShading();
    CalcSkyDifShading = false;

    FigureSolarBeamAtTimestep(DataGlobals::HourOfDay, DataGlobals::TimeStep);
    int surfNum = UtilityRoutines::FindItemInList("ZN001:WALL-SOUTH:WIN001", DataSurfaces::Surface);
    EXPECT_NEAR(0.6504, DifShdgRatioIsoSkyHRTS(4, 9, surfNum), 0.0001);
    EXPECT_NEAR(0.9152, DifShdgRatioHorizHRTS(4, 9, surfNum), 0.0001);

    DataSystemVariables::SlaterBarsky = false;
}<|MERGE_RESOLUTION|>--- conflicted
+++ resolved
@@ -613,17 +613,10 @@
 
     ASSERT_TRUE(process_idf(idf_objects));
 
-<<<<<<< HEAD
-    SimulationManager::GetProjectData(state.dataZoneTempPredictorCorrector, state.files);
+    SimulationManager::GetProjectData(state);
     bool FoundError = false;
 
-    HeatBalanceManager::GetProjectControlData(state.files, FoundError); // read project control data
-=======
-    SimulationManager::GetProjectData(state, state.outputFiles);
-    bool FoundError = false;
-
-    HeatBalanceManager::GetProjectControlData(state, state.outputFiles, FoundError); // read project control data
->>>>>>> 4ad20382
+    HeatBalanceManager::GetProjectControlData(state, FoundError); // read project control data
     EXPECT_FALSE(FoundError);                              // expect no errors
 
     HeatBalanceManager::SetPreConstructionInputParameters();
@@ -1020,17 +1013,10 @@
 
     SolarShading::clear_state();
 
-<<<<<<< HEAD
-    SimulationManager::GetProjectData(state.dataZoneTempPredictorCorrector, state.files);
+    SimulationManager::GetProjectData(state);
     bool FoundError = false;
 
-    HeatBalanceManager::GetProjectControlData(state.files, FoundError); // read project control data
-=======
-    SimulationManager::GetProjectData(state, state.outputFiles);
-    bool FoundError = false;
-
-    HeatBalanceManager::GetProjectControlData(state, state.outputFiles, FoundError); // read project control data
->>>>>>> 4ad20382
+    HeatBalanceManager::GetProjectControlData(state, FoundError); // read project control data
     EXPECT_FALSE(FoundError);                              // expect no errors
 
     HeatBalanceManager::SetPreConstructionInputParameters();
@@ -1438,17 +1424,10 @@
 
     SolarShading::clear_state();
 
-<<<<<<< HEAD
-    SimulationManager::GetProjectData(state.dataZoneTempPredictorCorrector, state.files);
+    SimulationManager::GetProjectData(state);
     bool FoundError = false;
 
-    HeatBalanceManager::GetProjectControlData(state.files, FoundError); // read project control data
-=======
-    SimulationManager::GetProjectData(state, state.outputFiles);
-    bool FoundError = false;
-
-    HeatBalanceManager::GetProjectControlData(state, state.outputFiles, FoundError); // read project control data
->>>>>>> 4ad20382
+    HeatBalanceManager::GetProjectControlData(state, FoundError); // read project control data
     EXPECT_FALSE(FoundError);                              // expect no errors
 
     HeatBalanceManager::SetPreConstructionInputParameters();
@@ -1815,17 +1794,10 @@
 
     ASSERT_TRUE(process_idf(idf_objects));
 
-<<<<<<< HEAD
-    SimulationManager::GetProjectData(state.dataZoneTempPredictorCorrector, state.files);
+    SimulationManager::GetProjectData(state);
     bool FoundError = false;
 
-    HeatBalanceManager::GetProjectControlData(state.files, FoundError); // read project control data
-=======
-    SimulationManager::GetProjectData(state, state.outputFiles);
-    bool FoundError = false;
-
-    HeatBalanceManager::GetProjectControlData(state, state.outputFiles, FoundError); // read project control data
->>>>>>> 4ad20382
+    HeatBalanceManager::GetProjectControlData(state, FoundError); // read project control data
     EXPECT_FALSE(FoundError);                                                           // expect no errors
 
     HeatBalanceManager::SetPreConstructionInputParameters();
