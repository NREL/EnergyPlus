// EnergyPlus, Copyright (c) 1996-2022, The Board of Trustees of the University of Illinois,
// The Regents of the University of California, through Lawrence Berkeley National Laboratory
// (subject to receipt of any required approvals from the U.S. Dept. of Energy), Oak Ridge
// National Laboratory, managed by UT-Battelle, Alliance for Sustainable Energy, LLC, and other
// contributors. All rights reserved.
//
// NOTICE: This Software was developed under funding from the U.S. Department of Energy and the
// U.S. Government consequently retains certain rights. As such, the U.S. Government has been
// granted for itself and others acting on its behalf a paid-up, nonexclusive, irrevocable,
// worldwide license in the Software to reproduce, distribute copies to the public, prepare
// derivative works, and perform publicly and display publicly, and to permit others to do so.
//
// Redistribution and use in source and binary forms, with or without modification, are permitted
// provided that the following conditions are met:
//
// (1) Redistributions of source code must retain the above copyright notice, this list of
//     conditions and the following disclaimer.
//
// (2) Redistributions in binary form must reproduce the above copyright notice, this list of
//     conditions and the following disclaimer in the documentation and/or other materials
//     provided with the distribution.
//
// (3) Neither the name of the University of California, Lawrence Berkeley National Laboratory,
//     the University of Illinois, U.S. Dept. of Energy nor the names of its contributors may be
//     used to endorse or promote products derived from this software without specific prior
//     written permission.
//
// (4) Use of EnergyPlus(TM) Name. If Licensee (i) distributes the software in stand-alone form
//     without changes from the version obtained under this License, or (ii) Licensee makes a
//     reference solely to the software portion of its product, Licensee must refer to the
//     software as "EnergyPlus version X" software, where "X" is the version number Licensee
//     obtained under this License and may not use a different name for the software. Except as
//     specifically required in this Section (4), Licensee shall not use in a company name, a
//     product name, in advertising, publicity, or other promotional activities any name, trade
//     name, trademark, logo, or other designation of "EnergyPlus", "E+", "e+" or confusingly
//     similar designation, without the U.S. Department of Energy's prior written consent.
//
// THIS SOFTWARE IS PROVIDED BY THE COPYRIGHT HOLDERS AND CONTRIBUTORS "AS IS" AND ANY EXPRESS OR
// IMPLIED WARRANTIES, INCLUDING, BUT NOT LIMITED TO, THE IMPLIED WARRANTIES OF MERCHANTABILITY
// AND FITNESS FOR A PARTICULAR PURPOSE ARE DISCLAIMED. IN NO EVENT SHALL THE COPYRIGHT OWNER OR
// CONTRIBUTORS BE LIABLE FOR ANY DIRECT, INDIRECT, INCIDENTAL, SPECIAL, EXEMPLARY, OR
// CONSEQUENTIAL DAMAGES (INCLUDING, BUT NOT LIMITED TO, PROCUREMENT OF SUBSTITUTE GOODS OR
// SERVICES; LOSS OF USE, DATA, OR PROFITS; OR BUSINESS INTERRUPTION) HOWEVER CAUSED AND ON ANY
// THEORY OF LIABILITY, WHETHER IN CONTRACT, STRICT LIABILITY, OR TORT (INCLUDING NEGLIGENCE OR
// OTHERWISE) ARISING IN ANY WAY OUT OF THE USE OF THIS SOFTWARE, EVEN IF ADVISED OF THE
// POSSIBILITY OF SUCH DAMAGE.

// EnergyPlus::SolarShading Unit Tests

// Google Test Headers
#include <gtest/gtest.h>

// EnergyPlus Headers
#include "Fixtures/EnergyPlusFixture.hh"
#include <EnergyPlus/DataEnvironment.hh>
#include <EnergyPlus/DataHeatBalance.hh>
#include <EnergyPlus/DataShadowingCombinations.hh>
#include <EnergyPlus/DataSurfaces.hh>
#include <EnergyPlus/DataSystemVariables.hh>
#include <EnergyPlus/DataVectorTypes.hh>
#include <EnergyPlus/HeatBalanceManager.hh>
#include <EnergyPlus/HeatBalanceSurfaceManager.hh>
#include <EnergyPlus/IOFiles.hh>
#include <EnergyPlus/ScheduleManager.hh>
#include <EnergyPlus/SimulationManager.hh>
#include <EnergyPlus/SizingManager.hh>
#include <EnergyPlus/SolarShading.hh>
#include <EnergyPlus/SurfaceGeometry.hh>
#include <EnergyPlus/UtilityRoutines.hh>

using namespace EnergyPlus;
using namespace EnergyPlus::SolarShading;
using namespace EnergyPlus::DataSurfaces;
using namespace EnergyPlus::DataSystemVariables;
using namespace EnergyPlus::DataHeatBalance;
using namespace EnergyPlus::DataBSDFWindow;
using namespace EnergyPlus::DataVectorTypes;
using namespace EnergyPlus::DataShadowingCombinations;

TEST_F(EnergyPlusFixture, SolarShadingTest_CalcPerSolarBeamTest)
{
    // Test inits for integrated and non-integrated shading calcs

    //	static bool ErrorsFound( false ); // If errors detected in input
    //	static int ZoneNum( 0 ); // Zone number
    //	int NumAlphas( 2 );
    //	int NumNumbers( 9 );
    Real64 AvgEqOfTime(0.0);       // Average value of Equation of Time for period
    Real64 AvgSinSolarDeclin(1.0); // Average value of Sine of Solar Declination for period
    Real64 AvgCosSolarDeclin(0.0); // Average value of Cosine of Solar Declination for period
    int constexpr NumTimeSteps(6);
    int constexpr HoursInDay(24);

    state->dataGlobal->TimeStep = 1;
    state->dataSurface->TotSurfaces = 3;
    state->dataBSDFWindow->MaxBkSurf = 3;
    state->dataSurface->SurfaceWindow.allocate(state->dataSurface->TotSurfaces);
    state->dataHeatBal->SurfSunlitFracHR.allocate(HoursInDay, state->dataSurface->TotSurfaces);
    state->dataHeatBal->SurfSunlitFrac.allocate(HoursInDay, NumTimeSteps, state->dataSurface->TotSurfaces);
    state->dataHeatBal->SurfSunlitFracWithoutReveal.allocate(HoursInDay, NumTimeSteps, state->dataSurface->TotSurfaces);
    state->dataSolarShading->SurfSunCosTheta.allocate(state->dataSurface->TotSurfaces);
    state->dataHeatBal->SurfCosIncAngHR.allocate(HoursInDay, state->dataSurface->TotSurfaces);
    state->dataHeatBal->SurfCosIncAng.allocate(HoursInDay, NumTimeSteps, state->dataSurface->TotSurfaces);
    state->dataSurface->SurfOpaqAO.allocate(state->dataSurface->TotSurfaces);
    state->dataHeatBal->SurfWinBackSurfaces.allocate(HoursInDay, NumTimeSteps, state->dataBSDFWindow->MaxBkSurf, state->dataSurface->TotSurfaces);
    state->dataHeatBal->SurfWinOverlapAreas.allocate(HoursInDay, NumTimeSteps, state->dataBSDFWindow->MaxBkSurf, state->dataSurface->TotSurfaces);
    state->dataSurface->SurfSunCosHourly.allocate(HoursInDay);
    for (int hour = 1; hour <= HoursInDay; hour++) {
        state->dataSurface->SurfSunCosHourly(hour) = 0.0;
    }
    // Test non-integrated option first, CalcPerSolarBeam should set OutProjSLFracMult and InOutProjSLFracMult to 1.0 for all hours
    for (int SurfNum = 1; SurfNum <= state->dataSurface->TotSurfaces; ++SurfNum) {
        for (int Hour = 1; Hour <= HoursInDay; ++Hour) {
            state->dataSurface->SurfaceWindow(SurfNum).OutProjSLFracMult(Hour) = 999.0;
            state->dataSurface->SurfaceWindow(SurfNum).InOutProjSLFracMult(Hour) = 888.0;
        }
    }

    state->dataSysVars->DetailedSolarTimestepIntegration = false;
    CalcPerSolarBeam(*state, AvgEqOfTime, AvgSinSolarDeclin, AvgCosSolarDeclin);

    for (int SurfNum = 1; SurfNum <= state->dataSurface->TotSurfaces; ++SurfNum) {
        for (int Hour = 1; Hour <= HoursInDay; ++Hour) {
            EXPECT_EQ(1.0, state->dataSurface->SurfaceWindow(SurfNum).OutProjSLFracMult(Hour));
            EXPECT_EQ(1.0, state->dataSurface->SurfaceWindow(SurfNum).InOutProjSLFracMult(Hour));
        }
    }

    // Test integrated option, CalcPerSolarBeam should set OutProjSLFracMult and InOutProjSLFracMult to 1.0 only for the specified hour
    // Re-initialize to new values
    for (int SurfNum = 1; SurfNum <= state->dataSurface->TotSurfaces; ++SurfNum) {
        for (int Hour = 1; Hour <= HoursInDay; ++Hour) {
            state->dataSurface->SurfaceWindow(SurfNum).OutProjSLFracMult(Hour) = 555.0;
            state->dataSurface->SurfaceWindow(SurfNum).InOutProjSLFracMult(Hour) = 444.0;
        }
    }

    state->dataSysVars->DetailedSolarTimestepIntegration = true;
    state->dataGlobal->HourOfDay = 23;
    CalcPerSolarBeam(*state, AvgEqOfTime, AvgSinSolarDeclin, AvgCosSolarDeclin);

    for (int SurfNum = 1; SurfNum <= state->dataSurface->TotSurfaces; ++SurfNum) {
        for (int Hour = 1; Hour <= HoursInDay; ++Hour) {
            if (Hour == state->dataGlobal->HourOfDay) {
                EXPECT_EQ(1.0, state->dataSurface->SurfaceWindow(SurfNum).OutProjSLFracMult(Hour));
                EXPECT_EQ(1.0, state->dataSurface->SurfaceWindow(SurfNum).InOutProjSLFracMult(Hour));
            } else {
                EXPECT_EQ(555.0, state->dataSurface->SurfaceWindow(SurfNum).OutProjSLFracMult(Hour));
                EXPECT_EQ(444.0, state->dataSurface->SurfaceWindow(SurfNum).InOutProjSLFracMult(Hour));
            }
        }
    }

    // Clean up
    state->dataSurface->SurfaceWindow.deallocate();
    state->dataHeatBal->SurfSunlitFracHR.deallocate();
    state->dataHeatBal->SurfSunlitFrac.deallocate();
    state->dataHeatBal->SurfSunlitFracWithoutReveal.deallocate();
    state->dataSolarShading->SurfSunCosTheta.deallocate();
    state->dataHeatBal->SurfCosIncAngHR.deallocate();
    state->dataHeatBal->SurfCosIncAng.deallocate();
    state->dataSurface->SurfOpaqAO.deallocate();
    state->dataHeatBal->SurfWinBackSurfaces.deallocate();
    state->dataHeatBal->SurfWinOverlapAreas.deallocate();
}

TEST_F(EnergyPlusFixture, SolarShadingTest_SurfaceScheduledSolarInc)
{
    int SurfSolIncPtr;
    state->dataSurface->TotSurfIncSolSSG = 4;
    state->dataSurface->SurfIncSolSSG.allocate(state->dataSurface->TotSurfIncSolSSG);
    state->dataSurface->SurfIncSolSSG(1).SurfPtr = 1;
    state->dataSurface->SurfIncSolSSG(1).ConstrPtr = 1;
    state->dataSurface->SurfIncSolSSG(2).SurfPtr = 1;
    state->dataSurface->SurfIncSolSSG(2).ConstrPtr = 2;
    state->dataSurface->SurfIncSolSSG(3).SurfPtr = 4;
    state->dataSurface->SurfIncSolSSG(3).ConstrPtr = 10;
    state->dataSurface->SurfIncSolSSG(4).SurfPtr = 5;
    state->dataSurface->SurfIncSolSSG(4).ConstrPtr = 1;

    // Test retrieving pointer for surface incident solar schedule

    SurfSolIncPtr = -99;
    SurfSolIncPtr = SurfaceScheduledSolarInc(*state, 1, 1);
    EXPECT_EQ(1, SurfSolIncPtr);

    SurfSolIncPtr = -99;
    SurfSolIncPtr = SurfaceScheduledSolarInc(*state, 1, 2);
    EXPECT_EQ(2, SurfSolIncPtr);

    SurfSolIncPtr = -99;
    SurfSolIncPtr = SurfaceScheduledSolarInc(*state, 1, 3);
    EXPECT_EQ(0, SurfSolIncPtr);

    SurfSolIncPtr = -99;
    SurfSolIncPtr = SurfaceScheduledSolarInc(*state, 5, 1);
    EXPECT_EQ(4, SurfSolIncPtr);

    SurfSolIncPtr = -99;
    SurfSolIncPtr = SurfaceScheduledSolarInc(*state, 5, 10);
    EXPECT_EQ(0, SurfSolIncPtr);

    state->dataSurface->SurfIncSolSSG.deallocate();
}

TEST_F(EnergyPlusFixture, SolarShadingTest_polygon_contains_point)
{
    unsigned int numSides = 4;
    Array1D<Vector> Rectangle3d;

    Rectangle3d.allocate(numSides);

    Rectangle3d(1).x = 0.;
    Rectangle3d(1).y = 0.;
    Rectangle3d(1).z = 0.;

    Rectangle3d(2).x = 10.;
    Rectangle3d(2).y = 0.;
    Rectangle3d(2).z = 0.;

    Rectangle3d(3).x = 10.;
    Rectangle3d(3).y = 10.;
    Rectangle3d(3).z = 0.;

    Rectangle3d(4).x = 0.;
    Rectangle3d(4).y = 10.;
    Rectangle3d(4).z = 0.;

    Vector PointInside;

    PointInside.x = 5.;
    PointInside.y = 5.;
    PointInside.z = 0.;

    Vector PointOutside;

    PointOutside.x = 20.;
    PointOutside.y = 20.;
    PointOutside.z = 0.;

    EXPECT_TRUE(polygon_contains_point(numSides, Rectangle3d, PointInside, false, false, true));
    EXPECT_FALSE(polygon_contains_point(numSides, Rectangle3d, PointOutside, false, false, true));

    Rectangle3d(1).x = 0.;
    Rectangle3d(1).y = 0.;
    Rectangle3d(1).z = 0.;

    Rectangle3d(2).x = 10.;
    Rectangle3d(2).y = 0.;
    Rectangle3d(2).z = 0.;

    Rectangle3d(3).x = 10.;
    Rectangle3d(3).y = 0.;
    Rectangle3d(3).z = 10.;

    Rectangle3d(4).x = 0.;
    Rectangle3d(4).y = 0.;
    Rectangle3d(4).z = 10.;

    PointInside.x = 5.;
    PointInside.y = 0.;
    PointInside.z = 5.;

    PointOutside.x = 20.;
    PointOutside.y = 0.;
    PointOutside.z = 20.;

    EXPECT_TRUE(polygon_contains_point(numSides, Rectangle3d, PointInside, false, true, false));
    EXPECT_FALSE(polygon_contains_point(numSides, Rectangle3d, PointOutside, false, true, false));

    Rectangle3d(1).x = 0.;
    Rectangle3d(1).y = 0.;
    Rectangle3d(1).z = 0.;

    Rectangle3d(2).x = 0.;
    Rectangle3d(2).y = 10.;
    Rectangle3d(2).z = 0.;

    Rectangle3d(3).x = 0.;
    Rectangle3d(3).y = 10.;
    Rectangle3d(3).z = 10.;

    Rectangle3d(4).x = 0.;
    Rectangle3d(4).y = 0.;
    Rectangle3d(4).z = 10.;

    PointInside.x = 0.;
    PointInside.y = 5.;
    PointInside.z = 5.;

    PointOutside.x = 0.;
    PointOutside.y = 20.;
    PointOutside.z = 20.;

    EXPECT_TRUE(polygon_contains_point(numSides, Rectangle3d, PointInside, true, false, false));
    EXPECT_FALSE(polygon_contains_point(numSides, Rectangle3d, PointOutside, true, false, false));
}

TEST_F(EnergyPlusFixture, SolarShadingTest_FigureSolarBeamAtTimestep)
{
    std::string const idf_objects = delimited_string({
        "  Building,",
        "    DemoFDT,                 !- Name",
        "    0,                       !- North Axis {deg}",
        "    Suburbs,                 !- Terrain",
        "    3.9999999E-02,           !- Loads Convergence Tolerance Value",
        "    4.0000002E-03,           !- Temperature Convergence Tolerance Value {deltaC}",
        "    FullExterior,            !- Solar Distribution",
        "    ,                        !- Maximum Number of Warmup Days",
        "    6;                       !- Minimum Number of Warmup Days",
        "  ShadowCalculation,",
        "    PolygonClipping,         !- Shading Calculation Method",
        "    Timestep,                !- Shading Calculation Update Frequency Method",
        "    ,                        !- Shading Calculation Update Frequency",
        "    ,                        !- Maximum Figures in Shadow Overlap Calculations",
        "    ,                        !- Polygon Clipping Algorithm",
        "    ,                        !- Pixel Counting Resolution",
        "    DetailedSkyDiffuseModeling;  !- Sky Diffuse Modeling Algorithm",
        "  SurfaceConvectionAlgorithm:Inside,TARP;",
        "  SurfaceConvectionAlgorithm:Outside,TARP;",
        "  HeatBalanceAlgorithm,ConductionTransferFunction;",
        "  Timestep,6;",
        "  RunPeriod,",
        "    RP1,                     !- Name",
        "    1,                       !- Begin Month",
        "    1,                       !- Begin Day of Month",
        "    ,                        !- Begin Year",
        "    12,                      !- End Month",
        "    31,                      !- End Day of Month",
        "    ,                        !- End Year",
        "    ,                        !- Day of Week for Start Day",
        "    ,                        !- Use Weather File Holidays and Special Days",
        "    ,                        !- Use Weather File Daylight Saving Period",
        "    ,                        !- Apply Weekend Holiday Rule",
        "    ,                        !- Use Weather File Rain Indicators",
        "    ;                        !- Use Weather File Snow Indicators",
        "  ScheduleTypeLimits,",
        "    Fraction,                !- Name",
        "    0.0,                     !- Lower Limit Value",
        "    1.0,                     !- Upper Limit Value",
        "    Continuous;              !- Numeric Type",
        "  ScheduleTypeLimits,",
        "    ON/OFF,                  !- Name",
        "    0,                       !- Lower Limit Value",
        "    1,                       !- Upper Limit Value",
        "    Discrete;                !- Numeric Type",
        "  Schedule:Compact,",
        "    SunShading,              !- Name",
        "    ON/OFF,                  !- Schedule Type Limits Name",
        "    Through: 4/30,           !- Field 1",
        "    For: AllDays,            !- Field 2",
        "    until: 24:00,1,          !- Field 3",
        "    Through: 10/31,          !- Field 5",
        "    For: AllDays,            !- Field 6",
        "    until: 24:00,0,          !- Field 7",
        "    Through: 12/31,          !- Field 9",
        "    For: AllDays,            !- Field 10",
        "    until: 24:00,1;          !- Field 11",
        "  Material,",
        "    A2 - 4 IN DENSE FACE BRICK,  !- Name",
        "    Rough,                   !- Roughness",
        "    0.1014984,               !- Thickness {m}",
        "    1.245296,                !- Conductivity {W/m-K}",
        "    2082.400,                !- Density {kg/m3}",
        "    920.4800,                !- Specific Heat {J/kg-K}",
        "    0.9000000,               !- Thermal Absorptance",
        "    0.9300000,               !- Solar Absorptance",
        "    0.9300000;               !- Visible Absorptance",
        "  Material,",
        "    E1 - 3 / 4 IN PLASTER OR GYP BOARD,  !- Name",
        "    Smooth,                  !- Roughness",
        "    1.9050000E-02,           !- Thickness {m}",
        "    0.7264224,               !- Conductivity {W/m-K}",
        "    1601.846,                !- Density {kg/m3}",
        "    836.8000,                !- Specific Heat {J/kg-K}",
        "    0.9000000,               !- Thermal Absorptance",
        "    0.9200000,               !- Solar Absorptance",
        "    0.9200000;               !- Visible Absorptance",
        "  Material,",
        "    E2 - 1 / 2 IN SLAG OR STONE,  !- Name",
        "    Rough,                   !- Roughness",
        "    1.2710161E-02,           !- Thickness {m}",
        "    1.435549,                !- Conductivity {W/m-K}",
        "    881.0155,                !- Density {kg/m3}",
        "    1673.600,                !- Specific Heat {J/kg-K}",
        "    0.9000000,               !- Thermal Absorptance",
        "    0.5500000,               !- Solar Absorptance",
        "    0.5500000;               !- Visible Absorptance",
        "  Material,",
        "    C12 - 2 IN HW CONCRETE,  !- Name",
        "    MediumRough,             !- Roughness",
        "    5.0901599E-02,           !- Thickness {m}",
        "    1.729577,                !- Conductivity {W/m-K}",
        "    2242.585,                !- Density {kg/m3}",
        "    836.8000,                !- Specific Heat {J/kg-K}",
        "    0.9000000,               !- Thermal Absorptance",
        "    0.6500000,               !- Solar Absorptance",
        "    0.6500000;               !- Visible Absorptance",
        "  Material:NoMass,",
        "    R13LAYER,                !- Name",
        "    Rough,                   !- Roughness",
        "    2.290965,                !- Thermal Resistance {m2-K/W}",
        "    0.9000000,               !- Thermal Absorptance",
        "    0.7500000,               !- Solar Absorptance",
        "    0.7500000;               !- Visible Absorptance",
        "  WindowMaterial:Glazing,",
        "    GLASS - CLEAR PLATE 1 / 4 IN,  !- Name",
        "    SpectralAverage,         !- Optical Data Type",
        "    ,                        !- Window Glass Spectral Data Set Name",
        "    0.006,                   !- Thickness {m}",
        "    0.80,                    !- Solar Transmittance at Normal Incidence",
        "    0.10,                    !- Front Side Solar Reflectance at Normal Incidence",
        "    0.10,                    !- Back Side Solar Reflectance at Normal Incidence",
        "    0.80,                    !- Visible Transmittance at Normal Incidence",
        "    0.10,                    !- Front Side Visible Reflectance at Normal Incidence",
        "    0.10,                    !- Back Side Visible Reflectance at Normal Incidence",
        "    0.0,                     !- Infrared Transmittance at Normal Incidence",
        "    0.84,                    !- Front Side Infrared Hemispherical Emissivity",
        "    0.84,                    !- Back Side Infrared Hemispherical Emissivity",
        "    0.9;                     !- Conductivity {W/m-K}",
        "  WindowMaterial:Gas,",
        "    AIRGAP,                  !- Name",
        "    AIR,                     !- Gas Type",
        "    0.0125;                  !- Thickness {m}",
        "  Construction,",
        "    R13WALL,                 !- Name",
        "    R13LAYER;                !- Outside Layer",
        "  Construction,",
        "    EXTWALL09,               !- Name",
        "    A2 - 4 IN DENSE FACE BRICK,  !- Outside Layer",
        "    E1 - 3 / 4 IN PLASTER OR GYP BOARD;  !- Layer 4",
        "  Construction,",
        "    INTERIOR,                !- Name",
        "    C12 - 2 IN HW CONCRETE;  !- Layer 4",
        "  Construction,",
        "    SLAB FLOOR,              !- Name",
        "    C12 - 2 IN HW CONCRETE;  !- Layer 4",
        "  Construction,",
        "    ROOF31,                  !- Name",
        "    E2 - 1 / 2 IN SLAG OR STONE,  !- Outside Layer",
        "    C12 - 2 IN HW CONCRETE;  !- Layer 4",
        "  Construction,",
        "    DOUBLE PANE HW WINDOW,   !- Name",
        "    GLASS - CLEAR PLATE 1 / 4 IN,  !- Outside Layer",
        "    AIRGAP,                  !- Layer 2",
        "    GLASS - CLEAR PLATE 1 / 4 IN;  !- Layer 3",
        "  Construction,",
        "    PARTITION02,             !- Name",
        "    E1 - 3 / 4 IN PLASTER OR GYP BOARD,  !- Outside Layer",
        "    C12 - 2 IN HW CONCRETE,  !- Layer 4",
        "    E1 - 3 / 4 IN PLASTER OR GYP BOARD;  !- Layer 3",
        "  Construction,",
        "    single PANE HW WINDOW,   !- Name",
        "    GLASS - CLEAR PLATE 1 / 4 IN;  !- Outside Layer",
        "  Construction,",
        "    EXTWALLdemo,             !- Name",
        "    A2 - 4 IN DENSE FACE BRICK,  !- Outside Layer",
        "    E1 - 3 / 4 IN PLASTER OR GYP BOARD;  !- Layer 4",
        "  GlobalGeometryRules,",
        "    UpperLeftCorner,         !- Starting Vertex Position",
        "    Counterclockwise,        !- Vertex Entry Direction",
        "    Relative;                !- Coordinate System",
        "  Zone,",
        "    ZONE ONE,                !- Name",
        "    0,                       !- Direction of Relative North {deg}",
        "    0,                       !- X Origin {m}",
        "    0,                       !- Y Origin {m}",
        "    0,                       !- Z Origin {m}",
        "    1,                       !- Type",
        "    1,                       !- Multiplier",
        "    0,                       !- Ceiling Height {m}",
        "    0;                       !- Volume {m3}",
        "  BuildingSurface:Detailed,",
        "    Zn001:Wall-North,        !- Name",
        "    Wall,                    !- Surface Type",
        "    EXTWALLdemo,             !- Construction Name",
        "    ZONE ONE,                !- Zone Name",
        "    ,                        !- Space Name",
        "    Outdoors,                !- Outside Boundary Condition",
        "    ,                        !- Outside Boundary Condition Object",
        "    SunExposed,              !- Sun Exposure",
        "    WindExposed,             !- Wind Exposure",
        "    0.5000000,               !- View Factor to Ground",
        "    4,                       !- Number of Vertices",
        "    5,5,3,  !- X,Y,Z ==> Vertex 1 {m}",
        "    5,5,0,  !- X,Y,Z ==> Vertex 2 {m}",
        "    -5,5,0,  !- X,Y,Z ==> Vertex 3 {m}",
        "    -5,5,3;  !- X,Y,Z ==> Vertex 4 {m}",
        "  BuildingSurface:Detailed,",
        "    Zn001:Wall-East,         !- Name",
        "    Wall,                    !- Surface Type",
        "    EXTWALL09,               !- Construction Name",
        "    ZONE ONE,                !- Zone Name",
        "    ,                        !- Space Name",
        "    Outdoors,                !- Outside Boundary Condition",
        "    ,                        !- Outside Boundary Condition Object",
        "    SunExposed,              !- Sun Exposure",
        "    WindExposed,             !- Wind Exposure",
        "    0.5000000,               !- View Factor to Ground",
        "    4,                       !- Number of Vertices",
        "    5,-5,3,  !- X,Y,Z ==> Vertex 1 {m}",
        "    5,-5,0,  !- X,Y,Z ==> Vertex 2 {m}",
        "    5,5,0,  !- X,Y,Z ==> Vertex 3 {m}",
        "    5,5,3;  !- X,Y,Z ==> Vertex 4 {m}",
        "  BuildingSurface:Detailed,",
        "    Zn001:Wall-South,        !- Name",
        "    Wall,                    !- Surface Type",
        "    R13WALL,                 !- Construction Name",
        "    ZONE ONE,                !- Zone Name",
        "    ,                        !- Space Name",
        "    Outdoors,                !- Outside Boundary Condition",
        "    ,                        !- Outside Boundary Condition Object",
        "    SunExposed,              !- Sun Exposure",
        "    WindExposed,             !- Wind Exposure",
        "    0.5000000,               !- View Factor to Ground",
        "    4,                       !- Number of Vertices",
        "    -5,-5,3,  !- X,Y,Z ==> Vertex 1 {m}",
        "    -5,-5,0,  !- X,Y,Z ==> Vertex 2 {m}",
        "    5,-5,0,  !- X,Y,Z ==> Vertex 3 {m}",
        "    5,-5,3;  !- X,Y,Z ==> Vertex 4 {m}",
        "  BuildingSurface:Detailed,",
        "    Zn001:Wall-West,         !- Name",
        "    Wall,                    !- Surface Type",
        "    EXTWALL09,               !- Construction Name",
        "    ZONE ONE,                !- Zone Name",
        "    ,                        !- Space Name",
        "    Outdoors,                !- Outside Boundary Condition",
        "    ,                        !- Outside Boundary Condition Object",
        "    SunExposed,              !- Sun Exposure",
        "    WindExposed,             !- Wind Exposure",
        "    0.5000000,               !- View Factor to Ground",
        "    4,                       !- Number of Vertices",
        "    -5,5,3,  !- X,Y,Z ==> Vertex 1 {m}",
        "    -5,5,0,  !- X,Y,Z ==> Vertex 2 {m}",
        "    -5,-5,0,  !- X,Y,Z ==> Vertex 3 {m}",
        "    -5,-5,3;  !- X,Y,Z ==> Vertex 4 {m}",
        "  BuildingSurface:Detailed,",
        "    Zn001:roof,              !- Name",
        "    Roof,                    !- Surface Type",
        "    ROOF31,                  !- Construction Name",
        "    ZONE ONE,                !- Zone Name",
        "    ,                        !- Space Name",
        "    Outdoors,                !- Outside Boundary Condition",
        "    ,                        !- Outside Boundary Condition Object",
        "    SunExposed,              !- Sun Exposure",
        "    WindExposed,             !- Wind Exposure",
        "    0.0000000,               !- View Factor to Ground",
        "    4,                       !- Number of Vertices",
        "    -5,-5,3,  !- X,Y,Z ==> Vertex 1 {m}",
        "    5,-5,3,  !- X,Y,Z ==> Vertex 2 {m}",
        "    5,5,3,  !- X,Y,Z ==> Vertex 3 {m}",
        "    -5,5,3;  !- X,Y,Z ==> Vertex 4 {m}",
        "  BuildingSurface:Detailed,",
        "    Zn001:floor,             !- Name",
        "    Floor,                   !- Surface Type",
        "    SLAB FLOOR,              !- Construction Name",
        "    ZONE ONE,                !- Zone Name",
        "    ,                        !- Space Name",
        "    Outdoors,                !- Outside Boundary Condition",
        "    ,                        !- Outside Boundary Condition Object",
        "    SunExposed,              !- Sun Exposure",
        "    WindExposed,             !- Wind Exposure",
        "    0.0000000,               !- View Factor to Ground",
        "    4,                       !- Number of Vertices",
        "    -5,5,0,  !- X,Y,Z ==> Vertex 1 {m}",
        "    5,5,0,  !- X,Y,Z ==> Vertex 2 {m}",
        "    5,-5,0,  !- X,Y,Z ==> Vertex 3 {m}",
        "    -5,-5,0;  !- X,Y,Z ==> Vertex 4 {m}",
        "  FenestrationSurface:Detailed,",
        "    Zn001:Wall-South:Win001, !- Name",
        "    Window,                  !- Surface Type",
        "    DOUBLE PANE HW WINDOW,   !- Construction Name",
        "    Zn001:Wall-South,        !- Building Surface Name",
        "    ,                        !- Outside Boundary Condition Object",
        "    0.5000000,               !- View Factor to Ground",
        "    TestFrameAndDivider,     !- Frame and Divider Name",
        "    1.0,                     !- Multiplier",
        "    4,                       !- Number of Vertices",
        "    -3,-5,2.5,  !- X,Y,Z ==> Vertex 1 {m}",
        "    -3,-5,0.5,  !- X,Y,Z ==> Vertex 2 {m}",
        "    3,-5,0.5,  !- X,Y,Z ==> Vertex 3 {m}",
        "    3,-5,2.5;  !- X,Y,Z ==> Vertex 4 {m}",
        "  WindowProperty:FrameAndDivider,",
        "    TestFrameAndDivider,     !- Name",
        "    0.05,                    !- Frame Width {m}",
        "    0.05,                    !- Frame Outside Projection {m}",
        "    0.05,                    !- Frame Inside Projection {m}",
        "    5.0,                     !- Frame Conductance {W/m2-K}",
        "    1.2,                     !- Ratio of Frame-Edge Glass Conductance to Center-Of-Gl",
        "    0.8,                     !- Frame Solar Absorptance",
        "    0.8,                     !- Frame Visible Absorptance",
        "    0.9,                     !- Frame Thermal Hemispherical Emissivity",
        "    DividedLite,             !- Divider Type",
        "    0.02,                    !- Divider Width {m}",
        "    2,                       !- Number of Horizontal Dividers",
        "    2,                       !- Number of Vertical Dividers",
        "    0.02,                    !- Divider Outside Projection {m}",
        "    0.02,                    !- Divider Inside Projection {m}",
        "    5.0,                     !- Divider Conductance {W/m2-K}",
        "    1.2,                     !- Ratio of Divider-Edge Glass Conductance to Center-Of-",
        "    0.8,                     !- Divider Solar Absorptance",
        "    0.8,                     !- Divider Visible Absorptance",
        "    0.9;                     !- Divider Thermal Hemispherical Emissivity",
        "  Shading:Zone:Detailed,",
        "    Zn001:Wall-South:Shade001,  !- Name",
        "    Zn001:Wall-South,        !- Base Surface Name",
        "    SunShading,              !- Transmittance Schedule Name",
        "    4,                       !- Number of Vertices",
        "    -3,-5,2.5,  !- X,Y,Z ==> Vertex 1 {m}",
        "    -3,-6,2.5,  !- X,Y,Z ==> Vertex 2 {m}",
        "    3,-6,2.5,  !- X,Y,Z ==> Vertex 3 {m}",
        "    3,-5,2.5;  !- X,Y,Z ==> Vertex 4 {m}",
        "  ShadingProperty:Reflectance,",
        "    Zn001:Wall-South:Shade001,  !- Shading Surface Name",
        "    0.2,                     !- Diffuse Solar Reflectance of Unglazed Part of Shading",
        "    0.2;                     !- Diffuse Visible Reflectance of Unglazed Part of Shading",
    });

    ASSERT_TRUE(process_idf(idf_objects));

    SimulationManager::GetProjectData(*state);
    bool FoundError = false;

    HeatBalanceManager::GetProjectControlData(*state, FoundError); // read project control data
    EXPECT_FALSE(FoundError);                                      // expect no errors

    HeatBalanceManager::SetPreConstructionInputParameters(*state);
    ScheduleManager::ProcessScheduleInput(*state); // read schedules

    HeatBalanceManager::GetMaterialData(*state, FoundError);
    EXPECT_FALSE(FoundError);

    HeatBalanceManager::GetFrameAndDividerData(*state, FoundError);
    EXPECT_FALSE(FoundError);

    HeatBalanceManager::GetConstructData(*state, FoundError);
    EXPECT_FALSE(FoundError);

    HeatBalanceManager::GetZoneData(*state, FoundError); // Read Zone data from input file
    EXPECT_FALSE(FoundError);

    SurfaceGeometry::GetGeometryParameters(*state, FoundError);
    EXPECT_FALSE(FoundError);

    state->dataSurfaceGeometry->CosZoneRelNorth.allocate(1);
    state->dataSurfaceGeometry->SinZoneRelNorth.allocate(1);

    state->dataSurfaceGeometry->CosZoneRelNorth(1) = std::cos(-state->dataHeatBal->Zone(1).RelNorth * DataGlobalConstants::DegToRadians);
    state->dataSurfaceGeometry->SinZoneRelNorth(1) = std::sin(-state->dataHeatBal->Zone(1).RelNorth * DataGlobalConstants::DegToRadians);
    state->dataSurfaceGeometry->CosBldgRelNorth = 1.0;
    state->dataSurfaceGeometry->SinBldgRelNorth = 0.0;

    SurfaceGeometry::GetSurfaceData(*state, FoundError); // setup zone geometry and get zone data
    EXPECT_FALSE(FoundError);                            // expect no errors

    //	compare_err_stream( "" ); // just for debugging

    SurfaceGeometry::SetupZoneGeometry(*state, FoundError); // this calls GetSurfaceData()
    EXPECT_FALSE(FoundError);

    SolarShading::AllocateModuleArrays(*state);
    SolarShading::DetermineShadowingCombinations(*state);
    state->dataEnvrn->DayOfYear_Schedule = 168;
    state->dataEnvrn->DayOfWeek = 6;
    state->dataGlobal->TimeStep = 4;
    state->dataGlobal->HourOfDay = 9;

    //	compare_err_stream( "" ); // just for debugging

    state->dataSurface->ShadingTransmittanceVaries = true;
    state->dataSysVars->DetailedSkyDiffuseAlgorithm = true;
    state->dataHeatBal->SolarDistribution = DataHeatBalance::Shadowing::FullExterior;

    state->dataSolarShading->CalcSkyDifShading = true;
    SolarShading::InitSolarCalculations(*state);
    SolarShading::SkyDifSolarShading(*state);
    state->dataSolarShading->CalcSkyDifShading = false;

    FigureSolarBeamAtTimestep(*state, state->dataGlobal->HourOfDay, state->dataGlobal->TimeStep);

    int windowSurfNum = UtilityRoutines::FindItemInList("ZN001:WALL-SOUTH:WIN001", state->dataSurface->Surface);
    EXPECT_NEAR(0.6504, state->dataSolarShading->SurfDifShdgRatioIsoSkyHRTS(4, 9, windowSurfNum), 0.0001);
    EXPECT_NEAR(0.9152, state->dataSolarShading->SurfDifShdgRatioHorizHRTS(4, 9, windowSurfNum), 0.0001);
}

TEST_F(EnergyPlusFixture, SolarShadingTest_ExternalShadingIO)
{
    std::string const idf_objects = delimited_string({

        "  Building,",
        "    DemoFDT,                 !- Name",
        "    0,                       !- North Axis {deg}",
        "    Suburbs,                 !- Terrain",
        "    3.9999999E-02,           !- Loads Convergence Tolerance Value",
        "    4.0000002E-03,           !- Temperature Convergence Tolerance Value {deltaC}",
        "    FullExterior,            !- Solar Distribution",
        "    ,                        !- Maximum Number of Warmup Days",
        "    6;                       !- Minimum Number of Warmup Days",
        "  ShadowCalculation,",
        "    Scheduled,               !- Shading Calculation Method",
        "    Timestep,                !- Shading Calculation Update Frequency Method",
        "    ,                        !- Shading Calculation Update Frequency",
        "    ,                           !- Maximum Figures in Shadow Overlap Calculations",
        "    ,                           !- Polygon Clipping Algorithm",
        "    ,                        !- Pixel Counting Resolution",
        "    DetailedSkyDiffuseModeling, !- Sky Diffuse Modeling Algorithm",
        "    Yes;                        !- Output External Shading Calculation Results",
        "  SurfaceConvectionAlgorithm:Inside,TARP;",
        "  SurfaceConvectionAlgorithm:Outside,TARP;",
        "  HeatBalanceAlgorithm,ConductionTransferFunction;",
        "  Timestep,6;",
        "  RunPeriod,",
        "    RP1,                     !- Name",
        "    1,                       !- Begin Month",
        "    1,                       !- Begin Day of Month",
        "    ,                        !- Begin Year",
        "    12,                      !- End Month",
        "    31,                      !- End Day of Month",
        "    ,                        !- End Year",
        "    ,                        !- Day of Week for Start Day",
        "    ,                        !- Use Weather File Holidays and Special Days",
        "    ,                        !- Use Weather File Daylight Saving Period",
        "    ,                        !- Apply Weekend Holiday Rule",
        "    ,                        !- Use Weather File Rain Indicators",
        "    ;                        !- Use Weather File Snow Indicators",
        "  ScheduleTypeLimits,",
        "    Fraction,                !- Name",
        "    0.0,                     !- Lower Limit Value",
        "    1.0,                     !- Upper Limit Value",
        "    Continuous;              !- Numeric Type",
        "  ScheduleTypeLimits,",
        "    ON/OFF,                  !- Name",
        "    0,                       !- Lower Limit Value",
        "    1,                       !- Upper Limit Value",
        "    Discrete;                !- Numeric Type",
        "  Schedule:Compact,",
        "    SunShading,              !- Name",
        "    ON/OFF,                  !- Schedule Type Limits Name",
        "    Through: 4/30,           !- Field 1",
        "    For: AllDays,            !- Field 2",
        "    until: 24:00,1,          !- Field 3",
        "    Through: 10/31,          !- Field 5",
        "    For: AllDays,            !- Field 6",
        "    until: 24:00,0,          !- Field 7",
        "    Through: 12/31,          !- Field 9",
        "    For: AllDays,            !- Field 10",
        "    until: 24:00,1;          !- Field 11",
        "  Material,",
        "    A2 - 4 IN DENSE FACE BRICK,  !- Name",
        "    Rough,                   !- Roughness",
        "    0.1014984,               !- Thickness {m}",
        "    1.245296,                !- Conductivity {W/m-K}",
        "    2082.400,                !- Density {kg/m3}",
        "    920.4800,                !- Specific Heat {J/kg-K}",
        "    0.9000000,               !- Thermal Absorptance",
        "    0.9300000,               !- Solar Absorptance",
        "    0.9300000;               !- Visible Absorptance",
        "  Material,",
        "    E1 - 3 / 4 IN PLASTER OR GYP BOARD,  !- Name",
        "    Smooth,                  !- Roughness",
        "    1.9050000E-02,           !- Thickness {m}",
        "    0.7264224,               !- Conductivity {W/m-K}",
        "    1601.846,                !- Density {kg/m3}",
        "    836.8000,                !- Specific Heat {J/kg-K}",
        "    0.9000000,               !- Thermal Absorptance",
        "    0.9200000,               !- Solar Absorptance",
        "    0.9200000;               !- Visible Absorptance",
        "  Material,",
        "    E2 - 1 / 2 IN SLAG OR STONE,  !- Name",
        "    Rough,                   !- Roughness",
        "    1.2710161E-02,           !- Thickness {m}",
        "    1.435549,                !- Conductivity {W/m-K}",
        "    881.0155,                !- Density {kg/m3}",
        "    1673.600,                !- Specific Heat {J/kg-K}",
        "    0.9000000,               !- Thermal Absorptance",
        "    0.5500000,               !- Solar Absorptance",
        "    0.5500000;               !- Visible Absorptance",
        "  Material,",
        "    C12 - 2 IN HW CONCRETE,  !- Name",
        "    MediumRough,             !- Roughness",
        "    5.0901599E-02,           !- Thickness {m}",
        "    1.729577,                !- Conductivity {W/m-K}",
        "    2242.585,                !- Density {kg/m3}",
        "    836.8000,                !- Specific Heat {J/kg-K}",
        "    0.9000000,               !- Thermal Absorptance",
        "    0.6500000,               !- Solar Absorptance",
        "    0.6500000;               !- Visible Absorptance",
        "  Material:NoMass,",
        "    R13LAYER,                !- Name",
        "    Rough,                   !- Roughness",
        "    2.290965,                !- Thermal Resistance {m2-K/W}",
        "    0.9000000,               !- Thermal Absorptance",
        "    0.7500000,               !- Solar Absorptance",
        "    0.7500000;               !- Visible Absorptance",
        "  WindowMaterial:Glazing,",
        "    GLASS - CLEAR PLATE 1 / 4 IN,  !- Name",
        "    SpectralAverage,         !- Optical Data Type",
        "    ,                        !- Window Glass Spectral Data Set Name",
        "    0.006,                   !- Thickness {m}",
        "    0.80,                    !- Solar Transmittance at Normal Incidence",
        "    0.10,                    !- Front Side Solar Reflectance at Normal Incidence",
        "    0.10,                    !- Back Side Solar Reflectance at Normal Incidence",
        "    0.80,                    !- Visible Transmittance at Normal Incidence",
        "    0.10,                    !- Front Side Visible Reflectance at Normal Incidence",
        "    0.10,                    !- Back Side Visible Reflectance at Normal Incidence",
        "    0.0,                     !- Infrared Transmittance at Normal Incidence",
        "    0.84,                    !- Front Side Infrared Hemispherical Emissivity",
        "    0.84,                    !- Back Side Infrared Hemispherical Emissivity",
        "    0.9;                     !- Conductivity {W/m-K}",
        "  WindowMaterial:Gas,",
        "    AIRGAP,                  !- Name",
        "    AIR,                     !- Gas Type",
        "    0.0125;                  !- Thickness {m}",
        "  Construction,",
        "    R13WALL,                 !- Name",
        "    R13LAYER;                !- Outside Layer",
        "  Construction,",
        "    EXTWALL09,               !- Name",
        "    A2 - 4 IN DENSE FACE BRICK,  !- Outside Layer",
        "    E1 - 3 / 4 IN PLASTER OR GYP BOARD;  !- Layer 4",
        "  Construction,",
        "    INTERIOR,                !- Name",
        "    C12 - 2 IN HW CONCRETE;  !- Layer 4",
        "  Construction,",
        "    SLAB FLOOR,              !- Name",
        "    C12 - 2 IN HW CONCRETE;  !- Layer 4",
        "  Construction,",
        "    ROOF31,                  !- Name",
        "    E2 - 1 / 2 IN SLAG OR STONE,  !- Outside Layer",
        "    C12 - 2 IN HW CONCRETE;  !- Layer 4",
        "  Construction,",
        "    DOUBLE PANE HW WINDOW,   !- Name",
        "    GLASS - CLEAR PLATE 1 / 4 IN,  !- Outside Layer",
        "    AIRGAP,                  !- Layer 2",
        "    GLASS - CLEAR PLATE 1 / 4 IN;  !- Layer 3",
        "  Construction,",
        "    PARTITION02,             !- Name",
        "    E1 - 3 / 4 IN PLASTER OR GYP BOARD,  !- Outside Layer",
        "    C12 - 2 IN HW CONCRETE,  !- Layer 4",
        "    E1 - 3 / 4 IN PLASTER OR GYP BOARD;  !- Layer 3",
        "  Construction,",
        "    single PANE HW WINDOW,   !- Name",
        "    GLASS - CLEAR PLATE 1 / 4 IN;  !- Outside Layer",
        "  Construction,",
        "    EXTWALLdemo,             !- Name",
        "    A2 - 4 IN DENSE FACE BRICK,  !- Outside Layer",
        "    E1 - 3 / 4 IN PLASTER OR GYP BOARD;  !- Layer 4",
        "  GlobalGeometryRules,",
        "    UpperLeftCorner,         !- Starting Vertex Position",
        "    Counterclockwise,        !- Vertex Entry Direction",
        "    Relative;                !- Coordinate System",
        "  Zone,",
        "    ZONE ONE,                !- Name",
        "    0,                       !- Direction of Relative North {deg}",
        "    0,                       !- X Origin {m}",
        "    0,                       !- Y Origin {m}",
        "    0,                       !- Z Origin {m}",
        "    1,                       !- Type",
        "    1,                       !- Multiplier",
        "    0,                       !- Ceiling Height {m}",
        "    0;                       !- Volume {m3}",
        "  BuildingSurface:Detailed,",
        "    Zn001:Wall-North,        !- Name",
        "    Wall,                    !- Surface Type",
        "    EXTWALLdemo,             !- Construction Name",
        "    ZONE ONE,                !- Zone Name",
        "    ,                        !- Space Name",
        "    Outdoors,                !- Outside Boundary Condition",
        "    ,                        !- Outside Boundary Condition Object",
        "    SunExposed,              !- Sun Exposure",
        "    WindExposed,             !- Wind Exposure",
        "    0.5000000,               !- View Factor to Ground",
        "    4,                       !- Number of Vertices",
        "    5,5,3,  !- X,Y,Z ==> Vertex 1 {m}",
        "    5,5,0,  !- X,Y,Z ==> Vertex 2 {m}",
        "    -5,5,0,  !- X,Y,Z ==> Vertex 3 {m}",
        "    -5,5,3;  !- X,Y,Z ==> Vertex 4 {m}",
        "  BuildingSurface:Detailed,",
        "    Zn001:Wall-East,         !- Name",
        "    Wall,                    !- Surface Type",
        "    EXTWALL09,               !- Construction Name",
        "    ZONE ONE,                !- Zone Name",
        "    ,                        !- Space Name",
        "    Outdoors,                !- Outside Boundary Condition",
        "    ,                        !- Outside Boundary Condition Object",
        "    SunExposed,              !- Sun Exposure",
        "    WindExposed,             !- Wind Exposure",
        "    0.5000000,               !- View Factor to Ground",
        "    4,                       !- Number of Vertices",
        "    5,-5,3,  !- X,Y,Z ==> Vertex 1 {m}",
        "    5,-5,0,  !- X,Y,Z ==> Vertex 2 {m}",
        "    5,5,0,  !- X,Y,Z ==> Vertex 3 {m}",
        "    5,5,3;  !- X,Y,Z ==> Vertex 4 {m}",
        "  BuildingSurface:Detailed,",
        "    Zn001:Wall-South,        !- Name",
        "    Wall,                    !- Surface Type",
        "    R13WALL,                 !- Construction Name",
        "    ZONE ONE,                !- Zone Name",
        "    ,                        !- Space Name",
        "    Outdoors,                !- Outside Boundary Condition",
        "    ,                        !- Outside Boundary Condition Object",
        "    SunExposed,              !- Sun Exposure",
        "    WindExposed,             !- Wind Exposure",
        "    0.5000000,               !- View Factor to Ground",
        "    4,                       !- Number of Vertices",
        "    -5,-5,3,  !- X,Y,Z ==> Vertex 1 {m}",
        "    -5,-5,0,  !- X,Y,Z ==> Vertex 2 {m}",
        "    5,-5,0,  !- X,Y,Z ==> Vertex 3 {m}",
        "    5,-5,3;  !- X,Y,Z ==> Vertex 4 {m}",
        "  BuildingSurface:Detailed,",
        "    Zn001:Wall-West,         !- Name",
        "    Wall,                    !- Surface Type",
        "    EXTWALL09,               !- Construction Name",
        "    ZONE ONE,                !- Zone Name",
        "    ,                        !- Space Name",
        "    Outdoors,                !- Outside Boundary Condition",
        "    ,                        !- Outside Boundary Condition Object",
        "    SunExposed,              !- Sun Exposure",
        "    WindExposed,             !- Wind Exposure",
        "    0.5000000,               !- View Factor to Ground",
        "    4,                       !- Number of Vertices",
        "    -5,5,3,  !- X,Y,Z ==> Vertex 1 {m}",
        "    -5,5,0,  !- X,Y,Z ==> Vertex 2 {m}",
        "    -5,-5,0,  !- X,Y,Z ==> Vertex 3 {m}",
        "    -5,-5,3;  !- X,Y,Z ==> Vertex 4 {m}",
        "  BuildingSurface:Detailed,",
        "    Zn001:roof,              !- Name",
        "    Roof,                    !- Surface Type",
        "    ROOF31,                  !- Construction Name",
        "    ZONE ONE,                !- Zone Name",
        "    ,                        !- Space Name",
        "    Outdoors,                !- Outside Boundary Condition",
        "    ,                        !- Outside Boundary Condition Object",
        "    SunExposed,              !- Sun Exposure",
        "    WindExposed,             !- Wind Exposure",
        "    0.0000000,               !- View Factor to Ground",
        "    4,                       !- Number of Vertices",
        "    -5,-5,3,  !- X,Y,Z ==> Vertex 1 {m}",
        "    5,-5,3,  !- X,Y,Z ==> Vertex 2 {m}",
        "    5,5,3,  !- X,Y,Z ==> Vertex 3 {m}",
        "    -5,5,3;  !- X,Y,Z ==> Vertex 4 {m}",
        "  SurfaceProperty:LocalEnvironment,",
        "    LocEnv:Zn001:roof,",
        "    Zn001:roof,",
        "    ExtShadingSch:Zn001:roof,",
        "    ,",
        "    ;",
        "  Schedule:Compact,",
        "    ExtShadingSch:Zn001:roof,",
        "    Fraction,                !- Schedule Type Limits Name",
        "    Through: 12/31,          !- Field 1",
        "    For: AllDays,            !- Field 2",
        "    Until: 24:00,            !- Field 3",
        "    0.5432;                  !- Field 4",
        "  BuildingSurface:Detailed,",
        "    Zn001:floor,             !- Name",
        "    Floor,                   !- Surface Type",
        "    SLAB FLOOR,              !- Construction Name",
        "    ZONE ONE,                !- Zone Name",
        "    ,                        !- Space Name",
        "    Outdoors,                !- Outside Boundary Condition",
        "    ,                        !- Outside Boundary Condition Object",
        "    SunExposed,              !- Sun Exposure",
        "    WindExposed,             !- Wind Exposure",
        "    0.0000000,               !- View Factor to Ground",
        "    4,                       !- Number of Vertices",
        "    -5,5,0,  !- X,Y,Z ==> Vertex 1 {m}",
        "    5,5,0,  !- X,Y,Z ==> Vertex 2 {m}",
        "    5,-5,0,  !- X,Y,Z ==> Vertex 3 {m}",
        "    -5,-5,0;  !- X,Y,Z ==> Vertex 4 {m}",
        "  FenestrationSurface:Detailed,",
        "    Zn001:Wall-South:Win001, !- Name",
        "    Window,                  !- Surface Type",
        "    DOUBLE PANE HW WINDOW,   !- Construction Name",
        "    Zn001:Wall-South,        !- Building Surface Name",
        "    ,                        !- Outside Boundary Condition Object",
        "    0.5000000,               !- View Factor to Ground",
        "    TestFrameAndDivider,     !- Frame and Divider Name",
        "    1.0,                     !- Multiplier",
        "    4,                       !- Number of Vertices",
        "    -3,-5,2.5,  !- X,Y,Z ==> Vertex 1 {m}",
        "    -3,-5,0.5,  !- X,Y,Z ==> Vertex 2 {m}",
        "    3,-5,0.5,  !- X,Y,Z ==> Vertex 3 {m}",
        "    3,-5,2.5;  !- X,Y,Z ==> Vertex 4 {m}",
        "  WindowProperty:FrameAndDivider,",
        "    TestFrameAndDivider,     !- Name",
        "    0.05,                    !- Frame Width {m}",
        "    0.05,                    !- Frame Outside Projection {m}",
        "    0.05,                    !- Frame Inside Projection {m}",
        "    5.0,                     !- Frame Conductance {W/m2-K}",
        "    1.2,                     !- Ratio of Frame-Edge Glass Conductance to Center-Of-Gl",
        "    0.8,                     !- Frame Solar Absorptance",
        "    0.8,                     !- Frame Visible Absorptance",
        "    0.9,                     !- Frame Thermal Hemispherical Emissivity",
        "    DividedLite,             !- Divider Type",
        "    0.02,                    !- Divider Width {m}",
        "    2,                       !- Number of Horizontal Dividers",
        "    2,                       !- Number of Vertical Dividers",
        "    0.02,                    !- Divider Outside Projection {m}",
        "    0.02,                    !- Divider Inside Projection {m}",
        "    5.0,                     !- Divider Conductance {W/m2-K}",
        "    1.2,                     !- Ratio of Divider-Edge Glass Conductance to Center-Of-",
        "    0.8,                     !- Divider Solar Absorptance",
        "    0.8,                     !- Divider Visible Absorptance",
        "    0.9;                     !- Divider Thermal Hemispherical Emissivity",
        "  Shading:Zone:Detailed,",
        "    Zn001:Wall-South:Shade001,  !- Name",
        "    Zn001:Wall-South,        !- Base Surface Name",
        "    SunShading,              !- Transmittance Schedule Name",
        "    4,                       !- Number of Vertices",
        "    -3,-5,2.5,  !- X,Y,Z ==> Vertex 1 {m}",
        "    -3,-6,2.5,  !- X,Y,Z ==> Vertex 2 {m}",
        "    3,-6,2.5,  !- X,Y,Z ==> Vertex 3 {m}",
        "    3,-5,2.5;  !- X,Y,Z ==> Vertex 4 {m}",
        "  ShadingProperty:Reflectance,",
        "    Zn001:Wall-South:Shade001,  !- Shading Surface Name",
        "    0.2,                     !- Diffuse Solar Reflectance of Unglazed Part of Shading",
        "    0.2;                     !- Diffuse Visible Reflectance of Unglazed Part of Shading",
    });

    ASSERT_TRUE(process_idf(idf_objects));

    SimulationManager::GetProjectData(*state);
    bool FoundError = false;

    HeatBalanceManager::GetProjectControlData(*state, FoundError); // read project control data
    EXPECT_FALSE(FoundError);                                      // expect no errors

    HeatBalanceManager::SetPreConstructionInputParameters(*state);
    ScheduleManager::ProcessScheduleInput(*state); // read schedules

    HeatBalanceManager::GetMaterialData(*state, FoundError);
    EXPECT_FALSE(FoundError);

    HeatBalanceManager::GetFrameAndDividerData(*state, FoundError);
    EXPECT_FALSE(FoundError);

    HeatBalanceManager::GetConstructData(*state, FoundError);
    EXPECT_FALSE(FoundError);

    HeatBalanceManager::GetZoneData(*state, FoundError); // Read Zone data from input file
    EXPECT_FALSE(FoundError);

    SurfaceGeometry::GetGeometryParameters(*state, FoundError);
    EXPECT_FALSE(FoundError);

    state->dataSurfaceGeometry->CosZoneRelNorth.allocate(1);
    state->dataSurfaceGeometry->SinZoneRelNorth.allocate(1);

    state->dataSurfaceGeometry->CosZoneRelNorth(1) = std::cos(-state->dataHeatBal->Zone(1).RelNorth * DataGlobalConstants::DegToRadians);
    state->dataSurfaceGeometry->SinZoneRelNorth(1) = std::sin(-state->dataHeatBal->Zone(1).RelNorth * DataGlobalConstants::DegToRadians);
    state->dataSurfaceGeometry->CosBldgRelNorth = 1.0;
    state->dataSurfaceGeometry->SinBldgRelNorth = 0.0;

    compare_err_stream("");                                 // just for debugging
    SurfaceGeometry::SetupZoneGeometry(*state, FoundError); // this calls GetSurfaceData()
    EXPECT_FALSE(FoundError);

    SolarShading::AllocateModuleArrays(*state);
    SolarShading::DetermineShadowingCombinations(*state);
    state->dataEnvrn->DayOfYear_Schedule = 168;
    state->dataEnvrn->DayOfWeek = 6;
    state->dataGlobal->TimeStep = 4;
    state->dataGlobal->HourOfDay = 9;
    state->dataGlobal->DoingSizing = false;
    state->dataGlobal->KindOfSim = DataGlobalConstants::KindOfSim::RunPeriodWeather;

    compare_err_stream(""); // just for debugging

    state->dataSurface->ShadingTransmittanceVaries = true;
    state->dataSysVars->DetailedSkyDiffuseAlgorithm = true;
    state->dataSysVars->shadingMethod = DataSystemVariables::ShadingMethod::Scheduled;
    state->dataHeatBal->SolarDistribution = DataHeatBalance::Shadowing::FullExterior;

    state->dataSolarShading->CalcSkyDifShading = true;
    SolarShading::InitSolarCalculations(*state);
    SolarShading::SkyDifSolarShading(*state);
    state->dataSolarShading->CalcSkyDifShading = false;

    ScheduleManager::UpdateScheduleValues(*state);
    state->dataBSDFWindow->SUNCOSTS(4, 9)(1) = 0.1;
    state->dataBSDFWindow->SUNCOSTS(4, 9)(2) = 0.1;
    state->dataBSDFWindow->SUNCOSTS(4, 9)(3) = 0.1;
    FigureSolarBeamAtTimestep(*state, state->dataGlobal->HourOfDay, state->dataGlobal->TimeStep);

    EXPECT_TRUE(state->dataSysVars->shadingMethod == DataSystemVariables::ShadingMethod::Scheduled);
    EXPECT_DOUBLE_EQ(0.5432, ScheduleManager::LookUpScheduleValue(*state, 2, 9, 4));
    EXPECT_FALSE(state->dataSolarShading->SUNCOS(3) < 0.00001);
    EXPECT_DOUBLE_EQ(0.00001, DataEnvironment::SunIsUpValue);
    ;
    EXPECT_FALSE(state->dataSolarShading->SUNCOS(3) < DataEnvironment::SunIsUpValue);

    int surfNum = UtilityRoutines::FindItemInList("ZN001:WALL-SOUTH", state->dataSurface->Surface);
    EXPECT_DOUBLE_EQ(1, state->dataHeatBal->SurfSunlitFrac(9, 4, surfNum));
    surfNum = UtilityRoutines::FindItemInList("ZN001:WALL-SOUTH:WIN001", state->dataSurface->Surface);
    EXPECT_DOUBLE_EQ(1, state->dataHeatBal->SurfSunlitFrac(9, 4, surfNum));
    surfNum = UtilityRoutines::FindItemInList("ZN001:ROOF", state->dataSurface->Surface);
    EXPECT_DOUBLE_EQ(0.5432, state->dataHeatBal->SurfSunlitFrac(9, 4, surfNum));
}

TEST_F(EnergyPlusFixture, SolarShadingTest_DisableGroupSelfShading)
{
    std::string const idf_objects = delimited_string({
        "  Building,",
        "    DemoFDT,                 !- Name",
        "    0,                       !- North Axis {deg}",
        "    Suburbs,                 !- Terrain",
        "    3.9999999E-02,           !- Loads Convergence Tolerance Value",
        "    4.0000002E-03,           !- Temperature Convergence Tolerance Value {deltaC}",
        "    FullExterior,            !- Solar Distribution",
        "    ,                        !- Maximum Number of Warmup Days",
        "    6;                       !- Minimum Number of Warmup Days",
        "  ShadowCalculation,",
        "    PolygonClipping,         !- Shading Calculation Method",
        "    Timestep,                !- Shading Calculation Update Frequency Method",
        "    ,                        !- Shading Calculation Update Frequency",
        "    ,                           !- Maximum Figures in Shadow Overlap Calculations",
        "    ,                           !- Polygon Clipping Algorithm",
        "    ,                           !- Pixel Counting Resolution",
        "    ,                           !- Sky Diffuse Modeling Algorithm",
        "    ,                           !- Output External Shading Calculation Results",
        "    Yes,                        !- Disable Shading within A Zone Group",
        "    ,                           !- Disable Shading between Zone Groups",
        "    ShadingZoneGroup;           !- Shading Group 1 ZoneList Name",
        "  SurfaceConvectionAlgorithm:Inside,TARP;",
        "  SurfaceConvectionAlgorithm:Outside,TARP;",
        "  HeatBalanceAlgorithm,ConductionTransferFunction;",
        "  Timestep,6;",
        "  RunPeriod,",
        "    RP1,                     !- Name",
        "    1,                       !- Begin Month",
        "    1,                       !- Begin Day of Month",
        "    ,                        !- Begin Year",
        "    12,                      !- End Month",
        "    31,                      !- End Day of Month",
        "    ,                        !- End Year",
        "    ,                        !- Day of Week for Start Day",
        "    ,                        !- Use Weather File Holidays and Special Days",
        "    ,                        !- Use Weather File Daylight Saving Period",
        "    ,                        !- Apply Weekend Holiday Rule",
        "    ,                        !- Use Weather File Rain Indicators",
        "    ;                        !- Use Weather File Snow Indicators",
        "  ScheduleTypeLimits,",
        "    Fraction,                !- Name",
        "    0.0,                     !- Lower Limit Value",
        "    1.0,                     !- Upper Limit Value",
        "    Continuous;              !- Numeric Type",
        "  ScheduleTypeLimits,",
        "    ON/OFF,                  !- Name",
        "    0,                       !- Lower Limit Value",
        "    1,                       !- Upper Limit Value",
        "    Discrete;                !- Numeric Type",
        "  Schedule:Compact,",
        "    SunShading,              !- Name",
        "    ON/OFF,                  !- Schedule Type Limits Name",
        "    Through: 4/30,           !- Field 1",
        "    For: AllDays,            !- Field 2",
        "    until: 24:00,1,          !- Field 3",
        "    Through: 10/31,          !- Field 5",
        "    For: AllDays,            !- Field 6",
        "    until: 24:00,0,          !- Field 7",
        "    Through: 12/31,          !- Field 9",
        "    For: AllDays,            !- Field 10",
        "    until: 24:00,1;          !- Field 11",
        "  Material,",
        "    A2 - 4 IN DENSE FACE BRICK,  !- Name",
        "    Rough,                   !- Roughness",
        "    0.1014984,               !- Thickness {m}",
        "    1.245296,                !- Conductivity {W/m-K}",
        "    2082.400,                !- Density {kg/m3}",
        "    920.4800,                !- Specific Heat {J/kg-K}",
        "    0.9000000,               !- Thermal Absorptance",
        "    0.9300000,               !- Solar Absorptance",
        "    0.9300000;               !- Visible Absorptance",
        "  Material,",
        "    E1 - 3 / 4 IN PLASTER OR GYP BOARD,  !- Name",
        "    Smooth,                  !- Roughness",
        "    1.9050000E-02,           !- Thickness {m}",
        "    0.7264224,               !- Conductivity {W/m-K}",
        "    1601.846,                !- Density {kg/m3}",
        "    836.8000,                !- Specific Heat {J/kg-K}",
        "    0.9000000,               !- Thermal Absorptance",
        "    0.9200000,               !- Solar Absorptance",
        "    0.9200000;               !- Visible Absorptance",
        "  Material,",
        "    E2 - 1 / 2 IN SLAG OR STONE,  !- Name",
        "    Rough,                   !- Roughness",
        "    1.2710161E-02,           !- Thickness {m}",
        "    1.435549,                !- Conductivity {W/m-K}",
        "    881.0155,                !- Density {kg/m3}",
        "    1673.600,                !- Specific Heat {J/kg-K}",
        "    0.9000000,               !- Thermal Absorptance",
        "    0.5500000,               !- Solar Absorptance",
        "    0.5500000;               !- Visible Absorptance",
        "  Material,",
        "    C12 - 2 IN HW CONCRETE,  !- Name",
        "    MediumRough,             !- Roughness",
        "    5.0901599E-02,           !- Thickness {m}",
        "    1.729577,                !- Conductivity {W/m-K}",
        "    2242.585,                !- Density {kg/m3}",
        "    836.8000,                !- Specific Heat {J/kg-K}",
        "    0.9000000,               !- Thermal Absorptance",
        "    0.6500000,               !- Solar Absorptance",
        "    0.6500000;               !- Visible Absorptance",
        "  Material:NoMass,",
        "    R13LAYER,                !- Name",
        "    Rough,                   !- Roughness",
        "    2.290965,                !- Thermal Resistance {m2-K/W}",
        "    0.9000000,               !- Thermal Absorptance",
        "    0.7500000,               !- Solar Absorptance",
        "    0.7500000;               !- Visible Absorptance",
        "  WindowMaterial:Glazing,",
        "    GLASS - CLEAR PLATE 1 / 4 IN,  !- Name",
        "    SpectralAverage,         !- Optical Data Type",
        "    ,                        !- Window Glass Spectral Data Set Name",
        "    0.006,                   !- Thickness {m}",
        "    0.80,                    !- Solar Transmittance at Normal Incidence",
        "    0.10,                    !- Front Side Solar Reflectance at Normal Incidence",
        "    0.10,                    !- Back Side Solar Reflectance at Normal Incidence",
        "    0.80,                    !- Visible Transmittance at Normal Incidence",
        "    0.10,                    !- Front Side Visible Reflectance at Normal Incidence",
        "    0.10,                    !- Back Side Visible Reflectance at Normal Incidence",
        "    0.0,                     !- Infrared Transmittance at Normal Incidence",
        "    0.84,                    !- Front Side Infrared Hemispherical Emissivity",
        "    0.84,                    !- Back Side Infrared Hemispherical Emissivity",
        "    0.9;                     !- Conductivity {W/m-K}",
        "  WindowMaterial:Gas,",
        "    AIRGAP,                  !- Name",
        "    AIR,                     !- Gas Type",
        "    0.0125;                  !- Thickness {m}",
        "  Construction,",
        "    R13WALL,                 !- Name",
        "    R13LAYER;                !- Outside Layer",
        "  Construction,",
        "    EXTWALL09,               !- Name",
        "    A2 - 4 IN DENSE FACE BRICK,  !- Outside Layer",
        "    E1 - 3 / 4 IN PLASTER OR GYP BOARD;  !- Layer 4",
        "  Construction,",
        "    INTERIOR,                !- Name",
        "    C12 - 2 IN HW CONCRETE;  !- Layer 4",
        "  Construction,",
        "    SLAB FLOOR,              !- Name",
        "    C12 - 2 IN HW CONCRETE;  !- Layer 4",
        "  Construction,",
        "    ROOF31,                  !- Name",
        "    E2 - 1 / 2 IN SLAG OR STONE,  !- Outside Layer",
        "    C12 - 2 IN HW CONCRETE;  !- Layer 4",
        "  Construction,",
        "    DOUBLE PANE HW WINDOW,   !- Name",
        "    GLASS - CLEAR PLATE 1 / 4 IN,  !- Outside Layer",
        "    AIRGAP,                  !- Layer 2",
        "    GLASS - CLEAR PLATE 1 / 4 IN;  !- Layer 3",
        "  Construction,",
        "    PARTITION02,             !- Name",
        "    E1 - 3 / 4 IN PLASTER OR GYP BOARD,  !- Outside Layer",
        "    C12 - 2 IN HW CONCRETE,  !- Layer 4",
        "    E1 - 3 / 4 IN PLASTER OR GYP BOARD;  !- Layer 3",
        "  Construction,",
        "    single PANE HW WINDOW,   !- Name",
        "    GLASS - CLEAR PLATE 1 / 4 IN;  !- Outside Layer",
        "  Construction,",
        "    EXTWALLdemo,             !- Name",
        "    A2 - 4 IN DENSE FACE BRICK,  !- Outside Layer",
        "    E1 - 3 / 4 IN PLASTER OR GYP BOARD;  !- Layer 4",
        "  GlobalGeometryRules,",
        "    UpperLeftCorner,         !- Starting Vertex Position",
        "    Counterclockwise,        !- Vertex Entry Direction",
        "    Relative;                !- Coordinate System",
        "  Zone,",
        "    ZONE ONE,                !- Name",
        "    0,                       !- Direction of Relative North {deg}",
        "    0,                       !- X Origin {m}",
        "    0,                       !- Y Origin {m}",
        "    0,                       !- Z Origin {m}",
        "    1,                       !- Type",
        "    1,                       !- Multiplier",
        "    0,                       !- Ceiling Height {m}",
        "    0;                       !- Volume {m3}",
        "  ZoneList,",
        "    ShadingZoneGroup,",
        "    ZONE ONE;",
        "  BuildingSurface:Detailed,",
        "    Zn001:Wall-North,        !- Name",
        "    Wall,                    !- Surface Type",
        "    EXTWALLdemo,             !- Construction Name",
        "    ZONE ONE,                !- Zone Name",
        "    ,                        !- Space Name",
        "    Outdoors,                !- Outside Boundary Condition",
        "    ,                        !- Outside Boundary Condition Object",
        "    SunExposed,              !- Sun Exposure",
        "    WindExposed,             !- Wind Exposure",
        "    0.5000000,               !- View Factor to Ground",
        "    4,                       !- Number of Vertices",
        "    5,5,3,  !- X,Y,Z ==> Vertex 1 {m}",
        "    5,5,0,  !- X,Y,Z ==> Vertex 2 {m}",
        "    -5,5,0,  !- X,Y,Z ==> Vertex 3 {m}",
        "    -5,5,3;  !- X,Y,Z ==> Vertex 4 {m}",
        "  BuildingSurface:Detailed,",
        "    Zn001:Wall-East,         !- Name",
        "    Wall,                    !- Surface Type",
        "    EXTWALL09,               !- Construction Name",
        "    ZONE ONE,                !- Zone Name",
        "    ,                        !- Space Name",
        "    Outdoors,                !- Outside Boundary Condition",
        "    ,                        !- Outside Boundary Condition Object",
        "    SunExposed,              !- Sun Exposure",
        "    WindExposed,             !- Wind Exposure",
        "    0.5000000,               !- View Factor to Ground",
        "    4,                       !- Number of Vertices",
        "    5,-5,3,  !- X,Y,Z ==> Vertex 1 {m}",
        "    5,-5,0,  !- X,Y,Z ==> Vertex 2 {m}",
        "    5,5,0,  !- X,Y,Z ==> Vertex 3 {m}",
        "    5,5,3;  !- X,Y,Z ==> Vertex 4 {m}",
        "  BuildingSurface:Detailed,",
        "    Zn001:Wall-South,        !- Name",
        "    Wall,                    !- Surface Type",
        "    R13WALL,                 !- Construction Name",
        "    ZONE ONE,                !- Zone Name",
        "    ,                        !- Space Name",
        "    Outdoors,                !- Outside Boundary Condition",
        "    ,                        !- Outside Boundary Condition Object",
        "    SunExposed,              !- Sun Exposure",
        "    WindExposed,             !- Wind Exposure",
        "    0.5000000,               !- View Factor to Ground",
        "    4,                       !- Number of Vertices",
        "    -5,-5,3,  !- X,Y,Z ==> Vertex 1 {m}",
        "    -5,-5,0,  !- X,Y,Z ==> Vertex 2 {m}",
        "    5,-5,0,  !- X,Y,Z ==> Vertex 3 {m}",
        "    5,-5,3;  !- X,Y,Z ==> Vertex 4 {m}",
        "  BuildingSurface:Detailed,",
        "    Zn001:Wall-West,         !- Name",
        "    Wall,                    !- Surface Type",
        "    EXTWALL09,               !- Construction Name",
        "    ZONE ONE,                !- Zone Name",
        "    ,                        !- Space Name",
        "    Outdoors,                !- Outside Boundary Condition",
        "    ,                        !- Outside Boundary Condition Object",
        "    SunExposed,              !- Sun Exposure",
        "    WindExposed,             !- Wind Exposure",
        "    0.5000000,               !- View Factor to Ground",
        "    4,                       !- Number of Vertices",
        "    -5,5,3,  !- X,Y,Z ==> Vertex 1 {m}",
        "    -5,5,0,  !- X,Y,Z ==> Vertex 2 {m}",
        "    -5,-5,0,  !- X,Y,Z ==> Vertex 3 {m}",
        "    -5,-5,3;  !- X,Y,Z ==> Vertex 4 {m}",
        "  BuildingSurface:Detailed,",
        "    Zn001:roof,              !- Name",
        "    Roof,                    !- Surface Type",
        "    ROOF31,                  !- Construction Name",
        "    ZONE ONE,                !- Zone Name",
        "    ,                        !- Space Name",
        "    Outdoors,                !- Outside Boundary Condition",
        "    ,                        !- Outside Boundary Condition Object",
        "    SunExposed,              !- Sun Exposure",
        "    WindExposed,             !- Wind Exposure",
        "    0.0000000,               !- View Factor to Ground",
        "    4,                       !- Number of Vertices",
        "    -5,-5,3,  !- X,Y,Z ==> Vertex 1 {m}",
        "    5,-5,3,  !- X,Y,Z ==> Vertex 2 {m}",
        "    5,5,3,  !- X,Y,Z ==> Vertex 3 {m}",
        "    -5,5,3;  !- X,Y,Z ==> Vertex 4 {m}",
        "  Schedule:Compact,",
        "    ExtShadingSch:Zn001:roof,",
        "    Fraction,                !- Schedule Type Limits Name",
        "    Through: 12/31,          !- Field 1",
        "    For: AllDays,            !- Field 2",
        "    Until: 24:00,            !- Field 3",
        "    0.5432;                  !- Field 4",
        "  BuildingSurface:Detailed,",
        "    Zn001:floor,             !- Name",
        "    Floor,                   !- Surface Type",
        "    SLAB FLOOR,              !- Construction Name",
        "    ZONE ONE,                !- Zone Name",
        "    ,                        !- Space Name",
        "    Outdoors,                !- Outside Boundary Condition",
        "    ,                        !- Outside Boundary Condition Object",
        "    SunExposed,              !- Sun Exposure",
        "    WindExposed,             !- Wind Exposure",
        "    0.0000000,               !- View Factor to Ground",
        "    4,                       !- Number of Vertices",
        "    -5,5,0,  !- X,Y,Z ==> Vertex 1 {m}",
        "    5,5,0,  !- X,Y,Z ==> Vertex 2 {m}",
        "    5,-5,0,  !- X,Y,Z ==> Vertex 3 {m}",
        "    -5,-5,0;  !- X,Y,Z ==> Vertex 4 {m}",
        "  FenestrationSurface:Detailed,",
        "    Zn001:Wall-South:Win001, !- Name",
        "    Window,                  !- Surface Type",
        "    DOUBLE PANE HW WINDOW,   !- Construction Name",
        "    Zn001:Wall-South,        !- Building Surface Name",
        "    ,                        !- Outside Boundary Condition Object",
        "    0.5000000,               !- View Factor to Ground",
        "    TestFrameAndDivider,     !- Frame and Divider Name",
        "    1.0,                     !- Multiplier",
        "    4,                       !- Number of Vertices",
        "    -3,-5,2.5,  !- X,Y,Z ==> Vertex 1 {m}",
        "    -3,-5,0.5,  !- X,Y,Z ==> Vertex 2 {m}",
        "    3,-5,0.5,  !- X,Y,Z ==> Vertex 3 {m}",
        "    3,-5,2.5;  !- X,Y,Z ==> Vertex 4 {m}",
        "  WindowProperty:FrameAndDivider,",
        "    TestFrameAndDivider,     !- Name",
        "    0.05,                    !- Frame Width {m}",
        "    0.05,                    !- Frame Outside Projection {m}",
        "    0.05,                    !- Frame Inside Projection {m}",
        "    5.0,                     !- Frame Conductance {W/m2-K}",
        "    1.2,                     !- Ratio of Frame-Edge Glass Conductance to Center-Of-Gl",
        "    0.8,                     !- Frame Solar Absorptance",
        "    0.8,                     !- Frame Visible Absorptance",
        "    0.9,                     !- Frame Thermal Hemispherical Emissivity",
        "    DividedLite,             !- Divider Type",
        "    0.02,                    !- Divider Width {m}",
        "    2,                       !- Number of Horizontal Dividers",
        "    2,                       !- Number of Vertical Dividers",
        "    0.02,                    !- Divider Outside Projection {m}",
        "    0.02,                    !- Divider Inside Projection {m}",
        "    5.0,                     !- Divider Conductance {W/m2-K}",
        "    1.2,                     !- Ratio of Divider-Edge Glass Conductance to Center-Of-",
        "    0.8,                     !- Divider Solar Absorptance",
        "    0.8,                     !- Divider Visible Absorptance",
        "    0.9;                     !- Divider Thermal Hemispherical Emissivity",
        "  Shading:Zone:Detailed,",
        "    Zn001:Wall-South:Shade001,  !- Name",
        "    Zn001:Wall-South,        !- Base Surface Name",
        "    SunShading,              !- Transmittance Schedule Name",
        "    4,                       !- Number of Vertices",
        "    -3,-5,2.5,  !- X,Y,Z ==> Vertex 1 {m}",
        "    -3,-6,2.5,  !- X,Y,Z ==> Vertex 2 {m}",
        "    3,-6,2.5,  !- X,Y,Z ==> Vertex 3 {m}",
        "    3,-5,2.5;  !- X,Y,Z ==> Vertex 4 {m}",
        "  ShadingProperty:Reflectance,",
        "    Zn001:Wall-South:Shade001,  !- Shading Surface Name",
        "    0.2,                     !- Diffuse Solar Reflectance of Unglazed Part of Shading",
        "    0.2;                     !- Diffuse Visible Reflectance of Unglazed Part of Shading",
    });

    ASSERT_TRUE(process_idf(idf_objects));

    SimulationManager::GetProjectData(*state);
    bool FoundError = false;

    HeatBalanceManager::GetProjectControlData(*state, FoundError); // read project control data
    EXPECT_FALSE(FoundError);                                      // expect no errors

    HeatBalanceManager::SetPreConstructionInputParameters(*state);
    ScheduleManager::ProcessScheduleInput(*state); // read schedules

    HeatBalanceManager::GetMaterialData(*state, FoundError);
    EXPECT_FALSE(FoundError);

    HeatBalanceManager::GetFrameAndDividerData(*state, FoundError);
    EXPECT_FALSE(FoundError);

    HeatBalanceManager::GetConstructData(*state, FoundError);
    EXPECT_FALSE(FoundError);

    HeatBalanceManager::GetZoneData(*state, FoundError); // Read Zone data from input file
    EXPECT_FALSE(FoundError);

    SurfaceGeometry::GetGeometryParameters(*state, FoundError);
    EXPECT_FALSE(FoundError);

    SizingManager::GetZoneSizingInput(*state);

    state->dataSurfaceGeometry->CosZoneRelNorth.allocate(1);
    state->dataSurfaceGeometry->SinZoneRelNorth.allocate(1);

    state->dataSurfaceGeometry->CosZoneRelNorth(1) = std::cos(-state->dataHeatBal->Zone(1).RelNorth * DataGlobalConstants::DegToRadians);
    state->dataSurfaceGeometry->SinZoneRelNorth(1) = std::sin(-state->dataHeatBal->Zone(1).RelNorth * DataGlobalConstants::DegToRadians);
    state->dataSurfaceGeometry->CosBldgRelNorth = 1.0;
    state->dataSurfaceGeometry->SinBldgRelNorth = 0.0;

    compare_err_stream("");                                 // just for debugging
    SurfaceGeometry::SetupZoneGeometry(*state, FoundError); // this calls GetSurfaceData()
    EXPECT_FALSE(FoundError);

    compare_err_stream(""); // just for debugging

    SolarShading::GetShadowingInput(*state);

    for (int SurfNum = 1; SurfNum <= state->dataSurface->TotSurfaces; SurfNum++) {
        if (state->dataSurface->Surface(SurfNum).ExtBoundCond == 0 && state->dataSurface->Surface(SurfNum).Zone != 0) {
            int ZoneSize = state->dataSurface->SurfShadowDisabledZoneList(SurfNum).size();
            EXPECT_EQ(1, ZoneSize);
            std::vector<int> DisabledZones = state->dataSurface->SurfShadowDisabledZoneList(SurfNum);
            for (int i : DisabledZones) {
                EXPECT_EQ(1, i);
            }
        }
    }
}

TEST_F(EnergyPlusFixture, SolarShadingTest_PolygonClippingDirect)
{
    std::string const idf_objects = delimited_string({
        "  Building,",
        "    DemoFDT,                 !- Name",
        "    0,                       !- North Axis {deg}",
        "    Suburbs,                 !- Terrain",
        "    3.9999999E-02,           !- Loads Convergence Tolerance Value",
        "    4.0000002E-03,           !- Temperature Convergence Tolerance Value {deltaC}",
        "    FullExterior,            !- Solar Distribution",
        "    ,                        !- Maximum Number of Warmup Days",
        "    6;                       !- Minimum Number of Warmup Days",
        "  ShadowCalculation,",
        "    PolygonClipping,         !- Shading Calculation Method",
        "    Timestep,                !- Shading Calculation Update Frequency Method",
        "    ,                        !- Shading Calculation Update Frequency",
        "    ,                        !- Maximum Figures in Shadow Overlap Calculations",
        "    ,                        !- Polygon Clipping Algorithm",
        "    ,                        !- Pixel Counting Resolution",
        "    DetailedSkyDiffuseModeling;  !- Sky Diffuse Modeling Algorithm",
        "  SurfaceConvectionAlgorithm:Inside,TARP;",
        "  SurfaceConvectionAlgorithm:Outside,TARP;",
        "  HeatBalanceAlgorithm,ConductionTransferFunction;",
        "  Timestep,6;",
        "  RunPeriod,",
        "    RP1,                     !- Name",
        "    1,                       !- Begin Month",
        "    1,                       !- Begin Day of Month",
        "    ,                        !- Begin Year",
        "    12,                      !- End Month",
        "    31,                      !- End Day of Month",
        "    ,                        !- End Year",
        "    ,                        !- Day of Week for Start Day",
        "    ,                        !- Use Weather File Holidays and Special Days",
        "    ,                        !- Use Weather File Daylight Saving Period",
        "    ,                        !- Apply Weekend Holiday Rule",
        "    ,                        !- Use Weather File Rain Indicators",
        "    ;                        !- Use Weather File Snow Indicators",
        "  ScheduleTypeLimits,",
        "    Fraction,                !- Name",
        "    0.0,                     !- Lower Limit Value",
        "    1.0,                     !- Upper Limit Value",
        "    Continuous;              !- Numeric Type",
        "  ScheduleTypeLimits,",
        "    ON/OFF,                  !- Name",
        "    0,                       !- Lower Limit Value",
        "    1,                       !- Upper Limit Value",
        "    Discrete;                !- Numeric Type",
        "  Schedule:Compact,",
        "    SunShading,              !- Name",
        "    ON/OFF,                  !- Schedule Type Limits Name",
        "    Through: 4/30,           !- Field 1",
        "    For: AllDays,            !- Field 2",
        "    until: 24:00,1,          !- Field 3",
        "    Through: 10/31,          !- Field 5",
        "    For: AllDays,            !- Field 6",
        "    until: 24:00,0,          !- Field 7",
        "    Through: 12/31,          !- Field 9",
        "    For: AllDays,            !- Field 10",
        "    until: 24:00,1;          !- Field 11",
        "  Material,",
        "    A2 - 4 IN DENSE FACE BRICK,  !- Name",
        "    Rough,                   !- Roughness",
        "    0.1014984,               !- Thickness {m}",
        "    1.245296,                !- Conductivity {W/m-K}",
        "    2082.400,                !- Density {kg/m3}",
        "    920.4800,                !- Specific Heat {J/kg-K}",
        "    0.9000000,               !- Thermal Absorptance",
        "    0.9300000,               !- Solar Absorptance",
        "    0.9300000;               !- Visible Absorptance",
        "  Material,",
        "    E1 - 3 / 4 IN PLASTER OR GYP BOARD,  !- Name",
        "    Smooth,                  !- Roughness",
        "    1.9050000E-02,           !- Thickness {m}",
        "    0.7264224,               !- Conductivity {W/m-K}",
        "    1601.846,                !- Density {kg/m3}",
        "    836.8000,                !- Specific Heat {J/kg-K}",
        "    0.9000000,               !- Thermal Absorptance",
        "    0.9200000,               !- Solar Absorptance",
        "    0.9200000;               !- Visible Absorptance",
        "  Material,",
        "    E2 - 1 / 2 IN SLAG OR STONE,  !- Name",
        "    Rough,                   !- Roughness",
        "    1.2710161E-02,           !- Thickness {m}",
        "    1.435549,                !- Conductivity {W/m-K}",
        "    881.0155,                !- Density {kg/m3}",
        "    1673.600,                !- Specific Heat {J/kg-K}",
        "    0.9000000,               !- Thermal Absorptance",
        "    0.5500000,               !- Solar Absorptance",
        "    0.5500000;               !- Visible Absorptance",
        "  Material,",
        "    C12 - 2 IN HW CONCRETE,  !- Name",
        "    MediumRough,             !- Roughness",
        "    5.0901599E-02,           !- Thickness {m}",
        "    1.729577,                !- Conductivity {W/m-K}",
        "    2242.585,                !- Density {kg/m3}",
        "    836.8000,                !- Specific Heat {J/kg-K}",
        "    0.9000000,               !- Thermal Absorptance",
        "    0.6500000,               !- Solar Absorptance",
        "    0.6500000;               !- Visible Absorptance",
        "  Material:NoMass,",
        "    R13LAYER,                !- Name",
        "    Rough,                   !- Roughness",
        "    2.290965,                !- Thermal Resistance {m2-K/W}",
        "    0.9000000,               !- Thermal Absorptance",
        "    0.7500000,               !- Solar Absorptance",
        "    0.7500000;               !- Visible Absorptance",
        "  WindowMaterial:Glazing,",
        "    GLASS - CLEAR PLATE 1 / 4 IN,  !- Name",
        "    SpectralAverage,         !- Optical Data Type",
        "    ,                        !- Window Glass Spectral Data Set Name",
        "    0.006,                   !- Thickness {m}",
        "    0.80,                    !- Solar Transmittance at Normal Incidence",
        "    0.10,                    !- Front Side Solar Reflectance at Normal Incidence",
        "    0.10,                    !- Back Side Solar Reflectance at Normal Incidence",
        "    0.80,                    !- Visible Transmittance at Normal Incidence",
        "    0.10,                    !- Front Side Visible Reflectance at Normal Incidence",
        "    0.10,                    !- Back Side Visible Reflectance at Normal Incidence",
        "    0.0,                     !- Infrared Transmittance at Normal Incidence",
        "    0.84,                    !- Front Side Infrared Hemispherical Emissivity",
        "    0.84,                    !- Back Side Infrared Hemispherical Emissivity",
        "    0.9;                     !- Conductivity {W/m-K}",
        "  WindowMaterial:Gas,",
        "    AIRGAP,                  !- Name",
        "    AIR,                     !- Gas Type",
        "    0.0125;                  !- Thickness {m}",
        "  Construction,",
        "    R13WALL,                 !- Name",
        "    R13LAYER;                !- Outside Layer",
        "  Construction,",
        "    EXTWALL09,               !- Name",
        "    A2 - 4 IN DENSE FACE BRICK,  !- Outside Layer",
        "    E1 - 3 / 4 IN PLASTER OR GYP BOARD;  !- Layer 4",
        "  Construction,",
        "    INTERIOR,                !- Name",
        "    C12 - 2 IN HW CONCRETE;  !- Layer 4",
        "  Construction,",
        "    SLAB FLOOR,              !- Name",
        "    C12 - 2 IN HW CONCRETE;  !- Layer 4",
        "  Construction,",
        "    ROOF31,                  !- Name",
        "    E2 - 1 / 2 IN SLAG OR STONE,  !- Outside Layer",
        "    C12 - 2 IN HW CONCRETE;  !- Layer 4",
        "  Construction,",
        "    DOUBLE PANE HW WINDOW,   !- Name",
        "    GLASS - CLEAR PLATE 1 / 4 IN,  !- Outside Layer",
        "    AIRGAP,                  !- Layer 2",
        "    GLASS - CLEAR PLATE 1 / 4 IN;  !- Layer 3",
        "  Construction,",
        "    PARTITION02,             !- Name",
        "    E1 - 3 / 4 IN PLASTER OR GYP BOARD,  !- Outside Layer",
        "    C12 - 2 IN HW CONCRETE,  !- Layer 4",
        "    E1 - 3 / 4 IN PLASTER OR GYP BOARD;  !- Layer 3",
        "  Construction,",
        "    single PANE HW WINDOW,   !- Name",
        "    GLASS - CLEAR PLATE 1 / 4 IN;  !- Outside Layer",
        "  Construction,",
        "    EXTWALLdemo,             !- Name",
        "    A2 - 4 IN DENSE FACE BRICK,  !- Outside Layer",
        "    E1 - 3 / 4 IN PLASTER OR GYP BOARD;  !- Layer 4",
        "  GlobalGeometryRules,",
        "    UpperLeftCorner,         !- Starting Vertex Position",
        "    Counterclockwise,        !- Vertex Entry Direction",
        "    Relative;                !- Coordinate System",
        "  Zone,",
        "    ZONE ONE,                !- Name",
        "    0,                       !- Direction of Relative North {deg}",
        "    0,                       !- X Origin {m}",
        "    0,                       !- Y Origin {m}",
        "    0,                       !- Z Origin {m}",
        "    1,                       !- Type",
        "    1,                       !- Multiplier",
        "    0,                       !- Ceiling Height {m}",
        "    0;                       !- Volume {m3}",
        "  BuildingSurface:Detailed,",
        "    Zn001:Wall-North,        !- Name",
        "    Wall,                    !- Surface Type",
        "    EXTWALLdemo,             !- Construction Name",
        "    ZONE ONE,                !- Zone Name",
        "    ,                        !- Space Name",
        "    Outdoors,                !- Outside Boundary Condition",
        "    ,                        !- Outside Boundary Condition Object",
        "    SunExposed,              !- Sun Exposure",
        "    WindExposed,             !- Wind Exposure",
        "    0.5000000,               !- View Factor to Ground",
        "    4,                       !- Number of Vertices",
        "    5,5,3,  !- X,Y,Z ==> Vertex 1 {m}",
        "    5,5,0,  !- X,Y,Z ==> Vertex 2 {m}",
        "    -5,5,0,  !- X,Y,Z ==> Vertex 3 {m}",
        "    -5,5,3;  !- X,Y,Z ==> Vertex 4 {m}",
        "  BuildingSurface:Detailed,",
        "    Zn001:Wall-East,         !- Name",
        "    Wall,                    !- Surface Type",
        "    EXTWALL09,               !- Construction Name",
        "    ZONE ONE,                !- Zone Name",
        "    ,                        !- Space Name",
        "    Outdoors,                !- Outside Boundary Condition",
        "    ,                        !- Outside Boundary Condition Object",
        "    SunExposed,              !- Sun Exposure",
        "    WindExposed,             !- Wind Exposure",
        "    0.5000000,               !- View Factor to Ground",
        "    4,                       !- Number of Vertices",
        "    5,-5,3,  !- X,Y,Z ==> Vertex 1 {m}",
        "    5,-5,0,  !- X,Y,Z ==> Vertex 2 {m}",
        "    5,5,0,  !- X,Y,Z ==> Vertex 3 {m}",
        "    5,5,3;  !- X,Y,Z ==> Vertex 4 {m}",
        "  BuildingSurface:Detailed,",
        "    Zn001:Wall-South,        !- Name",
        "    Wall,                    !- Surface Type",
        "    R13WALL,                 !- Construction Name",
        "    ZONE ONE,                !- Zone Name",
        "    ,                        !- Space Name",
        "    Outdoors,                !- Outside Boundary Condition",
        "    ,                        !- Outside Boundary Condition Object",
        "    SunExposed,              !- Sun Exposure",
        "    WindExposed,             !- Wind Exposure",
        "    0.5000000,               !- View Factor to Ground",
        "    4,                       !- Number of Vertices",
        "    -5,-5,3,  !- X,Y,Z ==> Vertex 1 {m}",
        "    -5,-5,0,  !- X,Y,Z ==> Vertex 2 {m}",
        "    5,-5,0,  !- X,Y,Z ==> Vertex 3 {m}",
        "    5,-5,3;  !- X,Y,Z ==> Vertex 4 {m}",
        "  BuildingSurface:Detailed,",
        "    Zn001:Wall-West,         !- Name",
        "    Wall,                    !- Surface Type",
        "    EXTWALL09,               !- Construction Name",
        "    ZONE ONE,                !- Zone Name",
        "    ,                        !- Space Name",
        "    Outdoors,                !- Outside Boundary Condition",
        "    ,                        !- Outside Boundary Condition Object",
        "    SunExposed,              !- Sun Exposure",
        "    WindExposed,             !- Wind Exposure",
        "    0.5000000,               !- View Factor to Ground",
        "    4,                       !- Number of Vertices",
        "    -5,5,3,  !- X,Y,Z ==> Vertex 1 {m}",
        "    -5,5,0,  !- X,Y,Z ==> Vertex 2 {m}",
        "    -5,-5,0,  !- X,Y,Z ==> Vertex 3 {m}",
        "    -5,-5,3;  !- X,Y,Z ==> Vertex 4 {m}",
        "  BuildingSurface:Detailed,",
        "    Zn001:roof,              !- Name",
        "    Roof,                    !- Surface Type",
        "    ROOF31,                  !- Construction Name",
        "    ZONE ONE,                !- Zone Name",
        "    ,                        !- Space Name",
        "    Outdoors,                !- Outside Boundary Condition",
        "    ,                        !- Outside Boundary Condition Object",
        "    SunExposed,              !- Sun Exposure",
        "    WindExposed,             !- Wind Exposure",
        "    0.0000000,               !- View Factor to Ground",
        "    4,                       !- Number of Vertices",
        "    -5,-5,3,  !- X,Y,Z ==> Vertex 1 {m}",
        "    5,-5,3,  !- X,Y,Z ==> Vertex 2 {m}",
        "    5,5,3,  !- X,Y,Z ==> Vertex 3 {m}",
        "    -5,5,3;  !- X,Y,Z ==> Vertex 4 {m}",
        "  BuildingSurface:Detailed,",
        "    Zn001:floor,             !- Name",
        "    Floor,                   !- Surface Type",
        "    SLAB FLOOR,              !- Construction Name",
        "    ZONE ONE,                !- Zone Name",
        "    ,                        !- Space Name",
        "    Outdoors,                !- Outside Boundary Condition",
        "    ,                        !- Outside Boundary Condition Object",
        "    SunExposed,              !- Sun Exposure",
        "    WindExposed,             !- Wind Exposure",
        "    0.0000000,               !- View Factor to Ground",
        "    4,                       !- Number of Vertices",
        "    -5,5,0,  !- X,Y,Z ==> Vertex 1 {m}",
        "    5,5,0,  !- X,Y,Z ==> Vertex 2 {m}",
        "    5,-5,0,  !- X,Y,Z ==> Vertex 3 {m}",
        "    -5,-5,0;  !- X,Y,Z ==> Vertex 4 {m}",
        "  FenestrationSurface:Detailed,",
        "    Zn001:Wall-South:Win001, !- Name",
        "    Window,                  !- Surface Type",
        "    DOUBLE PANE HW WINDOW,   !- Construction Name",
        "    Zn001:Wall-South,        !- Building Surface Name",
        "    ,                        !- Outside Boundary Condition Object",
        "    0.5000000,               !- View Factor to Ground",
        "    TestFrameAndDivider,     !- Frame and Divider Name",
        "    1.0,                     !- Multiplier",
        "    4,                       !- Number of Vertices",
        "    -3,-5,2.5,  !- X,Y,Z ==> Vertex 1 {m}",
        "    -3,-5,0.5,  !- X,Y,Z ==> Vertex 2 {m}",
        "    3,-5,0.5,  !- X,Y,Z ==> Vertex 3 {m}",
        "    3,-5,2.5;  !- X,Y,Z ==> Vertex 4 {m}",
        "  WindowProperty:FrameAndDivider,",
        "    TestFrameAndDivider,     !- Name",
        "    0.05,                    !- Frame Width {m}",
        "    0.05,                    !- Frame Outside Projection {m}",
        "    0.05,                    !- Frame Inside Projection {m}",
        "    5.0,                     !- Frame Conductance {W/m2-K}",
        "    1.2,                     !- Ratio of Frame-Edge Glass Conductance to Center-Of-Gl",
        "    0.8,                     !- Frame Solar Absorptance",
        "    0.8,                     !- Frame Visible Absorptance",
        "    0.9,                     !- Frame Thermal Hemispherical Emissivity",
        "    DividedLite,             !- Divider Type",
        "    0.02,                    !- Divider Width {m}",
        "    2,                       !- Number of Horizontal Dividers",
        "    2,                       !- Number of Vertical Dividers",
        "    0.02,                    !- Divider Outside Projection {m}",
        "    0.02,                    !- Divider Inside Projection {m}",
        "    5.0,                     !- Divider Conductance {W/m2-K}",
        "    1.2,                     !- Ratio of Divider-Edge Glass Conductance to Center-Of-",
        "    0.8,                     !- Divider Solar Absorptance",
        "    0.8,                     !- Divider Visible Absorptance",
        "    0.9;                     !- Divider Thermal Hemispherical Emissivity",
        "  Shading:Zone:Detailed,",
        "    Zn001:Wall-South:Shade001,  !- Name",
        "    Zn001:Wall-South,        !- Base Surface Name",
        "    SunShading,              !- Transmittance Schedule Name",
        "    4,                       !- Number of Vertices",
        "    -3,-5,2.5,  !- X,Y,Z ==> Vertex 1 {m}",
        "    -3,-6,2.5,  !- X,Y,Z ==> Vertex 2 {m}",
        "    3,-6,2.5,  !- X,Y,Z ==> Vertex 3 {m}",
        "    3,-5,2.5;  !- X,Y,Z ==> Vertex 4 {m}",
        "  ShadingProperty:Reflectance,",
        "    Zn001:Wall-South:Shade001,  !- Shading Surface Name",
        "    0.2,                     !- Diffuse Solar Reflectance of Unglazed Part of Shading",
        "    0.2;                     !- Diffuse Visible Reflectance of Unglazed Part of Shading",
    });

    ASSERT_TRUE(process_idf(idf_objects));

    SimulationManager::GetProjectData(*state);
    bool FoundError = false;

    HeatBalanceManager::GetProjectControlData(*state, FoundError); // read project control data
    EXPECT_FALSE(FoundError);                                      // expect no errors

    HeatBalanceManager::SetPreConstructionInputParameters(*state);
    ScheduleManager::ProcessScheduleInput(*state); // read schedules

    HeatBalanceManager::GetMaterialData(*state, FoundError);
    EXPECT_FALSE(FoundError);

    HeatBalanceManager::GetFrameAndDividerData(*state, FoundError);
    EXPECT_FALSE(FoundError);

    HeatBalanceManager::GetConstructData(*state, FoundError);
    EXPECT_FALSE(FoundError);

    HeatBalanceManager::GetZoneData(*state, FoundError); // Read Zone data from input file
    EXPECT_FALSE(FoundError);

    SurfaceGeometry::GetGeometryParameters(*state, FoundError);
    EXPECT_FALSE(FoundError);

    state->dataSurfaceGeometry->CosZoneRelNorth.allocate(1);
    state->dataSurfaceGeometry->SinZoneRelNorth.allocate(1);

    state->dataSurfaceGeometry->CosZoneRelNorth(1) = std::cos(-state->dataHeatBal->Zone(1).RelNorth * DataGlobalConstants::DegToRadians);
    state->dataSurfaceGeometry->SinZoneRelNorth(1) = std::sin(-state->dataHeatBal->Zone(1).RelNorth * DataGlobalConstants::DegToRadians);
    state->dataSurfaceGeometry->CosBldgRelNorth = 1.0;
    state->dataSurfaceGeometry->SinBldgRelNorth = 0.0;

    SurfaceGeometry::GetSurfaceData(*state, FoundError); // setup zone geometry and get zone data
    EXPECT_FALSE(FoundError);                            // expect no errors

    //	compare_err_stream( "" ); // just for debugging

    SurfaceGeometry::SetupZoneGeometry(*state, FoundError); // this calls GetSurfaceData()
    EXPECT_FALSE(FoundError);

    SolarShading::AllocateModuleArrays(*state);
    SolarShading::DetermineShadowingCombinations(*state);
    state->dataEnvrn->DayOfYear_Schedule = 168;
    state->dataEnvrn->DayOfWeek = 6;
    state->dataGlobal->TimeStep = 4;
    state->dataGlobal->HourOfDay = 9;

    //	compare_err_stream( "" ); // just for debugging
    EXPECT_FALSE(state->dataSysVars->SlaterBarsky);

    state->dataSurface->ShadingTransmittanceVaries = true;
    state->dataSysVars->DetailedSkyDiffuseAlgorithm = true;
    state->dataHeatBal->SolarDistribution = DataHeatBalance::Shadowing::FullExterior;
    state->dataSysVars->SlaterBarsky = true;

    state->dataSolarShading->CalcSkyDifShading = true;
    SolarShading::InitSolarCalculations(*state);
    SolarShading::SkyDifSolarShading(*state);
    state->dataSolarShading->CalcSkyDifShading = false;

    FigureSolarBeamAtTimestep(*state, state->dataGlobal->HourOfDay, state->dataGlobal->TimeStep);
    int surfNum = UtilityRoutines::FindItemInList("ZN001:WALL-SOUTH:WIN001", state->dataSurface->Surface);
    EXPECT_NEAR(0.6504, state->dataSolarShading->SurfDifShdgRatioIsoSkyHRTS(4, 9, surfNum), 0.0001);
    EXPECT_NEAR(0.9152, state->dataSolarShading->SurfDifShdgRatioHorizHRTS(4, 9, surfNum), 0.0001);

    state->dataSysVars->SlaterBarsky = false;
}

TEST_F(EnergyPlusFixture, SolarShadingTest_CHKBKS)
{
    int numofsurface;
    numofsurface = 4;
    state->dataSurface->Surface.allocate(numofsurface);
    Vector VtxA1(0.0, 0.0, 5.0);
    Vector VtxA2(0.0, 0.0, 0.0);
    Vector VtxA3(5.0, 0.0, 0.0);
    Vector VtxA4(5.0, 0.0, 5.0);

    Vector VtxB1(0.0, -10.0, 5.0);
    Vector VtxB2(0.0, -10.0, 2.5);
    Vector VtxB3(0.0, -5.0, 2.5);
    Vector VtxB4(0.0, -5.0, 0.0);
    Vector VtxB5(0.0, 0.0, 0.0);
    Vector VtxB6(0.0, 0.0, 5.0);

    state->dataSurface->Surface(1).Sides = 4;

    state->dataSurface->Surface(1).Vertex.allocate(4);
    state->dataSurface->Surface(1).Vertex(1) = VtxA1;
    state->dataSurface->Surface(1).Vertex(2) = VtxA2;
    state->dataSurface->Surface(1).Vertex(3) = VtxA3;
    state->dataSurface->Surface(1).Vertex(4) = VtxA4;

    state->dataSurface->Surface(1).Name = "Surf_Back";
    state->dataSurface->Surface(1).ZoneName = "Zone1";

    state->dataSurface->Surface(2).Sides = 6; // receiving
    state->dataSurface->Surface(2).Vertex.allocate(6);

    state->dataSurface->Surface(2).Vertex(1) = VtxB1;
    state->dataSurface->Surface(2).Vertex(2) = VtxB2;
    state->dataSurface->Surface(2).Vertex(3) = VtxB3;
    state->dataSurface->Surface(2).Vertex(4) = VtxB4;
    state->dataSurface->Surface(2).Vertex(5) = VtxB5;
    state->dataSurface->Surface(2).Vertex(6) = VtxB6;

    state->dataSurface->Surface(2).Name = "Surf_Recv";
    state->dataSurface->Surface(2).ZoneName = "Zone1";

    CHKBKS(*state, 1, 2);

    EXPECT_TRUE(this->has_err_output(false));

    std::string const error_string =
        delimited_string({"   ** Severe  ** Problem in interior solar distribution calculation (CHKBKS)",
                          "   **   ~~~   **    Solar Distribution = FullInteriorExterior will not work in Zone=Zone1",
                          "   **   ~~~   **    because one or more of vertices, such as Vertex 3 of back surface=Surf_Back"
                          ", is in front of receiving surface=Surf_Recv",
                          "   **   ~~~   **    (Dot Product indicator=             62.5000)",
                          "   **   ~~~   **    Check surface geometry; if OK, use Solar Distribution = FullExterior instead. Use Output:Diagnostics, "
                          "DisplayExtraWarnings; for more details."});

    EXPECT_TRUE(compare_err_stream(error_string, true));

    state->dataSurface->Surface(3).Sides = 4;

    state->dataSurface->Surface(3).Vertex.allocate(4);
    state->dataSurface->Surface(3).Vertex(1) = VtxA1;
    state->dataSurface->Surface(3).Vertex(2) = VtxA2;
    state->dataSurface->Surface(3).Vertex(3) = VtxA3;
    state->dataSurface->Surface(3).Vertex(4) = VtxA4;

    state->dataSurface->Surface(3).Name = "Surf_Back2";
    state->dataSurface->Surface(3).ZoneName = "Zone2";

    state->dataSurface->Surface(4).Sides = 6; // receiving
    state->dataSurface->Surface(4).Vertex.allocate(6);

    state->dataSurface->Surface(4).Vertex(1) = VtxB6;
    state->dataSurface->Surface(4).Vertex(2) = VtxB5;
    state->dataSurface->Surface(4).Vertex(3) = VtxB4;
    state->dataSurface->Surface(4).Vertex(4) = VtxB3;
    state->dataSurface->Surface(4).Vertex(5) = VtxB2;
    state->dataSurface->Surface(4).Vertex(6) = VtxB1;

    state->dataSurface->Surface(4).Name = "Surf_Recv2";
    state->dataSurface->Surface(4).ZoneName = "Zone2";

    CHKBKS(*state, 3, 4);

    EXPECT_FALSE(this->has_err_output(true));
}

TEST_F(EnergyPlusFixture, SolarShadingTest_NonConvexErrors)
{
    std::string const idf_objects = R"IDF(
RunPeriod,
  Annual,                  !- Name
  1,                       !- Begin Month
  1,                       !- Begin Day of Month
  ,                        !- Begin Year
  12,                      !- End Month
  31,                      !- End Day of Month
  ,                        !- End Year
  Sunday,                  !- Day of Week for Start Day
  No,                      !- Use Weather File Holidays and Special Days
  No,                      !- Use Weather File Daylight Saving Period
  No,                      !- Apply Weekend Holiday Rule
  Yes,                     !- Use Weather File Rain Indicators
  Yes;                     !- Use Weather File Snow Indicators

ShadowCalculation,
  PolygonClipping,  !- Calculation Method
  Periodic,  !- Caclulation Update Frequency Method
  20,  !- Calculation Update Frequency
  15000;  !- Maximum Figures in Shadow Overlap Calculations

Timestep,4;

Building,
  Non-convex,    !- Name
  0,      !- North Axis {deg}
  City,          !- Terrain
  0.5,  !- Loads Convergence Tolerance Value
  0.5,  !- Temperature Convergence Tolerance Value {deltaC}
  FullInteriorAndExterior, !- Solar Distribution
  25,  !- Maximum Number of Warmup Days
  2;  !- Minimum Number of Warmup Days

GlobalGeometryRules,
    UpperLeftCorner,          !- Starting Vertex Position
    Counterclockwise,         !- Vertex Entry Direction
    Relative;                 !- Coordinate System

Zone,
    Zone A,                   !- Name
    0,                        !- Direction of Relative North
    0,                        !- X Origin
    0,                        !- Y Origin
    0,                        !- Z Origin
    ,                         !- Type
    1;                        !- Multiplier

BuildingSurface:Detailed,
    A48756,                   !- Name
    Floor,                    !- Surface Type
    Exterior Wall,            !- Construction Name
    Zone A,                   !- Zone Name
    ,                         !- Space Name
    Outdoors,                 !- Outside Boundary Condition
    ,                         !- Outside Boundary Condition Object
    NoSun,                    !- Sun Exposure
    NoWind,                   !- Wind Exposure
    ,                         !- View Factor to Ground
    4,                        !- Number of Vertices
    6.096, 6.096, 0,                        !- Vertex 1 Zcoordinate
    6.096, 0, 0,                        !- Vertex 2 Zcoordinate
    0, 0, 0,                        !- Vertex 3 Zcoordinate
    0, 6.096, 0;                        !- Vertex 4 Zcoordinate

BuildingSurface:Detailed,
    69C03D,                   !- Name
    Wall,                     !- Surface Type
    Exterior Wall,            !- Construction Name
    Zone A,                   !- Zone Name
    ,                         !- Space Name
    Outdoors,                 !- Outside Boundary Condition
    ,                         !- Outside Boundary Condition Object
    SunExposed,               !- Sun Exposure
    WindExposed,              !- Wind Exposure
    ,                         !- View Factor to Ground
    6,                        !- Number of Vertices
    0, 6.096, 6.096,                    !- Vertex 1 Zcoordinate
    0, 6.096, 0,                        !- Vertex 2 Zcoordinate
    0, 0, 0,                        !- Vertex 3 Zcoordinate
    0, 0, 3.048,                    !- Vertex 4 Zcoordinate
    0, 3.048, 3.048,                    !- Vertex 5 Zcoordinate
    0, 3.048, 6.096;                    !- Vertex 6 Zcoordinate

BuildingSurface:Detailed,
    5BB552,                   !- Name
    Wall,                     !- Surface Type
    Exterior Wall,            !- Construction Name
    Zone A,                   !- Zone Name
    ,                         !- Space Name
    Outdoors,                 !- Outside Boundary Condition
    ,                         !- Outside Boundary Condition Object
    SunExposed,               !- Sun Exposure
    WindExposed,              !- Wind Exposure
    ,                         !- View Factor to Ground
    6,                        !- Number of Vertices
    6.096, 3.048, 6.096,                    !- Vertex 1 Zcoordinate
    6.096, 3.048, 3.048,                    !- Vertex 2 Zcoordinate
    6.096, 0, 3.048,                    !- Vertex 3 Zcoordinate
    6.096, 0, 0,                        !- Vertex 4 Zcoordinate
    6.096, 6.096, 0,                        !- Vertex 5 Zcoordinate
    6.096, 6.096, 6.096;                    !- Vertex 6 Zcoordinate

BuildingSurface:Detailed,
    682F88,                   !- Name
    Wall,                     !- Surface Type
    Exterior Wall,            !- Construction Name
    Zone A,                   !- Zone Name
    ,                         !- Space Name
    Outdoors,                 !- Outside Boundary Condition
    ,                         !- Outside Boundary Condition Object
    SunExposed,               !- Sun Exposure
    WindExposed,              !- Wind Exposure
    ,                         !- View Factor to Ground
    4,                        !- Number of Vertices
    6.096, 6.096, 6.096,                    !- Vertex 1 Zcoordinate
    6.096, 6.096, 0,                        !- Vertex 2 Zcoordinate
    0, 6.096, 0,                        !- Vertex 3 Zcoordinate
    0, 6.096, 6.096;                    !- Vertex 4 Zcoordinate

BuildingSurface:Detailed,
    C292CF,                   !- Name
    Wall,                     !- Surface Type
    Exterior Wall,            !- Construction Name
    Zone A,                   !- Zone Name
    ,                         !- Space Name
    Outdoors,                 !- Outside Boundary Condition
    ,                         !- Outside Boundary Condition Object
    SunExposed,               !- Sun Exposure
    WindExposed,              !- Wind Exposure
    ,                         !- View Factor to Ground
    4,                        !- Number of Vertices
    0, 0, 3.048,                    !- Vertex 1 Zcoordinate
    0, 0, 0,                        !- Vertex 2 Zcoordinate
    6.096, 0, 0,                        !- Vertex 3 Zcoordinate
    6.096, 0, 3.048;                    !- Vertex 4 Zcoordinate

BuildingSurface:Detailed,
    319080,                   !- Name
    Wall,                     !- Surface Type
    Exterior Wall,            !- Construction Name
    Zone A,                   !- Zone Name
    ,                         !- Space Name
    Outdoors,                 !- Outside Boundary Condition
    ,                         !- Outside Boundary Condition Object
    SunExposed,               !- Sun Exposure
    WindExposed,              !- Wind Exposure
    ,                         !- View Factor to Ground
    4,                        !- Number of Vertices
    0, 3.048, 6.096,                    !- Vertex 1 Zcoordinate
    0, 3.048, 3.048,                    !- Vertex 2 Zcoordinate
    6.096, 3.048, 3.048,                    !- Vertex 3 Zcoordinate
    6.096, 3.048, 6.096;                    !- Vertex 4 Zcoordinate

BuildingSurface:Detailed,
    866E33,                   !- Name
    Roof,                     !- Surface Type
    Exterior Wall,            !- Construction Name
    Zone A,                   !- Zone Name
    ,                         !- Space Name
    Outdoors,                 !- Outside Boundary Condition
    ,                         !- Outside Boundary Condition Object
    SunExposed,               !- Sun Exposure
    WindExposed,              !- Wind Exposure
    ,                         !- View Factor to Ground
    4,                        !- Number of Vertices
    0, 3.048, 3.048,                    !- Vertex 1 Zcoordinate
    0, 0, 3.048,                    !- Vertex 2 Zcoordinate
    6.096, 0, 3.048,                    !- Vertex 3 Zcoordinate
    6.096, 3.048, 3.048;                    !- Vertex 4 Zcoordinate

BuildingSurface:Detailed,
    32CB6F,                   !- Name
    Roof,                     !- Surface Type
    Exterior Wall,            !- Construction Name
    Zone A,                   !- Zone Name
    ,                         !- Space Name
    Outdoors,                 !- Outside Boundary Condition
    ,                         !- Outside Boundary Condition Object
    SunExposed,               !- Sun Exposure
    WindExposed,              !- Wind Exposure
    ,                         !- View Factor to Ground
    4,                        !- Number of Vertices
    0, 6.096, 6.096,                    !- Vertex 1 Zcoordinate
    0, 3.048, 6.096,                    !- Vertex 2 Zcoordinate
    6.096, 3.048, 6.096,                    !- Vertex 3 Zcoordinate
    6.096, 6.096, 6.096;                    !- Vertex 4 Zcoordinate

FenestrationSurface:Detailed,
    DAF2B2,                   !- Name
    Window,                   !- Surface Type
    Exterior Window,          !- Construction Name
    319080,                   !- Building Surface Name
    ,                         !- Outside Boundary Condition Object
    ,                         !- View Factor to Ground
    ,                         !- Frame and Divider Name
    ,                         !- Multiplier
    4,                        !- Number of Vertices
    0.6096, 3.048, 5.4864,                   !- Vertex 1 Zcoordinate
    0.6096, 3.048, 3.6576,                   !- Vertex 2 Zcoordinate
    5.4864, 3.048, 3.6576,                   !- Vertex 3 Zcoordinate
    5.4864, 3.048, 5.4864;                   !- Vertex 4 Zcoordinate

Material,
  Wall Continuous Insulation,  !- Name
  MediumSmooth,               !- Roughness
  0.038037600000000005,  !- Thickness {m}
  0.0288,  !- Conductivity {W/m-K}
  32,                      !- Density {kg/m3}(2013 ASHRAE Handbook - Fundamentals Section 26 Table 1 - Extruded polystyrene, smooth skin - aged 180 days)
  1465;                     !- Specific Heat {J/kg-K}(2013 ASHRAE Handbook - Fundamentals Section 26 Table 1 - Extruded polystyrene, smooth skin - aged 180 days)

Material,
  Wall Cavity Effective Insulation,  !- Name
  VeryRough,               !- Roughness
  0.08889999999999999,  !- Thickness {m}
  0.08389829384297165,  !- Conductivity {W/m-K}
  8.17,                      !- Density {kg/m3}(2013 ASHRAE Handbook - Fundamentals Section 26 Table 1 - Glass-fiber batts)
  837;                     !- Specific Heat {J/kg-K}(2013 ASHRAE Handbook - Fundamentals Section 26 Table 1 - Glass-fiber batts)

Construction,
  Exterior Wall,           !- Name
  Stucco,  !- Layer
  Wall Continuous Insulation,  !- Layer
  Wall Cavity Effective Insulation,  !- Layer
  Gypsum 5/8in;  !- Layer

Construction,
  Exterior Window,         !- Name
  Theoretical Glazing;     !- Outside Layer

Material,
  Gypsum 5/8in,           !- Name
  MediumSmooth,            !- Roughness
  0.016,                   !- Thickness {m}
  0.1622,                  !- Conductivity {W/m-K}
  800,                     !- Density {kg/m3}
  1090,                    !- Specific Heat {J/kg-K}
  0.9,                     !- Thermal Absorptance
  0.7,                     !- Solar Absorptance
  0.7;                     !- Visible Absorptance

Material,
  Stucco,           !- Name
  Smooth,                  !- Roughness
  0.01015,                 !- Thickness {m}
  0.72,                    !- Conductivity {W/m-K}
  1856,                    !- Density {kg/m3}
  840,                     !- Specific Heat {J/kg-K}
  0.9,                     !- Thermal Absorptance
  0.7,                     !- Solar Absorptance
  0.7;                     !- Visible Absorptance

WindowMaterial:SimpleGlazingSystem,
  Theoretical Glazing,     !- Name
  3.1232254400908577,  !- U-Factor {W/m2-K}
  0.4,  !- Solar Heat Gain Coefficient
  0.4;  !- Visible Transmittance
)IDF";

    ASSERT_TRUE(process_idf(idf_objects));

    SimulationManager::GetProjectData(*state);
    bool FoundError = false;

    HeatBalanceManager::GetProjectControlData(*state, FoundError); // read project control data
    EXPECT_FALSE(FoundError);                                      // expect no errors

    HeatBalanceManager::SetPreConstructionInputParameters(*state);
    ScheduleManager::ProcessScheduleInput(*state); // read schedules

    HeatBalanceManager::GetMaterialData(*state, FoundError);
    EXPECT_FALSE(FoundError);

    HeatBalanceManager::GetFrameAndDividerData(*state, FoundError);
    EXPECT_FALSE(FoundError);

    HeatBalanceManager::GetConstructData(*state, FoundError);
    EXPECT_FALSE(FoundError);

    HeatBalanceManager::GetZoneData(*state, FoundError); // Read Zone data from input file
    EXPECT_FALSE(FoundError);

    SurfaceGeometry::GetGeometryParameters(*state, FoundError);
    EXPECT_FALSE(FoundError);

    state->dataSurfaceGeometry->CosZoneRelNorth.allocate(1);
    state->dataSurfaceGeometry->SinZoneRelNorth.allocate(1);

    state->dataSurfaceGeometry->CosZoneRelNorth(1) = std::cos(-state->dataHeatBal->Zone(1).RelNorth * DataGlobalConstants::DegToRadians);
    state->dataSurfaceGeometry->SinZoneRelNorth(1) = std::sin(-state->dataHeatBal->Zone(1).RelNorth * DataGlobalConstants::DegToRadians);
    state->dataSurfaceGeometry->CosBldgRelNorth = 1.0;
    state->dataSurfaceGeometry->SinBldgRelNorth = 0.0;

    SurfaceGeometry::GetSurfaceData(*state, FoundError); // setup zone geometry and get zone data
    EXPECT_FALSE(FoundError);                            // expect no errors

    //	compare_err_stream( "" ); // just for debugging

    SurfaceGeometry::SetupZoneGeometry(*state, FoundError); // this calls GetSurfaceData()
    EXPECT_FALSE(FoundError);

    state->dataGlobal->BeginSimFlag = true;
    HeatBalanceManager::InitHeatBalance(*state);
    EXPECT_FALSE(FoundError);

    SolarShading::AllocateModuleArrays(*state);
    SolarShading::DetermineShadowingCombinations(*state);

    std::string error_string = delimited_string({"** Severe  ** Problem in interior solar distribution calculation (CHKBKS)"});

    match_err_stream(error_string);

    error_string =
        delimited_string({"** Severe  ** DetermineShadowingCombinations: There are 1 surfaces which are casting surfaces and are non-convex."});

    match_err_stream(error_string);
}

TEST_F(EnergyPlusFixture, SolarShadingTest_GPUNonConvexErrors)
{
    std::string const idf_objects = R"IDF(
RunPeriod,
  Annual,                  !- Name
  1,                       !- Begin Month
  1,                       !- Begin Day of Month
  ,                        !- Begin Year
  12,                      !- End Month
  31,                      !- End Day of Month
  ,                        !- End Year
  Sunday,                  !- Day of Week for Start Day
  No,                      !- Use Weather File Holidays and Special Days
  No,                      !- Use Weather File Daylight Saving Period
  No,                      !- Apply Weekend Holiday Rule
  Yes,                     !- Use Weather File Rain Indicators
  Yes;                     !- Use Weather File Snow Indicators

ShadowCalculation,
  PixelCounting,  !- Calculation Method
  Periodic,  !- Caclulation Update Frequency Method
  20,  !- Calculation Update Frequency
  15000;  !- Maximum Figures in Shadow Overlap Calculations

Timestep,4;

Building,
  Non-convex,    !- Name
  0,      !- North Axis {deg}
  City,          !- Terrain
  0.5,  !- Loads Convergence Tolerance Value
  0.5,  !- Temperature Convergence Tolerance Value {deltaC}
  FullInteriorAndExterior, !- Solar Distribution
  25,  !- Maximum Number of Warmup Days
  2;  !- Minimum Number of Warmup Days

GlobalGeometryRules,
    UpperLeftCorner,          !- Starting Vertex Position
    Counterclockwise,         !- Vertex Entry Direction
    Relative;                 !- Coordinate System

Zone,
    Zone A,                   !- Name
    0,                        !- Direction of Relative North
    0,                        !- X Origin
    0,                        !- Y Origin
    0,                        !- Z Origin
    ,                         !- Type
    1;                        !- Multiplier

BuildingSurface:Detailed,
    A48756,                   !- Name
    Floor,                    !- Surface Type
    Exterior Wall,            !- Construction Name
    Zone A,                   !- Zone Name
    ,                         !- Space Name
    Outdoors,                 !- Outside Boundary Condition
    ,                         !- Outside Boundary Condition Object
    NoSun,                    !- Sun Exposure
    NoWind,                   !- Wind Exposure
    ,                         !- View Factor to Ground
    4,                        !- Number of Vertices
    6.096, 6.096, 0,                        !- Vertex 1 Zcoordinate
    6.096, 0, 0,                        !- Vertex 2 Zcoordinate
    0, 0, 0,                        !- Vertex 3 Zcoordinate
    0, 6.096, 0;                        !- Vertex 4 Zcoordinate

BuildingSurface:Detailed,
    69C03D,                   !- Name
    Wall,                     !- Surface Type
    Exterior Wall,            !- Construction Name
    Zone A,                   !- Zone Name
    ,                         !- Space Name
    Outdoors,                 !- Outside Boundary Condition
    ,                         !- Outside Boundary Condition Object
    SunExposed,               !- Sun Exposure
    WindExposed,              !- Wind Exposure
    ,                         !- View Factor to Ground
    6,                        !- Number of Vertices
    0, 6.096, 6.096,                    !- Vertex 1 Zcoordinate
    0, 6.096, 0,                        !- Vertex 2 Zcoordinate
    0, 0, 0,                        !- Vertex 3 Zcoordinate
    0, 0, 3.048,                    !- Vertex 4 Zcoordinate
    0, 3.048, 3.048,                    !- Vertex 5 Zcoordinate
    0, 3.048, 6.096;                    !- Vertex 6 Zcoordinate

BuildingSurface:Detailed,
    5BB552,                   !- Name
    Wall,                     !- Surface Type
    Exterior Wall,            !- Construction Name
    Zone A,                   !- Zone Name
    ,                         !- Space Name
    Outdoors,                 !- Outside Boundary Condition
    ,                         !- Outside Boundary Condition Object
    SunExposed,               !- Sun Exposure
    WindExposed,              !- Wind Exposure
    ,                         !- View Factor to Ground
    6,                        !- Number of Vertices
    6.096, 3.048, 6.096,                    !- Vertex 1 Zcoordinate
    6.096, 3.048, 3.048,                    !- Vertex 2 Zcoordinate
    6.096, 0, 3.048,                    !- Vertex 3 Zcoordinate
    6.096, 0, 0,                        !- Vertex 4 Zcoordinate
    6.096, 6.096, 0,                        !- Vertex 5 Zcoordinate
    6.096, 6.096, 6.096;                    !- Vertex 6 Zcoordinate

BuildingSurface:Detailed,
    682F88,                   !- Name
    Wall,                     !- Surface Type
    Exterior Wall,            !- Construction Name
    Zone A,                   !- Zone Name
    ,                         !- Space Name
    Outdoors,                 !- Outside Boundary Condition
    ,                         !- Outside Boundary Condition Object
    SunExposed,               !- Sun Exposure
    WindExposed,              !- Wind Exposure
    ,                         !- View Factor to Ground
    4,                        !- Number of Vertices
    6.096, 6.096, 6.096,                    !- Vertex 1 Zcoordinate
    6.096, 6.096, 0,                        !- Vertex 2 Zcoordinate
    0, 6.096, 0,                        !- Vertex 3 Zcoordinate
    0, 6.096, 6.096;                    !- Vertex 4 Zcoordinate

BuildingSurface:Detailed,
    C292CF,                   !- Name
    Wall,                     !- Surface Type
    Exterior Wall,            !- Construction Name
    Zone A,                   !- Zone Name
    ,                         !- Space Name
    Outdoors,                 !- Outside Boundary Condition
    ,                         !- Outside Boundary Condition Object
    SunExposed,               !- Sun Exposure
    WindExposed,              !- Wind Exposure
    ,                         !- View Factor to Ground
    4,                        !- Number of Vertices
    0, 0, 3.048,                    !- Vertex 1 Zcoordinate
    0, 0, 0,                        !- Vertex 2 Zcoordinate
    6.096, 0, 0,                        !- Vertex 3 Zcoordinate
    6.096, 0, 3.048;                    !- Vertex 4 Zcoordinate

BuildingSurface:Detailed,
    319080,                   !- Name
    Wall,                     !- Surface Type
    Exterior Wall,            !- Construction Name
    Zone A,                   !- Zone Name
    ,                         !- Space Name
    Outdoors,                 !- Outside Boundary Condition
    ,                         !- Outside Boundary Condition Object
    SunExposed,               !- Sun Exposure
    WindExposed,              !- Wind Exposure
    ,                         !- View Factor to Ground
    4,                        !- Number of Vertices
    0, 3.048, 6.096,                    !- Vertex 1 Zcoordinate
    0, 3.048, 3.048,                    !- Vertex 2 Zcoordinate
    6.096, 3.048, 3.048,                    !- Vertex 3 Zcoordinate
    6.096, 3.048, 6.096;                    !- Vertex 4 Zcoordinate

BuildingSurface:Detailed,
    866E33,                   !- Name
    Roof,                     !- Surface Type
    Exterior Wall,            !- Construction Name
    Zone A,                   !- Zone Name
    ,                         !- Space Name
    Outdoors,                 !- Outside Boundary Condition
    ,                         !- Outside Boundary Condition Object
    SunExposed,               !- Sun Exposure
    WindExposed,              !- Wind Exposure
    ,                         !- View Factor to Ground
    4,                        !- Number of Vertices
    0, 3.048, 3.048,                    !- Vertex 1 Zcoordinate
    0, 0, 3.048,                    !- Vertex 2 Zcoordinate
    6.096, 0, 3.048,                    !- Vertex 3 Zcoordinate
    6.096, 3.048, 3.048;                    !- Vertex 4 Zcoordinate

BuildingSurface:Detailed,
    32CB6F,                   !- Name
    Roof,                     !- Surface Type
    Exterior Wall,            !- Construction Name
    Zone A,                   !- Zone Name
    ,                         !- Space Name
    Outdoors,                 !- Outside Boundary Condition
    ,                         !- Outside Boundary Condition Object
    SunExposed,               !- Sun Exposure
    WindExposed,              !- Wind Exposure
    ,                         !- View Factor to Ground
    4,                        !- Number of Vertices
    0, 6.096, 6.096,                    !- Vertex 1 Zcoordinate
    0, 3.048, 6.096,                    !- Vertex 2 Zcoordinate
    6.096, 3.048, 6.096,                    !- Vertex 3 Zcoordinate
    6.096, 6.096, 6.096;                    !- Vertex 4 Zcoordinate

FenestrationSurface:Detailed,
    DAF2B2,                   !- Name
    Window,                   !- Surface Type
    Exterior Window,          !- Construction Name
    319080,                   !- Building Surface Name
    ,                         !- Outside Boundary Condition Object
    ,                         !- View Factor to Ground
    ,                         !- Frame and Divider Name
    ,                         !- Multiplier
    4,                        !- Number of Vertices
    0.6096, 3.048, 5.4864,                   !- Vertex 1 Zcoordinate
    0.6096, 3.048, 3.6576,                   !- Vertex 2 Zcoordinate
    5.4864, 3.048, 3.6576,                   !- Vertex 3 Zcoordinate
    5.4864, 3.048, 5.4864;                   !- Vertex 4 Zcoordinate

Material,
  Wall Continuous Insulation,  !- Name
  MediumSmooth,               !- Roughness
  0.038037600000000005,  !- Thickness {m}
  0.0288,  !- Conductivity {W/m-K}
  32,                      !- Density {kg/m3}(2013 ASHRAE Handbook - Fundamentals Section 26 Table 1 - Extruded polystyrene, smooth skin - aged 180 days)
  1465;                     !- Specific Heat {J/kg-K}(2013 ASHRAE Handbook - Fundamentals Section 26 Table 1 - Extruded polystyrene, smooth skin - aged 180 days)

Material,
  Wall Cavity Effective Insulation,  !- Name
  VeryRough,               !- Roughness
  0.08889999999999999,  !- Thickness {m}
  0.08389829384297165,  !- Conductivity {W/m-K}
  8.17,                      !- Density {kg/m3}(2013 ASHRAE Handbook - Fundamentals Section 26 Table 1 - Glass-fiber batts)
  837;                     !- Specific Heat {J/kg-K}(2013 ASHRAE Handbook - Fundamentals Section 26 Table 1 - Glass-fiber batts)

Construction,
  Exterior Wall,           !- Name
  Stucco,  !- Layer
  Wall Continuous Insulation,  !- Layer
  Wall Cavity Effective Insulation,  !- Layer
  Gypsum 5/8in;  !- Layer

Construction,
  Exterior Window,         !- Name
  Theoretical Glazing;     !- Outside Layer

Material,
  Gypsum 5/8in,           !- Name
  MediumSmooth,            !- Roughness
  0.016,                   !- Thickness {m}
  0.1622,                  !- Conductivity {W/m-K}
  800,                     !- Density {kg/m3}
  1090,                    !- Specific Heat {J/kg-K}
  0.9,                     !- Thermal Absorptance
  0.7,                     !- Solar Absorptance
  0.7;                     !- Visible Absorptance

Material,
  Stucco,           !- Name
  Smooth,                  !- Roughness
  0.01015,                 !- Thickness {m}
  0.72,                    !- Conductivity {W/m-K}
  1856,                    !- Density {kg/m3}
  840,                     !- Specific Heat {J/kg-K}
  0.9,                     !- Thermal Absorptance
  0.7,                     !- Solar Absorptance
  0.7;                     !- Visible Absorptance

WindowMaterial:SimpleGlazingSystem,
  Theoretical Glazing,     !- Name
  3.1232254400908577,  !- U-Factor {W/m2-K}
  0.4,  !- Solar Heat Gain Coefficient
  0.4;  !- Visible Transmittance
)IDF";

    ASSERT_TRUE(process_idf(idf_objects));

    SimulationManager::GetProjectData(*state);
    bool FoundError = false;

    HeatBalanceManager::GetProjectControlData(*state, FoundError); // read project control data
    EXPECT_FALSE(FoundError);                                      // expect no errors

    HeatBalanceManager::SetPreConstructionInputParameters(*state);
    ScheduleManager::ProcessScheduleInput(*state); // read schedules

    HeatBalanceManager::GetMaterialData(*state, FoundError);
    EXPECT_FALSE(FoundError);

    HeatBalanceManager::GetFrameAndDividerData(*state, FoundError);
    EXPECT_FALSE(FoundError);

    HeatBalanceManager::GetConstructData(*state, FoundError);
    EXPECT_FALSE(FoundError);

    HeatBalanceManager::GetZoneData(*state, FoundError); // Read Zone data from input file
    EXPECT_FALSE(FoundError);

    SurfaceGeometry::GetGeometryParameters(*state, FoundError);
    EXPECT_FALSE(FoundError);

    state->dataSurfaceGeometry->CosZoneRelNorth.allocate(1);
    state->dataSurfaceGeometry->SinZoneRelNorth.allocate(1);

    state->dataSurfaceGeometry->CosZoneRelNorth(1) = std::cos(-state->dataHeatBal->Zone(1).RelNorth * DataGlobalConstants::DegToRadians);
    state->dataSurfaceGeometry->SinZoneRelNorth(1) = std::sin(-state->dataHeatBal->Zone(1).RelNorth * DataGlobalConstants::DegToRadians);
    state->dataSurfaceGeometry->CosBldgRelNorth = 1.0;
    state->dataSurfaceGeometry->SinBldgRelNorth = 0.0;

    SurfaceGeometry::GetSurfaceData(*state, FoundError); // setup zone geometry and get zone data
    EXPECT_FALSE(FoundError);                            // expect no errors

    //	compare_err_stream( "" ); // just for debugging

    SurfaceGeometry::SetupZoneGeometry(*state, FoundError); // this calls GetSurfaceData()
    EXPECT_FALSE(FoundError);

    state->dataGlobal->BeginSimFlag = true;
    HeatBalanceManager::InitHeatBalance(*state);
    EXPECT_FALSE(FoundError);

    if (state->dataSolarShading->penumbra) {
        SolarShading::AllocateModuleArrays(*state);
        SolarShading::DetermineShadowingCombinations(*state);

        std::string error_string = delimited_string({"** Severe  ** Problem in interior solar distribution calculation (CHKBKS)"});

        EXPECT_FALSE(match_err_stream(error_string));

        error_string =
            delimited_string({"** Severe  ** DetermineShadowingCombinations: There are 1 surfaces which are casting surfaces and are non-convex."});

        EXPECT_FALSE(match_err_stream(error_string));
    } else {
        EXPECT_FALSE(false) << "Machine cannot create a valid OpenGL instance."; // Replace with GTEST_SKIP() when it's released?
    }
}

TEST_F(EnergyPlusFixture, SolarShadingTest_selectActiveWindowShadingControl)
{
    state->dataSurface->TotSurfaces = 2;
    state->dataSurface->Surface.allocate(state->dataSurface->TotSurfaces);

    int curSurface = 1;
    state->dataSurface->Surface(curSurface).windowShadingControlList.push_back(57);

    int curIndexActiveWindowShadingControl = selectActiveWindowShadingControlIndex(*state, curSurface);
    int activeWindowShadingControl = state->dataSurface->Surface(curSurface).windowShadingControlList[curIndexActiveWindowShadingControl];
    EXPECT_EQ(activeWindowShadingControl, 57);

    curSurface = 2;
    state->dataSurface->Surface(curSurface).windowShadingControlList.push_back(1);
    state->dataSurface->Surface(curSurface).windowShadingControlList.push_back(2);
    state->dataSurface->Surface(curSurface).windowShadingControlList.push_back(3);

    state->dataSurface->WindowShadingControl.allocate(3);
    state->dataSurface->WindowShadingControl(1).Schedule = 1;
    state->dataSurface->WindowShadingControl(2).Schedule = 2;
    state->dataSurface->WindowShadingControl(3).Schedule = 3;

    state->dataScheduleMgr->Schedule.allocate(3);
    state->dataScheduleMgr->Schedule(1).CurrentValue = 0;
    state->dataScheduleMgr->Schedule(2).CurrentValue = 0;
    state->dataScheduleMgr->Schedule(3).CurrentValue = 1;

    curIndexActiveWindowShadingControl = selectActiveWindowShadingControlIndex(*state, curSurface);
    activeWindowShadingControl = state->dataSurface->Surface(curSurface).windowShadingControlList[curIndexActiveWindowShadingControl];
    EXPECT_EQ(activeWindowShadingControl, 3);

    state->dataScheduleMgr->Schedule(1).CurrentValue = 0;
    state->dataScheduleMgr->Schedule(2).CurrentValue = 1;
    state->dataScheduleMgr->Schedule(3).CurrentValue = 0;

    curIndexActiveWindowShadingControl = selectActiveWindowShadingControlIndex(*state, curSurface);
    activeWindowShadingControl = state->dataSurface->Surface(curSurface).windowShadingControlList[curIndexActiveWindowShadingControl];
    EXPECT_EQ(activeWindowShadingControl, 2);

    state->dataScheduleMgr->Schedule(1).CurrentValue = 1;
    state->dataScheduleMgr->Schedule(2).CurrentValue = 0;
    state->dataScheduleMgr->Schedule(3).CurrentValue = 0;

    curIndexActiveWindowShadingControl = selectActiveWindowShadingControlIndex(*state, curSurface);
    activeWindowShadingControl = state->dataSurface->Surface(curSurface).windowShadingControlList[curIndexActiveWindowShadingControl];
    EXPECT_EQ(activeWindowShadingControl, 1);
}

TEST_F(EnergyPlusFixture, SolarShadingTest_ShadingFlagTest)
{
    WinShadingType ShadingFlag = WinShadingType::IntShade;
    EXPECT_TRUE(IS_SHADED(ShadingFlag));
    EXPECT_TRUE(ANY_SHADE(ShadingFlag));
    EXPECT_TRUE(ANY_SHADE_SCREEN(ShadingFlag));
    EXPECT_TRUE(ANY_INTERIOR_SHADE_BLIND(ShadingFlag));
    EXPECT_FALSE(ANY_BLIND(ShadingFlag));
    EXPECT_FALSE(ANY_EXTERIOR_SHADE_BLIND_SCREEN(ShadingFlag));
    EXPECT_FALSE(ANY_BETWEENGLASS_SHADE_BLIND(ShadingFlag));

    ShadingFlag = WinShadingType::ExtBlind;
    EXPECT_TRUE(ANY_BLIND(ShadingFlag));
    EXPECT_TRUE(ANY_EXTERIOR_SHADE_BLIND_SCREEN(ShadingFlag));

    ShadingFlag = WinShadingType::GlassConditionallyLightened;
    EXPECT_FALSE(IS_SHADED_NO_GLARE_CTRL(ShadingFlag));
}

TEST_F(EnergyPlusFixture, SolarShading_TestSurfsPropertyViewFactor)
{
    std::string const idf_objects = delimited_string({
        "  Building,",
        "    DemoFDT,                 !- Name",
        "    0,                       !- North Axis {deg}",
        "    Suburbs,                 !- Terrain",
        "    3.9999999E-02,           !- Loads Convergence Tolerance Value",
        "    4.0000002E-03,           !- Temperature Convergence Tolerance Value {deltaC}",
        "    FullExterior,            !- Solar Distribution",
        "    ,                        !- Maximum Number of Warmup Days",
        "    6;                       !- Minimum Number of Warmup Days",

        "  ShadowCalculation,",
        "    PolygonClipping,         !- Shading Calculation Method",
        "    Timestep,                !- Shading Calculation Update Frequency Method",
        "    ,                        !- Shading Calculation Update Frequency",
        "    ,                        !- Maximum Figures in Shadow Overlap Calculations",
        "    ,                        !- Polygon Clipping Algorithm",
        "    ,                        !- Pixel Counting Resolution",
        "    DetailedSkyDiffuseModeling;!- Sky Diffuse Modeling Algorithm",

        "  SurfaceConvectionAlgorithm:Inside,TARP;",
        "  SurfaceConvectionAlgorithm:Outside,TARP;",
        "  HeatBalanceAlgorithm,ConductionTransferFunction;",

        "  Timestep,6;",

        "  RunPeriod,",
        "    RP1,                     !- Name",
        "    1,                       !- Begin Month",
        "    1,                       !- Begin Day of Month",
        "    ,                        !- Begin Year",
        "    12,                      !- End Month",
        "    31,                      !- End Day of Month",
        "    ,                        !- End Year",
        "    ,                        !- Day of Week for Start Day",
        "    ,                        !- Use Weather File Holidays and Special Days",
        "    ,                        !- Use Weather File Daylight Saving Period",
        "    ,                        !- Apply Weekend Holiday Rule",
        "    ,                        !- Use Weather File Rain Indicators",
        "    ;                        !- Use Weather File Snow Indicators",

        "  ScheduleTypeLimits,",
        "    Fraction,                !- Name",
        "    0.0,                     !- Lower Limit Value",
        "    1.0,                     !- Upper Limit Value",
        "    Continuous;              !- Numeric Type",

        "  ScheduleTypeLimits,",
        "    ON/OFF,                  !- Name",
        "    0,                       !- Lower Limit Value",
        "    1,                       !- Upper Limit Value",
        "    Discrete;                !- Numeric Type",

        "  Schedule:Compact,",
        "    SunShading,              !- Name",
        "    ON/OFF,                  !- Schedule Type Limits Name",
        "    Through: 4/30,           !- Field 1",
        "    For: AllDays,            !- Field 2",
        "    until: 24:00,1,          !- Field 3",
        "    Through: 10/31,          !- Field 5",
        "    For: AllDays,            !- Field 6",
        "    until: 24:00,0,          !- Field 7",
        "    Through: 12/31,          !- Field 9",
        "    For: AllDays,            !- Field 10",
        "    until: 24:00,1;          !- Field 11",

        "  Material,",
        "    A2 - 4 IN DENSE FACE BRICK,  !- Name",
        "    Rough,                   !- Roughness",
        "    0.1014984,               !- Thickness {m}",
        "    1.245296,                !- Conductivity {W/m-K}",
        "    2082.400,                !- Density {kg/m3}",
        "    920.4800,                !- Specific Heat {J/kg-K}",
        "    0.9000000,               !- Thermal Absorptance",
        "    0.9300000,               !- Solar Absorptance",
        "    0.9300000;               !- Visible Absorptance",

        "  Material,",
        "    E1 - 3 / 4 IN PLASTER OR GYP BOARD,  !- Name",
        "    Smooth,                  !- Roughness",
        "    1.9050000E-02,           !- Thickness {m}",
        "    0.7264224,               !- Conductivity {W/m-K}",
        "    1601.846,                !- Density {kg/m3}",
        "    836.8000,                !- Specific Heat {J/kg-K}",
        "    0.9000000,               !- Thermal Absorptance",
        "    0.9200000,               !- Solar Absorptance",
        "    0.9200000;               !- Visible Absorptance",

        "  Material,",
        "    E2 - 1 / 2 IN SLAG OR STONE,  !- Name",
        "    Rough,                   !- Roughness",
        "    1.2710161E-02,           !- Thickness {m}",
        "    1.435549,                !- Conductivity {W/m-K}",
        "    881.0155,                !- Density {kg/m3}",
        "    1673.600,                !- Specific Heat {J/kg-K}",
        "    0.9000000,               !- Thermal Absorptance",
        "    0.5500000,               !- Solar Absorptance",
        "    0.5500000;               !- Visible Absorptance",

        "  Material,",
        "    C12 - 2 IN HW CONCRETE,  !- Name",
        "    MediumRough,             !- Roughness",
        "    5.0901599E-02,           !- Thickness {m}",
        "    1.729577,                !- Conductivity {W/m-K}",
        "    2242.585,                !- Density {kg/m3}",
        "    836.8000,                !- Specific Heat {J/kg-K}",
        "    0.9000000,               !- Thermal Absorptance",
        "    0.6500000,               !- Solar Absorptance",
        "    0.6500000;               !- Visible Absorptance",

        "  Material:NoMass,",
        "    R13LAYER,                !- Name",
        "    Rough,                   !- Roughness",
        "    2.290965,                !- Thermal Resistance {m2-K/W}",
        "    0.9000000,               !- Thermal Absorptance",
        "    0.7500000,               !- Solar Absorptance",
        "    0.7500000;               !- Visible Absorptance",

        "  WindowMaterial:Glazing,",
        "    GLASS - CLEAR PLATE 1 / 4 IN,  !- Name",
        "    SpectralAverage,         !- Optical Data Type",
        "    ,                        !- Window Glass Spectral Data Set Name",
        "    0.006,                   !- Thickness {m}",
        "    0.80,                    !- Solar Transmittance at Normal Incidence",
        "    0.10,                    !- Front Side Solar Reflectance at Normal Incidence",
        "    0.10,                    !- Back Side Solar Reflectance at Normal Incidence",
        "    0.80,                    !- Visible Transmittance at Normal Incidence",
        "    0.10,                    !- Front Side Visible Reflectance at Normal Incidence",
        "    0.10,                    !- Back Side Visible Reflectance at Normal Incidence",
        "    0.0,                     !- Infrared Transmittance at Normal Incidence",
        "    0.84,                    !- Front Side Infrared Hemispherical Emissivity",
        "    0.84,                    !- Back Side Infrared Hemispherical Emissivity",
        "    0.9;                     !- Conductivity {W/m-K}",

        "  WindowMaterial:Gas,",
        "    AIRGAP,                  !- Name",
        "    AIR,                     !- Gas Type",
        "    0.0125;                  !- Thickness {m}",

        "  Construction,",
        "    R13WALL,                 !- Name",
        "    R13LAYER;                !- Outside Layer",

        "  Construction,",
        "    EXTWALL09,               !- Name",
        "    A2 - 4 IN DENSE FACE BRICK,  !- Outside Layer",
        "    E1 - 3 / 4 IN PLASTER OR GYP BOARD;  !- Layer 4",

        "  Construction,",
        "    SLAB FLOOR,              !- Name",
        "    C12 - 2 IN HW CONCRETE;  !- Layer 4",

        "  Construction,",
        "    ROOF31,                  !- Name",
        "    E2 - 1 / 2 IN SLAG OR STONE,  !- Outside Layer",
        "    C12 - 2 IN HW CONCRETE;  !- Layer 4",

        "  Construction,",
        "    DOUBLE PANE HW WINDOW,   !- Name",
        "    GLASS - CLEAR PLATE 1 / 4 IN,  !- Outside Layer",
        "    AIRGAP,                  !- Layer 2",
        "    GLASS - CLEAR PLATE 1 / 4 IN;  !- Layer 3",

        "  Construction,",
        "    EXTWALLdemo,             !- Name",
        "    A2 - 4 IN DENSE FACE BRICK,  !- Outside Layer",
        "    E1 - 3 / 4 IN PLASTER OR GYP BOARD;  !- Layer 4",

        "  GlobalGeometryRules,",
        "    UpperLeftCorner,         !- Starting Vertex Position",
        "    Counterclockwise,        !- Vertex Entry Direction",
        "    Relative;                !- Coordinate System",

        "  Zone,",
        "    ZONE ONE,                !- Name",
        "    0,                       !- Direction of Relative North {deg}",
        "    0,                       !- X Origin {m}",
        "    0,                       !- Y Origin {m}",
        "    0,                       !- Z Origin {m}",
        "    1,                       !- Type",
        "    1,                       !- Multiplier",
        "    0,                       !- Ceiling Height {m}",
        "    0;                       !- Volume {m3}",

        "  BuildingSurface:Detailed,",
        "    Zn001:Wall-North,        !- Name",
        "    Wall,                    !- Surface Type",
        "    EXTWALLdemo,             !- Construction Name",
        "    ZONE ONE,                !- Zone Name",
        "    ,                        !- Space Name",
        "    Outdoors,                !- Outside Boundary Condition",
        "    ,                        !- Outside Boundary Condition Object",
        "    SunExposed,              !- Sun Exposure",
        "    WindExposed,             !- Wind Exposure",
        "    0.5000000,               !- View Factor to Ground",
        "    4,                       !- Number of Vertices",
        "    5,5,3,                   !- X,Y,Z ==> Vertex 1 {m}",
        "    5,5,0,                   !- X,Y,Z ==> Vertex 2 {m}",
        "    -5,5,0,                  !- X,Y,Z ==> Vertex 3 {m}",
        "    -5,5,3;                  !- X,Y,Z ==> Vertex 4 {m}",

        "  BuildingSurface:Detailed,",
        "    Zn001:Wall-East,         !- Name",
        "    Wall,                    !- Surface Type",
        "    EXTWALL09,               !- Construction Name",
        "    ZONE ONE,                !- Zone Name",
        "    ,                        !- Space Name",
        "    Outdoors,                !- Outside Boundary Condition",
        "    ,                        !- Outside Boundary Condition Object",
        "    SunExposed,              !- Sun Exposure",
        "    WindExposed,             !- Wind Exposure",
        "    0.5000000,               !- View Factor to Ground",
        "    4,                       !- Number of Vertices",
        "    5,-5,3,                  !- X,Y,Z ==> Vertex 1 {m}",
        "    5,-5,0,                  !- X,Y,Z ==> Vertex 2 {m}",
        "    5,5,0,                   !- X,Y,Z ==> Vertex 3 {m}",
        "    5,5,3;                   !- X,Y,Z ==> Vertex 4 {m}",

        "  BuildingSurface:Detailed,",
        "    Zn001:Wall-South,        !- Name",
        "    Wall,                    !- Surface Type",
        "    R13WALL,                 !- Construction Name",
        "    ZONE ONE,                !- Zone Name",
        "    ,                        !- Space Name",
        "    Outdoors,                !- Outside Boundary Condition",
        "    ,                        !- Outside Boundary Condition Object",
        "    SunExposed,              !- Sun Exposure",
        "    WindExposed,             !- Wind Exposure",
        "    0.5000000,               !- View Factor to Ground",
        "    4,                       !- Number of Vertices",
        "    -5,-5,3,                 !- X,Y,Z ==> Vertex 1 {m}",
        "    -5,-5,0,                 !- X,Y,Z ==> Vertex 2 {m}",
        "    5,-5,0,                  !- X,Y,Z ==> Vertex 3 {m}",
        "    5,-5,3;                  !- X,Y,Z ==> Vertex 4 {m}",

        "  BuildingSurface:Detailed,",
        "    Zn001:Wall-West,         !- Name",
        "    Wall,                    !- Surface Type",
        "    EXTWALL09,               !- Construction Name",
        "    ZONE ONE,                !- Zone Name",
        "    ,                        !- Space Name",
        "    Outdoors,                !- Outside Boundary Condition",
        "    ,                        !- Outside Boundary Condition Object",
        "    SunExposed,              !- Sun Exposure",
        "    WindExposed,             !- Wind Exposure",
        "    0.5000000,               !- View Factor to Ground",
        "    4,                       !- Number of Vertices",
        "    -5,5,3,                  !- X,Y,Z ==> Vertex 1 {m}",
        "    -5,5,0,                  !- X,Y,Z ==> Vertex 2 {m}",
        "    -5,-5,0,                 !- X,Y,Z ==> Vertex 3 {m}",
        "    -5,-5,3;                 !- X,Y,Z ==> Vertex 4 {m}",

        "  BuildingSurface:Detailed,",
        "    Zn001:roof,              !- Name",
        "    Roof,                    !- Surface Type",
        "    ROOF31,                  !- Construction Name",
        "    ZONE ONE,                !- Zone Name",
        "    ,                        !- Space Name",
        "    Outdoors,                !- Outside Boundary Condition",
        "    ,                        !- Outside Boundary Condition Object",
        "    SunExposed,              !- Sun Exposure",
        "    WindExposed,             !- Wind Exposure",
        "    0.0000000,               !- View Factor to Ground",
        "    4,                       !- Number of Vertices",
        "    -5,-5,3,                 !- X,Y,Z ==> Vertex 1 {m}",
        "    5,-5,3,                  !- X,Y,Z ==> Vertex 2 {m}",
        "    5,5,3,                   !- X,Y,Z ==> Vertex 3 {m}",
        "    -5,5,3;                  !- X,Y,Z ==> Vertex 4 {m}",

        "  BuildingSurface:Detailed,",
        "    Zn001:floor,             !- Name",
        "    Floor,                   !- Surface Type",
        "    SLAB FLOOR,              !- Construction Name",
        "    ZONE ONE,                !- Zone Name",
        "    ,                        !- Space Name",
        "    Outdoors,                !- Outside Boundary Condition",
        "    ,                        !- Outside Boundary Condition Object",
        "    SunExposed,              !- Sun Exposure",
        "    WindExposed,             !- Wind Exposure",
        "    0.0000000,               !- View Factor to Ground",
        "    4,                       !- Number of Vertices",
        "    -5,5,0,                  !- X,Y,Z ==> Vertex 1 {m}",
        "    5,5,0,                   !- X,Y,Z ==> Vertex 2 {m}",
        "    5,-5,0,                  !- X,Y,Z ==> Vertex 3 {m}",
        "    -5,-5,0;                 !- X,Y,Z ==> Vertex 4 {m}",

        "  FenestrationSurface:Detailed,",
        "    Zn001:Wall-South:Win001, !- Name",
        "    Window,                  !- Surface Type",
        "    DOUBLE PANE HW WINDOW,   !- Construction Name",
        "    Zn001:Wall-South,        !- Building Surface Name",
        "    ,                        !- Outside Boundary Condition Object",
        "    0.5000000,               !- View Factor to Ground",
        "    TestFrameAndDivider,     !- Frame and Divider Name",
        "    1.0,                     !- Multiplier",
        "    4,                       !- Number of Vertices",
        "    -3,-5,2.5,               !- X,Y,Z ==> Vertex 1 {m}",
        "    -3,-5,0.5,               !- X,Y,Z ==> Vertex 2 {m}",
        "    3,-5,0.5,                !- X,Y,Z ==> Vertex 3 {m}",
        "    3,-5,2.5;                !- X,Y,Z ==> Vertex 4 {m}",

        "  WindowProperty:FrameAndDivider,",
        "    TestFrameAndDivider,     !- Name",
        "    0.05,                    !- Frame Width {m}",
        "    0.05,                    !- Frame Outside Projection {m}",
        "    0.05,                    !- Frame Inside Projection {m}",
        "    5.0,                     !- Frame Conductance {W/m2-K}",
        "    1.2,                     !- Ratio of Frame-Edge Glass Conductance to Center-Of-Gl",
        "    0.8,                     !- Frame Solar Absorptance",
        "    0.8,                     !- Frame Visible Absorptance",
        "    0.9,                     !- Frame Thermal Hemispherical Emissivity",
        "    DividedLite,             !- Divider Type",
        "    0.02,                    !- Divider Width {m}",
        "    2,                       !- Number of Horizontal Dividers",
        "    2,                       !- Number of Vertical Dividers",
        "    0.02,                    !- Divider Outside Projection {m}",
        "    0.02,                    !- Divider Inside Projection {m}",
        "    5.0,                     !- Divider Conductance {W/m2-K}",
        "    1.2,                     !- Ratio of Divider-Edge Glass Conductance to Center-Of-",
        "    0.8,                     !- Divider Solar Absorptance",
        "    0.8,                     !- Divider Visible Absorptance",
        "    0.9;                     !- Divider Thermal Hemispherical Emissivity",

        "  Shading:Zone:Detailed,",
        "    Zn001:Wall-South:Shade001,  !- Name",
        "    Zn001:Wall-South,        !- Base Surface Name",
        "    SunShading,              !- Transmittance Schedule Name",
        "    4,                       !- Number of Vertices",
        "    -3,-5,2.5,               !- X,Y,Z ==> Vertex 1 {m}",
        "    -3,-6,2.5,               !- X,Y,Z ==> Vertex 2 {m}",
        "    3,-6,2.5,                !- X,Y,Z ==> Vertex 3 {m}",
        "    3,-5,2.5;                !- X,Y,Z ==> Vertex 4 {m}",

        "  ShadingProperty:Reflectance,",
        "    Zn001:Wall-South:Shade001,  !- Shading Surface Name",
        "    0.2,                     !- Diffuse Solar Reflectance of Unglazed Part of Shading",
        "    0.2;                     !- Diffuse Visible Reflectance of Unglazed Part of Shading",
    });

    ASSERT_TRUE(process_idf(idf_objects));

    SimulationManager::GetProjectData(*state);
    bool FoundError = false;

    HeatBalanceManager::GetProjectControlData(*state, FoundError); // read project control data
    EXPECT_FALSE(FoundError);                                      // expect no errors

    HeatBalanceManager::SetPreConstructionInputParameters(*state);
    ScheduleManager::ProcessScheduleInput(*state); // read schedules

    HeatBalanceManager::GetMaterialData(*state, FoundError);
    EXPECT_FALSE(FoundError);

    HeatBalanceManager::GetFrameAndDividerData(*state, FoundError);
    EXPECT_FALSE(FoundError);

    HeatBalanceManager::GetConstructData(*state, FoundError);
    EXPECT_FALSE(FoundError);

    HeatBalanceManager::GetZoneData(*state, FoundError);
    EXPECT_FALSE(FoundError);

    SurfaceGeometry::GetGeometryParameters(*state, FoundError);
    EXPECT_FALSE(FoundError);

    state->dataSurfaceGeometry->CosZoneRelNorth.allocate(1);
    state->dataSurfaceGeometry->SinZoneRelNorth.allocate(1);

    state->dataSurfaceGeometry->CosZoneRelNorth(1) = std::cos(-state->dataHeatBal->Zone(1).RelNorth * DataGlobalConstants::DegToRadians);
    state->dataSurfaceGeometry->SinZoneRelNorth(1) = std::sin(-state->dataHeatBal->Zone(1).RelNorth * DataGlobalConstants::DegToRadians);
    state->dataSurfaceGeometry->CosBldgRelNorth = 1.0;
    state->dataSurfaceGeometry->SinBldgRelNorth = 0.0;

    SurfaceGeometry::GetSurfaceData(*state, FoundError);
    EXPECT_FALSE(FoundError);
    SurfaceGeometry::SetupZoneGeometry(*state, FoundError);
    EXPECT_FALSE(FoundError);

    SolarShading::AllocateModuleArrays(*state);
    SolarShading::DetermineShadowingCombinations(*state);
    state->dataEnvrn->DayOfYear_Schedule = 168;
    state->dataEnvrn->DayOfWeek = 6;
    state->dataGlobal->TimeStep = 1;
    state->dataGlobal->HourOfDay = 9;

    state->dataSurface->ShadingTransmittanceVaries = true;
    state->dataSysVars->DetailedSkyDiffuseAlgorithm = true;
    state->dataHeatBal->SolarDistribution = DataHeatBalance::Shadowing::FullExterior;

    state->dataSolarShading->CalcSkyDifShading = true;
    SolarShading::InitSolarCalculations(*state);
    SolarShading::SkyDifSolarShading(*state);

    int windowSurfNum = UtilityRoutines::FindItemInList("ZN001:WALL-SOUTH:WIN001", state->dataSurface->Surface);
    auto &win_Surface = state->dataSurface->Surface(windowSurfNum);
    // check exterior default surfaces sky and ground view factors
    EXPECT_DOUBLE_EQ(0.5, win_Surface.ViewFactorSkyIR);
    EXPECT_DOUBLE_EQ(0.5, win_Surface.ViewFactorGroundIR);

    // add surface property object and test view factors change
    state->dataGlobal->AnyLocalEnvironmentsInModel = true;
    state->dataSurface->SurroundingSurfsProperty.allocate(1);
    auto &SrdSurfsProperty = state->dataSurface->SurroundingSurfsProperty(1);
    SrdSurfsProperty.TotSurroundingSurface = 1;
    SrdSurfsProperty.SurroundingSurfs.allocate(1);
    SrdSurfsProperty.SurroundingSurfs(1).ViewFactor = 0.2;
    SrdSurfsProperty.SkyViewFactor = 0.0;
    SrdSurfsProperty.IsSkyViewFactorSet = false;
    SrdSurfsProperty.GroundViewFactor = 0.0;
    SrdSurfsProperty.IsGroundViewFactorSet = false;

<<<<<<< HEAD
    state->dataSurface->IsSurfPropertyGndSurfacesDefined.allocate(state->dataSurface->TotSurfaces);
    state->dataSurface->IsSurfPropertyGndSurfacesDefined = false;
    state->dataSurface->IsSurfPropertyGndSurfacesDefined(windowSurfNum) = true;
    state->dataSurface->GroundSurfsPropertyNum.allocate(state->dataSurface->TotSurfaces);
    state->dataSurface->GroundSurfsPropertyNum = 0;
    state->dataSurface->GroundSurfsPropertyNum(windowSurfNum) = 1;
    state->dataSurface->UseSurfPropertyGndSurfTemp.allocate(state->dataSurface->TotSurfaces);
    state->dataSurface->UseSurfPropertyGndSurfTemp = false;
    state->dataSurface->UseSurfPropertyGndSurfTemp(windowSurfNum) = true;
    state->dataSurface->UseSurfPropertyGndSurfRefl.allocate(state->dataSurface->TotSurfaces);
    state->dataSurface->UseSurfPropertyGndSurfRefl = false;
    state->dataSurface->UseSurfPropertyGndSurfRefl(windowSurfNum) = true;
=======
    win_Surface.IsSurfPropertyGndSurfacesDefined = true;
    win_Surface.SurfPropertyGndSurfIndex = 1;
    win_Surface.UseSurfPropertyGndSurfTemp = true;
    win_Surface.UseSurfPropertyGndSurfRefl = true;
    win_Surface.SurfHasSurroundingSurfProperty = true;
    win_Surface.SurfSurroundingSurfacesNum = 1;

>>>>>>> 1e71c296
    state->dataSurface->GroundSurfsProperty.allocate(1);
    auto &GndSurfsProperty = state->dataSurface->GroundSurfsProperty(1);
    state->dataSurface->TotSurfPropGndSurfs = 1;
    GndSurfsProperty.GndSurfs.allocate(1);
    GndSurfsProperty.NumGndSurfs = 1;
    GndSurfsProperty.GndSurfs(1).ViewFactor = 0.0;
    GndSurfsProperty.IsGroundViewFactorSet = false;

    // reset sky and ground view factors
    HeatBalanceSurfaceManager::InitSurfacePropertyViewFactors(*state);
    // check surface property sky and ground view factors
    EXPECT_DOUBLE_EQ(0.4, SrdSurfsProperty.SkyViewFactor);
    EXPECT_TRUE(SrdSurfsProperty.IsSkyViewFactorSet);
    EXPECT_DOUBLE_EQ(0.0, SrdSurfsProperty.GroundViewFactor);
    EXPECT_FALSE(SrdSurfsProperty.IsGroundViewFactorSet);
    Real64 results_Surface_SkyViewFactor = 0.0;
    Real64 results_Surface_GndViewFactor = 0.0;
    // check exterior surfaces sky and ground view factors
    results_Surface_SkyViewFactor = 0.5 * (1 - 0.2);
    results_Surface_GndViewFactor = 0.5 * (1 - 0.2);
    EXPECT_DOUBLE_EQ(results_Surface_SkyViewFactor, win_Surface.ViewFactorSkyIR);
    EXPECT_DOUBLE_EQ(results_Surface_GndViewFactor, win_Surface.ViewFactorGroundIR);
    // run SkyDifSolarShading function
    SolarShading::SkyDifSolarShading(*state);
    state->dataSolarShading->CalcSkyDifShading = false;
    // test exterior surface sky and ground view factors
    EXPECT_DOUBLE_EQ(0.40, win_Surface.ViewFactorSkyIR);
    EXPECT_DOUBLE_EQ(0.40, win_Surface.ViewFactorGroundIR);
}<|MERGE_RESOLUTION|>--- conflicted
+++ resolved
@@ -3087,20 +3087,6 @@
     SrdSurfsProperty.GroundViewFactor = 0.0;
     SrdSurfsProperty.IsGroundViewFactorSet = false;
 
-<<<<<<< HEAD
-    state->dataSurface->IsSurfPropertyGndSurfacesDefined.allocate(state->dataSurface->TotSurfaces);
-    state->dataSurface->IsSurfPropertyGndSurfacesDefined = false;
-    state->dataSurface->IsSurfPropertyGndSurfacesDefined(windowSurfNum) = true;
-    state->dataSurface->GroundSurfsPropertyNum.allocate(state->dataSurface->TotSurfaces);
-    state->dataSurface->GroundSurfsPropertyNum = 0;
-    state->dataSurface->GroundSurfsPropertyNum(windowSurfNum) = 1;
-    state->dataSurface->UseSurfPropertyGndSurfTemp.allocate(state->dataSurface->TotSurfaces);
-    state->dataSurface->UseSurfPropertyGndSurfTemp = false;
-    state->dataSurface->UseSurfPropertyGndSurfTemp(windowSurfNum) = true;
-    state->dataSurface->UseSurfPropertyGndSurfRefl.allocate(state->dataSurface->TotSurfaces);
-    state->dataSurface->UseSurfPropertyGndSurfRefl = false;
-    state->dataSurface->UseSurfPropertyGndSurfRefl(windowSurfNum) = true;
-=======
     win_Surface.IsSurfPropertyGndSurfacesDefined = true;
     win_Surface.SurfPropertyGndSurfIndex = 1;
     win_Surface.UseSurfPropertyGndSurfTemp = true;
@@ -3108,7 +3094,6 @@
     win_Surface.SurfHasSurroundingSurfProperty = true;
     win_Surface.SurfSurroundingSurfacesNum = 1;
 
->>>>>>> 1e71c296
     state->dataSurface->GroundSurfsProperty.allocate(1);
     auto &GndSurfsProperty = state->dataSurface->GroundSurfsProperty(1);
     state->dataSurface->TotSurfPropGndSurfs = 1;
