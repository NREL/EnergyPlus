--- conflicted
+++ resolved
@@ -346,23 +346,6 @@
 
     InitializePsychRoutines();
 
-<<<<<<< HEAD
-}
-
-TEST_F(EnergyPlusFixture, Psychrometrics_PsyTwbFnTdbWPb_Test)
-{
-
-    InitializePsychRoutines();
-
-    // Test when wet bulb temperature is below zero
-    Real64 TDB = 1; // C
-    Real64 W = 0.002; // Kg.water/Kg.dryair
-    Real64 Pb = 101325.0;
-    Real64 result = PsyTwbFnTdbWPb(TDB, W, Pb);
-    Real64 expected_result = -2.200; // expected result from psychrometrics chart
-    EXPECT_NEAR(result, expected_result, 0.001);
-
-=======
     // Test 1: dry cooling process test, delta enthalpy vs cpair times delta T
     Real64 W1 = 0.0030;
     Real64 T1 = 24.0;
@@ -401,5 +384,19 @@
 
     // check heat transfer rate calc method for heating
     EXPECT_DOUBLE_EQ(Qfrom_mdot_CpAir_DeltaT, Qfrom_mdot_DeltaH);
->>>>>>> 9f331d06
+}
+
+TEST_F(EnergyPlusFixture, Psychrometrics_PsyTwbFnTdbWPb_Test)
+{
+
+    InitializePsychRoutines();
+
+    // Test when wet bulb temperature is below zero
+    Real64 TDB = 1; // C
+    Real64 W = 0.002; // Kg.water/Kg.dryair
+    Real64 Pb = 101325.0;
+    Real64 result = PsyTwbFnTdbWPb(TDB, W, Pb);
+    Real64 expected_result = -2.200; // expected result from psychrometrics chart
+    EXPECT_NEAR(result, expected_result, 0.001);
+
 }