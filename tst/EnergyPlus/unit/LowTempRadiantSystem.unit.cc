// EnergyPlus, Copyright (c) 1996-2020, The Board of Trustees of the University of Illinois,
// The Regents of the University of California, through Lawrence Berkeley National Laboratory
// (subject to receipt of any required approvals from the U.S. Dept. of Energy), Oak Ridge
// National Laboratory, managed by UT-Battelle, Alliance for Sustainable Energy, LLC, and other
// contributors. All rights reserved.
//
// NOTICE: This Software was developed under funding from the U.S. Department of Energy and the
// U.S. Government consequently retains certain rights. As such, the U.S. Government has been
// granted for itself and others acting on its behalf a paid-up, nonexclusive, irrevocable,
// worldwide license in the Software to reproduce, distribute copies to the public, prepare
// derivative works, and perform publicly and display publicly, and to permit others to do so.
//
// Redistribution and use in source and binary forms, with or without modification, are permitted
// provided that the following conditions are met:
//
// (1) Redistributions of source code must retain the above copyright notice, this list of
//     conditions and the following disclaimer.
//
// (2) Redistributions in binary form must reproduce the above copyright notice, this list of
//     conditions and the following disclaimer in the documentation and/or other materials
//     provided with the distribution.
//
// (3) Neither the name of the University of California, Lawrence Berkeley National Laboratory,
//     the University of Illinois, U.S. Dept. of Energy nor the names of its contributors may be
//     used to endorse or promote products derived from this software without specific prior
//     written permission.
//
// (4) Use of EnergyPlus(TM) Name. If Licensee (i) distributes the software in stand-alone form
//     without changes from the version obtained under this License, or (ii) Licensee makes a
//     reference solely to the software portion of its product, Licensee must refer to the
//     software as "EnergyPlus version X" software, where "X" is the version number Licensee
//     obtained under this License and may not use a different name for the software. Except as
//     specifically required in this Section (4), Licensee shall not use in a company name, a
//     product name, in advertising, publicity, or other promotional activities any name, trade
//     name, trademark, logo, or other designation of "EnergyPlus", "E+", "e+" or confusingly
//     similar designation, without the U.S. Department of Energy's prior written consent.
//
// THIS SOFTWARE IS PROVIDED BY THE COPYRIGHT HOLDERS AND CONTRIBUTORS "AS IS" AND ANY EXPRESS OR
// IMPLIED WARRANTIES, INCLUDING, BUT NOT LIMITED TO, THE IMPLIED WARRANTIES OF MERCHANTABILITY
// AND FITNESS FOR A PARTICULAR PURPOSE ARE DISCLAIMED. IN NO EVENT SHALL THE COPYRIGHT OWNER OR
// CONTRIBUTORS BE LIABLE FOR ANY DIRECT, INDIRECT, INCIDENTAL, SPECIAL, EXEMPLARY, OR
// CONSEQUENTIAL DAMAGES (INCLUDING, BUT NOT LIMITED TO, PROCUREMENT OF SUBSTITUTE GOODS OR
// SERVICES; LOSS OF USE, DATA, OR PROFITS; OR BUSINESS INTERRUPTION) HOWEVER CAUSED AND ON ANY
// THEORY OF LIABILITY, WHETHER IN CONTRACT, STRICT LIABILITY, OR TORT (INCLUDING NEGLIGENCE OR
// OTHERWISE) ARISING IN ANY WAY OUT OF THE USE OF THIS SOFTWARE, EVEN IF ADVISED OF THE
// POSSIBILITY OF SUCH DAMAGE.

// EnergyPlus::Low Temperature Radiant Unit Tests

// Google Test Headers
#include <gtest/gtest.h>

// EnergyPlus Headers
#include <EnergyPlus/Construction.hh>
#include <EnergyPlus/DataHeatBalance.hh>
#include <EnergyPlus/Plant/DataPlant.hh>
#include <EnergyPlus/DataSizing.hh>
#include <EnergyPlus/DataZoneEquipment.hh>
#include <EnergyPlus/FluidProperties.hh>
#include <EnergyPlus/LowTempRadiantSystem.hh>

#include <EnergyPlus/DataHVACGlobals.hh>
#include <EnergyPlus/DataHeatBalFanSys.hh>
#include <EnergyPlus/DataHeatBalSurface.hh>
#include <EnergyPlus/DataSurfaceLists.hh>
#include <EnergyPlus/DataSurfaces.hh>
#include <EnergyPlus/General.hh>
#include <EnergyPlus/HeatBalanceManager.hh>
#include <EnergyPlus/IOFiles.hh>
#include <EnergyPlus/Plant/PlantManager.hh>
#include <EnergyPlus/PlantUtilities.hh>
#include <EnergyPlus/ScheduleManager.hh>
#include <EnergyPlus/SizingManager.hh>
#include <EnergyPlus/SurfaceGeometry.hh>
#include <EnergyPlus/WeatherManager.hh>

#include "Fixtures/EnergyPlusFixture.hh"

using namespace EnergyPlus;
using namespace EnergyPlus::LowTempRadiantSystem;
using namespace ObjexxFCL;
using namespace EnergyPlus::DataHeatBalance;
using namespace DataGlobals;
using namespace EnergyPlus::DataPlant;
using namespace EnergyPlus::DataZoneEquipment;
using namespace EnergyPlus::DataSizing;
using namespace EnergyPlus::FluidProperties;

using namespace EnergyPlus::DataHVACGlobals;
using namespace EnergyPlus::DataPlant;
using namespace EnergyPlus::DataSurfaces;
using namespace EnergyPlus::DataSurfaceLists;
using namespace EnergyPlus::HeatBalanceManager;
using namespace EnergyPlus::PlantManager;
using namespace EnergyPlus::ScheduleManager;
using namespace EnergyPlus::SizingManager;
using namespace EnergyPlus::SurfaceGeometry;
using namespace EnergyPlus::General;

class LowTempRadiantSystemTest : public EnergyPlusFixture
{
public:
    int RadSysNum;
    int SystemType;
    Real64 ExpectedResult1;
    Real64 ExpectedResult2;
    Real64 ExpectedResult3;
    Real64 const CpWater = 4180.0;  // For estimating the expected result
    Real64 const RhoWater = 1000.0; // For estimating the expected result

protected:
    virtual void SetUp()
    {
        EnergyPlusFixture::SetUp(); // Sets up the base fixture first.

        ElecRadSys.allocate(1);
        HydrRadSys.allocate(1);
        CFloRadSys.allocate(1);
        FinalZoneSizing.allocate(1);
        ZoneEqSizing.allocate(1);
        Zone.allocate(1);
        CurZoneEqNum = 1;
        ZoneEqSizing(CurZoneEqNum).SizingMethod.allocate(25);
        ZoneSizingRunDone = true;

        CurSysNum = 0;
        RadSysNum = 1;
        SystemType = ElectricSystem;
        ElecRadSysNumericFields.allocate(1);
        ElecRadSysNumericFields(RadSysNum).FieldNames.allocate(1);
        HydronicRadiantSysNumericFields.allocate(1);
        HydronicRadiantSysNumericFields(RadSysNum).FieldNames.allocate(15);
        HydrRadSys(RadSysNum).NumCircuits.allocate(1);
        CFloRadSys(RadSysNum).NumCircuits.allocate(1);
        // set up plant loop
        TotNumLoops = 2;
        PlantLoop.allocate(TotNumLoops);
        PlantSizData.allocate(TotNumLoops);
        NumPltSizInput = TotNumLoops;

        for (int loopindex = 1; loopindex <= TotNumLoops; ++loopindex) {
            auto &loop(PlantLoop(loopindex));
            loop.LoopSide.allocate(2);
            auto &loopside(PlantLoop(loopindex).LoopSide(1));
            loopside.TotalBranches = 1;
            loopside.Branch.allocate(1);
            auto &loopsidebranch(PlantLoop(loopindex).LoopSide(1).Branch(1));
            loopsidebranch.TotalComponents = 1;
            loopsidebranch.Comp.allocate(1);
        }
        PlantLoop(1).Name = "Hot Water Loop";
        PlantLoop(1).FluidName = "WATER";
        PlantLoop(1).FluidIndex = 1;

        PlantLoop(2).Name = "Chilled Water Loop";
        PlantLoop(2).FluidName = "WATER";
        PlantLoop(2).FluidIndex = 1;

        PlantSizData(1).PlantLoopName = "Hot Water Loop";
        PlantSizData(1).ExitTemp = 80.0;
        PlantSizData(1).DeltaT = 10.0;

        PlantSizData(2).PlantLoopName = "Chilled Water Loop";
        PlantSizData(2).ExitTemp = 6.0;
        PlantSizData(2).DeltaT = 5.0;

        ExpectedResult1 = 0.0;
        ExpectedResult2 = 0.0;
        ExpectedResult3 = 0.0;
    }

    virtual void TearDown()
    {
        EnergyPlusFixture::TearDown(); // Remember to tear down the base fixture after cleaning up derived fixture!
    }
};

TEST_F(LowTempRadiantSystemTest, SizeLowTempRadiantElectric)
{
    SystemType = ElectricSystem;
    ElecRadSys(RadSysNum).Name = "LowTempElectric 1";
    ElecRadSys(RadSysNum).ZonePtr = 1;
    ElecRadSysNumericFields(RadSysNum).FieldNames(1) = "Heating Design Capacity";

    // Electric - HeatingDesignCapacity method
    ElecRadSys(RadSysNum).MaxElecPower = AutoSize;
    ElecRadSys(RadSysNum).HeatingCapMethod = HeatingDesignCapacity;
    ElecRadSys(RadSysNum).ScaledHeatingCapacity = AutoSize;
    FinalZoneSizing(CurZoneEqNum).NonAirSysDesHeatLoad = 1200.0;
    SizeLowTempRadiantSystem(state, RadSysNum, SystemType);
    EXPECT_NEAR(1200.0, ElecRadSys(RadSysNum).MaxElecPower, 0.1);

    // Electric - CapacityPerFloorArea method - hold until scalable sizing issue is resolved
    ElecRadSys(RadSysNum).MaxElecPower = AutoSize;
    ElecRadSys(RadSysNum).HeatingCapMethod = CapacityPerFloorArea;
    ElecRadSys(RadSysNum).ScaledHeatingCapacity = 1.5;
    Zone(1).FloorArea = 500.0;
    SizeLowTempRadiantSystem(state, RadSysNum, SystemType);
    EXPECT_NEAR(750.0, ElecRadSys(RadSysNum).MaxElecPower, 0.1);

    // Electric - FractionOfAutosizedHeatingCapacity method - hold until scalable sizing issue is resolved
    ElecRadSys(RadSysNum).MaxElecPower = AutoSize;
    ElecRadSys(RadSysNum).HeatingCapMethod = FractionOfAutosizedHeatingCapacity;
    ElecRadSys(RadSysNum).ScaledHeatingCapacity = 10.0;
    FinalZoneSizing(CurZoneEqNum).NonAirSysDesHeatLoad = 880.0;
    SizeLowTempRadiantSystem(state, RadSysNum, SystemType);
    EXPECT_NEAR(8800.0, ElecRadSys(RadSysNum).MaxElecPower, 0.1);
}

TEST_F(LowTempRadiantSystemTest, SizeLowTempRadiantVariableFlow)
{
    SystemType = HydronicSystem;
    HydrRadSys(RadSysNum).Name = "LowTempVarFlow 1";
    HydrRadSys(RadSysNum).ZonePtr = 1;
    HydronicRadiantSysNumericFields(RadSysNum).FieldNames(3) = "Heating Design Capacity";
    HydronicRadiantSysNumericFields(RadSysNum).FieldNames(8) = "Cooling Design Capacity";

    HydrRadSys(RadSysNum).HotWaterInNode = 1;
    HydrRadSys(RadSysNum).HotWaterOutNode = 2;
    HydrRadSys(RadSysNum).HWLoopNum = 1;
    PlantLoop(1).LoopSide(1).Branch(1).Comp(1).NodeNumIn = HydrRadSys(RadSysNum).HotWaterInNode;

    HydrRadSys(RadSysNum).ColdWaterInNode = 3;
    HydrRadSys(RadSysNum).ColdWaterOutNode = 4;
    HydrRadSys(RadSysNum).CWLoopNum = 2;
    PlantLoop(2).LoopSide(1).Branch(1).Comp(1).NodeNumIn = HydrRadSys(RadSysNum).ColdWaterInNode;

    // Hydronic - HeatingDesignCapacity/CoolingDesignCapacity method
    HydrRadSys(RadSysNum).WaterVolFlowMaxHeat = AutoSize;
    HydrRadSys(RadSysNum).HeatingCapMethod = HeatingDesignCapacity;
    HydrRadSys(RadSysNum).ScaledHeatingCapacity = AutoSize;
    FinalZoneSizing(CurZoneEqNum).NonAirSysDesHeatLoad = 1200.0;
    ExpectedResult1 = FinalZoneSizing(CurZoneEqNum).NonAirSysDesHeatLoad;
    ExpectedResult1 = ExpectedResult1 / (PlantSizData(1).DeltaT * RhoWater * CpWater);

    HydrRadSys(RadSysNum).WaterVolFlowMaxCool = AutoSize;
    HydrRadSys(RadSysNum).CoolingCapMethod = CoolingDesignCapacity;
    HydrRadSys(RadSysNum).ScaledCoolingCapacity = AutoSize;
    FinalZoneSizing(CurZoneEqNum).NonAirSysDesCoolLoad = 2200.0;
    ExpectedResult2 = FinalZoneSizing(CurZoneEqNum).NonAirSysDesCoolLoad;
    ExpectedResult2 = ExpectedResult2 / (PlantSizData(2).DeltaT * RhoWater * CpWater);

    HydrRadSys(RadSysNum).NumCircCalcMethod = 0;
    HydrRadSys(RadSysNum).NumOfSurfaces = 1;
    HydrRadSys(RadSysNum).TubeLength = AutoSize;
    HydrRadSys(RadSysNum).TotalSurfaceArea = 1500.0;
    ExpectedResult3 = HydrRadSys(RadSysNum).TotalSurfaceArea / 0.15;
    HydrRadSys(RadSysNum).SurfacePtr.allocate(1);
    HydrRadSys(RadSysNum).SurfacePtr(1) = 1;
    Surface.allocate(1);
    Surface(1).Construction = 1;
    Surface(1).Area = 1500.0;
    dataConstruction.Construct.allocate(1);
    dataConstruction.Construct(1).ThicknessPerpend = 0.075;

    SizeLowTempRadiantSystem(state, RadSysNum, SystemType);
    EXPECT_NEAR(ExpectedResult1, HydrRadSys(RadSysNum).WaterVolFlowMaxHeat, 0.1);
    EXPECT_NEAR(ExpectedResult2, HydrRadSys(RadSysNum).WaterVolFlowMaxCool, 0.1);
    EXPECT_NEAR(ExpectedResult3, HydrRadSys(RadSysNum).TubeLength, 0.1);

    // Hydronic - CapacityPerFloorArea method
    HydrRadSys(RadSysNum).WaterVolFlowMaxHeat = AutoSize;
    HydrRadSys(RadSysNum).HeatingCapMethod = CapacityPerFloorArea;
    HydrRadSys(RadSysNum).ScaledHeatingCapacity = 10.0;
    Zone(1).FloorArea = 500.0;
    ExpectedResult1 = HydrRadSys(RadSysNum).ScaledHeatingCapacity * Zone(1).FloorArea;
    ExpectedResult1 = ExpectedResult1 / (PlantSizData(1).DeltaT * RhoWater * CpWater);

    HydrRadSys(RadSysNum).WaterVolFlowMaxCool = AutoSize;
    HydrRadSys(RadSysNum).CoolingCapMethod = CapacityPerFloorArea;
    HydrRadSys(RadSysNum).ScaledCoolingCapacity = 20.0;
    ExpectedResult2 = HydrRadSys(RadSysNum).ScaledCoolingCapacity * Zone(1).FloorArea;
    ExpectedResult2 = ExpectedResult2 / (PlantSizData(2).DeltaT * RhoWater * CpWater);

    SizeLowTempRadiantSystem(state, RadSysNum, SystemType);
    EXPECT_NEAR(ExpectedResult1, HydrRadSys(RadSysNum).WaterVolFlowMaxHeat, 0.1);
    EXPECT_NEAR(ExpectedResult2, HydrRadSys(RadSysNum).WaterVolFlowMaxCool, 0.1);

    // Hydronic - FractionOfAutosizedHeating/CoolingCapacity method
    HydrRadSys(RadSysNum).WaterVolFlowMaxHeat = AutoSize;
    HydrRadSys(RadSysNum).HeatingCapMethod = FractionOfAutosizedHeatingCapacity;
    HydrRadSys(RadSysNum).ScaledHeatingCapacity = 1.2;
    FinalZoneSizing(CurZoneEqNum).NonAirSysDesHeatLoad = 880.0;
    ExpectedResult1 = HydrRadSys(RadSysNum).ScaledHeatingCapacity * FinalZoneSizing(CurZoneEqNum).NonAirSysDesHeatLoad;
    ExpectedResult1 = ExpectedResult1 / (PlantSizData(1).DeltaT * RhoWater * CpWater);

    HydrRadSys(RadSysNum).WaterVolFlowMaxCool = AutoSize;
    HydrRadSys(RadSysNum).CoolingCapMethod = FractionOfAutosizedCoolingCapacity;
    HydrRadSys(RadSysNum).ScaledCoolingCapacity = 1.5;
    FinalZoneSizing(CurZoneEqNum).NonAirSysDesCoolLoad = 1200.0;
    ExpectedResult2 = HydrRadSys(RadSysNum).ScaledCoolingCapacity * FinalZoneSizing(CurZoneEqNum).NonAirSysDesCoolLoad;
    ExpectedResult2 = ExpectedResult2 / (PlantSizData(2).DeltaT * RhoWater * CpWater);

    SizeLowTempRadiantSystem(state, RadSysNum, SystemType);
    EXPECT_NEAR(ExpectedResult1, HydrRadSys(RadSysNum).WaterVolFlowMaxHeat, 0.1);
    EXPECT_NEAR(ExpectedResult2, HydrRadSys(RadSysNum).WaterVolFlowMaxCool, 0.1);
}

TEST_F(LowTempRadiantSystemTest, SizeCapacityLowTempRadiantVariableFlow)
{
    SystemType = HydronicSystem;
    HydrRadSys(RadSysNum).Name = "LowTempVarFlow 1";
    HydrRadSys(RadSysNum).ZonePtr = 1;
    HydronicRadiantSysNumericFields(RadSysNum).FieldNames(3) = "Heating Design Capacity";
    HydronicRadiantSysNumericFields(RadSysNum).FieldNames(8) = "Cooling Design Capacity";

    HydrRadSys(RadSysNum).HotWaterInNode = 1;
    HydrRadSys(RadSysNum).HotWaterOutNode = 2;
    HydrRadSys(RadSysNum).HWLoopNum = 1;
    PlantLoop(1).LoopSide(1).Branch(1).Comp(1).NodeNumIn = HydrRadSys(RadSysNum).HotWaterInNode;

    HydrRadSys(RadSysNum).ColdWaterInNode = 3;
    HydrRadSys(RadSysNum).ColdWaterOutNode = 4;
    HydrRadSys(RadSysNum).CWLoopNum = 2;
    PlantLoop(2).LoopSide(1).Branch(1).Comp(1).NodeNumIn = HydrRadSys(RadSysNum).ColdWaterInNode;

    // Hydronic - HeatingDesignCapacity/CoolingDesignCapacity Autosize Method
    HydrRadSys(RadSysNum).HeatingCapMethod = HeatingDesignCapacity;
    HydrRadSys(RadSysNum).ScaledHeatingCapacity = AutoSize;
    FinalZoneSizing.allocate(CurZoneEqNum);
    FinalZoneSizing(CurZoneEqNum).NonAirSysDesHeatLoad = 1200.0;
    ExpectedResult1 = FinalZoneSizing(CurZoneEqNum).NonAirSysDesHeatLoad;

    HydrRadSys(RadSysNum).CoolingCapMethod = CoolingDesignCapacity;
    HydrRadSys(RadSysNum).ScaledCoolingCapacity = AutoSize;
    FinalZoneSizing(CurZoneEqNum).NonAirSysDesCoolLoad = 2200.0;
    ExpectedResult2 = FinalZoneSizing(CurZoneEqNum).NonAirSysDesCoolLoad;

    HydrRadSys(RadSysNum).SurfacePtr.allocate(1);
    HydrRadSys(RadSysNum).SurfacePtr(1) = 1;
    Surface.allocate(1);
    Surface(1).Construction = 1;
    Surface(1).Area = 1500.0;
    dataConstruction.Construct.allocate(1);
    dataConstruction.Construct(1).ThicknessPerpend = 0.075;

    SizeLowTempRadiantSystem(state, RadSysNum, SystemType);
    EXPECT_NEAR(ExpectedResult1, HydrRadSys(RadSysNum).ScaledHeatingCapacity, 0.1);
    EXPECT_NEAR(ExpectedResult2, HydrRadSys(RadSysNum).ScaledCoolingCapacity, 0.1);

    // Hydronic - CapacityPerFloorArea Capacity Sizing Method
    Zone(1).FloorArea = 50.0;
    HydrRadSys(RadSysNum).HeatingCapMethod = CapacityPerFloorArea;
    HydrRadSys(RadSysNum).ScaledHeatingCapacity = 200.0;
    ExpectedResult1 = HydrRadSys(RadSysNum).ScaledHeatingCapacity * Zone(1).FloorArea;

    HydrRadSys(RadSysNum).CoolingCapMethod = CapacityPerFloorArea;
    HydrRadSys(RadSysNum).ScaledCoolingCapacity = 250.0;
    ExpectedResult2 = HydrRadSys(RadSysNum).ScaledCoolingCapacity * Zone(1).FloorArea;

    SizeLowTempRadiantSystem(state, RadSysNum, SystemType);
    EXPECT_NEAR(ExpectedResult1, HydrRadSys(RadSysNum).ScaledHeatingCapacity, 0.1);
    EXPECT_NEAR(ExpectedResult2, HydrRadSys(RadSysNum).ScaledCoolingCapacity, 0.1);

    // Hydronic - FractionOfAutosizedHeating/CoolingCapacity Sizing Method
    HydrRadSys(RadSysNum).HeatingCapMethod = FractionOfAutosizedHeatingCapacity;
    HydrRadSys(RadSysNum).ScaledHeatingCapacity = 1.2;
    FinalZoneSizing(CurZoneEqNum).NonAirSysDesHeatLoad = 880.0;
    ExpectedResult1 = HydrRadSys(RadSysNum).ScaledHeatingCapacity * FinalZoneSizing(CurZoneEqNum).NonAirSysDesHeatLoad;

    HydrRadSys(RadSysNum).CoolingCapMethod = FractionOfAutosizedCoolingCapacity;
    HydrRadSys(RadSysNum).ScaledCoolingCapacity = 1.5;
    FinalZoneSizing(CurZoneEqNum).NonAirSysDesCoolLoad = 1200.0;
    ExpectedResult2 = HydrRadSys(RadSysNum).ScaledCoolingCapacity * FinalZoneSizing(CurZoneEqNum).NonAirSysDesCoolLoad;

    SizeLowTempRadiantSystem(state, RadSysNum, SystemType);
    EXPECT_NEAR(ExpectedResult1, HydrRadSys(RadSysNum).ScaledHeatingCapacity, 0.1);
    EXPECT_NEAR(ExpectedResult2, HydrRadSys(RadSysNum).ScaledCoolingCapacity, 0.1);
}

TEST_F(LowTempRadiantSystemTest, SizeLowTempRadiantConstantFlow)
{
    SystemType = ConstantFlowSystem;
    CFloRadSys(RadSysNum).Name = "LowTempConstantFlow 1";
    CFloRadSys(RadSysNum).ZonePtr = 1;
    HydronicRadiantSysNumericFields(RadSysNum).FieldNames(2) = "Rated Flow Rate";
    HydronicRadiantSysNumericFields(RadSysNum).FieldNames(3) = "Total length of pipe embedded in surface";

    CFloRadSys(RadSysNum).HotWaterInNode = 1;
    CFloRadSys(RadSysNum).HotWaterOutNode = 2;
    CFloRadSys(RadSysNum).HWLoopNum = 1;
    PlantLoop(1).LoopSide(1).Branch(1).Comp(1).NodeNumIn = CFloRadSys(RadSysNum).HotWaterInNode;

    CFloRadSys(RadSysNum).ColdWaterInNode = 3;
    CFloRadSys(RadSysNum).ColdWaterOutNode = 4;
    CFloRadSys(RadSysNum).CWLoopNum = 2;
    PlantLoop(2).LoopSide(1).Branch(1).Comp(1).NodeNumIn = CFloRadSys(RadSysNum).ColdWaterInNode;

    // Hydronic - Hot water volume flow rate autosize
    CFloRadSys(RadSysNum).ColdWaterInNode = 0;
    CFloRadSys(RadSysNum).ColdWaterOutNode = 0;
    CFloRadSys(RadSysNum).WaterVolFlowMax = AutoSize;
    FinalZoneSizing(CurZoneEqNum).NonAirSysDesHeatLoad = 1200.0;
    ExpectedResult1 = FinalZoneSizing(CurZoneEqNum).NonAirSysDesHeatLoad;
    ExpectedResult1 = ExpectedResult1 / (PlantSizData(1).DeltaT * RhoWater * CpWater);

    CFloRadSys(RadSysNum).SurfacePtr.allocate(1);
    CFloRadSys(RadSysNum).SurfacePtr(1) = 1;
    Surface.allocate(1);
    Surface(1).Construction = 1;
    Surface(1).Area = 150.0;
    dataConstruction.Construct.allocate(1);
    dataConstruction.Construct(1).ThicknessPerpend = 0.075;

    SizeLowTempRadiantSystem(state, RadSysNum, SystemType);
    EXPECT_NEAR(ExpectedResult1, CFloRadSys(RadSysNum).WaterVolFlowMax, 0.001);

    // Hydronic - cold water volume flow rate autosize
    CFloRadSys(RadSysNum).HotWaterInNode = 0;
    CFloRadSys(RadSysNum).HotWaterOutNode = 0;
    CFloRadSys(RadSysNum).ColdWaterInNode = 3;
    CFloRadSys(RadSysNum).ColdWaterOutNode = 4;
    CFloRadSys(RadSysNum).WaterVolFlowMax = AutoSize;
    FinalZoneSizing(CurZoneEqNum).NonAirSysDesCoolLoad = 2200.0;
    ExpectedResult2 = FinalZoneSizing(CurZoneEqNum).NonAirSysDesCoolLoad;
    ExpectedResult2 = ExpectedResult2 / (PlantSizData(2).DeltaT * RhoWater * CpWater);

    SizeLowTempRadiantSystem(state, RadSysNum, SystemType);
    EXPECT_NEAR(ExpectedResult2, CFloRadSys(RadSysNum).WaterVolFlowMax, 0.001);

    // Hydronic - maximum water volume flow rate autosize
    CFloRadSys(RadSysNum).WaterVolFlowMax = AutoSize;
    CFloRadSys(RadSysNum).HotWaterInNode = 1;
    CFloRadSys(RadSysNum).HotWaterOutNode = 2;
    CFloRadSys(RadSysNum).ColdWaterInNode = 3;
    CFloRadSys(RadSysNum).ColdWaterOutNode = 4;

    // Hydronic - embeded tube length autosize
    CFloRadSys(RadSysNum).NumCircCalcMethod = 0;
    CFloRadSys(RadSysNum).NumOfSurfaces = 1;
    CFloRadSys(RadSysNum).TubeLength = AutoSize;
    CFloRadSys(RadSysNum).TotalSurfaceArea = 150.0;
    ExpectedResult3 = CFloRadSys(RadSysNum).TotalSurfaceArea / 0.15;

    SizeLowTempRadiantSystem(state, RadSysNum, SystemType);
    EXPECT_NEAR(std::max(ExpectedResult1, ExpectedResult2), CFloRadSys(RadSysNum).WaterVolFlowMax, 0.001);
    EXPECT_NEAR(ExpectedResult3, CFloRadSys(RadSysNum).TubeLength, 0.1);
}

TEST_F(LowTempRadiantSystemTest, AutosizeLowTempRadiantVariableFlowTest)
{

    int RadSysNum(1);
    Real64 HeatingCapacity;
    Real64 CoolingCapacity;
    Real64 HotWaterFlowRate;
    Real64 ChilledWaterFlowRate;
    Real64 TubeLengthDes;
    Real64 Density;
    Real64 Cp;
    bool ErrorsFound = false;

    std::string const idf_objects = delimited_string({
        "  Building,",
        "    NONE,                    !- Name",
        "    0.0000000E+00,           !- North Axis {deg}",
        "    Suburbs,                 !- Terrain",
        "    3.9999999E-02,           !- Loads Convergence Tolerance Value",
        "    0.4000000,               !- Temperature Convergence Tolerance Value {deltaC}",
        "    FullInteriorAndExterior, !- Solar Distribution",
        "    25,                      !- Maximum Number of Warmup Days",
        "    6;                       !- Minimum Number of Warmup Days",

        "  Zone,",
        "    West Zone,               !- Name",
        "    0.0000000E+00,           !- Direction of Relative North {deg}",
        "    0.0000000E+00,           !- X Origin {m}",
        "    0.0000000E+00,           !- Y Origin {m}",
        "    0.0000000E+00,           !- Z Origin {m}",
        "    1,                       !- Type",
        "    1,                       !- Multiplier",
        "    2.5,                     !- Ceiling Height {m}",
        "    autocalculate;           !- Volume {m3}",

        "  Site:GroundTemperature:BuildingSurface,20.03,20.03,20.13,20.30,20.43,20.52,20.62,20.77,20.78,20.55,20.44,20.20;",

        "  ZoneHVAC:EquipmentConnections,",
        "    West Zone,               !- Zone Name",
        "    Zone1Equipment,          !- Zone Conditioning Equipment List Name",
        "    Zone1Inlets,             !- Zone Air Inlet Node or NodeList Name",
        "    ,                        !- Zone Air Exhaust Node or NodeList Name",
        "    Zone 1 Node,             !- Zone Air Node Name",
        "    Zone 1 Outlet Node;      !- Zone Return Air Node Name",

        "  ZoneHVAC:EquipmentList,",
        "    Zone1Equipment,          !- Name",
        "    SequentialLoad,          !- Load Distribution Scheme",
        "    ZoneHVAC:LowTemperatureRadiant:VariableFlow,  !- Zone Equipment 1 Object Type",
        "    West Zone Radiant Floor, !- Zone Equipment 1 Name",
        "    1,                       !- Zone Equipment 1 Cooling Sequence",
        "    1;                       !- Zone Equipment 1 Heating or No-Load Sequence",

        "  ZoneHVAC:LowTemperatureRadiant:VariableFlow,",
        "    West Zone Radiant Floor, !- Name",
        "    RadiantSysAvailSched,    !- Availability Schedule Name",
        "    West Zone,               !- Zone Name",
        "    Zn001:Flr001,            !- Surface Name or Radiant Surface Group Name",
        "    ConvectionOnly,          !- Fluid to Radiant Surface Heat Transfer Model",
        "    0.012,                   !- Hydronic Tubing Inside Diameter {m}",
        "    0.016,                   !- Hydronic Tubing Outside Diameter {m}",
        "    autosize,                !- Hydronic Tubing Length {m}",
        "    0.35,                    !- Hydronic Tubing Conductivity {W/m-K}",
        "    MeanAirTemperature,      !- Temperature Control Type",
        "    HalfFlowPower,           !- Setpoint Type",
        "    FractionOfAutosizedHeatingCapacity,  !- Heating Design Capacity Method",
        "    ,                        !- Heating Design Capacity {W}",
        "    ,                        !- Heating Design Capacity Per Floor Area {W/m2}",
        "    0.9,                     !- Fraction of Autosized Heating Design Capacity",
        "    autosize,                !- Maximum Hot Water Flow {m3/s}",
        "    West Zone Radiant Water Inlet Node,  !- Heating Water Inlet Node Name",
        "    West Zone Radiant Water Outlet Node, !- Heating Water Outlet Node Name",
        "    2.0,                     !- Heating Control Throttling Range {deltaC}",
        "    Radiant Heating Setpoints,  !- Heating Control Temperature Schedule Name",
        "    FractionOfAutosizedCoolingCapacity,   !- Cooling Design Capacity Method",
        "    ,                        !- Cooling Design Capacity {W}",
        "    ,                        !- Cooling Design Capacity Per Floor Area {W/m2}",
        "    1.2,                     !- Fraction of Autosized Cooling Design Capacity",
        "    autosize,                !- Maximum Cold Water Flow {m3/s}",
        "    Zone 1 Cooling Water Inlet Node,     !- Cooling Water Inlet Node Name",
        "    Zone 1 Cooling Water Outlet Node,    !- Cooling Water Outlet Node Name",
        "    2.0,                     !- Cooling Control Throttling Range {deltaC}",
        "    Radiant Cooling Setpoints,           !- Cooling Control Temperature Schedule Name",
        "    ,                        !- Condensation Control Type",
        "    ,                        !- Condensation Control Dewpoint Offset {C}",
        "    ,                        !- Number of Circuits",
        "    ;                        !- Circuit Length {m}",

        "  BuildingSurface:Detailed,",
        "    Zn001:Flr001,            !- Name",
        "    Floor,                   !- Surface Type",
        "    Slab Floor with Radiant, !- Construction Name",
        "    West Zone,               !- Zone Name",
        "    Ground,                  !- Outside Boundary Condition",
        "    ,                        !- Outside Boundary Condition Object",
        "    NoSun,                   !- Sun Exposure",
        "    NoWind,                  !- Wind Exposure",
        "    1.000000,                !- View Factor to Ground",
        "    4,                       !- Number of Vertices",
        "    0.0, 0.0, 0.0,           !- X,Y,Z ==> Vertex 1 {m}",
        "    0.0, 6.096000,0.0,       !- X,Y,Z ==> Vertex 2 {m}",
        "    6.096000,6.096000,0.0,   !- X,Y,Z ==> Vertex 3 {m}",
        "    6.096000, 0.0, 0.0;      !- X,Y,Z ==> Vertex 4 {m}",

        "  Construction:InternalSource,",
        "    Slab Floor with Radiant, !- Name",
        "    4,                       !- Source Present After Layer Number",
        "    4,                       !- Temperature Calculation Requested After Layer Number",
        "    1,                       !- Dimensions for the CTF Calculation",
        "    0.1524,                  !- Tube Spacing {m}",
        "    0.0,                     !- Two-Dimensional Position of Interior Temperature Calculation Request"
        "    CONCRETE - DRIED SAND AND GRAVEL 4 IN,  !- Outside Layer",
        "    INS - EXPANDED EXT POLYSTYRENE R12 2 IN,  !- Layer 2",
        "    GYP1,                    !- Layer 3",
        "    GYP2,                    !- Layer 4",
        "    FINISH FLOORING - TILE 1 / 16 IN;  !- Layer 5",

        "  Material,",
        "    CONCRETE - DRIED SAND AND GRAVEL 4 IN,  !- Name",
        "    MediumRough,             !- Roughness",
        "    0.1000000,               !- Thickness {m}",
        "    1.290000,                !- Conductivity {W/m-K}",
        "    2242.580,                !- Density {kg/m3}",
        "    830.00000,               !- Specific Heat {J/kg-K}",
        "    0.9000000,               !- Thermal Absorptance",
        "    0.6000000,               !- Solar Absorptance",
        "    0.6000000;               !- Visible Absorptance",

        "  Material,",
        "    INS - EXPANDED EXT POLYSTYRENE R12 2 IN,  !- Name",
        "    Rough,                   !- Roughness",
        "    5.0000001E-02,           !- Thickness {m}",
        "    2.0000000E-02,           !- Conductivity {W/m-K}",
        "    56.06000,                !- Density {kg/m3}",
        "    1210.000,                !- Specific Heat {J/kg-K}",
        "    0.9000000,               !- Thermal Absorptance",
        "    0.5000000,               !- Solar Absorptance",
        "    0.5000000;               !- Visible Absorptance",

        "  Material,",
        "    GYP1,                    !- Name",
        "    MediumRough,             !- Roughness",
        "    1.2700000E-02,           !- Thickness {m}",
        "    7.8450000E-01,           !- Conductivity {W/m-K}",
        "    1842.1221,               !- Density {kg/m3}",
        "    988.000,                 !- Specific Heat {J/kg-K}",
        "    0.9000000,               !- Thermal Absorptance",
        "    0.5000000,               !- Solar Absorptance",
        "    0.5000000;               !- Visible Absorptance",

        "  Material,",
        "    GYP2,                    !- Name",
        "    MediumRough,             !- Roughness",
        "    1.9050000E-02,           !- Thickness {m}",
        "    7.8450000E-01,           !- Conductivity {W/m-K}",
        "    1842.1221,               !- Density {kg/m3}",
        "    988.000,                 !- Specific Heat {J/kg-K}",
        "    0.9000000,               !- Thermal Absorptance",
        "    0.5000000,               !- Solar Absorptance",
        "    0.5000000;               !- Visible Absorptance",

        "  Material,",
        "    FINISH FLOORING - TILE 1 / 16 IN,  !- Name",
        "    Smooth,                  !- Roughness",
        "    1.6000000E-03,           !- Thickness {m}",
        "    0.1700000,               !- Conductivity {W/m-K}",
        "    1922.210,                !- Density {kg/m3}",
        "    1250.000,                !- Specific Heat {J/kg-K}",
        "    0.9000000,               !- Thermal Absorptance",
        "    0.5000000,               !- Solar Absorptance",
        "    0.5000000;               !- Visible Absorptance",

        "  Schedule:Compact,",
        "    RADIANTSYSAVAILSCHED,    !- Name",
        "    FRACTION,                !- Schedule Type Limits Name",
        "    Through: 3/31,           !- Field 1",
        "    For: Alldays,            !- Field 2",
        "    Until: 24:00,1.00,       !- Field 3",
        "    Through: 9/30,           !- Field 5",
        "    For: Alldays,            !- Field 6",
        "    Until: 24:00,0.00,       !- Field 7",
        "    Through: 12/31,          !- Field 9",
        "    For: Alldays,            !- Field 10",
        "    Until: 24:00,1.00;       !- Field 11",

        "  Schedule:Compact,",
        "    HW LOOP TEMP SCHEDULE,   !- Name",
        "    TEMPERATURE,             !- Schedule Type Limits Name",
        "    Through: 12/31,          !- Field 1",
        "    For: Alldays,            !- Field 2",
        "    Until: 24:00,60.00;      !- Field 3",

        "  Schedule:Compact,",
        "    RADIANT HEATING SETPOINTS,  !- Name",
        "    TEMPERATURE,             !- Schedule Type Limits Name",
        "    Through: 12/31,          !- Field 1",
        "    For: Alldays,            !- Field 2",
        "    Until: 7:00,12.00,       !- Field 3",
        "    Until: 17:00,17.00,      !- Field 5",
        "    Until: 24:00,12.00;      !- Field 7",

        "  Sizing:Plant,",
        "    Hot Water Loop,          !- Plant or Condenser Loop Name",
        "    heating,                 !- Loop Type",
        "    60.,                     !- Design Loop Exit Temperature {C}",
        "    10;                      !- Loop Design Temperature Difference {deltaC}",

        "  PlantLoop,",
        "    Hot Water Loop,          !- Name",
        "    Water,                   !- Fluid Type",
        "    ,                        !- User Defined Fluid Type",
        "    Hot Loop Operation,      !- Plant Equipment Operation Scheme Name",
        "    HW Supply Outlet Node,   !- Loop Temperature Setpoint Node Name",
        "    100,                     !- Maximum Loop Temperature {C}",
        "    10,                      !- Minimum Loop Temperature {C}",
        "    0.0043,                  !- Maximum Loop Flow Rate {m3/s}",
        "    0,                       !- Minimum Loop Flow Rate {m3/s}",
        "    autocalculate,           !- Plant Loop Volume {m3}",
        "    HW Supply Inlet Node,    !- Plant Side Inlet Node Name",
        "    HW Supply Outlet Node,   !- Plant Side Outlet Node Name",
        "    Heating Supply Side Branches,  !- Plant Side Branch List Name",
        "    Heating Supply Side Connectors,  !- Plant Side Connector List Name",
        "    HW Demand Inlet Node,    !- Demand Side Inlet Node Name",
        "    HW Demand Outlet Node,   !- Demand Side Outlet Node Name",
        "    Heating Demand Side Branches,  !- Demand Side Branch List Name",
        "    Heating Demand Side Connectors,  !- Demand Side Connector List Name",
        "    Optimal,                 !- Load Distribution Scheme",
        "    ,                        !- Availability Manager List Name",
        "    ,                        !- Plant Loop Demand Calculation Scheme",
        "    ,                        !- Common Pipe Simulation",
        "    ,                        !- Pressure Simulation Type",
        "    2.0;                     !- Loop Circulation Time {minutes}",

        "  SetpointManager:Scheduled,",
        "    Hot Water Loop Setpoint Manager,  !- Name",
        "    Temperature,             !- Control Variable",
        "    HW Loop Temp Schedule,   !- Schedule Name",
        "    Hot Water Loop Setpoint Node List;  !- Setpoint Node or NodeList Name",

        "  NodeList,",
        "    Hot Water Loop Setpoint Node List,  !- Name",
        "    HW Supply Outlet Node;   !- Node 1 Name",

        "  BranchList,",
        "    Heating Supply Side Branches,  !- Name",
        "    Heating Supply Inlet Branch,  !- Branch 1 Name",
        "    Heating Purchased Hot Water Branch,  !- Branch 2 Name",
        "    Heating Supply Bypass Branch,  !- Branch 3 Name",
        "    Heating Supply Outlet Branch;  !- Branch 4 Name",

        "  ConnectorList,",
        "    Heating Supply Side Connectors,  !- Name",
        "    Connector:Splitter,      !- Connector 1 Object Type",
        "    Heating Supply Splitter, !- Connector 1 Name",
        "    Connector:Mixer,         !- Connector 2 Object Type",
        "    Heating Supply Mixer;    !- Connector 2 Name",

        "  Branch,",
        "    Heating Supply Inlet Branch,  !- Name",
        "    ,                        !- Pressure Drop Curve Name",
        "    Pump:VariableSpeed,      !- Component 1 Object Type",
        "    HW Circ Pump,            !- Component 1 Name",
        "    HW Supply Inlet Node,    !- Component 1 Inlet Node Name",
        "    HW Pump Outlet Node;     !- Component 1 Outlet Node Name",

        "  Branch,",
        "    Heating Purchased Hot Water Branch,  !- Name",
        "    ,                        !- Pressure Drop Curve Name",
        "    DistrictHeating,         !- Component 1 Object Type",
        "    Purchased Heating,       !- Component 1 Name",
        "    Purchased Heat Inlet Node,  !- Component 1 Inlet Node Name",
        "    Purchased Heat Outlet Node;  !- Component 1 Outlet Node Name",

        "  Branch,",
        "    Heating Supply Bypass Branch,  !- Name",
        "    ,                        !- Pressure Drop Curve Name",
        "    Pipe:Adiabatic,          !- Component 1 Object Type",
        "    Heating Supply Side Bypass,  !- Component 1 Name",
        "    Heating Supply Bypass Inlet Node,  !- Component 1 Inlet Node Name",
        "    Heating Supply Bypass Outlet Node;  !- Component 1 Outlet Node Name",

        "  Pipe:Adiabatic,",
        "    Heating Supply Side Bypass,  !- Name",
        "    Heating Supply Bypass Inlet Node,  !- Inlet Node Name",
        "    Heating Supply Bypass Outlet Node;  !- Outlet Node Name",

        "  Branch,",
        "    Heating Supply Outlet Branch,  !- Name",
        "    ,                        !- Pressure Drop Curve Name",
        "    Pipe:Adiabatic,          !- Component 1 Object Type",
        "    Heating Supply Outlet,   !- Component 1 Name",
        "    Heating Supply Exit Pipe Inlet Node,  !- Component 1 Inlet Node Name",
        "    HW Supply Outlet Node;   !- Component 1 Outlet Node Name",

        "  Pipe:Adiabatic,",
        "    Heating Supply Outlet,   !- Name",
        "    Heating Supply Exit Pipe Inlet Node,  !- Inlet Node Name",
        "    HW Supply Outlet Node;   !- Outlet Node Name",

        "  BranchList,",
        "    Heating Demand Side Branches,  !- Name",
        "    Reheat Inlet Branch,     !- Branch 1 Name",
        "    Zone 1 Radiant Branch,   !- Branch 5 Name",
        "    Reheat Bypass Branch,    !- Branch 8 Name",
        "    Reheat Outlet Branch;    !- Branch 9 Name",

        "  ConnectorList,",
        "    Heating Demand Side Connectors,  !- Name",
        "    Connector:Splitter,      !- Connector 1 Object Type",
        "    Reheat Splitter,         !- Connector 1 Name",
        "    Connector:Mixer,         !- Connector 2 Object Type",
        "    Reheat Mixer;            !- Connector 2 Name",

        "  Branch,",
        "    Reheat Inlet Branch,     !- Name",
        "    ,                        !- Pressure Drop Curve Name",
        "    Pipe:Adiabatic,          !- Component 1 Object Type",
        "    Reheat Inlet Pipe,       !- Component 1 Name",
        "    HW Demand Inlet Node,    !- Component 1 Inlet Node Name",
        "    HW Demand Entrance Pipe Outlet Node;  !- Component 1 Outlet Node Name",

        "  Pipe:Adiabatic,",
        "    Reheat Inlet Pipe,       !- Name",
        "    HW Demand Inlet Node,    !- Inlet Node Name",
        "    HW Demand Entrance Pipe Outlet Node;  !- Outlet Node Name",

        "  Branch,",
        "    Reheat Outlet Branch,    !- Name",
        "    ,                        !- Pressure Drop Curve Name",
        "    Pipe:Adiabatic,          !- Component 1 Object Type",
        "    Reheat Outlet Pipe,      !- Component 1 Name",
        "    HW Demand Exit Pipe Inlet Node,  !- Component 1 Inlet Node Name",
        "    HW Demand Outlet Node;   !- Component 1 Outlet Node Name",

        "  Pipe:Adiabatic,",
        "    Reheat Outlet Pipe,      !- Name",
        "    HW Demand Exit Pipe Inlet Node,  !- Inlet Node Name",
        "    HW Demand Outlet Node;   !- Outlet Node Name",

        "  Branch,",
        "    Zone 1 Radiant Branch,   !- Name",
        "    ,                        !- Pressure Drop Curve Name",
        "    ZoneHVAC:LowTemperatureRadiant:VariableFlow,  !- Component 1 Object Type",
        "    West Zone Radiant Floor, !- Component 1 Name",
        "    West Zone Radiant Water Inlet Node,  !- Component 1 Inlet Node Name",
        "    West Zone Radiant Water Outlet Node;  !- Component 1 Outlet Node Name",

        "  Branch,",
        "    Reheat Bypass Branch,    !- Name",
        "    ,                        !- Pressure Drop Curve Name",
        "    Pipe:Adiabatic,          !- Component 1 Object Type",
        "    Reheat Bypass,           !- Component 1 Name",
        "    Reheat Bypass Inlet Node,!- Component 1 Inlet Node Name",
        "    Reheat Bypass Outlet Node;  !- Component 1 Outlet Node Name",

        "  Pipe:Adiabatic,",
        "    Reheat Bypass,           !- Name",
        "    Reheat Bypass Inlet Node,!- Inlet Node Name",
        "    Reheat Bypass Outlet Node;  !- Outlet Node Name",

        "  Connector:Splitter,",
        "    Reheat Splitter,         !- Name",
        "    Reheat Inlet Branch,     !- Inlet Branch Name",
        "    Zone 1 Radiant Branch,   !- Outlet Branch 4 Name",
        "    Reheat Bypass Branch;    !- Outlet Branch 7 Name",

        "  Connector:Mixer,",
        "    Reheat Mixer,            !- Name",
        "    Reheat Outlet Branch,    !- Outlet Branch Name",
        "    Zone 1 Radiant Branch,   !- Inlet Branch 4 Name",
        "    Reheat Bypass Branch;    !- Inlet Branch 7 Name",

        "  Connector:Splitter,",
        "    Heating Supply Splitter, !- Name",
        "    Heating Supply Inlet Branch,  !- Inlet Branch Name",
        "    Heating Purchased Hot Water Branch,  !- Outlet Branch 1 Name",
        "    Heating Supply Bypass Branch;  !- Outlet Branch 2 Name",

        "  Connector:Mixer,",
        "    Heating Supply Mixer,    !- Name",
        "    Heating Supply Outlet Branch,  !- Outlet Branch Name",
        "    Heating Purchased Hot Water Branch,  !- Inlet Branch 1 Name",
        "    Heating Supply Bypass Branch;  !- Inlet Branch 2 Name",

        "  PlantEquipmentOperationSchemes,",
        "    Hot Loop Operation,      !- Name",
        "    PlantEquipmentOperation:HeatingLoad,  !- Control Scheme 1 Object Type",
        "    Purchased Only,          !- Control Scheme 1 Name",
        "    ON;                      !- Control Scheme 1 Schedule Name",

        "  PlantEquipmentOperation:HeatingLoad,",
        "    Purchased Only,          !- Name",
        "    0,                       !- Load Range 1 Lower Limit {W}",
        "    1000000,                 !- Load Range 1 Upper Limit {W}",
        "    heating plant;           !- Range 1 Equipment List Name",

        "  PlantEquipmentList,",
        "    heating plant,           !- Name",
        "    DistrictHeating,         !- Equipment 1 Object Type",
        "    Purchased Heating;       !- Equipment 1 Name",

        "  Pump:VariableSpeed,",
        "    HW Circ Pump,            !- Name",
        "    HW Supply Inlet Node,    !- Inlet Node Name",
        "    HW Pump Outlet Node,     !- Outlet Node Name",
        "    .0043,                   !- Rated Flow Rate {m3/s}",
        "    300000,                  !- Rated Pump Head {Pa}",
        "    2000,                    !- Rated Power Consumption {W}",
        "    .87,                     !- Motor Efficiency",
        "    0.0,                     !- Fraction of Motor Inefficiencies to Fluid Stream",
        "    0,                       !- Coefficient 1 of the Part Load Performance Curve",
        "    1,                       !- Coefficient 2 of the Part Load Performance Curve",
        "    0,                       !- Coefficient 3 of the Part Load Performance Curve",
        "    0,                       !- Coefficient 4 of the Part Load Performance Curve",
        "    0,                       !- Minimum Flow Rate {m3/s}",
        "    INTERMITTENT;            !- Pump Control Type",

        "  DistrictHeating,",
        "    Purchased Heating,       !- Name",
        "    Purchased Heat Inlet Node,  !- Hot Water Inlet Node Name",
        "    Purchased Heat Outlet Node,  !- Hot Water Outlet Node Name",
        "    1000000;                 !- Nominal Capacity {W}",

        "  Sizing:Plant,",
        "    Chilled Water Loop,      !- Plant or Condenser Loop Name",
        "    cooling,                 !- Loop Type",
        "    6.7,                     !- Design Loop Exit Temperature {C}",
        "    2;                       !- Loop Design Temperature Difference {deltaC}",

        "  PlantLoop,",
        "    Chilled Water Loop,      !- Name",
        "    Water,                   !- Fluid Type",
        "    ,                        !- User Defined Fluid Type",
        "    CW Loop Operation,       !- Plant Equipment Operation Scheme Name",
        "    CW Supply Outlet Node,   !- Loop Temperature Setpoint Node Name",
        "    98,                      !- Maximum Loop Temperature {C}",
        "    1,                       !- Minimum Loop Temperature {C}",
        "    0.0011,                  !- Maximum Loop Flow Rate {m3/s}",
        "    0,                       !- Minimum Loop Flow Rate {m3/s}",
        "    autocalculate,           !- Plant Loop Volume {m3}",
        "    CW Supply Inlet Node,    !- Plant Side Inlet Node Name",
        "    CW Supply Outlet Node,   !- Plant Side Outlet Node Name",
        "    Cooling Supply Side Branches,  !- Plant Side Branch List Name",
        "    Cooling Supply Side Connectors,  !- Plant Side Connector List Name",
        "    CW Demand Inlet Node,    !- Demand Side Inlet Node Name",
        "    CW Demand Outlet Node,   !- Demand Side Outlet Node Name",
        "    Cooling Demand Side Branches,  !- Demand Side Branch List Name",
        "    Cooling Demand Side Connectors,  !- Demand Side Connector List Name",
        "    Optimal,                 !- Load Distribution Scheme",
        "    ,                        !- Availability Manager List Name",
        "    ,                        !- Plant Loop Demand Calculation Scheme",
        "    ,                        !- Common Pipe Simulation",
        "    ,                        !- Pressure Simulation Type",
        "    2.0;                     !- Loop Circulation Time {minutes}",

        "  SetpointManager:Scheduled,",
        "    Chilled Water Loop Setpoint Manager,  !- Name",
        "    Temperature,             !- Control Variable",
        "    CW Loop Temp Schedule,   !- Schedule Name",
        "    Chilled Water Loop Setpoint Node List;  !- Setpoint Node or NodeList Name",

        "	Schedule:Compact,",
        "	 CW LOOP TEMP SCHEDULE, !- Name",
        "	 TEMPERATURE,           !- Schedule Type Limits Name",
        "	 Through: 12/31,        !- Field 1",
        "	 For: Alldays,          !- Field 2",
        "	 Until: 24:00, 10.0;    !- Field 3",

        "  NodeList,",
        "    Chilled Water Loop Setpoint Node List,  !- Name",
        "    CW Supply Outlet Node;   !- Node 1 Name",

        "  BranchList,",
        "    Cooling Supply Side Branches,  !- Name",
        "    CW Pump Branch,          !- Branch 1 Name",
        "    Purchased Cooling Branch,!- Branch 4 Name",
        "    Supply Bypass Branch,    !- Branch 5 Name",
        "    Cooling Supply Outlet;   !- Branch 6 Name",

        "  BranchList,",
        "    Cooling Demand Side Branches,  !- Name",
        "    Cooling Demand Inlet,    !- Branch 1 Name",
        "    Zone 1 Cooling Branch,   !- Branch 2 Name",
        "    Demand Bypass Branch,    !- Branch 3 Name",
        "    Cooling Demand Outlet;   !- Branch 4 Name",

        "  ConnectorList,",
        "    Cooling Supply Side Connectors,  !- Name",
        "    Connector:Splitter,      !- Connector 1 Object Type",
        "    CW Loop Splitter,        !- Connector 1 Name",
        "    Connector:Mixer,         !- Connector 2 Object Type",
        "    CW Loop Mixer;           !- Connector 2 Name",

        "  ConnectorList,",
        "    Cooling Demand Side Connectors,  !- Name",
        "    Connector:Splitter,      !- Connector 1 Object Type",
        "    CW Demand Splitter,      !- Connector 1 Name",
        "    Connector:Mixer,         !- Connector 2 Object Type",
        "    CW Demand Mixer;         !- Connector 2 Name",

        "  Branch,",
        "    Cooling Demand Inlet,    !- Name",
        "    ,                        !- Pressure Drop Curve Name",
        "    Pipe:Adiabatic,          !- Component 1 Object Type",
        "    Demand Side Inlet Pipe,  !- Component 1 Name",
        "    CW Demand Inlet Node,    !- Component 1 Inlet Node Name",
        "    CW Demand Entrance Pipe Outlet Node;  !- Component 1 Outlet Node Name",

        "  Schedule:Compact,",
        "    RADIANT COOLING SETPOINTS,  !- Name",
        "    TEMPERATURE,             !- Schedule Type Limits Name",
        "    Through: 12/31,          !- Field 1",
        "    For: Alldays,            !- Field 2",
        "    Until: 24:00,26.0;       !- Field 3",

        "  Pipe:Adiabatic,",
        "    Demand Side Inlet Pipe,  !- Name",
        "    CW Demand Inlet Node,    !- Inlet Node Name",
        "    CW Demand Entrance Pipe Outlet Node;  !- Outlet Node Name",

        "  Branch,",
        "    Zone 1 Cooling Branch,   !- Name",
        "    ,                        !- Pressure Drop Curve Name",
        "    ZoneHVAC:LowTemperatureRadiant:VariableFlow,  !- Component 1 Object Type",
        "    West Zone Radiant Floor,   !- Component 1 Name",
        "    Zone 1 Cooling Water Inlet Node,  !- Component 1 Inlet Node Name",
        "    Zone 1 Cooling Water Outlet Node; !- Component 1 Outlet Node Name",

        "  Branch,",
        "    Demand Bypass Branch,    !- Name",
        "    ,                        !- Pressure Drop Curve Name",
        "    Pipe:Adiabatic,          !- Component 1 Object Type",
        "    Demand Side Bypass,      !- Component 1 Name",
        "    CW Demand Bypass Inlet Node,  !- Component 1 Inlet Node Name",
        "    CW Demand Bypass Outlet Node;  !- Component 1 Outlet Node Name",

        "  Pipe:Adiabatic,",
        "    Demand Side Bypass,      !- Name",
        "    CW Demand Bypass Inlet Node,  !- Inlet Node Name",
        "    CW Demand Bypass Outlet Node;  !- Outlet Node Name",

        "  Branch,",
        "    Cooling Demand Outlet,   !- Name",
        "    ,                        !- Pressure Drop Curve Name",
        "    Pipe:Adiabatic,          !- Component 1 Object Type",
        "    CW Demand Side Outlet Pipe,  !- Component 1 Name",
        "    CW Demand Exit Pipe Inlet Node,  !- Component 1 Inlet Node Name",
        "    CW Demand Outlet Node;   !- Component 1 Outlet Node Name",

        "  Pipe:Adiabatic,",
        "    CW Demand Side Outlet Pipe,  !- Name",
        "    CW Demand Exit Pipe Inlet Node,  !- Inlet Node Name",
        "    CW Demand Outlet Node;   !- Outlet Node Name",

        "  Branch,",
        "    Cooling Supply Outlet,   !- Name",
        "    ,                        !- Pressure Drop Curve Name",
        "    Pipe:Adiabatic,          !- Component 1 Object Type",
        "    Supply Side Outlet Pipe, !- Component 1 Name",
        "    Supply Side Exit Pipe Inlet Node,  !- Component 1 Inlet Node Name",
        "    CW Supply Outlet Node;   !- Component 1 Outlet Node Name",

        "  Pipe:Adiabatic,",
        "    Supply Side Outlet Pipe, !- Name",
        "    Supply Side Exit Pipe Inlet Node,  !- Inlet Node Name",
        "    CW Supply Outlet Node;   !- Outlet Node Name",

        "  Branch,",
        "    CW Pump Branch,          !- Name",
        "    ,                        !- Pressure Drop Curve Name",
        "    Pump:VariableSpeed,      !- Component 1 Object Type",
        "    Circ Pump,               !- Component 1 Name",
        "    CW Supply Inlet Node,    !- Component 1 Inlet Node Name",
        "    CW Pump Outlet Node;     !- Component 1 Outlet Node Name",

        "  Branch,",
        "    Purchased Cooling Branch,!- Name",
        "    ,                        !- Pressure Drop Curve Name",
        "    DistrictCooling,         !- Component 1 Object Type",
        "    Purchased Cooling,       !- Component 1 Name",
        "    Purchased Cooling Inlet Node,  !- Component 1 Inlet Node Name",
        "    Purchased Cooling Outlet Node; !- Component 1 Outlet Node Name",

        "  Branch,",
        "    Supply Bypass Branch,    !- Name",
        "    ,                        !- Pressure Drop Curve Name",
        "    Pipe:Adiabatic,          !- Component 1 Object Type",
        "    Supply Side Bypass,      !- Component 1 Name",
        "    CW Supply Bypass Inlet Node,  !- Component 1 Inlet Node Name",
        "    CW Supply Bypass Outlet Node; !- Component 1 Outlet Node Name",

        "  Pipe:Adiabatic,",
        "    Supply Side Bypass,      !- Name",
        "    CW Supply Bypass Inlet Node,  !- Inlet Node Name",
        "    CW Supply Bypass Outlet Node; !- Outlet Node Name",

        "  Connector:Splitter,",
        "    CW Loop Splitter,        !- Name",
        "    CW Pump Branch,          !- Inlet Branch Name",
        "    Purchased Cooling Branch,!- Outlet Branch 3 Name",
        "    Supply Bypass Branch;    !- Outlet Branch 4 Name",

        "  Connector:Mixer,",
        "    CW Loop Mixer,           !- Name",
        "    Cooling Supply Outlet,   !- Outlet Branch Name",
        "    Purchased Cooling Branch,!- Inlet Branch 3 Name",
        "    Supply Bypass Branch;    !- Inlet Branch 4 Name",

        "  Connector:Splitter,",
        "    CW Demand Splitter,      !- Name",
        "    Cooling Demand Inlet,    !- Inlet Branch Name",
        "    Demand Bypass Branch,    !- Outlet Branch 1 Name",
        "    Zone 1 Cooling Branch;   !- Outlet Branch 2 Name",

        "  Connector:Mixer,",
        "    CW Demand Mixer,         !- Name",
        "    Cooling Demand Outlet,   !- Outlet Branch Name",
        "    Zone 1 Cooling Branch,   !- Inlet Branch 1 Name",
        "    Demand Bypass Branch;    !- Inlet Branch 2 Name",

        "  PlantEquipmentOperationSchemes,",
        "    CW Loop Operation,       !- Name",
        "    PlantEquipmentOperation:CoolingLoad,  !- Control Scheme 1 Object Type",
        "    Always Operation,        !- Control Scheme 1 Name",
        "    Always;                  !- Control Scheme 1 Schedule Name",

        "  Schedule:Compact,",
        "    Always,                  !- Name",
        "    FRACTION,                !- Schedule Type Limits Name",
        "    Through: 12/31,          !- Field 1",
        "    For: Alldays,            !- Field 2",
        "    Until: 24:00,1.0;        !- Field 3",

        "  PlantEquipmentOperation:CoolingLoad,",
        "    Always Operation,        !- Name",
        "    0,                       !- Load Range 1 Lower Limit {W}",
        "    70000,                   !- Load Range 1 Upper Limit {W}",
        "    Purchased Only;          !- Range 3 Equipment List Name",

        "  PlantEquipmentList,",
        "    Purchased Only,          !- Name",
        "    DistrictCooling,         !- Equipment 1 Object Type",
        "    Purchased Cooling;       !- Equipment 1 Name",

        "  DistrictCooling,",
        "    Purchased Cooling,             !- Name",
        "    Purchased Cooling Inlet Node,  !- Chilled Water Inlet Node Name",
        "    Purchased Cooling Outlet Node, !- Chilled Water Outlet Node Name",
        "    680000;                        !- Nominal Capacity {W}",

        "  Pump:VariableSpeed,",
        "    Circ Pump,               !- Name",
        "    CW Supply Inlet Node,    !- Inlet Node Name",
        "    CW Pump Outlet Node,     !- Outlet Node Name",
        "    .0011,                   !- Rated Flow Rate {m3/s}",
        "    300000,                  !- Rated Pump Head {Pa}",
        "    500,                     !- Rated Power Consumption {W}",
        "    .87,                     !- Motor Efficiency",
        "    0.0,                     !- Fraction of Motor Inefficiencies to Fluid Stream",
        "    0,                       !- Coefficient 1 of the Part Load Performance Curve",
        "    1,                       !- Coefficient 2 of the Part Load Performance Curve",
        "    0,                       !- Coefficient 3 of the Part Load Performance Curve",
        "    0,                       !- Coefficient 4 of the Part Load Performance Curve",
        "    0,                       !- Minimum Flow Rate {m3/s}",
        "    INTERMITTENT;            !- Pump Control Type",

    });
    ASSERT_TRUE(process_idf(idf_objects));

    GetProjectControlData(state, ErrorsFound);
    EXPECT_FALSE(ErrorsFound);

    GetZoneData(ErrorsFound);
    EXPECT_FALSE(ErrorsFound);
    EXPECT_EQ("WEST ZONE", Zone(1).Name);

    GetZoneEquipmentData1(state);
    ProcessScheduleInput(state.files);
    ScheduleInputProcessed = true;

    HeatBalanceManager::SetPreConstructionInputParameters();
<<<<<<< HEAD
    GetMaterialData(*state.dataWindowEquivalentLayer, state.files, ErrorsFound);
=======
    GetMaterialData(state, state.dataWindowEquivalentLayer, state.files, ErrorsFound);
>>>>>>> 42d84720
    EXPECT_FALSE(ErrorsFound);

    GetConstructData(state.files, ErrorsFound);
    EXPECT_FALSE(ErrorsFound);

    GetPlantSizingInput();
    GetPlantLoopData(state);
    GetPlantInput(state);
    SetupInitialPlantCallingOrder();
    SetupBranchControlTypes();
    DataSurfaces::WorldCoordSystem = true;
    GetSurfaceListsInputs();

    ErrorsFound = false;
    SetupZoneGeometry(state, ErrorsFound);
    EXPECT_FALSE(ErrorsFound);

    GetLowTempRadiantSystem();
    EXPECT_EQ(1, LowTempRadiantSystem::NumOfHydrLowTempRadSys);
    EXPECT_EQ("WEST ZONE RADIANT FLOOR", RadSysTypes(RadSysNum).Name);
    EXPECT_EQ(LowTempRadiantSystem::HydronicSystem, RadSysTypes(RadSysNum).SystemType);

    ErrorsFound = false;
    PlantUtilities::ScanPlantLoopsForObject(state,
                                            HydrRadSys(RadSysNum).Name,
                                            TypeOf_LowTempRadiant_VarFlow,
                                            HydrRadSys(RadSysNum).HWLoopNum,
                                            HydrRadSys(RadSysNum).HWLoopSide,
                                            HydrRadSys(RadSysNum).HWBranchNum,
                                            HydrRadSys(RadSysNum).HWCompNum,
                                            ErrorsFound,
                                            _,
                                            _,
                                            _,
                                            HydrRadSys(RadSysNum).HotWaterInNode,
                                            _);
    EXPECT_FALSE(ErrorsFound);

    ErrorsFound = false;
    PlantUtilities::ScanPlantLoopsForObject(state,
                                            HydrRadSys(RadSysNum).Name,
                                            TypeOf_LowTempRadiant_VarFlow,
                                            HydrRadSys(RadSysNum).CWLoopNum,
                                            HydrRadSys(RadSysNum).CWLoopSide,
                                            HydrRadSys(RadSysNum).CWBranchNum,
                                            HydrRadSys(RadSysNum).CWCompNum,
                                            ErrorsFound,
                                            _,
                                            _,
                                            _,
                                            HydrRadSys(RadSysNum).ColdWaterInNode,
                                            _);
    EXPECT_FALSE(ErrorsFound);

    DataSizing::CurZoneEqNum = 1;
    ZoneSizingRunDone = true;
    FinalZoneSizing.allocate(DataSizing::CurZoneEqNum);
    ZoneEqSizing.allocate(DataSizing::CurZoneEqNum);

    ZoneEqSizing(DataSizing::CurZoneEqNum).SizingMethod.allocate(25);
    ZoneEqSizing(DataSizing::CurZoneEqNum).SizingMethod(DataHVACGlobals::HeatingCapacitySizing) = DataSizing::FractionOfAutosizedHeatingCapacity;
    ZoneEqSizing(DataSizing::CurZoneEqNum).SizingMethod(DataHVACGlobals::CoolingCapacitySizing) = DataSizing::FractionOfAutosizedCoolingCapacity;
    // heating capacity sizing calculation
    FinalZoneSizing(DataSizing::CurZoneEqNum).NonAirSysDesHeatLoad = 10000.0;
    HeatingCapacity = FinalZoneSizing(DataSizing::CurZoneEqNum).NonAirSysDesHeatLoad * HydrRadSys(RadSysNum).ScaledHeatingCapacity;
    // cooling capacity sizing calculation
    FinalZoneSizing(DataSizing::CurZoneEqNum).NonAirSysDesCoolLoad = 10000.0;
    CoolingCapacity = FinalZoneSizing(DataSizing::CurZoneEqNum).NonAirSysDesCoolLoad * HydrRadSys(RadSysNum).ScaledCoolingCapacity;
    // hot water flow rate sizing calculation
    Density = GetDensityGlycol(PlantLoop(HydrRadSys(RadSysNum).HWLoopNum).FluidName,
                               60.0,
                               PlantLoop(HydrRadSys(RadSysNum).HWLoopNum).FluidIndex,
                               "AutosizeLowTempRadiantVariableFlowTest");
    Cp = GetSpecificHeatGlycol(PlantLoop(HydrRadSys(RadSysNum).HWLoopNum).FluidName,
                               60.0,
                               PlantLoop(HydrRadSys(RadSysNum).HWLoopNum).FluidIndex,
                               "AutosizeLowTempRadiantVariableFlowTest");
    HotWaterFlowRate = HeatingCapacity / (PlantSizData(1).DeltaT * Cp * Density);
    // chilled water flow rate sizing calculation
    Density = GetDensityGlycol(PlantLoop(HydrRadSys(RadSysNum).CWLoopNum).FluidName,
                               5.05,
                               PlantLoop(HydrRadSys(RadSysNum).CWLoopNum).FluidIndex,
                               "AutosizeLowTempRadiantVariableFlowTest");
    Cp = GetSpecificHeatGlycol(PlantLoop(HydrRadSys(RadSysNum).CWLoopNum).FluidName,
                               5.05,
                               PlantLoop(HydrRadSys(RadSysNum).CWLoopNum).FluidIndex,
                               "AutosizeLowTempRadiantVariableFlowTest");
    ChilledWaterFlowRate = CoolingCapacity / (PlantSizData(2).DeltaT * Cp * Density);
    // tuble length sizing calculation
    HydrRadSys(RadSysNum).TotalSurfaceArea = Surface(HydrRadSys(RadSysNum).SurfacePtr(1)).Area;
    TubeLengthDes = HydrRadSys(RadSysNum).TotalSurfaceArea / 0.1524; // tube length uses the construction perpendicular spacing

    // do autosize calculations
    SizeLowTempRadiantSystem(state, RadSysNum, RadSysTypes(1).SystemType);
    // Test autosized heat/cool capacity
    EXPECT_EQ(HeatingCapacity, HydrRadSys(RadSysNum).ScaledHeatingCapacity);
    EXPECT_EQ(CoolingCapacity, HydrRadSys(RadSysNum).ScaledCoolingCapacity);
    // Test autosized heat/cool flow rate
    EXPECT_EQ(HotWaterFlowRate, HydrRadSys(RadSysNum).WaterVolFlowMaxHeat);
    EXPECT_EQ(ChilledWaterFlowRate, HydrRadSys(RadSysNum).WaterVolFlowMaxCool);
    // Test autosized tube length
    EXPECT_EQ(TubeLengthDes, HydrRadSys(RadSysNum).TubeLength);
}

TEST_F(LowTempRadiantSystemTest, InitLowTempRadiantSystem)
{

    bool InitErrorFound;

    RadSysNum = 1;
    SystemType = ConstantFlowSystem;
    NumOfCFloLowTempRadSys = 1;
    CFloRadSys(RadSysNum).NumOfSurfaces = 0;
    TotalNumOfRadSystems = 0;
    BeginEnvrnFlag = false;
    CFloRadSys(RadSysNum).HotWaterInNode = 0;
    CFloRadSys(RadSysNum).ColdWaterInNode = 0;
    BeginTimeStepFlag = false;
    CFloRadSys(RadSysNum).VolFlowSchedPtr = 0;
    CFloRadSys(RadSysNum).EMSOverrideOnWaterMdot = false;
    CFloRadSys(RadSysNum).WaterMassFlowRate = 1.0;
    CFloRadSys(RadSysNum).HotDesignWaterMassFlowRate = 2.0;
    CFloRadSys(RadSysNum).ColdDesignWaterMassFlowRate = 3.0;
    CFloRadSys(RadSysNum).CWLoopNum = 0;
    CFloRadSys(RadSysNum).HWLoopNum = 0;
    CFloRadSys(RadSysNum).WaterVolFlowMax = 1.0;
    CFloRadSys(RadSysNum).NomPumpHead = 1.0;
    CFloRadSys(RadSysNum).NomPowerUse = 1.0;
    CFloRadSys(RadSysNum).MotorEffic = 1.2;

    CFloRadSys(RadSysNum).CoolingSystem = true;
    CFloRadSys(RadSysNum).HeatingSystem = false;
    InitLowTempRadiantSystem(state, false, RadSysNum, SystemType, InitErrorFound);
    EXPECT_EQ(3.0, CFloRadSys(RadSysNum).ChWaterMassFlowRate);
    EXPECT_EQ(0.0, CFloRadSys(RadSysNum).WaterMassFlowRate);

    CFloRadSys(RadSysNum).CoolingSystem = false;
    CFloRadSys(RadSysNum).HeatingSystem = true;
    InitLowTempRadiantSystem(state, false, RadSysNum, SystemType, InitErrorFound);
    EXPECT_EQ(2.0, CFloRadSys(RadSysNum).HotWaterMassFlowRate);
    EXPECT_EQ(0.0, CFloRadSys(RadSysNum).WaterMassFlowRate);
}

TEST_F(LowTempRadiantSystemTest, InitLowTempRadiantSystemCFloPump)
{

    bool InitErrorFound;
    Real64 actualEfficiencyPercentage;

    // Test 1: with autosize for max flow, nothing should happen
    LowTempRadiantSystem::clear_state();
    RadSysNum = 1;
    SystemType = ConstantFlowSystem;
    NumOfCFloLowTempRadSys = 1;
    CFloRadSys.allocate(NumOfCFloLowTempRadSys);
    CFloRadSys(RadSysNum).NumOfSurfaces = 0;
    CFloRadSys(RadSysNum).Name = "NoNameRadSys";
    TotalNumOfRadSystems = 0;
    BeginEnvrnFlag = false;
    DataZoneEquipment::ZoneEquipInputsFilled = false;
    CFloRadSys(RadSysNum).HotWaterInNode = 0;
    CFloRadSys(RadSysNum).ColdWaterInNode = 0;
    BeginTimeStepFlag = false;
    CFloRadSys(RadSysNum).VolFlowSchedPtr = 0;
    CFloRadSys(RadSysNum).EMSOverrideOnWaterMdot = false;
    CFloRadSys(RadSysNum).WaterMassFlowRate = 1.0;
    CFloRadSys(RadSysNum).HotDesignWaterMassFlowRate = 2.0;
    CFloRadSys(RadSysNum).ColdDesignWaterMassFlowRate = 3.0;
    CFloRadSys(RadSysNum).CWLoopNum = 0;
    CFloRadSys(RadSysNum).HWLoopNum = 0;
    CFloRadSys(RadSysNum).NomPumpHead = 1.0;
    CFloRadSys(RadSysNum).NomPowerUse = 1.0;
    CFloRadSys(RadSysNum).MotorEffic = 1.0;
    CFloRadSys(RadSysNum).PumpEffic = 0.0;
    CFloRadSys(RadSysNum).CoolingSystem = false;
    CFloRadSys(RadSysNum).HeatingSystem = false;

    CFloRadSys(RadSysNum).WaterVolFlowMax = AutoSize;
    InitLowTempRadiantSystem(state, false, RadSysNum, SystemType, InitErrorFound);
    EXPECT_EQ(CFloRadSys(RadSysNum).PumpEffic, 0.0);
    EXPECT_EQ(InitErrorFound, false);

    // Test 2: pump efficiency below 50%
    LowTempRadiantSystem::clear_state();
    RadSysNum = 1;
    SystemType = ConstantFlowSystem;
    NumOfCFloLowTempRadSys = 1;
    CFloRadSys.allocate(NumOfCFloLowTempRadSys);
    CFloRadSys(RadSysNum).NumOfSurfaces = 0;
    CFloRadSys(RadSysNum).Name = "NoNameRadSys";
    TotalNumOfRadSystems = 0;
    BeginEnvrnFlag = false;
    DataZoneEquipment::ZoneEquipInputsFilled = false;
    CFloRadSys(RadSysNum).HotWaterInNode = 0;
    CFloRadSys(RadSysNum).ColdWaterInNode = 0;
    BeginTimeStepFlag = false;
    CFloRadSys(RadSysNum).VolFlowSchedPtr = 0;
    CFloRadSys(RadSysNum).EMSOverrideOnWaterMdot = false;
    CFloRadSys(RadSysNum).WaterMassFlowRate = 1.0;
    CFloRadSys(RadSysNum).HotDesignWaterMassFlowRate = 2.0;
    CFloRadSys(RadSysNum).ColdDesignWaterMassFlowRate = 3.0;
    CFloRadSys(RadSysNum).CWLoopNum = 0;
    CFloRadSys(RadSysNum).HWLoopNum = 0;
    CFloRadSys(RadSysNum).NomPumpHead = 1.0;
    CFloRadSys(RadSysNum).NomPowerUse = 1.0;
    CFloRadSys(RadSysNum).MotorEffic = 1.0;
    CFloRadSys(RadSysNum).PumpEffic = 0.0;
    CFloRadSys(RadSysNum).CoolingSystem = false;
    CFloRadSys(RadSysNum).HeatingSystem = false;

    CFloRadSys(RadSysNum).WaterVolFlowMax = 0.4; // because of how other parameters are set, this value is equal to the pump efficiency
    InitLowTempRadiantSystem(state, false, RadSysNum, SystemType, InitErrorFound);
    actualEfficiencyPercentage = CFloRadSys(RadSysNum).PumpEffic * 100.0;
    std::string const error_string02 =
        delimited_string({"   ** Warning ** Check input.  Calc Pump Efficiency=" + General::RoundSigDigits(actualEfficiencyPercentage, 5) +
                          "% which is less than 50%, for pump in radiant system " + CFloRadSys(RadSysNum).Name});
    EXPECT_EQ(CFloRadSys(RadSysNum).WaterVolFlowMax, CFloRadSys(RadSysNum).PumpEffic);
    EXPECT_TRUE(compare_err_stream(error_string02, true));
    EXPECT_EQ(InitErrorFound, false);

    // Test 3: pump efficiency between 95% and 100%
    LowTempRadiantSystem::clear_state();
    RadSysNum = 1;
    SystemType = ConstantFlowSystem;
    NumOfCFloLowTempRadSys = 1;
    CFloRadSys.allocate(NumOfCFloLowTempRadSys);
    CFloRadSys(RadSysNum).NumOfSurfaces = 0;
    CFloRadSys(RadSysNum).Name = "NoNameRadSys";
    TotalNumOfRadSystems = 0;
    BeginEnvrnFlag = false;
    DataZoneEquipment::ZoneEquipInputsFilled = false;
    CFloRadSys(RadSysNum).HotWaterInNode = 0;
    CFloRadSys(RadSysNum).ColdWaterInNode = 0;
    BeginTimeStepFlag = false;
    CFloRadSys(RadSysNum).VolFlowSchedPtr = 0;
    CFloRadSys(RadSysNum).EMSOverrideOnWaterMdot = false;
    CFloRadSys(RadSysNum).WaterMassFlowRate = 1.0;
    CFloRadSys(RadSysNum).HotDesignWaterMassFlowRate = 2.0;
    CFloRadSys(RadSysNum).ColdDesignWaterMassFlowRate = 3.0;
    CFloRadSys(RadSysNum).CWLoopNum = 0;
    CFloRadSys(RadSysNum).HWLoopNum = 0;
    CFloRadSys(RadSysNum).NomPumpHead = 1.0;
    CFloRadSys(RadSysNum).NomPowerUse = 1.0;
    CFloRadSys(RadSysNum).MotorEffic = 1.0;
    CFloRadSys(RadSysNum).PumpEffic = 0.0;
    CFloRadSys(RadSysNum).CoolingSystem = false;
    CFloRadSys(RadSysNum).HeatingSystem = false;

    CFloRadSys(RadSysNum).WaterVolFlowMax = 0.98; // because of how other parameters are set, this value is equal to the pump efficiency
    InitLowTempRadiantSystem(state, false, RadSysNum, SystemType, InitErrorFound);
    actualEfficiencyPercentage = CFloRadSys(RadSysNum).PumpEffic * 100.0;
    std::string const error_string03 =
        delimited_string({"   ** Warning ** Check input.  Calc Pump Efficiency=" + General::RoundSigDigits(actualEfficiencyPercentage, 5) +
                          "% is approaching 100%, for pump in radiant system " + CFloRadSys(RadSysNum).Name});
    EXPECT_EQ(CFloRadSys(RadSysNum).WaterVolFlowMax, CFloRadSys(RadSysNum).PumpEffic);
    EXPECT_TRUE(compare_err_stream(error_string03, true));
    EXPECT_EQ(InitErrorFound, false);

    // Test 4: pump efficiency over 100%
    LowTempRadiantSystem::clear_state();
    RadSysNum = 1;
    SystemType = ConstantFlowSystem;
    NumOfCFloLowTempRadSys = 1;
    CFloRadSys.allocate(NumOfCFloLowTempRadSys);
    CFloRadSys(RadSysNum).NumOfSurfaces = 0;
    CFloRadSys(RadSysNum).Name = "NoNameRadSys";
    TotalNumOfRadSystems = 0;
    BeginEnvrnFlag = false;
    DataZoneEquipment::ZoneEquipInputsFilled = false;
    CFloRadSys(RadSysNum).HotWaterInNode = 0;
    CFloRadSys(RadSysNum).ColdWaterInNode = 0;
    BeginTimeStepFlag = false;
    CFloRadSys(RadSysNum).VolFlowSchedPtr = 0;
    CFloRadSys(RadSysNum).EMSOverrideOnWaterMdot = false;
    CFloRadSys(RadSysNum).WaterMassFlowRate = 1.0;
    CFloRadSys(RadSysNum).HotDesignWaterMassFlowRate = 2.0;
    CFloRadSys(RadSysNum).ColdDesignWaterMassFlowRate = 3.0;
    CFloRadSys(RadSysNum).CWLoopNum = 0;
    CFloRadSys(RadSysNum).HWLoopNum = 0;
    CFloRadSys(RadSysNum).NomPumpHead = 1.0;
    CFloRadSys(RadSysNum).NomPowerUse = 1.0;
    CFloRadSys(RadSysNum).MotorEffic = 1.0;
    CFloRadSys(RadSysNum).PumpEffic = 0.0;
    CFloRadSys(RadSysNum).CoolingSystem = false;
    CFloRadSys(RadSysNum).HeatingSystem = false;

    CFloRadSys(RadSysNum).WaterVolFlowMax = 1.23; // because of how other parameters are set, this value is equal to the pump efficiency
    InitLowTempRadiantSystem(state, false, RadSysNum, SystemType, InitErrorFound);
    actualEfficiencyPercentage = CFloRadSys(RadSysNum).PumpEffic * 100.0;
    std::string const error_string04 =
        delimited_string({"   ** Severe  ** Check input.  Calc Pump Efficiency=" + General::RoundSigDigits(actualEfficiencyPercentage, 5) +
                          "% which is bigger than 100%, for pump in radiant system " + CFloRadSys(RadSysNum).Name});
    EXPECT_EQ(CFloRadSys(RadSysNum).WaterVolFlowMax, CFloRadSys(RadSysNum).PumpEffic);
    EXPECT_TRUE(compare_err_stream(error_string04, true));
    EXPECT_EQ(InitErrorFound, true);
}

TEST_F(LowTempRadiantSystemTest, LowTempElecRadSurfaceGroupTest)
{

    int RadSysNum(1);

    std::string const idf_objects = delimited_string({

        "  ZoneHVAC:LowTemperatureRadiant:Electric,",
        "    West Zone Radiant Floor, !- Name",
        "    RadiantSysAvailSched,    !- Availability Schedule Name",
        "    West Zone,               !- Zone Name",
        "    West Zone Surface Group, !- Surface Name or Radiant Surface Group Name",
        "    heatingdesigncapacity,   !- Heating Design Capacity Method",
        "    100,                     !- Heating Design Capacity{ W }",
        "    ,                        !- Heating Design Capacity Per Floor Area{ W/m2 }",
        "    1.0,                     !- Fraction of Autosized Heating Design Capacity",
        "    MeanAirTemperature,      !- Temperature Control Type",
        "    HalfFlowPower,           !- Setpoint Type",
        "    2.0,                     !- Heating Throttling Range {deltaC}",
        "    Radiant Heating Setpoints;  !- Heating Control Temperature Schedule Name",

        "  ZoneHVAC:LowTemperatureRadiant:Electric,",
        "    East Zone Radiant Floor, !- Name",
        "    RadiantSysAvailSched,    !- Availability Schedule Name",
        "    East Zone,               !- Zone Name",
        "    East Zone Surface Group, !- Surface Name or Radiant Surface Group Name",
        "    heatingdesigncapacity,   !- Heating Design Capacity Method",
        "    100,                     !- Heating Design Capacity{ W }",
        "    ,                        !- Heating Design Capacity Per Floor Area{ W/m2 }",
        "    1.0,                     !- Fraction of Autosized Heating Design Capacity",
        "    MeanAirTemperature,      !- Temperature Control Type",
        "    HalfFlowPower,           !- Setpoint Type",
        "    2.0,                     !- Heating Throttling Range {deltaC}",
        "    Radiant Heating Setpoints;  !- Heating Control Temperature Schedule Name",

        "  ZoneHVAC:LowTemperatureRadiant:SurfaceGroup,",
        "    East Zone Surface Group, !- Name",
        "    Zn002:Flr001,             !- Surface 1 Name",
        "     0.5,                     !- Flow Fraction for Surface 1",
        "    Zn002:Flr002,             !- Surface 2 Name",
        "     0.5;                     !- Flow Fraction for Surface 2",

        "  ZoneHVAC:LowTemperatureRadiant:SurfaceGroup,",
        "    West Zone Surface Group, !- Name",
        "    Zn001:Flr001,             !- Surface 1 Name",
        "     0.5,                     !- Flow Fraction for Surface 1",
        "    Zn001:Flr002,             !- Surface 2 Name",
        "     0.5;                     !- Flow Fraction for Surface 2",

        "  Schedule:Compact,",
        "    RADIANTSYSAVAILSCHED,    !- Name",
        "    FRACTION,                !- Schedule Type Limits Name",
        "    Through: 12/31,          !- Field 1",
        "    For: Alldays,            !- Field 2",
        "    Until: 24:00,1.00;       !- Field 3",

        "  Schedule:Compact,",
        "    Radiant Heating Setpoints,   !- Name",
        "    TEMPERATURE,             !- Schedule Type Limits Name",
        "    Through: 12/31,          !- Field 1",
        "    For: Alldays,            !- Field 2",
        "    Until: 24:00,20.0;       !- Field 3",

    });
    ASSERT_TRUE(process_idf(idf_objects));

    Zone.allocate(2);
    Zone(1).Name = "WEST ZONE";
    Zone(2).Name = "EAST ZONE";

    DataSurfaces::TotSurfaces = 4;
    Surface.allocate(4);
    Surface(1).Name = "ZN001:FLR001";
    Surface(1).ZoneName = "WEST ZONE";
    Surface(1).Zone = 1;
    Surface(1).Construction = 1;
    Surface(2).Name = "ZN001:FLR002";
    Surface(2).ZoneName = "WEST ZONE";
    Surface(2).Zone = 1;
    Surface(2).Construction = 1;
    Surface(3).Name = "ZN002:FLR001";
    Surface(3).ZoneName = "EAST ZONE";
    Surface(3).Zone = 2;
    Surface(3).Construction = 1;
    Surface(4).Name = "ZN002:FLR002";
    Surface(4).ZoneName = "EAST ZONE";
    Surface(4).Zone = 2;
    Surface(4).Construction = 1;
    dataConstruction.Construct.allocate(1);
    dataConstruction.Construct(1).SourceSinkPresent = true;

    GetLowTempRadiantSystem();
    EXPECT_EQ(2, LowTempRadiantSystem::NumOfElecLowTempRadSys);
    EXPECT_EQ("WEST ZONE RADIANT FLOOR", RadSysTypes(RadSysNum).Name);
    EXPECT_EQ("EAST ZONE RADIANT FLOOR", RadSysTypes(RadSysNum + 1).Name);
    EXPECT_EQ(LowTempRadiantSystem::ElectricSystem, RadSysTypes(RadSysNum).SystemType);
    EXPECT_EQ(LowTempRadiantSystem::ElecRadSys(1).ZoneName, "WEST ZONE");
    EXPECT_EQ(LowTempRadiantSystem::ElecRadSys(1).SurfListName, "WEST ZONE SURFACE GROUP");
    // the 2nd surface list group holds data for 1st elec rad sys (#5958)
    EXPECT_EQ(DataSurfaceLists::SurfList(2).Name, "WEST ZONE SURFACE GROUP");
    EXPECT_EQ(LowTempRadiantSystem::ElecRadSys(1).NumOfSurfaces, 2);
    // surface ptr's are not set correctly when elec rad sys "index" (e.g., ElecRadSys(N)) is not the same as surface group "index"
    // #5958 fixes this issue
    EXPECT_EQ(LowTempRadiantSystem::ElecRadSys(1).SurfacePtr(1), 1);
    EXPECT_EQ(LowTempRadiantSystem::ElecRadSys(1).SurfacePtr(2), 2);
}

TEST_F(LowTempRadiantSystemTest, CalcLowTempCFloRadiantSystem_OperationMode)
{
    // # ZoneHVAC:LowTemperatureRadiant:VariableFlow array bounds error #5905

    Real64 Load;

    RadSysNum = 1;
    LowTempRadiantSystem::clear_state();
    SystemType = ConstantFlowSystem;
    NumOfCFloLowTempRadSys = 1;
    CFloRadSys.allocate(NumOfCFloLowTempRadSys);
    CFloRadSys(RadSysNum).SurfacePtr.allocate(1);
    Schedule.allocate(3);
    DataHeatBalFanSys::MAT.allocate(1);
    Schedule(1).CurrentValue = 1;
    Schedule(2).CurrentValue = 22.0;
    Schedule(3).CurrentValue = 25.0;
    DataHeatBalFanSys::MAT(1) = 21.0;
    CFloRadSys(RadSysNum).NumOfSurfaces = 0;
    TotalNumOfRadSystems = 0;
    CFloRadSys(RadSysNum).ZonePtr = 1;
    CFloRadSys(RadSysNum).SchedPtr = 1;
    CFloRadSys(RadSysNum).ControlType = LowTempRadiantControlTypes::MATControl;
    CFloRadSys(RadSysNum).HotCtrlHiTempSchedPtr = 2;
    CFloRadSys(RadSysNum).ColdCtrlLoTempSchedPtr = 3;
    CFloRadSys(RadSysNum).SurfacePtr(1) = 1;

    CFloRadSys(RadSysNum).HotWaterInNode = 0;
    CFloRadSys(RadSysNum).ColdWaterInNode = 0;
    CFloRadSys(RadSysNum).VolFlowSchedPtr = 0;
    CFloRadSys(RadSysNum).EMSOverrideOnWaterMdot = false;
    CFloRadSys(RadSysNum).WaterMassFlowRate = 1.0;
    CFloRadSys(RadSysNum).HotDesignWaterMassFlowRate = 2.0;
    CFloRadSys(RadSysNum).ColdDesignWaterMassFlowRate = 3.0;
    CFloRadSys(RadSysNum).CWLoopNum = 0;
    CFloRadSys(RadSysNum).HWLoopNum = 0;
    CFloRadSys(RadSysNum).WaterVolFlowMax = 1.0;
    CFloRadSys(RadSysNum).NomPumpHead = 1.0;
    CFloRadSys(RadSysNum).NomPowerUse = 1.0;
    CFloRadSys(RadSysNum).MotorEffic = 1.2;

    // heating
    CFloRadSys(RadSysNum).CoolingSystem = true;
    CFloRadSys(RadSysNum).HeatingSystem = false;
    Load = 1000.0;
    CFloRadSys(RadSysNum).calculateLowTemperatureRadiantSystem(state, Load);
    EXPECT_EQ(NotOperating, CFloRadSys(RadSysNum).OperatingMode);

    // Cooling
    CFloRadSys(RadSysNum).CoolingSystem = false;
    CFloRadSys(RadSysNum).HeatingSystem = true;
    DataHeatBalFanSys::MAT(1) = 26.0;
    CFloRadSys(RadSysNum).calculateLowTemperatureRadiantSystem(state, Load);
    EXPECT_EQ(NotOperating, CFloRadSys(RadSysNum).OperatingMode);

    CFloRadSys.deallocate();
    Schedule.deallocate();
    DataHeatBalFanSys::MAT.deallocate();
}

TEST_F(LowTempRadiantSystemTest, CalcLowTempHydrRadiantSystem_OperationMode)
{
    // # ZoneHVAC:LowTemperatureRadiant:VariableFlow array bounds error #5905

    Real64 Load;

    RadSysNum = 1;
    LowTempRadiantSystem::clear_state();

    //	SystemType = ConstantFlowSystem;
    NumOfHydrLowTempRadSys = 1;
    HydrRadSys.allocate(NumOfHydrLowTempRadSys);
    HydrRadSys(RadSysNum).SurfacePtr.allocate(1);
    HydrRadSys(RadSysNum).SurfacePtr(1) = 1;
    Schedule.allocate(3);
    DataHeatBalFanSys::MAT.allocate(1);
    Schedule(1).CurrentValue = 1;
    Schedule(2).CurrentValue = 22.0;
    Schedule(3).CurrentValue = 25.0;
    DataHeatBalFanSys::MAT(1) = 21.0;
    HydrRadSys(RadSysNum).NumOfSurfaces = 0;
    TotalNumOfRadSystems = 0;
    HydrRadSys(RadSysNum).ZonePtr = 1;
    HydrRadSys(RadSysNum).SchedPtr = 1;
    HydrRadSys(RadSysNum).ControlType = LowTempRadiantControlTypes::MATControl;
    HydrRadSys(RadSysNum).HotSetptSchedPtr = 2;
    HydrRadSys(RadSysNum).ColdSetptSchedPtr = 3;

    HydrRadSys(RadSysNum).HotWaterInNode = 0;
    HydrRadSys(RadSysNum).ColdWaterInNode = 0;
    HydrRadSys(RadSysNum).EMSOverrideOnWaterMdot = false;
    HydrRadSys(RadSysNum).WaterMassFlowRate = 1.0;
    HydrRadSys(RadSysNum).CWLoopNum = 0;
    HydrRadSys(RadSysNum).HWLoopNum = 0;

    // heating
    HydrRadSys(RadSysNum).OperatingMode = 0;
    HydrRadSys(RadSysNum).CoolingSystem = true;
    HydrRadSys(RadSysNum).HeatingSystem = false;
    Load = 1000.0;
    HydrRadSys(RadSysNum).calculateLowTemperatureRadiantSystem(state, Load);
    EXPECT_EQ(0, HydrRadSys(RadSysNum).OperatingMode);

    // Cooling
    HydrRadSys(RadSysNum).CoolingSystem = false;
    HydrRadSys(RadSysNum).HeatingSystem = true;
    DataHeatBalFanSys::MAT(1) = 26.0;
    HydrRadSys(RadSysNum).calculateLowTemperatureRadiantSystem(state, Load);
    EXPECT_EQ(NotOperating, HydrRadSys(RadSysNum).OperatingMode);

    HydrRadSys.deallocate();
    Schedule.deallocate();
    DataHeatBalFanSys::MAT.deallocate();
}

TEST_F(LowTempRadiantSystemTest, SizeRadSysTubeLengthTest)
{
    // # Low Temperature Radiant System (variable and constant flow) autosizing tube length issue #6202
    Real64 FuncCalc;
    int RadSysType;

    RadSysNum = 1;
    LowTempRadiantSystem::clear_state();

    HydrRadSys.allocate(3);
    CFloRadSys.allocate(3);

    HydrRadSys(1).NumOfSurfaces = 1;
    HydrRadSys(1).SurfacePtr.allocate(1);
    HydrRadSys(1).SurfacePtr(1) = 1;
    HydrRadSys(2).NumOfSurfaces = 2;
    HydrRadSys(2).SurfacePtr.allocate(2);
    HydrRadSys(2).SurfacePtr(1) = 1;
    HydrRadSys(2).SurfacePtr(2) = 2;
    HydrRadSys(3).NumOfSurfaces = 1;
    HydrRadSys(3).SurfacePtr.allocate(1);
    HydrRadSys(3).SurfacePtr(1) = 3;

    CFloRadSys(1).NumOfSurfaces = 1;
    CFloRadSys(1).SurfacePtr.allocate(1);
    CFloRadSys(1).SurfacePtr(1) = 1;
    CFloRadSys(2).NumOfSurfaces = 2;
    CFloRadSys(2).SurfacePtr.allocate(2);
    CFloRadSys(2).SurfacePtr(1) = 1;
    CFloRadSys(2).SurfacePtr(2) = 2;
    CFloRadSys(3).NumOfSurfaces = 1;
    CFloRadSys(3).SurfacePtr.allocate(1);
    CFloRadSys(3).SurfacePtr(1) = 3;

    Surface.allocate(3);
    Surface(1).Construction = 1;
    Surface(1).Area = 100.0;
    Surface(2).Construction = 2;
    Surface(2).Area = 200.0;
    Surface(3).Construction = 3;
    Surface(3).Area = 300.0;

    dataConstruction.Construct.allocate(3);
    dataConstruction.Construct(1).ThicknessPerpend = 0.05;
    dataConstruction.Construct(2).ThicknessPerpend = 0.125;

    // Test 1: Hydronic radiant system 1 (one surface)
    RadSysType = HydronicSystem;
    RadSysNum = 1;
    FuncCalc = HydrRadSys(RadSysNum).sizeRadiantSystemTubeLength();
    EXPECT_NEAR(FuncCalc, 1000.0, 0.1);

    // Test 2: Hydronic radiant system 2 (two surfaces)
    RadSysType = HydronicSystem;
    RadSysNum = 2;
    FuncCalc = HydrRadSys(RadSysNum).sizeRadiantSystemTubeLength();
    EXPECT_NEAR(FuncCalc, 1800.0, 0.1);

    // Test 3: Constant flow radiant system 1 (one surface)
    RadSysType = ConstantFlowSystem;
    RadSysNum = 1;
    FuncCalc = CFloRadSys(RadSysNum).sizeRadiantSystemTubeLength();
    EXPECT_NEAR(FuncCalc, 1000.0, 0.1);

    // Test 4: Constant flow radiant system 2 (two surfaces)
    RadSysType = ConstantFlowSystem;
    RadSysNum = 2;
    FuncCalc = CFloRadSys(RadSysNum).sizeRadiantSystemTubeLength();
    EXPECT_NEAR(FuncCalc, 1800.0, 0.1);

    // Test 5: Hydronic radiant system 3 (thickness out of range, low side)
    RadSysType = HydronicSystem;
    RadSysNum = 3;
    dataConstruction.Construct(3).ThicknessPerpend = 0.004;
    FuncCalc = HydrRadSys(RadSysNum).sizeRadiantSystemTubeLength();
    EXPECT_NEAR(FuncCalc, 2000.0, 0.1);

    // Test 6: Hydronic radiant system 3 (thickness out of range, high side)
    RadSysType = HydronicSystem;
    RadSysNum = 3;
    dataConstruction.Construct(3).ThicknessPerpend = 0.6;
    FuncCalc = HydrRadSys(RadSysNum).sizeRadiantSystemTubeLength();
    EXPECT_NEAR(FuncCalc, 2000.0, 0.1);

    // Test 7: Constant flow radiant system 3 (thickness out of range, low side)
    RadSysType = ConstantFlowSystem;
    RadSysNum = 3;
    dataConstruction.Construct(3).ThicknessPerpend = 0.004;
    FuncCalc = CFloRadSys(RadSysNum).sizeRadiantSystemTubeLength();
    EXPECT_NEAR(FuncCalc, 2000.0, 0.1);

    // Test 8: Constant flow radiant system 3 (thickness out of range, high side)
    RadSysType = ConstantFlowSystem;
    RadSysNum = 3;
    dataConstruction.Construct(3).ThicknessPerpend = 0.6;
    FuncCalc = CFloRadSys(RadSysNum).sizeRadiantSystemTubeLength();
    EXPECT_NEAR(FuncCalc, 2000.0, 0.1);

}
TEST_F(LowTempRadiantSystemTest, LowTempRadConFlowSystemAutoSizeTempTest)
{

    Real64 Density;
    Real64 Cp;

    SystemType = ConstantFlowSystem;
    CFloRadSys(RadSysNum).Name = "LowTempConstantFlow";
    CFloRadSys(RadSysNum).ZonePtr = 1;
    HydronicRadiantSysNumericFields(RadSysNum).FieldNames(2) = "Rated Flow Rate";
    HydronicRadiantSysNumericFields(RadSysNum).FieldNames(3) = "Total length of pipe embedded in surface";

    CFloRadSys(RadSysNum).HotWaterInNode = 1;
    CFloRadSys(RadSysNum).HotWaterOutNode = 2;
    CFloRadSys(RadSysNum).HWLoopNum = 1;
    PlantLoop(1).LoopSide(1).Branch(1).Comp(1).NodeNumIn = CFloRadSys(RadSysNum).HotWaterInNode;

    CFloRadSys(RadSysNum).ColdWaterInNode = 3;
    CFloRadSys(RadSysNum).ColdWaterOutNode = 4;
    CFloRadSys(RadSysNum).CWLoopNum = 2;
    PlantLoop(2).LoopSide(1).Branch(1).Comp(1).NodeNumIn = CFloRadSys(RadSysNum).ColdWaterInNode;

    CFloRadSys(RadSysNum).SurfacePtr.allocate(1);
    CFloRadSys(RadSysNum).SurfacePtr(1) = 1;
    Surface.allocate(1);
    Surface(1).Construction = 1;
    Surface(1).Area = 150.0;
    dataConstruction.Construct.allocate(1);
    dataConstruction.Construct(1).ThicknessPerpend = 0.075;

    // Hydronic - Hot water volume flow rate autosize
    CFloRadSys(RadSysNum).ColdWaterInNode = 0;
    CFloRadSys(RadSysNum).ColdWaterOutNode = 0;
    CFloRadSys(RadSysNum).WaterVolFlowMax = AutoSize;
    FinalZoneSizing(CurZoneEqNum).NonAirSysDesHeatLoad = 1000.0;
    FinalZoneSizing(CurZoneEqNum).NonAirSysDesCoolLoad = 1000.0;

    // hot water volume flow rate sizing calculation
    Density = GetDensityGlycol(PlantLoop(CFloRadSys(RadSysNum).HWLoopNum).FluidName,
                               60.0,
                               PlantLoop(CFloRadSys(RadSysNum).HWLoopNum).FluidIndex,
                               "LowTempRadConFlowSystemAutoSizeTempTest");
    Cp = GetSpecificHeatGlycol(PlantLoop(CFloRadSys(RadSysNum).HWLoopNum).FluidName,
                               60.0,
                               PlantLoop(CFloRadSys(RadSysNum).HWLoopNum).FluidIndex,
                               "LowTempRadConFlowSystemAutoSizeTempTest");
    Real64 HeatingLoad = FinalZoneSizing(1).NonAirSysDesHeatLoad;
    Real64 DesHotWaterVolFlowRate = HeatingLoad / (PlantSizData(1).DeltaT * Density * Cp);

    SizeLowTempRadiantSystem(state, RadSysNum, SystemType);
    // check hot water design flow rate calculated here and autosized flow are identical
    EXPECT_DOUBLE_EQ(DesHotWaterVolFlowRate, CFloRadSys(RadSysNum).WaterVolFlowMax);

    // Hydronic - cold water volume flow rate autosize
    CFloRadSys(RadSysNum).HotWaterInNode = 0;
    CFloRadSys(RadSysNum).HotWaterOutNode = 0;
    CFloRadSys(RadSysNum).ColdWaterInNode = 3;
    CFloRadSys(RadSysNum).ColdWaterOutNode = 4;
    CFloRadSys(RadSysNum).WaterVolFlowMax = AutoSize;

    // chilled water volume flow rate sizing calculation
    Density = GetDensityGlycol(PlantLoop(CFloRadSys(RadSysNum).CWLoopNum).FluidName,
                               5.05,
                               PlantLoop(CFloRadSys(RadSysNum).CWLoopNum).FluidIndex,
                               "LowTempRadConFlowSystemAutoSizeTempTest");
    Cp = GetSpecificHeatGlycol(PlantLoop(CFloRadSys(RadSysNum).CWLoopNum).FluidName,
                               5.05,
                               PlantLoop(CFloRadSys(RadSysNum).CWLoopNum).FluidIndex,
                               "LowTempRadConFlowSystemAutoSizeTempTest");
    Real64 CoolingLoad = FinalZoneSizing(CurZoneEqNum).NonAirSysDesCoolLoad;
    Real64 DesChilledWaterVolFlowRate = CoolingLoad / (PlantSizData(2).DeltaT * Density * Cp);

    SizeLowTempRadiantSystem(state, RadSysNum, SystemType);
    // check chilled water design flow rate calculated here and autosized flow are identical
    EXPECT_DOUBLE_EQ(DesChilledWaterVolFlowRate, CFloRadSys(RadSysNum).WaterVolFlowMax);
}

TEST_F(LowTempRadiantSystemTest, LowTempRadCalcRadSysHXEffectTermTest)
{
    int RadSysNum;
    int RadSysType;
    Real64 Temperature;
    Real64 WaterMassFlow;
    Real64 FlowFraction;
    Real64 NumCircs;
    Real64 TubeLength;
    Real64 TubeDiameter;
    Real64 HXEffectFuncResult;
    int SurfNum;

    // Set values of items that will stay constant for all calls to HX Effectiveness function
    RadSysNum = 1;
    SurfNum = 1;
    WaterMassFlow = 0.1;
    FlowFraction = 1.0;
    NumCircs = 1;
    TubeLength = 10.0;
    TubeDiameter = 0.05;
    PlantLoop(1).FluidName = "WATER";
    HydrRadSys(RadSysNum).TubeLength = TubeLength;
    HydrRadSys(RadSysNum).TubeDiameterInner = TubeDiameter;
    HydrRadSys(RadSysNum).FluidToSlabHeatTransfer = FluidToSlabHeatTransferTypes::ConvectionOnly;
    CFloRadSys(RadSysNum).TubeLength = TubeLength;
    CFloRadSys(RadSysNum).TubeDiameterInner = TubeDiameter;
    CFloRadSys(RadSysNum).FluidToSlabHeatTransfer = FluidToSlabHeatTransferTypes::ConvectionOnly;

    // Test 1: Heating for Hydronic System
    HXEffectFuncResult = 0.0;
    HydrRadSys(RadSysNum).OperatingMode = HeatingMode;
    RadSysType = HydronicSystem;
    Temperature = 10.0;
    HydrRadSys(RadSysNum).HWLoopNum = 1;
    HXEffectFuncResult = HydrRadSys(RadSysNum).calculateHXEffectivenessTerm(SurfNum, Temperature, WaterMassFlow, FlowFraction, NumCircs);
    EXPECT_NEAR( HXEffectFuncResult, 62.344, 0.001);

    // Test 2: Cooling for Hydronic System
    HXEffectFuncResult = 0.0;
    HydrRadSys(RadSysNum).OperatingMode = CoolingMode;
    RadSysType = HydronicSystem;
    Temperature = 10.0;
    HydrRadSys(RadSysNum).CWLoopNum = 1;
    HXEffectFuncResult = HydrRadSys(RadSysNum).calculateHXEffectivenessTerm(SurfNum, Temperature, WaterMassFlow, FlowFraction, NumCircs);
    EXPECT_NEAR( HXEffectFuncResult, 62.344, 0.001);

    // Test 3: Heating for Constant Flow System
    HXEffectFuncResult = 0.0;
    CFloRadSys(RadSysNum).OperatingMode = HeatingMode;
    RadSysType = ConstantFlowSystem;
    Temperature = 10.0;
    CFloRadSys(RadSysNum).HWLoopNum = 1;
    HXEffectFuncResult = CFloRadSys(RadSysNum).calculateHXEffectivenessTerm(SurfNum, Temperature, WaterMassFlow, FlowFraction, NumCircs);
    EXPECT_NEAR( HXEffectFuncResult, 62.344, 0.001);

    // Test 4: Cooling for Constant Flow System
    HXEffectFuncResult = 0.0;
    CFloRadSys(RadSysNum).OperatingMode = CoolingMode;
    RadSysType = ConstantFlowSystem;
    Temperature = 10.0;
    CFloRadSys(RadSysNum).CWLoopNum = 1;
    HXEffectFuncResult = CFloRadSys(RadSysNum).calculateHXEffectivenessTerm(SurfNum, Temperature, WaterMassFlow, FlowFraction, NumCircs);
    EXPECT_NEAR( HXEffectFuncResult, 62.344, 0.001);

}

TEST_F(LowTempRadiantSystemTest, processRadiantSystemControlInputTest)
{
    static std::string const meanAirTemperature("MeanAirTemperature");
    static std::string const meanRadiantTemperature("MeanRadiantTemperature");
    static std::string const operativeTemperature("OperativeTemperature");
    static std::string const outsideAirDryBulbTemperature("OutdoorDryBulbTemperature");
    static std::string const outsideAirWetBulbTemperature("OutdoorWetBulbTemperature");
    static std::string const surfaceFaceTemperature("SurfaceFaceTemperature");
    static std::string const surfaceInteriorTemperature("SurfaceInteriorTemperature");

    std::string inputFunction;
    std::string textField2Pass("FieldName");
    LowTempRadiantControlTypes expectedResult;
    LowTempRadiantControlTypes actualFunctionAnswer;

    HydrRadSys.allocate(1);
    HydrRadSys(1).Name = "VariableFlowRadSys1";
    CFloRadSys.allocate(1);
    CFloRadSys(1).Name = "ConstantFlowRadSys1";
    ElecRadSys.allocate(1);
    ElecRadSys(1).Name = "ElectricRadSys1";

    // Test 1: MAT test (done for all three types of systems)
    inputFunction = meanAirTemperature;
    expectedResult = LowTempRadiantControlTypes::MATControl;
    actualFunctionAnswer = LowTempRadiantControlTypes::MRTControl; // reset
    actualFunctionAnswer = HydrRadSys(1).processRadiantSystemControlInput(inputFunction, textField2Pass, HydronicSystem);
    EXPECT_EQ(expectedResult,actualFunctionAnswer);
    actualFunctionAnswer = LowTempRadiantControlTypes::MRTControl; // reset
    actualFunctionAnswer = CFloRadSys(1).processRadiantSystemControlInput(inputFunction, textField2Pass, ConstantFlowSystem);
    EXPECT_EQ(expectedResult,actualFunctionAnswer);
    actualFunctionAnswer = LowTempRadiantControlTypes::MRTControl; // reset
    actualFunctionAnswer = ElecRadSys(1).processRadiantSystemControlInput(inputFunction, textField2Pass, ElectricSystem);
    EXPECT_EQ(expectedResult,actualFunctionAnswer);

    // Test 2: MRT test (done for all three types of systems)
    inputFunction = meanRadiantTemperature;
    expectedResult = LowTempRadiantControlTypes::MRTControl;
    actualFunctionAnswer = LowTempRadiantControlTypes::MATControl; // reset
    actualFunctionAnswer = HydrRadSys(1).processRadiantSystemControlInput(inputFunction, textField2Pass, HydronicSystem);
    EXPECT_EQ(expectedResult,actualFunctionAnswer);
    actualFunctionAnswer = LowTempRadiantControlTypes::MATControl; // reset
    actualFunctionAnswer = CFloRadSys(1).processRadiantSystemControlInput(inputFunction, textField2Pass, ConstantFlowSystem);
    EXPECT_EQ(expectedResult,actualFunctionAnswer);
    actualFunctionAnswer = LowTempRadiantControlTypes::MATControl; // reset
    actualFunctionAnswer = ElecRadSys(1).processRadiantSystemControlInput(inputFunction, textField2Pass, ElectricSystem);
    EXPECT_EQ(expectedResult,actualFunctionAnswer);

    // Test 3: Operative Temperature test (done for all three types of systems)
    inputFunction = operativeTemperature;
    expectedResult = LowTempRadiantControlTypes::OperativeControl;
    actualFunctionAnswer = LowTempRadiantControlTypes::MATControl; // reset
    actualFunctionAnswer = HydrRadSys(1).processRadiantSystemControlInput(inputFunction, textField2Pass, HydronicSystem);
    EXPECT_EQ(expectedResult,actualFunctionAnswer);
    actualFunctionAnswer = LowTempRadiantControlTypes::MATControl; // reset
    actualFunctionAnswer = CFloRadSys(1).processRadiantSystemControlInput(inputFunction, textField2Pass, ConstantFlowSystem);
    EXPECT_EQ(expectedResult,actualFunctionAnswer);
    actualFunctionAnswer = LowTempRadiantControlTypes::MATControl; // reset
    actualFunctionAnswer = ElecRadSys(1).processRadiantSystemControlInput(inputFunction, textField2Pass, ElectricSystem);
    EXPECT_EQ(expectedResult,actualFunctionAnswer);

    // Test 4: Outside Dry-Bulb Temperature test (done for all three types of systems)
    inputFunction = outsideAirDryBulbTemperature;
    expectedResult = LowTempRadiantControlTypes::ODBControl;
    actualFunctionAnswer = LowTempRadiantControlTypes::MATControl; // reset
    actualFunctionAnswer = HydrRadSys(1).processRadiantSystemControlInput(inputFunction, textField2Pass, HydronicSystem);
    EXPECT_EQ(expectedResult,actualFunctionAnswer);
    actualFunctionAnswer = LowTempRadiantControlTypes::MATControl; // reset
    actualFunctionAnswer = CFloRadSys(1).processRadiantSystemControlInput(inputFunction, textField2Pass, ConstantFlowSystem);
    EXPECT_EQ(expectedResult,actualFunctionAnswer);
    actualFunctionAnswer = LowTempRadiantControlTypes::MATControl; // reset
    actualFunctionAnswer = ElecRadSys(1).processRadiantSystemControlInput(inputFunction, textField2Pass, ElectricSystem);
    EXPECT_EQ(expectedResult,actualFunctionAnswer);

    // Test 5: Outside Wet-Bulb Temperature test (done for all three types of systems)
    inputFunction = outsideAirWetBulbTemperature;
    expectedResult = LowTempRadiantControlTypes::OWBControl;
    actualFunctionAnswer = LowTempRadiantControlTypes::MATControl; // reset
    actualFunctionAnswer = HydrRadSys(1).processRadiantSystemControlInput(inputFunction, textField2Pass, HydronicSystem);
    EXPECT_EQ(expectedResult,actualFunctionAnswer);
    actualFunctionAnswer = LowTempRadiantControlTypes::MATControl; // reset
    actualFunctionAnswer = CFloRadSys(1).processRadiantSystemControlInput(inputFunction, textField2Pass, ConstantFlowSystem);
    EXPECT_EQ(expectedResult,actualFunctionAnswer);
    actualFunctionAnswer = LowTempRadiantControlTypes::MATControl; // reset
    actualFunctionAnswer = ElecRadSys(1).processRadiantSystemControlInput(inputFunction, textField2Pass, ElectricSystem);
    EXPECT_EQ(expectedResult,actualFunctionAnswer);

    // Test 6: Inside Face Surface Temperature test (done for all three types of systems)
    inputFunction = surfaceFaceTemperature;
    expectedResult = LowTempRadiantControlTypes::SurfFaceTempControl;
    actualFunctionAnswer = LowTempRadiantControlTypes::MATControl; // reset
    actualFunctionAnswer = HydrRadSys(1).processRadiantSystemControlInput(inputFunction, textField2Pass, HydronicSystem);
    EXPECT_EQ(expectedResult,actualFunctionAnswer);
    actualFunctionAnswer = LowTempRadiantControlTypes::MATControl; // reset
    actualFunctionAnswer = CFloRadSys(1).processRadiantSystemControlInput(inputFunction, textField2Pass, ConstantFlowSystem);
    EXPECT_EQ(expectedResult,actualFunctionAnswer);
    actualFunctionAnswer = LowTempRadiantControlTypes::MATControl; // reset
    actualFunctionAnswer = ElecRadSys(1).processRadiantSystemControlInput(inputFunction, textField2Pass, ElectricSystem);
    EXPECT_EQ(expectedResult,actualFunctionAnswer);

    // Test 7: Inside Face Surface Temperature test (done for all three types of systems)
    inputFunction = surfaceInteriorTemperature;
    expectedResult = LowTempRadiantControlTypes::SurfIntTempControl;
    actualFunctionAnswer = LowTempRadiantControlTypes::MATControl; // reset
    actualFunctionAnswer = HydrRadSys(1).processRadiantSystemControlInput(inputFunction, textField2Pass, HydronicSystem);
    EXPECT_EQ(expectedResult,actualFunctionAnswer);
    actualFunctionAnswer = LowTempRadiantControlTypes::MATControl; // reset
    actualFunctionAnswer = CFloRadSys(1).processRadiantSystemControlInput(inputFunction, textField2Pass, ConstantFlowSystem);
    EXPECT_EQ(expectedResult,actualFunctionAnswer);
    actualFunctionAnswer = LowTempRadiantControlTypes::MATControl; // reset
    actualFunctionAnswer = ElecRadSys(1).processRadiantSystemControlInput(inputFunction, textField2Pass, ElectricSystem);
    EXPECT_EQ(expectedResult,actualFunctionAnswer);

}

TEST_F(LowTempRadiantSystemTest, setRadiantSystemControlTemperatureTest)
{

    Real64 expectedResult;
    Real64 actualResult;
    Real64 acceptibleError = 0.001;

    DataHeatBalFanSys::MAT.allocate(1);
    MRT.allocate(1);
    Zone.allocate(1);
    DataHeatBalSurface::TempSurfIn.allocate(1);
    DataHeatBalSurface::TempUserLoc.allocate(1);
    HydrRadSys.allocate(1);
    CFloRadSys.allocate(1);
    ElecRadSys.allocate(1);

    // Test Data
    DataHeatBalFanSys::MAT(1) = 23.456;
    MRT(1) = 12.345;
    Zone(1).OutDryBulbTemp = 34.567;
    Zone(1).OutWetBulbTemp = 1.234;
    DataHeatBalSurface::TempSurfIn(1) = 5.678;
    DataHeatBalSurface::TempUserLoc(1) = 7.890;
    HydrRadSys(1).ZonePtr = 1;
    HydrRadSys(1).SurfacePtr.allocate(1);
    HydrRadSys(1).SurfacePtr(1) = 1;
    CFloRadSys(1).ZonePtr = 1;
    CFloRadSys(1).SurfacePtr.allocate(1);
    CFloRadSys(1).SurfacePtr(1) = 1;
    ElecRadSys(1).ZonePtr = 1;
    ElecRadSys(1).SurfacePtr.allocate(1);
    ElecRadSys(1).SurfacePtr(1) = 1;

    // Test 1: MAT Control
    HydrRadSys(1).ControlType = LowTempRadiantControlTypes::MATControl;
    expectedResult = DataHeatBalFanSys::MAT(1);
    actualResult = 0.0; // reset
    actualResult = HydrRadSys(1).setRadiantSystemControlTemperature();
    EXPECT_NEAR(expectedResult, actualResult, acceptibleError);
    CFloRadSys(1).ControlType = LowTempRadiantControlTypes::MATControl;
    expectedResult = DataHeatBalFanSys::MAT(1);
    actualResult = 0.0; // reset
    actualResult = CFloRadSys(1).setRadiantSystemControlTemperature();
    EXPECT_NEAR(expectedResult, actualResult, acceptibleError);
    ElecRadSys(1).ControlType = LowTempRadiantControlTypes::MATControl;
    expectedResult = DataHeatBalFanSys::MAT(1);
    actualResult = 0.0; // reset
    actualResult = ElecRadSys(1).setRadiantSystemControlTemperature();
    EXPECT_NEAR(expectedResult, actualResult, acceptibleError);

    // Test 2: MRT Control
    HydrRadSys(1).ControlType = LowTempRadiantControlTypes::MRTControl;
    expectedResult = MRT(1);
    actualResult = 0.0; // reset
    actualResult = HydrRadSys(1).setRadiantSystemControlTemperature();
    EXPECT_NEAR(expectedResult, actualResult, acceptibleError);
    CFloRadSys(1).ControlType = LowTempRadiantControlTypes::MRTControl;
    expectedResult = MRT(1);
    actualResult = 0.0; // reset
    actualResult = CFloRadSys(1).setRadiantSystemControlTemperature();
    EXPECT_NEAR(expectedResult, actualResult, acceptibleError);
    ElecRadSys(1).ControlType = LowTempRadiantControlTypes::MRTControl;
    expectedResult = MRT(1);
    actualResult = 0.0; // reset
    actualResult = ElecRadSys(1).setRadiantSystemControlTemperature();
    EXPECT_NEAR(expectedResult, actualResult, acceptibleError);

    // Test 3: Operative Temperature Control
    HydrRadSys(1).ControlType = LowTempRadiantControlTypes::OperativeControl;
    expectedResult = (DataHeatBalFanSys::MAT(1) + MRT(1))/2.0;
    actualResult = 0.0; // reset
    actualResult = HydrRadSys(1).setRadiantSystemControlTemperature();
    EXPECT_NEAR(expectedResult, actualResult, acceptibleError);
    CFloRadSys(1).ControlType = LowTempRadiantControlTypes::OperativeControl;
    expectedResult = (DataHeatBalFanSys::MAT(1) + MRT(1))/2.0;
    actualResult = 0.0; // reset
    actualResult = CFloRadSys(1).setRadiantSystemControlTemperature();
    EXPECT_NEAR(expectedResult, actualResult, acceptibleError);
    ElecRadSys(1).ControlType = LowTempRadiantControlTypes::OperativeControl;
    expectedResult = (DataHeatBalFanSys::MAT(1) + MRT(1))/2.0;
    actualResult = 0.0; // reset
    actualResult = ElecRadSys(1).setRadiantSystemControlTemperature();
    EXPECT_NEAR(expectedResult, actualResult, acceptibleError);

    // Test 4: ODB Temperature Control
    HydrRadSys(1).ControlType = LowTempRadiantControlTypes::ODBControl;
    expectedResult = Zone(1).OutDryBulbTemp;
    actualResult = 0.0; // reset
    actualResult = HydrRadSys(1).setRadiantSystemControlTemperature();
    EXPECT_NEAR(expectedResult, actualResult, acceptibleError);
    CFloRadSys(1).ControlType = LowTempRadiantControlTypes::ODBControl;
    expectedResult = Zone(1).OutDryBulbTemp;
    actualResult = 0.0; // reset
    actualResult = CFloRadSys(1).setRadiantSystemControlTemperature();
    EXPECT_NEAR(expectedResult, actualResult, acceptibleError);
    ElecRadSys(1).ControlType = LowTempRadiantControlTypes::ODBControl;
    expectedResult = Zone(1).OutDryBulbTemp;
    actualResult = 0.0; // reset
    actualResult = ElecRadSys(1).setRadiantSystemControlTemperature();
    EXPECT_NEAR(expectedResult, actualResult, acceptibleError);

    // Test 5: OWB Temperature Control
    HydrRadSys(1).ControlType = LowTempRadiantControlTypes::OWBControl;
    expectedResult = Zone(1).OutWetBulbTemp;
    actualResult = 0.0; // reset
    actualResult = HydrRadSys(1).setRadiantSystemControlTemperature();
    EXPECT_NEAR(expectedResult, actualResult, acceptibleError);
    CFloRadSys(1).ControlType = LowTempRadiantControlTypes::OWBControl;
    expectedResult = Zone(1).OutWetBulbTemp;
    actualResult = 0.0; // reset
    actualResult = CFloRadSys(1).setRadiantSystemControlTemperature();
    EXPECT_NEAR(expectedResult, actualResult, acceptibleError);
    ElecRadSys(1).ControlType = LowTempRadiantControlTypes::OWBControl;
    expectedResult = Zone(1).OutWetBulbTemp;
    actualResult = 0.0; // reset
    actualResult = ElecRadSys(1).setRadiantSystemControlTemperature();
    EXPECT_NEAR(expectedResult, actualResult, acceptibleError);

    // Test 6: Surface Inside Face Temperature Control
    HydrRadSys(1).ControlType = LowTempRadiantControlTypes::SurfFaceTempControl;
    expectedResult = DataHeatBalSurface::TempSurfIn(1);
    actualResult = 0.0; // reset
    actualResult = HydrRadSys(1).setRadiantSystemControlTemperature();
    EXPECT_NEAR(expectedResult, actualResult, acceptibleError);
    CFloRadSys(1).ControlType = LowTempRadiantControlTypes::SurfFaceTempControl;
    expectedResult = DataHeatBalSurface::TempSurfIn(1);
    actualResult = 0.0; // reset
    actualResult = CFloRadSys(1).setRadiantSystemControlTemperature();
    EXPECT_NEAR(expectedResult, actualResult, acceptibleError);
    ElecRadSys(1).ControlType = LowTempRadiantControlTypes::SurfFaceTempControl;
    expectedResult = DataHeatBalSurface::TempSurfIn(1);
    actualResult = 0.0; // reset
    actualResult = ElecRadSys(1).setRadiantSystemControlTemperature();
    EXPECT_NEAR(expectedResult, actualResult, acceptibleError);

    // Test 7: Surface Inside (within the slab) Temperature Control
    HydrRadSys(1).ControlType = LowTempRadiantControlTypes::SurfIntTempControl;
    expectedResult = DataHeatBalSurface::TempUserLoc(1);
    actualResult = 0.0; // reset
    actualResult = HydrRadSys(1).setRadiantSystemControlTemperature();
    EXPECT_NEAR(expectedResult, actualResult, acceptibleError);
    CFloRadSys(1).ControlType = LowTempRadiantControlTypes::SurfIntTempControl;
    expectedResult = DataHeatBalSurface::TempUserLoc(1);
    actualResult = 0.0; // reset
    actualResult = CFloRadSys(1).setRadiantSystemControlTemperature();
    EXPECT_NEAR(expectedResult, actualResult, acceptibleError);
    ElecRadSys(1).ControlType = LowTempRadiantControlTypes::SurfIntTempControl;
    expectedResult = DataHeatBalSurface::TempUserLoc(1);
    actualResult = 0.0; // reset
    actualResult = ElecRadSys(1).setRadiantSystemControlTemperature();
    EXPECT_NEAR(expectedResult, actualResult, acceptibleError);

    // Test 8: Running Mean Outdoor Air Temperature Control (Constant Flow System Only)
    CFloRadSys(1).ControlType = LowTempRadiantControlTypes::RunningMeanODBControl;
    CFloRadSys(1).todayRunningMeanOutdoorDryBulbTemperature = 12.345;
    expectedResult = CFloRadSys(1).todayRunningMeanOutdoorDryBulbTemperature;
    actualResult = 0.0; // reset
    actualResult = CFloRadSys(1).setRadiantSystemControlTemperature();
    EXPECT_NEAR(expectedResult, actualResult, acceptibleError);

}

TEST_F(LowTempRadiantSystemTest, calculateOperationalFractionTest)
{
    Real64 offTemperature;
    Real64 controlTemperature;
    Real64 throttlingRange;
    Real64 functionResult;
    Real64 expectedResult;

    HydrRadSys.allocate(1);
    auto &thisRadSys (HydrRadSys(1));

    // Test 1: Temperature Difference is 0-->answer should be 0.0
    offTemperature = 15.0;
    controlTemperature = 15.0;
    throttlingRange = 1.0;
    expectedResult = 0.0;
    functionResult = thisRadSys.calculateOperationalFraction(offTemperature, controlTemperature, throttlingRange);
    EXPECT_NEAR(expectedResult, functionResult, 0.001);

    // Test 2a: Temperature Difference is not zero and positive, throttling range is zero-->answer should be 1.0
    offTemperature = 16.0;
    controlTemperature = 15.0;
    throttlingRange = 0.0;
    expectedResult = 1.0;
    functionResult = thisRadSys.calculateOperationalFraction(offTemperature, controlTemperature, throttlingRange);
    EXPECT_NEAR(expectedResult, functionResult, 0.001);

    // Test 2b: Temperature Difference is not zero and negtive, throttling range is zero-->answer should be 1.0
    offTemperature = 14.0;
    controlTemperature = 15.0;
    throttlingRange = 0.0;
    expectedResult = 1.0;
    functionResult = thisRadSys.calculateOperationalFraction(offTemperature, controlTemperature, throttlingRange);
    EXPECT_NEAR(expectedResult, functionResult, 0.001);

    // Test 3a: Temperature Difference is not zero and positive, throttling range is non-zero but less than temperature difference
    offTemperature = 16.0;
    controlTemperature = 15.0;
    throttlingRange = 0.5;
    expectedResult = 2.0;
    functionResult = thisRadSys.calculateOperationalFraction(offTemperature, controlTemperature, throttlingRange);
    EXPECT_NEAR(expectedResult, functionResult, 0.001);

    // Test 3b: Temperature Difference is not zero and negative, throttling range is non-zero but less than temperature difference
    offTemperature = 16.0;
    controlTemperature = 15.0;
    throttlingRange = 0.5;
    expectedResult = 2.0;
    functionResult = thisRadSys.calculateOperationalFraction(offTemperature, controlTemperature, throttlingRange);
    EXPECT_NEAR(expectedResult, functionResult, 0.001);

    // Test 4a: Temperature Difference is not zero and positive, throttling range is non-zero but greater than temperature difference
    offTemperature = 16.0;
    controlTemperature = 15.0;
    throttlingRange = 2.0;
    expectedResult = 0.5;
    functionResult = thisRadSys.calculateOperationalFraction(offTemperature, controlTemperature, throttlingRange);
    EXPECT_NEAR(expectedResult, functionResult, 0.001);

    // Test 4b: Temperature Difference is not zero and negative, throttling range is non-zero but greater than temperature difference
    offTemperature = 14.0;
    controlTemperature = 15.0;
    throttlingRange = 2.0;
    expectedResult = 0.5;
    functionResult = thisRadSys.calculateOperationalFraction(offTemperature, controlTemperature, throttlingRange);
    EXPECT_NEAR(expectedResult, functionResult, 0.001);

}

TEST_F(LowTempRadiantSystemTest, setOffTemperatureLowTemperatureRadiantSystemTest)
{

    Real64 expectedResult;
    Real64 actualResult;
    Real64 acceptibleError = 0.001;
    Real64 throttlingRange;
    int scheduleIndex;

    HydrRadSys.allocate(1);

    // Test 1: zeroFlow and no throttling range
    scheduleIndex = -1; // this assigns a value of 1.0
    throttlingRange = 0.0;
    HydrRadSys(1).SetpointType = LowTempRadiantSetpointTypes::zeroFlowPower;
    expectedResult = 1.0;
    actualResult = HydrRadSys(1).setOffTemperatureLowTemperatureRadiantSystem(scheduleIndex,throttlingRange);
    EXPECT_NEAR(expectedResult, actualResult, acceptibleError);

    // Test 2: zeroFlow and positive throttling range
    scheduleIndex = -1; // this assigns a value of 1.0
    throttlingRange = 0.5;
    HydrRadSys(1).SetpointType = LowTempRadiantSetpointTypes::zeroFlowPower;
    expectedResult = 1.0;
    actualResult = HydrRadSys(1).setOffTemperatureLowTemperatureRadiantSystem(scheduleIndex,throttlingRange);
    EXPECT_NEAR(expectedResult, actualResult, acceptibleError);

    // Test 3: zeroFlow and negative throttling range (cooling situation)
    scheduleIndex = -1; // this assigns a value of 1.0
    throttlingRange = -0.5;
    HydrRadSys(1).SetpointType = LowTempRadiantSetpointTypes::zeroFlowPower;
    expectedResult = 1.0;
    actualResult = HydrRadSys(1).setOffTemperatureLowTemperatureRadiantSystem(scheduleIndex,throttlingRange);
    EXPECT_NEAR(expectedResult, actualResult, acceptibleError);

    // Test 4: halfFlow and no throttling range
    scheduleIndex = -1; // this assigns a value of 1.0
    throttlingRange = 0.0;
    HydrRadSys(1).SetpointType = LowTempRadiantSetpointTypes::halfFlowPower;
    expectedResult = 1.0;
    actualResult = HydrRadSys(1).setOffTemperatureLowTemperatureRadiantSystem(scheduleIndex,throttlingRange);
    EXPECT_NEAR(expectedResult, actualResult, acceptibleError);

    // Test 5: halfFlow and positive throttling range
    scheduleIndex = -1; // this assigns a value of 1.0
    throttlingRange = 0.5;
    HydrRadSys(1).SetpointType = LowTempRadiantSetpointTypes::halfFlowPower;
    expectedResult = 1.25;
    actualResult = HydrRadSys(1).setOffTemperatureLowTemperatureRadiantSystem(scheduleIndex,throttlingRange);
    EXPECT_NEAR(expectedResult, actualResult, acceptibleError);

    // Test 5: halfFlow and negative throttling range (cooling situation)
    scheduleIndex = -1; // this assigns a value of 1.0
    throttlingRange = -0.5;
    HydrRadSys(1).SetpointType = LowTempRadiantSetpointTypes::halfFlowPower;
    expectedResult = 0.75;
    actualResult = HydrRadSys(1).setOffTemperatureLowTemperatureRadiantSystem(scheduleIndex,throttlingRange);
    EXPECT_NEAR(expectedResult, actualResult, acceptibleError);

}

TEST_F(LowTempRadiantSystemTest, errorCheckZonesAndConstructionsTest)
{
    bool actualErrorsFound;
    std::string const Alpha1("Zone Name");
    std::string const Alpha2("An Amazing Zone");
    std::string const Alpha3("Hydronic Radiant System");
    std::string const Alpha4("An Excellent Radiant System");

    HydrRadSys.allocate(1);
    auto &thisRadSys (HydrRadSys(1));
    thisRadSys.NumOfSurfaces = 3;
    thisRadSys.SurfacePtr.allocate(thisRadSys.NumOfSurfaces);
    thisRadSys.SurfacePtr(1) = 1;
    thisRadSys.SurfacePtr(2) = 2;
    thisRadSys.SurfacePtr(3) = 3;
    thisRadSys.ZonePtr = 1;
    Surface.allocate(3);
    Zone.allocate(3);
    dataConstruction.Construct.allocate(2);
    dataConstruction.Construct(1).SourceSinkPresent = true;
    dataConstruction.Construct(2).SourceSinkPresent = false;

    // Test 1a: Surfaces are in the same zones, zone multipliers are all the same, and the construct has a source/sink.
    //          Everything is "ok" so the result should be the error flag is FALSE.
    actualErrorsFound = false;
    Surface(1).Zone = 1;
    Surface(2).Zone = 1;
    Surface(3).Zone = 1;
    Zone(1).Multiplier = 1.0;
    Zone(1).ListMultiplier = 1.0;
    Zone(2).Multiplier = 1.0;
    Zone(2).ListMultiplier = 1.0;
    Zone(3).Multiplier = 1.0;
    Zone(3).ListMultiplier = 1.0;
    Surface(1).Construction = 1;
    Surface(2).Construction = 1;
    Surface(3).Construction = 1;
    thisRadSys.errorCheckZonesAndConstructions(actualErrorsFound);
    EXPECT_FALSE(actualErrorsFound);

    // Test 1b: Surfaces are in different zones, zone multipliers are all the same, and the construct has a source/sink.
    //          Surfaces being in different zones is "ok" so the result should be the error flag is FALSE.
    actualErrorsFound = false;
    Surface(1).Zone = 1;
    Surface(2).Zone = 2;
    Surface(3).Zone = 3;
    Zone(1).Multiplier = 1.0;
    Zone(1).ListMultiplier = 1.0;
    Zone(2).Multiplier = 1.0;
    Zone(2).ListMultiplier = 1.0;
    Zone(3).Multiplier = 1.0;
    Zone(3).ListMultiplier = 1.0;
    Surface(1).Construction = 1;
    Surface(2).Construction = 1;
    Surface(3).Construction = 1;
    thisRadSys.errorCheckZonesAndConstructions(actualErrorsFound);
    EXPECT_FALSE(actualErrorsFound);

    // Test 2: Surfaces are in different zones, zone multipliers are NOT all the same (one is 7 instead of 2), and the construct has a source/sink.
    //         Zone multipliers can NOT be different so the result should be the error flag is TRUE.
    actualErrorsFound = false;
    Surface(1).Zone = 1;
    Surface(2).Zone = 2;
    Surface(3).Zone = 3;
    Zone(1).Multiplier = 2.0;
    Zone(1).ListMultiplier = 1.0;
    Zone(2).Multiplier = 2.0;
    Zone(2).ListMultiplier = 1.0;
    Zone(3).Multiplier = 7.0;
    Zone(3).ListMultiplier = 1.0;
    Surface(1).Construction = 1;
    Surface(2).Construction = 1;
    Surface(3).Construction = 1;
    thisRadSys.errorCheckZonesAndConstructions(actualErrorsFound);
    EXPECT_TRUE(actualErrorsFound);

    // Test 3: Surfaces are in the same zones, zone multipliers are all the same, and one construct does NOT have a source/sink.
    //         Surface constructions MUST have a source/sink to be used for a radiant system so the result should be the error flag is TRUE.
    actualErrorsFound = false;
    Surface(1).Zone = 1;
    Surface(2).Zone = 1;
    Surface(3).Zone = 1;
    Zone(1).Multiplier = 2.0;
    Zone(1).ListMultiplier = 1.0;
    Zone(2).Multiplier = 2.0;
    Zone(2).ListMultiplier = 1.0;
    Zone(3).Multiplier = 2.0;
    Zone(3).ListMultiplier = 1.0;
    Surface(1).Construction = 1;
    Surface(2).Construction = 1;
    Surface(3).Construction = 2;
    thisRadSys.errorCheckZonesAndConstructions(actualErrorsFound);
    EXPECT_TRUE(actualErrorsFound);
}

TEST_F(LowTempRadiantSystemTest, calculateRunningMeanAverageTemperatureTest)
{
    // This tests both calculateRunningMeanAverageTemperature and calculateCurrentDailyAverageODB
    // because calculateCurrentDailyAverageODB is called by calculateRunningMeanAverageTemperature
    Real64 expectedResult;
    Real64 acceptibleError = 0.001;

    CFloRadSys.allocate(1);
    auto &thisCFloSys (CFloRadSys(1));

    NumOfTimeStepInHour = 1;
    state.dataWeatherManager->TodayOutDryBulbTemp.allocate(NumOfTimeStepInHour, DataGlobals::HoursInDay);
    state.dataWeatherManager->TodayOutDryBulbTemp = 0.0;
    for (int hourNumber = 1; hourNumber <= DataGlobals::HoursInDay; ++hourNumber) {
        state.dataWeatherManager->TodayOutDryBulbTemp(NumOfTimeStepInHour,hourNumber) = double(hourNumber);
    }

    // Test 1: First day of the simulation and it's in warmup-->everything set to the same temperature
    DataGlobals::DayOfSim = 1;
    DataGlobals::WarmupFlag = true;
    DataGlobals::NumOfDayInEnvrn = 366;
    thisCFloSys.todayAverageOutdoorDryBulbTemperature = -9999.9;
    thisCFloSys.yesterdayAverageOutdoorDryBulbTemperature = -9999.9;
    thisCFloSys.todayRunningMeanOutdoorDryBulbTemperature = -9999.9;
    thisCFloSys.yesterdayRunningMeanOutdoorDryBulbTemperature = -9999.9;
    thisCFloSys.runningMeanOutdoorAirTemperatureWeightingFactor = 0.5;
    expectedResult = 12.5;
    thisCFloSys.calculateRunningMeanAverageTemperature(state);
    EXPECT_NEAR(expectedResult, thisCFloSys.todayAverageOutdoorDryBulbTemperature, acceptibleError);
    EXPECT_NEAR(expectedResult, thisCFloSys.yesterdayAverageOutdoorDryBulbTemperature, acceptibleError);
    EXPECT_NEAR(expectedResult, thisCFloSys.todayRunningMeanOutdoorDryBulbTemperature, acceptibleError);
    EXPECT_NEAR(expectedResult, thisCFloSys.yesterdayRunningMeanOutdoorDryBulbTemperature, acceptibleError);

    // Test 2: Not first dsy of simulation but still in warmup-->should not do anything because in warmup same day repeated over and over
    DataGlobals::DayOfSim = 2;
    DataGlobals::WarmupFlag = true;
    DataGlobals::NumOfDayInEnvrn = 366;
    thisCFloSys.todayAverageOutdoorDryBulbTemperature = -9999.9;
    thisCFloSys.yesterdayAverageOutdoorDryBulbTemperature = -9999.9;
    thisCFloSys.todayRunningMeanOutdoorDryBulbTemperature = -9999.9;
    thisCFloSys.yesterdayRunningMeanOutdoorDryBulbTemperature = -9999.9;
    thisCFloSys.runningMeanOutdoorAirTemperatureWeightingFactor = 0.5;
    expectedResult = -9999.9;
    thisCFloSys.calculateRunningMeanAverageTemperature(state);
    EXPECT_NEAR(expectedResult, thisCFloSys.todayAverageOutdoorDryBulbTemperature, acceptibleError);
    EXPECT_NEAR(expectedResult, thisCFloSys.yesterdayAverageOutdoorDryBulbTemperature, acceptibleError);
    EXPECT_NEAR(expectedResult, thisCFloSys.todayRunningMeanOutdoorDryBulbTemperature, acceptibleError);
    EXPECT_NEAR(expectedResult, thisCFloSys.yesterdayRunningMeanOutdoorDryBulbTemperature, acceptibleError);

    // Test 3: Not in warmup but number of days of simulation only 1-->should not do anything because it's a single day which means no real history
    DataGlobals::DayOfSim = 1;
    DataGlobals::WarmupFlag = false;
    DataGlobals::NumOfDayInEnvrn = 1;
    thisCFloSys.todayAverageOutdoorDryBulbTemperature = 12.345;
    thisCFloSys.yesterdayAverageOutdoorDryBulbTemperature = 12.345;
    thisCFloSys.todayRunningMeanOutdoorDryBulbTemperature = 12.345;
    thisCFloSys.yesterdayRunningMeanOutdoorDryBulbTemperature = 12.345;
    thisCFloSys.runningMeanOutdoorAirTemperatureWeightingFactor = 0.5;
    expectedResult = 12.345;
    thisCFloSys.calculateRunningMeanAverageTemperature(state);
    EXPECT_NEAR(expectedResult, thisCFloSys.todayAverageOutdoorDryBulbTemperature, acceptibleError);
    EXPECT_NEAR(expectedResult, thisCFloSys.yesterdayAverageOutdoorDryBulbTemperature, acceptibleError);
    EXPECT_NEAR(expectedResult, thisCFloSys.todayRunningMeanOutdoorDryBulbTemperature, acceptibleError);
    EXPECT_NEAR(expectedResult, thisCFloSys.yesterdayRunningMeanOutdoorDryBulbTemperature, acceptibleError);

    // Test 4: Not in warmup and number of days of simulation greater than 1-->apply the formula for running mean temperature and shift data
    DataGlobals::DayOfSim = 1;
    DataGlobals::WarmupFlag = false;
    DataGlobals::NumOfDayInEnvrn = 366;
    thisCFloSys.todayAverageOutdoorDryBulbTemperature = 15.0;
    thisCFloSys.yesterdayAverageOutdoorDryBulbTemperature = 10.0;
    thisCFloSys.todayRunningMeanOutdoorDryBulbTemperature = 14.5;
    thisCFloSys.yesterdayRunningMeanOutdoorDryBulbTemperature = 5.0;
    thisCFloSys.runningMeanOutdoorAirTemperatureWeightingFactor = 0.5;
    thisCFloSys.calculateRunningMeanAverageTemperature(state);
    expectedResult = 12.5;  // Average of TodayOutDryBulbTemp(firstTimeStepIndex,hourNumber)
    EXPECT_NEAR(expectedResult, thisCFloSys.todayAverageOutdoorDryBulbTemperature, acceptibleError);
    expectedResult = 15.0;  // Should transfer what was todayAverageOutdoorDryBulbTemperature (see above)
    EXPECT_NEAR(expectedResult, thisCFloSys.yesterdayAverageOutdoorDryBulbTemperature, acceptibleError);
    expectedResult = 14.5;  // Should transfer what was todayRunningMeanOutdoorDryBulbTemperature (see above)
    EXPECT_NEAR(expectedResult, thisCFloSys.yesterdayRunningMeanOutdoorDryBulbTemperature, acceptibleError);
    expectedResult = 14.75;  // Should be weighted average the "yesterday" values using the weighting factor
    EXPECT_NEAR(expectedResult, thisCFloSys.todayRunningMeanOutdoorDryBulbTemperature, acceptibleError);

}

TEST_F(LowTempRadiantSystemTest, updateOperatingModeHistoryTest)
{
    int expectedResult;
    int resetResult = -9999;
    HydrRadSys.allocate(1);
    DataGlobals::NumOfTimeStepInHour = 6;
    DataGlobals::DayOfSim = 2;
    DataGlobals::HourOfDay = 4;
    DataGlobals::TimeStep = 5;
    auto &thisRadSys (HydrRadSys(1));

    // Test 1: Operating Mode different, beginning of day-->lastOperatingMode should switch, last parameters should get set appropriately
    thisRadSys.lastOperatingMode = LowTempRadiantSystem::HeatingMode;
    thisRadSys.OperatingMode = LowTempRadiantSystem::CoolingMode;
    thisRadSys.lastDayOfSim = resetResult;
    thisRadSys.lastHourOfDay = resetResult;
    thisRadSys.lastTimeStep = resetResult;
    DataGlobals::BeginDayFlag = true;
    DataGlobals::BeginHourFlag = false;
    DataGlobals::BeginTimeStepFlag = false;
    thisRadSys.updateOperatingModeHistory();
    expectedResult = 1;
    EXPECT_EQ(thisRadSys.lastDayOfSim, expectedResult);
    expectedResult = DataGlobals::HoursInDay;
    EXPECT_EQ(thisRadSys.lastHourOfDay, expectedResult);
    expectedResult = DataGlobals::NumOfTimeStepInHour;
    EXPECT_EQ(thisRadSys.lastTimeStep, expectedResult);
    EXPECT_EQ(thisRadSys.lastOperatingMode, LowTempRadiantSystem::CoolingMode);
    EXPECT_EQ(thisRadSys.OperatingMode, LowTempRadiantSystem::NotOperating);

    // Test 2: Operating Mode different, beginning of hour-->lastOperatingMode should switch, last parameters should get set appropriately
    thisRadSys.lastOperatingMode = LowTempRadiantSystem::HeatingMode;
    thisRadSys.OperatingMode = LowTempRadiantSystem::CoolingMode;
    thisRadSys.lastDayOfSim = resetResult;
    thisRadSys.lastHourOfDay = resetResult;
    thisRadSys.lastTimeStep = resetResult;
    DataGlobals::BeginDayFlag = false;
    DataGlobals::BeginHourFlag = true;
    DataGlobals::BeginTimeStepFlag = false;
    thisRadSys.updateOperatingModeHistory();
    expectedResult = 2;
    EXPECT_EQ(thisRadSys.lastDayOfSim, expectedResult);
    expectedResult = 3;
    EXPECT_EQ(thisRadSys.lastHourOfDay, expectedResult);
    expectedResult = DataGlobals::NumOfTimeStepInHour;
    EXPECT_EQ(thisRadSys.lastTimeStep, expectedResult);
    EXPECT_EQ(thisRadSys.lastOperatingMode, LowTempRadiantSystem::CoolingMode);
    EXPECT_EQ(thisRadSys.OperatingMode, LowTempRadiantSystem::NotOperating);

    // Test 3: Operating Mode different, beginning of time step-->lastOperatingMode should switch, last parameters should get set appropriately
    thisRadSys.lastOperatingMode = LowTempRadiantSystem::HeatingMode;
    thisRadSys.OperatingMode = LowTempRadiantSystem::CoolingMode;
    thisRadSys.lastDayOfSim = resetResult;
    thisRadSys.lastHourOfDay = resetResult;
    thisRadSys.lastTimeStep = resetResult;
    DataGlobals::BeginDayFlag = false;
    DataGlobals::BeginHourFlag = false;
    DataGlobals::BeginTimeStepFlag = true;
    thisRadSys.updateOperatingModeHistory();
    expectedResult = 2;
    EXPECT_EQ(thisRadSys.lastDayOfSim, expectedResult);
    expectedResult = 4;
    EXPECT_EQ(thisRadSys.lastHourOfDay, expectedResult);
    expectedResult = 4;
    EXPECT_EQ(thisRadSys.lastTimeStep, expectedResult);
    EXPECT_EQ(thisRadSys.lastOperatingMode, LowTempRadiantSystem::CoolingMode);
    EXPECT_EQ(thisRadSys.OperatingMode, LowTempRadiantSystem::NotOperating);

    // Test 4: Operating Mode different, not beginning of day, hour, or time step-->lastOperatingMode should switch, last parameters should get set appropriately
    thisRadSys.lastOperatingMode = LowTempRadiantSystem::HeatingMode;
    thisRadSys.OperatingMode = LowTempRadiantSystem::CoolingMode;
    thisRadSys.lastDayOfSim = resetResult;
    thisRadSys.lastHourOfDay = resetResult;
    thisRadSys.lastTimeStep = resetResult;
    DataGlobals::BeginDayFlag = false;
    DataGlobals::BeginHourFlag = false;
    DataGlobals::BeginTimeStepFlag = false;
    thisRadSys.updateOperatingModeHistory();
    expectedResult = 2;
    EXPECT_EQ(thisRadSys.lastDayOfSim, expectedResult);
    expectedResult = 4;
    EXPECT_EQ(thisRadSys.lastHourOfDay, expectedResult);
    expectedResult = 5;
    EXPECT_EQ(thisRadSys.lastTimeStep, expectedResult);
    EXPECT_EQ(thisRadSys.lastOperatingMode, LowTempRadiantSystem::CoolingMode);
    EXPECT_EQ(thisRadSys.OperatingMode, LowTempRadiantSystem::NotOperating);

}

TEST_F(LowTempRadiantSystemTest, setOperatingModeBasedOnChangeoverDelayTest)
{
    int expectedResult;
    HydrRadSys.allocate(1);
    auto &thisRadSys (HydrRadSys(1));
    DataGlobals::NumOfTimeStepInHour = 6;
    DataGlobals::MinutesPerTimeStep = 10.0;

    // Test 1: lastOperatingMode is NotOperating-->don't do anything to OperatingMode
    thisRadSys.lastOperatingMode = LowTempRadiantSystem::NotOperating;
    thisRadSys.OperatingMode = LowTempRadiantSystem::HeatingMode;
    thisRadSys.setOperatingModeBasedOnChangeoverDelay();
    expectedResult = LowTempRadiantSystem::HeatingMode;
    EXPECT_EQ(thisRadSys.OperatingMode, expectedResult);

    // Test 2: lastOperatingMode is not NotOperating, OperatingMode is NotOperating-->don't do anything to OperatingMode
    thisRadSys.lastOperatingMode = LowTempRadiantSystem::HeatingMode;
    thisRadSys.OperatingMode = LowTempRadiantSystem::NotOperating;
    thisRadSys.setOperatingModeBasedOnChangeoverDelay();
    expectedResult = LowTempRadiantSystem::NotOperating;
    EXPECT_EQ(thisRadSys.OperatingMode, expectedResult);

    // Test 3: lastOperatingMode and OperatingMode are both the same (and not NotOperating)-->don't do anything to OperatingMode
    thisRadSys.lastOperatingMode = LowTempRadiantSystem::HeatingMode;
    thisRadSys.OperatingMode = LowTempRadiantSystem::HeatingMode;
    thisRadSys.setOperatingModeBasedOnChangeoverDelay();
    expectedResult = LowTempRadiantSystem::HeatingMode;
    EXPECT_EQ(thisRadSys.OperatingMode, expectedResult);

    // Test 4: lastOperatingMode and OperatingMode are different and neither is not NotOperating plus the schedule index is zero (no delay)-->don't do anything to OperatingMode
    thisRadSys.lastOperatingMode = LowTempRadiantSystem::HeatingMode;
    thisRadSys.OperatingMode = LowTempRadiantSystem::CoolingMode;
    thisRadSys.schedPtrChangeoverDelay = 0;
    thisRadSys.setOperatingModeBasedOnChangeoverDelay();
    expectedResult = LowTempRadiantSystem::CoolingMode;
    EXPECT_EQ(thisRadSys.OperatingMode, expectedResult);

    // Test 5a: lastOperatingMode and OperatingMode are different and neither is not NotOperating, the
    //          schedule index is non-zero and schedule value is non zero, but it hasn't been long enough
    //          to switch over yet-->change OperatingMode to NotOperating
    thisRadSys.lastOperatingMode = LowTempRadiantSystem::HeatingMode;
    thisRadSys.OperatingMode = LowTempRadiantSystem::CoolingMode;
    thisRadSys.schedPtrChangeoverDelay = -1;
    DataGlobals::DayOfSim = 2;
    DataGlobals::HourOfDay = 1;
    DataGlobals::TimeStep = 1;
    thisRadSys.lastDayOfSim = 1;
    thisRadSys.lastHourOfDay = 24;
    thisRadSys.lastTimeStep = 2;
    thisRadSys.setOperatingModeBasedOnChangeoverDelay();
    expectedResult = LowTempRadiantSystem::NotOperating;
    EXPECT_EQ(thisRadSys.OperatingMode, expectedResult);

    // Test 6b: lastOperatingMode and OperatingMode are different and neither is not NotOperating, the
    //          schedule index is non-zero and schedule value is non zero, but it has been long enough
    //          to switch over yet-->don't do anything to OperatingMode
    thisRadSys.lastOperatingMode = LowTempRadiantSystem::HeatingMode;
    thisRadSys.OperatingMode = LowTempRadiantSystem::CoolingMode;
    DataGlobals::DayOfSim = 2;
    DataGlobals::HourOfDay = 1;
    DataGlobals::TimeStep = 4;
    thisRadSys.lastDayOfSim = 1;
    thisRadSys.lastHourOfDay = 22;
    thisRadSys.lastTimeStep = 3;
    thisRadSys.setOperatingModeBasedOnChangeoverDelay();
    expectedResult = LowTempRadiantSystem::CoolingMode;
    EXPECT_EQ(thisRadSys.OperatingMode, expectedResult);
}

TEST_F(LowTempRadiantSystemTest, getFluidToSlabHeatTransferInputTest)
{
    CFloRadSys.allocate(1);
    auto &thisCFloSys (CFloRadSys(1));
    std::string userInput;

    //Test 1: Input is ConvectionOnly--so this field needs to get reset to ConvectionOnly
    userInput = "ConvectionOnly";
    thisCFloSys.FluidToSlabHeatTransfer = FluidToSlabHeatTransferTypes::ISOStandard;
    thisCFloSys.FluidToSlabHeatTransfer = thisCFloSys.getFluidToSlabHeatTransferInput(userInput);
    EXPECT_EQ(FluidToSlabHeatTransferTypes::ConvectionOnly, thisCFloSys.FluidToSlabHeatTransfer);

    //Test 2: Input is ISOStandard--so this field needs to get reset to ISOStandard
    userInput = "ISOStandard";
    thisCFloSys.FluidToSlabHeatTransfer = FluidToSlabHeatTransferTypes::ConvectionOnly;
    thisCFloSys.FluidToSlabHeatTransfer = thisCFloSys.getFluidToSlabHeatTransferInput(userInput);
    EXPECT_EQ(FluidToSlabHeatTransferTypes::ISOStandard, thisCFloSys.FluidToSlabHeatTransfer);

    //Test 3: Input is ISOStandard--so this field needs to get reset to ConvectionOnly (the default)
    userInput = "WeWantSomethingElse!";
    thisCFloSys.FluidToSlabHeatTransfer = FluidToSlabHeatTransferTypes::ISOStandard;
    thisCFloSys.FluidToSlabHeatTransfer = thisCFloSys.getFluidToSlabHeatTransferInput(userInput);
    EXPECT_EQ(FluidToSlabHeatTransferTypes::ConvectionOnly, thisCFloSys.FluidToSlabHeatTransfer);

}

TEST_F(LowTempRadiantSystemTest, calculateUFromISOStandardTest)
{

    // Test of the ISO Standard 11855-2 Method for calculating the U-value for heat transfer
    // between the fluid being circulated through a radiant system and the radiant system
    // material that the pipe/tube is embedded within
    int SurfNum = 1;
    DataSurfaces::Surface.allocate(1);
    Surface(1).Construction = 1;
    dataConstruction.Construct.allocate(1);
    dataConstruction.Construct(1).ThicknessPerpend = 0.5;
    CFloRadSys.allocate(1);
    auto &thisCFloSys (CFloRadSys(1));
    thisCFloSys.TubeDiameterInner = 0.01;
    thisCFloSys.TubeDiameterOuter = 0.011;
    thisCFloSys.TubeLength = 100.0;
    thisCFloSys.TubeConductivity = 0.5;
    Real64 WaterMassFlow = 0.001;

    Real64 expectedResult = 28.00687;
    Real64 allowedDifference = 0.00001;
    Real64 actualResult = thisCFloSys.calculateUFromISOStandard(SurfNum, WaterMassFlow);
    EXPECT_NEAR(expectedResult, actualResult, allowedDifference);

}<|MERGE_RESOLUTION|>--- conflicted
+++ resolved
@@ -1118,11 +1118,7 @@
     ScheduleInputProcessed = true;
 
     HeatBalanceManager::SetPreConstructionInputParameters();
-<<<<<<< HEAD
-    GetMaterialData(*state.dataWindowEquivalentLayer, state.files, ErrorsFound);
-=======
-    GetMaterialData(state, state.dataWindowEquivalentLayer, state.files, ErrorsFound);
->>>>>>> 42d84720
+    GetMaterialData(state, *state.dataWindowEquivalentLayer, state.files, ErrorsFound);
     EXPECT_FALSE(ErrorsFound);
 
     GetConstructData(state.files, ErrorsFound);
