// EnergyPlus, Copyright (c) 1996-2021, The Board of Trustees of the University of Illinois,
// The Regents of the University of California, through Lawrence Berkeley National Laboratory
// (subject to receipt of any required approvals from the U.S. Dept. of Energy), Oak Ridge
// National Laboratory, managed by UT-Battelle, Alliance for Sustainable Energy, LLC, and other
// contributors. All rights reserved.
//
// NOTICE: This Software was developed under funding from the U.S. Department of Energy and the
// U.S. Government consequently retains certain rights. As such, the U.S. Government has been
// granted for itself and others acting on its behalf a paid-up, nonexclusive, irrevocable,
// worldwide license in the Software to reproduce, distribute copies to the public, prepare
// derivative works, and perform publicly and display publicly, and to permit others to do so.
//
// Redistribution and use in source and binary forms, with or without modification, are permitted
// provided that the following conditions are met:
//
// (1) Redistributions of source code must retain the above copyright notice, this list of
//     conditions and the following disclaimer.
//
// (2) Redistributions in binary form must reproduce the above copyright notice, this list of
//     conditions and the following disclaimer in the documentation and/or other materials
//     provided with the distribution.
//
// (3) Neither the name of the University of California, Lawrence Berkeley National Laboratory,
//     the University of Illinois, U.S. Dept. of Energy nor the names of its contributors may be
//     used to endorse or promote products derived from this software without specific prior
//     written permission.
//
// (4) Use of EnergyPlus(TM) Name. If Licensee (i) distributes the software in stand-alone form
//     without changes from the version obtained under this License, or (ii) Licensee makes a
//     reference solely to the software portion of its product, Licensee must refer to the
//     software as "EnergyPlus version X" software, where "X" is the version number Licensee
//     obtained under this License and may not use a different name for the software. Except as
//     specifically required in this Section (4), Licensee shall not use in a company name, a
//     product name, in advertising, publicity, or other promotional activities any name, trade
//     name, trademark, logo, or other designation of "EnergyPlus", "E+", "e+" or confusingly
//     similar designation, without the U.S. Department of Energy's prior written consent.
//
// THIS SOFTWARE IS PROVIDED BY THE COPYRIGHT HOLDERS AND CONTRIBUTORS "AS IS" AND ANY EXPRESS OR
// IMPLIED WARRANTIES, INCLUDING, BUT NOT LIMITED TO, THE IMPLIED WARRANTIES OF MERCHANTABILITY
// AND FITNESS FOR A PARTICULAR PURPOSE ARE DISCLAIMED. IN NO EVENT SHALL THE COPYRIGHT OWNER OR
// CONTRIBUTORS BE LIABLE FOR ANY DIRECT, INDIRECT, INCIDENTAL, SPECIAL, EXEMPLARY, OR
// CONSEQUENTIAL DAMAGES (INCLUDING, BUT NOT LIMITED TO, PROCUREMENT OF SUBSTITUTE GOODS OR
// SERVICES; LOSS OF USE, DATA, OR PROFITS; OR BUSINESS INTERRUPTION) HOWEVER CAUSED AND ON ANY
// THEORY OF LIABILITY, WHETHER IN CONTRACT, STRICT LIABILITY, OR TORT (INCLUDING NEGLIGENCE OR
// OTHERWISE) ARISING IN ANY WAY OUT OF THE USE OF THIS SOFTWARE, EVEN IF ADVISED OF THE
// POSSIBILITY OF SUCH DAMAGE.

// EnergyPlus::Low Temperature Radiant Unit Tests

// Google Test Headers
#include <gtest/gtest.h>

// EnergyPlus Headers
#include "Fixtures/EnergyPlusFixture.hh"
#include <EnergyPlus/Construction.hh>
#include <EnergyPlus/Data/EnergyPlusData.hh>
#include <EnergyPlus/DataHVACGlobals.hh>
#include <EnergyPlus/DataHeatBalFanSys.hh>
#include <EnergyPlus/DataHeatBalSurface.hh>
#include <EnergyPlus/DataHeatBalance.hh>
#include <EnergyPlus/DataSizing.hh>
#include <EnergyPlus/DataSurfaceLists.hh>
#include <EnergyPlus/DataSurfaces.hh>
#include <EnergyPlus/DataZoneEquipment.hh>
#include <EnergyPlus/FluidProperties.hh>
#include <EnergyPlus/General.hh>
#include <EnergyPlus/HeatBalanceManager.hh>
#include <EnergyPlus/IOFiles.hh>
#include <EnergyPlus/LowTempRadiantSystem.hh>
#include <EnergyPlus/Plant/DataPlant.hh>
#include <EnergyPlus/Plant/PlantManager.hh>
#include <EnergyPlus/PlantUtilities.hh>
#include <EnergyPlus/ScheduleManager.hh>
#include <EnergyPlus/SizingManager.hh>
#include <EnergyPlus/SurfaceGeometry.hh>
#include <EnergyPlus/WeatherManager.hh>

using namespace EnergyPlus;
using namespace EnergyPlus::LowTempRadiantSystem;
using namespace ObjexxFCL;
using namespace EnergyPlus::DataHeatBalance;
using namespace EnergyPlus::DataPlant;
using namespace EnergyPlus::DataZoneEquipment;
using namespace EnergyPlus::DataSizing;
using namespace EnergyPlus::FluidProperties;

using namespace EnergyPlus::DataHVACGlobals;
using namespace EnergyPlus::DataPlant;
using namespace EnergyPlus::DataSurfaces;
using namespace EnergyPlus::DataSurfaceLists;
using namespace EnergyPlus::HeatBalanceManager;
using namespace EnergyPlus::PlantManager;
using namespace EnergyPlus::ScheduleManager;
using namespace EnergyPlus::SizingManager;
using namespace EnergyPlus::SurfaceGeometry;
using namespace EnergyPlus::General;

class LowTempRadiantSystemTest : public EnergyPlusFixture
{
public:
    int RadSysNum;
    LowTempRadiantSystem::SystemType SystemType;
    Real64 ExpectedResult1;
    Real64 ExpectedResult2;
    Real64 ExpectedResult3;
    Real64 const CpWater = 4180.0;  // For estimating the expected result
    Real64 const RhoWater = 1000.0; // For estimating the expected result

protected:
    virtual void SetUp()
    {
        EnergyPlusFixture::SetUp(); // Sets up the base fixture first.

        ElecRadSys.allocate(1);
        HydrRadSys.allocate(1);
        CFloRadSys.allocate(1);
        FinalZoneSizing.allocate(1);
        ZoneEqSizing.allocate(1);
        Zone.allocate(1);
        CurZoneEqNum = 1;
        ZoneEqSizing(CurZoneEqNum).SizingMethod.allocate(25);
        ZoneSizingRunDone = true;

        CurSysNum = 0;
        RadSysNum = 1;
        SystemType = LowTempRadiantSystem::SystemType::ElectricSystem;
        ElecRadSysNumericFields.allocate(1);
        ElecRadSysNumericFields(RadSysNum).FieldNames.allocate(1);
        HydronicRadiantSysNumericFields.allocate(1);
        HydronicRadiantSysNumericFields(RadSysNum).FieldNames.allocate(15);
        HydrRadSys(RadSysNum).NumCircuits.allocate(1);
        CFloRadSys(RadSysNum).NumCircuits.allocate(1);
        // set up plant loop
        state->dataPlnt->TotNumLoops = 2;
        state->dataPlnt->PlantLoop.allocate(state->dataPlnt->TotNumLoops);
        PlantSizData.allocate(state->dataPlnt->TotNumLoops);
        NumPltSizInput = state->dataPlnt->TotNumLoops;

        for (int loopindex = 1; loopindex <= state->dataPlnt->TotNumLoops; ++loopindex) {
            auto &loop(state->dataPlnt->PlantLoop(loopindex));
            loop.LoopSide.allocate(2);
            auto &loopside(state->dataPlnt->PlantLoop(loopindex).LoopSide(1));
            loopside.TotalBranches = 1;
            loopside.Branch.allocate(1);
            auto &loopsidebranch(state->dataPlnt->PlantLoop(loopindex).LoopSide(1).Branch(1));
            loopsidebranch.TotalComponents = 1;
            loopsidebranch.Comp.allocate(1);
        }
        state->dataPlnt->PlantLoop(1).Name = "Hot Water Loop";
        state->dataPlnt->PlantLoop(1).FluidName = "WATER";
        state->dataPlnt->PlantLoop(1).FluidIndex = 1;

        state->dataPlnt->PlantLoop(2).Name = "Chilled Water Loop";
        state->dataPlnt->PlantLoop(2).FluidName = "WATER";
        state->dataPlnt->PlantLoop(2).FluidIndex = 1;

        PlantSizData(1).PlantLoopName = "Hot Water Loop";
        PlantSizData(1).ExitTemp = 80.0;
        PlantSizData(1).DeltaT = 10.0;

        PlantSizData(2).PlantLoopName = "Chilled Water Loop";
        PlantSizData(2).ExitTemp = 6.0;
        PlantSizData(2).DeltaT = 5.0;

        ExpectedResult1 = 0.0;
        ExpectedResult2 = 0.0;
        ExpectedResult3 = 0.0;
    }

    virtual void TearDown()
    {
        EnergyPlusFixture::TearDown(); // Remember to tear down the base fixture after cleaning up derived fixture!
    }
};

TEST_F(LowTempRadiantSystemTest, SizeLowTempRadiantElectric)
{
    SystemType = LowTempRadiantSystem::SystemType::ElectricSystem ;
    ElecRadSys(RadSysNum).Name = "LowTempElectric 1";
    ElecRadSys(RadSysNum).ZonePtr = 1;
    ElecRadSysNumericFields(RadSysNum).FieldNames(1) = "Heating Design Capacity";

    // Electric - HeatingDesignCapacity method
    ElecRadSys(RadSysNum).MaxElecPower = AutoSize;
    ElecRadSys(RadSysNum).HeatingCapMethod = HeatingDesignCapacity;
    ElecRadSys(RadSysNum).ScaledHeatingCapacity = AutoSize;
    FinalZoneSizing(CurZoneEqNum).NonAirSysDesHeatLoad = 1200.0;
    SizeLowTempRadiantSystem(*state, RadSysNum, SystemType);
    EXPECT_NEAR(1200.0, ElecRadSys(RadSysNum).MaxElecPower, 0.1);

    // Electric - CapacityPerFloorArea method - hold until scalable sizing issue is resolved
    ElecRadSys(RadSysNum).MaxElecPower = AutoSize;
    ElecRadSys(RadSysNum).HeatingCapMethod = CapacityPerFloorArea;
    ElecRadSys(RadSysNum).ScaledHeatingCapacity = 1.5;
    Zone(1).FloorArea = 500.0;
    SizeLowTempRadiantSystem(*state, RadSysNum, SystemType);
    EXPECT_NEAR(750.0, ElecRadSys(RadSysNum).MaxElecPower, 0.1);

    // Electric - FractionOfAutosizedHeatingCapacity method - hold until scalable sizing issue is resolved
    ElecRadSys(RadSysNum).MaxElecPower = AutoSize;
    ElecRadSys(RadSysNum).HeatingCapMethod = FractionOfAutosizedHeatingCapacity;
    ElecRadSys(RadSysNum).ScaledHeatingCapacity = 10.0;
    FinalZoneSizing(CurZoneEqNum).NonAirSysDesHeatLoad = 880.0;
    SizeLowTempRadiantSystem(*state, RadSysNum, SystemType);
    EXPECT_NEAR(8800.0, ElecRadSys(RadSysNum).MaxElecPower, 0.1);
}

TEST_F(LowTempRadiantSystemTest, SizeLowTempRadiantVariableFlow)
{
    SystemType = LowTempRadiantSystem::SystemType::HydronicSystem;
    HydrRadSys(RadSysNum).Name = "LowTempVarFlow 1";
    HydrRadSys(RadSysNum).ZonePtr = 1;
    HydronicRadiantSysNumericFields(RadSysNum).FieldNames(3) = "Heating Design Capacity";
    HydronicRadiantSysNumericFields(RadSysNum).FieldNames(8) = "Cooling Design Capacity";

    HydrRadSys(RadSysNum).HotWaterInNode = 1;
    HydrRadSys(RadSysNum).HotWaterOutNode = 2;
    HydrRadSys(RadSysNum).HWLoopNum = 1;
    state->dataPlnt->PlantLoop(1).LoopSide(1).Branch(1).Comp(1).NodeNumIn = HydrRadSys(RadSysNum).HotWaterInNode;

    HydrRadSys(RadSysNum).ColdWaterInNode = 3;
    HydrRadSys(RadSysNum).ColdWaterOutNode = 4;
    HydrRadSys(RadSysNum).CWLoopNum = 2;
    state->dataPlnt->PlantLoop(2).LoopSide(1).Branch(1).Comp(1).NodeNumIn = HydrRadSys(RadSysNum).ColdWaterInNode;

    // Hydronic - HeatingDesignCapacity/CoolingDesignCapacity method
    HydrRadSys(RadSysNum).WaterVolFlowMaxHeat = AutoSize;
    HydrRadSys(RadSysNum).HeatingCapMethod = HeatingDesignCapacity;
    HydrRadSys(RadSysNum).ScaledHeatingCapacity = AutoSize;
    FinalZoneSizing(CurZoneEqNum).NonAirSysDesHeatLoad = 1200.0;
    ExpectedResult1 = FinalZoneSizing(CurZoneEqNum).NonAirSysDesHeatLoad;
    ExpectedResult1 = ExpectedResult1 / (PlantSizData(1).DeltaT * RhoWater * CpWater);

    HydrRadSys(RadSysNum).WaterVolFlowMaxCool = AutoSize;
    HydrRadSys(RadSysNum).CoolingCapMethod = CoolingDesignCapacity;
    HydrRadSys(RadSysNum).ScaledCoolingCapacity = AutoSize;
    FinalZoneSizing(CurZoneEqNum).NonAirSysDesCoolLoad = 2200.0;
    ExpectedResult2 = FinalZoneSizing(CurZoneEqNum).NonAirSysDesCoolLoad;
    ExpectedResult2 = ExpectedResult2 / (PlantSizData(2).DeltaT * RhoWater * CpWater);

    HydrRadSys(RadSysNum).NumCircCalcMethod = 0;
    HydrRadSys(RadSysNum).NumOfSurfaces = 1;
    HydrRadSys(RadSysNum).TubeLength = AutoSize;
    HydrRadSys(RadSysNum).TotalSurfaceArea = 1500.0;
    ExpectedResult3 = HydrRadSys(RadSysNum).TotalSurfaceArea / 0.15;
    HydrRadSys(RadSysNum).SurfacePtr.allocate(1);
    HydrRadSys(RadSysNum).SurfacePtr(1) = 1;
    Surface.allocate(1);
    Surface(1).Construction = 1;
    Surface(1).Area = 1500.0;
    state->dataConstruction->Construct.allocate(1);
    state->dataConstruction->Construct(1).ThicknessPerpend = 0.075;

    SizeLowTempRadiantSystem(*state, RadSysNum, SystemType);
    EXPECT_NEAR(ExpectedResult1, HydrRadSys(RadSysNum).WaterVolFlowMaxHeat, 0.1);
    EXPECT_NEAR(ExpectedResult2, HydrRadSys(RadSysNum).WaterVolFlowMaxCool, 0.1);
    EXPECT_NEAR(ExpectedResult3, HydrRadSys(RadSysNum).TubeLength, 0.1);

    // Hydronic - CapacityPerFloorArea method
    HydrRadSys(RadSysNum).WaterVolFlowMaxHeat = AutoSize;
    HydrRadSys(RadSysNum).HeatingCapMethod = CapacityPerFloorArea;
    HydrRadSys(RadSysNum).ScaledHeatingCapacity = 10.0;
    Zone(1).FloorArea = 500.0;
    ExpectedResult1 = HydrRadSys(RadSysNum).ScaledHeatingCapacity * Zone(1).FloorArea;
    ExpectedResult1 = ExpectedResult1 / (PlantSizData(1).DeltaT * RhoWater * CpWater);

    HydrRadSys(RadSysNum).WaterVolFlowMaxCool = AutoSize;
    HydrRadSys(RadSysNum).CoolingCapMethod = CapacityPerFloorArea;
    HydrRadSys(RadSysNum).ScaledCoolingCapacity = 20.0;
    ExpectedResult2 = HydrRadSys(RadSysNum).ScaledCoolingCapacity * Zone(1).FloorArea;
    ExpectedResult2 = ExpectedResult2 / (PlantSizData(2).DeltaT * RhoWater * CpWater);

    SizeLowTempRadiantSystem(*state, RadSysNum, SystemType);
    EXPECT_NEAR(ExpectedResult1, HydrRadSys(RadSysNum).WaterVolFlowMaxHeat, 0.1);
    EXPECT_NEAR(ExpectedResult2, HydrRadSys(RadSysNum).WaterVolFlowMaxCool, 0.1);

    // Hydronic - FractionOfAutosizedHeating/CoolingCapacity method
    HydrRadSys(RadSysNum).WaterVolFlowMaxHeat = AutoSize;
    HydrRadSys(RadSysNum).HeatingCapMethod = FractionOfAutosizedHeatingCapacity;
    HydrRadSys(RadSysNum).ScaledHeatingCapacity = 1.2;
    FinalZoneSizing(CurZoneEqNum).NonAirSysDesHeatLoad = 880.0;
    ExpectedResult1 = HydrRadSys(RadSysNum).ScaledHeatingCapacity * FinalZoneSizing(CurZoneEqNum).NonAirSysDesHeatLoad;
    ExpectedResult1 = ExpectedResult1 / (PlantSizData(1).DeltaT * RhoWater * CpWater);

    HydrRadSys(RadSysNum).WaterVolFlowMaxCool = AutoSize;
    HydrRadSys(RadSysNum).CoolingCapMethod = FractionOfAutosizedCoolingCapacity;
    HydrRadSys(RadSysNum).ScaledCoolingCapacity = 1.5;
    FinalZoneSizing(CurZoneEqNum).NonAirSysDesCoolLoad = 1200.0;
    ExpectedResult2 = HydrRadSys(RadSysNum).ScaledCoolingCapacity * FinalZoneSizing(CurZoneEqNum).NonAirSysDesCoolLoad;
    ExpectedResult2 = ExpectedResult2 / (PlantSizData(2).DeltaT * RhoWater * CpWater);

    SizeLowTempRadiantSystem(*state, RadSysNum, SystemType);
    EXPECT_NEAR(ExpectedResult1, HydrRadSys(RadSysNum).WaterVolFlowMaxHeat, 0.1);
    EXPECT_NEAR(ExpectedResult2, HydrRadSys(RadSysNum).WaterVolFlowMaxCool, 0.1);
}

TEST_F(LowTempRadiantSystemTest, SizeCapacityLowTempRadiantVariableFlow)
{
    SystemType = LowTempRadiantSystem::SystemType::HydronicSystem;
    HydrRadSys(RadSysNum).Name = "LowTempVarFlow 1";
    HydrRadSys(RadSysNum).ZonePtr = 1;
    HydronicRadiantSysNumericFields(RadSysNum).FieldNames(3) = "Heating Design Capacity";
    HydronicRadiantSysNumericFields(RadSysNum).FieldNames(8) = "Cooling Design Capacity";

    HydrRadSys(RadSysNum).HotWaterInNode = 1;
    HydrRadSys(RadSysNum).HotWaterOutNode = 2;
    HydrRadSys(RadSysNum).HWLoopNum = 1;
    state->dataPlnt->PlantLoop(1).LoopSide(1).Branch(1).Comp(1).NodeNumIn = HydrRadSys(RadSysNum).HotWaterInNode;

    HydrRadSys(RadSysNum).ColdWaterInNode = 3;
    HydrRadSys(RadSysNum).ColdWaterOutNode = 4;
    HydrRadSys(RadSysNum).CWLoopNum = 2;
    state->dataPlnt->PlantLoop(2).LoopSide(1).Branch(1).Comp(1).NodeNumIn = HydrRadSys(RadSysNum).ColdWaterInNode;

    // Hydronic - HeatingDesignCapacity/CoolingDesignCapacity Autosize Method
    HydrRadSys(RadSysNum).HeatingCapMethod = HeatingDesignCapacity;
    HydrRadSys(RadSysNum).ScaledHeatingCapacity = AutoSize;
    FinalZoneSizing.allocate(CurZoneEqNum);
    FinalZoneSizing(CurZoneEqNum).NonAirSysDesHeatLoad = 1200.0;
    ExpectedResult1 = FinalZoneSizing(CurZoneEqNum).NonAirSysDesHeatLoad;

    HydrRadSys(RadSysNum).CoolingCapMethod = CoolingDesignCapacity;
    HydrRadSys(RadSysNum).ScaledCoolingCapacity = AutoSize;
    FinalZoneSizing(CurZoneEqNum).NonAirSysDesCoolLoad = 2200.0;
    ExpectedResult2 = FinalZoneSizing(CurZoneEqNum).NonAirSysDesCoolLoad;

    HydrRadSys(RadSysNum).SurfacePtr.allocate(1);
    HydrRadSys(RadSysNum).SurfacePtr(1) = 1;
    Surface.allocate(1);
    Surface(1).Construction = 1;
    Surface(1).Area = 1500.0;
    state->dataConstruction->Construct.allocate(1);
    state->dataConstruction->Construct(1).ThicknessPerpend = 0.075;

    SizeLowTempRadiantSystem(*state, RadSysNum, SystemType);
    EXPECT_NEAR(ExpectedResult1, HydrRadSys(RadSysNum).ScaledHeatingCapacity, 0.1);
    EXPECT_NEAR(ExpectedResult2, HydrRadSys(RadSysNum).ScaledCoolingCapacity, 0.1);

    // Hydronic - CapacityPerFloorArea Capacity Sizing Method
    Zone(1).FloorArea = 50.0;
    HydrRadSys(RadSysNum).HeatingCapMethod = CapacityPerFloorArea;
    HydrRadSys(RadSysNum).ScaledHeatingCapacity = 200.0;
    ExpectedResult1 = HydrRadSys(RadSysNum).ScaledHeatingCapacity * Zone(1).FloorArea;

    HydrRadSys(RadSysNum).CoolingCapMethod = CapacityPerFloorArea;
    HydrRadSys(RadSysNum).ScaledCoolingCapacity = 250.0;
    ExpectedResult2 = HydrRadSys(RadSysNum).ScaledCoolingCapacity * Zone(1).FloorArea;

    SizeLowTempRadiantSystem(*state, RadSysNum, SystemType);
    EXPECT_NEAR(ExpectedResult1, HydrRadSys(RadSysNum).ScaledHeatingCapacity, 0.1);
    EXPECT_NEAR(ExpectedResult2, HydrRadSys(RadSysNum).ScaledCoolingCapacity, 0.1);

    // Hydronic - FractionOfAutosizedHeating/CoolingCapacity Sizing Method
    HydrRadSys(RadSysNum).HeatingCapMethod = FractionOfAutosizedHeatingCapacity;
    HydrRadSys(RadSysNum).ScaledHeatingCapacity = 1.2;
    FinalZoneSizing(CurZoneEqNum).NonAirSysDesHeatLoad = 880.0;
    ExpectedResult1 = HydrRadSys(RadSysNum).ScaledHeatingCapacity * FinalZoneSizing(CurZoneEqNum).NonAirSysDesHeatLoad;

    HydrRadSys(RadSysNum).CoolingCapMethod = FractionOfAutosizedCoolingCapacity;
    HydrRadSys(RadSysNum).ScaledCoolingCapacity = 1.5;
    FinalZoneSizing(CurZoneEqNum).NonAirSysDesCoolLoad = 1200.0;
    ExpectedResult2 = HydrRadSys(RadSysNum).ScaledCoolingCapacity * FinalZoneSizing(CurZoneEqNum).NonAirSysDesCoolLoad;

    SizeLowTempRadiantSystem(*state, RadSysNum, SystemType);
    EXPECT_NEAR(ExpectedResult1, HydrRadSys(RadSysNum).ScaledHeatingCapacity, 0.1);
    EXPECT_NEAR(ExpectedResult2, HydrRadSys(RadSysNum).ScaledCoolingCapacity, 0.1);
}

TEST_F(LowTempRadiantSystemTest, SizeLowTempRadiantConstantFlow)
{
    SystemType = LowTempRadiantSystem::SystemType::ConstantFlowSystem;
    CFloRadSys(RadSysNum).Name = "LowTempConstantFlow 1";
    CFloRadSys(RadSysNum).ZonePtr = 1;
    HydronicRadiantSysNumericFields(RadSysNum).FieldNames(2) = "Rated Flow Rate";
    HydronicRadiantSysNumericFields(RadSysNum).FieldNames(3) = "Total length of pipe embedded in surface";

    CFloRadSys(RadSysNum).HotWaterInNode = 1;
    CFloRadSys(RadSysNum).HotWaterOutNode = 2;
    CFloRadSys(RadSysNum).HWLoopNum = 1;
    state->dataPlnt->PlantLoop(1).LoopSide(1).Branch(1).Comp(1).NodeNumIn = CFloRadSys(RadSysNum).HotWaterInNode;

    CFloRadSys(RadSysNum).ColdWaterInNode = 3;
    CFloRadSys(RadSysNum).ColdWaterOutNode = 4;
    CFloRadSys(RadSysNum).CWLoopNum = 2;
    state->dataPlnt->PlantLoop(2).LoopSide(1).Branch(1).Comp(1).NodeNumIn = CFloRadSys(RadSysNum).ColdWaterInNode;

    // Hydronic - Hot water volume flow rate autosize
    CFloRadSys(RadSysNum).ColdWaterInNode = 0;
    CFloRadSys(RadSysNum).ColdWaterOutNode = 0;
    CFloRadSys(RadSysNum).WaterVolFlowMax = AutoSize;
    FinalZoneSizing(CurZoneEqNum).NonAirSysDesHeatLoad = 1200.0;
    ExpectedResult1 = FinalZoneSizing(CurZoneEqNum).NonAirSysDesHeatLoad;
    ExpectedResult1 = ExpectedResult1 / (PlantSizData(1).DeltaT * RhoWater * CpWater);

    CFloRadSys(RadSysNum).SurfacePtr.allocate(1);
    CFloRadSys(RadSysNum).SurfacePtr(1) = 1;
    Surface.allocate(1);
    Surface(1).Construction = 1;
    Surface(1).Area = 150.0;
    state->dataConstruction->Construct.allocate(1);
    state->dataConstruction->Construct(1).ThicknessPerpend = 0.075;

    SizeLowTempRadiantSystem(*state, RadSysNum, SystemType);
    EXPECT_NEAR(ExpectedResult1, CFloRadSys(RadSysNum).WaterVolFlowMax, 0.001);

    // Hydronic - cold water volume flow rate autosize
    CFloRadSys(RadSysNum).HotWaterInNode = 0;
    CFloRadSys(RadSysNum).HotWaterOutNode = 0;
    CFloRadSys(RadSysNum).ColdWaterInNode = 3;
    CFloRadSys(RadSysNum).ColdWaterOutNode = 4;
    CFloRadSys(RadSysNum).WaterVolFlowMax = AutoSize;
    FinalZoneSizing(CurZoneEqNum).NonAirSysDesCoolLoad = 2200.0;
    ExpectedResult2 = FinalZoneSizing(CurZoneEqNum).NonAirSysDesCoolLoad;
    ExpectedResult2 = ExpectedResult2 / (PlantSizData(2).DeltaT * RhoWater * CpWater);

    SizeLowTempRadiantSystem(*state, RadSysNum, SystemType);
    EXPECT_NEAR(ExpectedResult2, CFloRadSys(RadSysNum).WaterVolFlowMax, 0.001);

    // Hydronic - maximum water volume flow rate autosize
    CFloRadSys(RadSysNum).WaterVolFlowMax = AutoSize;
    CFloRadSys(RadSysNum).HotWaterInNode = 1;
    CFloRadSys(RadSysNum).HotWaterOutNode = 2;
    CFloRadSys(RadSysNum).ColdWaterInNode = 3;
    CFloRadSys(RadSysNum).ColdWaterOutNode = 4;

    // Hydronic - embeded tube length autosize
    CFloRadSys(RadSysNum).NumCircCalcMethod = 0;
    CFloRadSys(RadSysNum).NumOfSurfaces = 1;
    CFloRadSys(RadSysNum).TubeLength = AutoSize;
    CFloRadSys(RadSysNum).TotalSurfaceArea = 150.0;
    ExpectedResult3 = CFloRadSys(RadSysNum).TotalSurfaceArea / 0.15;

    SizeLowTempRadiantSystem(*state, RadSysNum, SystemType);
    EXPECT_NEAR(std::max(ExpectedResult1, ExpectedResult2), CFloRadSys(RadSysNum).WaterVolFlowMax, 0.001);
    EXPECT_NEAR(ExpectedResult3, CFloRadSys(RadSysNum).TubeLength, 0.1);
}

TEST_F(LowTempRadiantSystemTest, AutosizeLowTempRadiantVariableFlowTest)
{

    int RadSysNum(1);
    Real64 HeatingCapacity;
    Real64 CoolingCapacity;
    Real64 HotWaterFlowRate;
    Real64 ChilledWaterFlowRate;
    Real64 TubeLengthDes;
    Real64 Density;
    Real64 Cp;
    bool ErrorsFound = false;

    std::string const idf_objects = delimited_string({
        "  Building,",
        "    NONE,                    !- Name",
        "    0.0000000E+00,           !- North Axis {deg}",
        "    Suburbs,                 !- Terrain",
        "    3.9999999E-02,           !- Loads Convergence Tolerance Value",
        "    0.4000000,               !- Temperature Convergence Tolerance Value {deltaC}",
        "    FullInteriorAndExterior, !- Solar Distribution",
        "    25,                      !- Maximum Number of Warmup Days",
        "    6;                       !- Minimum Number of Warmup Days",

        "  Zone,",
        "    West Zone,               !- Name",
        "    0.0000000E+00,           !- Direction of Relative North {deg}",
        "    0.0000000E+00,           !- X Origin {m}",
        "    0.0000000E+00,           !- Y Origin {m}",
        "    0.0000000E+00,           !- Z Origin {m}",
        "    1,                       !- Type",
        "    1,                       !- Multiplier",
        "    2.5,                     !- Ceiling Height {m}",
        "    autocalculate;           !- Volume {m3}",

        "  Site:GroundTemperature:BuildingSurface,20.03,20.03,20.13,20.30,20.43,20.52,20.62,20.77,20.78,20.55,20.44,20.20;",

        "  ZoneHVAC:EquipmentConnections,",
        "    West Zone,               !- Zone Name",
        "    Zone1Equipment,          !- Zone Conditioning Equipment List Name",
        "    Zone1Inlets,             !- Zone Air Inlet Node or NodeList Name",
        "    ,                        !- Zone Air Exhaust Node or NodeList Name",
        "    Zone 1 Node,             !- Zone Air Node Name",
        "    Zone 1 Outlet Node;      !- Zone Return Air Node Name",

        "  ZoneHVAC:EquipmentList,",
        "    Zone1Equipment,          !- Name",
        "    SequentialLoad,          !- Load Distribution Scheme",
        "    ZoneHVAC:LowTemperatureRadiant:VariableFlow,  !- Zone Equipment 1 Object Type",
        "    West Zone Radiant Floor, !- Zone Equipment 1 Name",
        "    1,                       !- Zone Equipment 1 Cooling Sequence",
        "    1;                       !- Zone Equipment 1 Heating or No-Load Sequence",

        "  ZoneHVAC:LowTemperatureRadiant:VariableFlow,",
        "    West Zone Radiant Floor, !- Name",
        "    RadiantSysAvailSched,    !- Availability Schedule Name",
        "    West Zone,               !- Zone Name",
        "    Zn001:Flr001,            !- Surface Name or Radiant Surface Group Name",
        "    ConvectionOnly,          !- Fluid to Radiant Surface Heat Transfer Model",
        "    0.012,                   !- Hydronic Tubing Inside Diameter {m}",
        "    0.016,                   !- Hydronic Tubing Outside Diameter {m}",
        "    autosize,                !- Hydronic Tubing Length {m}",
        "    0.35,                    !- Hydronic Tubing Conductivity {W/m-K}",
        "    MeanAirTemperature,      !- Temperature Control Type",
        "    HalfFlowPower,           !- Setpoint Type",
        "    FractionOfAutosizedHeatingCapacity,  !- Heating Design Capacity Method",
        "    ,                        !- Heating Design Capacity {W}",
        "    ,                        !- Heating Design Capacity Per Floor Area {W/m2}",
        "    0.9,                     !- Fraction of Autosized Heating Design Capacity",
        "    autosize,                !- Maximum Hot Water Flow {m3/s}",
        "    West Zone Radiant Water Inlet Node,  !- Heating Water Inlet Node Name",
        "    West Zone Radiant Water Outlet Node, !- Heating Water Outlet Node Name",
        "    2.0,                     !- Heating Control Throttling Range {deltaC}",
        "    Radiant Heating Setpoints,  !- Heating Control Temperature Schedule Name",
        "    FractionOfAutosizedCoolingCapacity,   !- Cooling Design Capacity Method",
        "    ,                        !- Cooling Design Capacity {W}",
        "    ,                        !- Cooling Design Capacity Per Floor Area {W/m2}",
        "    1.2,                     !- Fraction of Autosized Cooling Design Capacity",
        "    autosize,                !- Maximum Cold Water Flow {m3/s}",
        "    Zone 1 Cooling Water Inlet Node,     !- Cooling Water Inlet Node Name",
        "    Zone 1 Cooling Water Outlet Node,    !- Cooling Water Outlet Node Name",
        "    2.0,                     !- Cooling Control Throttling Range {deltaC}",
        "    Radiant Cooling Setpoints,           !- Cooling Control Temperature Schedule Name",
        "    ,                        !- Condensation Control Type",
        "    ,                        !- Condensation Control Dewpoint Offset {C}",
        "    ,                        !- Number of Circuits",
        "    ;                        !- Circuit Length {m}",

        "  BuildingSurface:Detailed,",
        "    Zn001:Flr001,            !- Name",
        "    Floor,                   !- Surface Type",
        "    Slab Floor with Radiant, !- Construction Name",
        "    West Zone,               !- Zone Name",
        "    Ground,                  !- Outside Boundary Condition",
        "    ,                        !- Outside Boundary Condition Object",
        "    NoSun,                   !- Sun Exposure",
        "    NoWind,                  !- Wind Exposure",
        "    1.000000,                !- View Factor to Ground",
        "    4,                       !- Number of Vertices",
        "    0.0, 0.0, 0.0,           !- X,Y,Z ==> Vertex 1 {m}",
        "    0.0, 6.096000,0.0,       !- X,Y,Z ==> Vertex 2 {m}",
        "    6.096000,6.096000,0.0,   !- X,Y,Z ==> Vertex 3 {m}",
        "    6.096000, 0.0, 0.0;      !- X,Y,Z ==> Vertex 4 {m}",

        "  ConstructionProperty:InternalHeatSource,",
        "    Radiant Source,          !- Name",
        "    Slab Floor with Radiant, !- Construction Name",
        "    4,                       !- Source Present After Layer Number",
        "    4,                       !- Temperature Calculation Requested After Layer Number",
        "    1,                       !- Dimensions for the CTF Calculation",
        "    0.1524,                  !- Tube Spacing {m}",
<<<<<<< HEAD
        "    0.0;                     !- Two-Dimensional Position of Interior Temperature Calculation Request",

        "  Construction,",
        "    Slab Floor with Radiant, !- Name",
=======
        "    0.0,                     !- Two-Dimensional Position of Interior Temperature Calculation Request",
>>>>>>> b69a846d
        "    CONCRETE - DRIED SAND AND GRAVEL 4 IN,  !- Outside Layer",
        "    INS - EXPANDED EXT POLYSTYRENE R12 2 IN,  !- Layer 2",
        "    GYP1,                    !- Layer 3",
        "    GYP2,                    !- Layer 4",
        "    FINISH FLOORING - TILE 1 / 16 IN;  !- Layer 5",

        "  Material,",
        "    CONCRETE - DRIED SAND AND GRAVEL 4 IN,  !- Name",
        "    MediumRough,             !- Roughness",
        "    0.1000000,               !- Thickness {m}",
        "    1.290000,                !- Conductivity {W/m-K}",
        "    2242.580,                !- Density {kg/m3}",
        "    830.00000,               !- Specific Heat {J/kg-K}",
        "    0.9000000,               !- Thermal Absorptance",
        "    0.6000000,               !- Solar Absorptance",
        "    0.6000000;               !- Visible Absorptance",

        "  Material,",
        "    INS - EXPANDED EXT POLYSTYRENE R12 2 IN,  !- Name",
        "    Rough,                   !- Roughness",
        "    5.0000001E-02,           !- Thickness {m}",
        "    2.0000000E-02,           !- Conductivity {W/m-K}",
        "    56.06000,                !- Density {kg/m3}",
        "    1210.000,                !- Specific Heat {J/kg-K}",
        "    0.9000000,               !- Thermal Absorptance",
        "    0.5000000,               !- Solar Absorptance",
        "    0.5000000;               !- Visible Absorptance",

        "  Material,",
        "    GYP1,                    !- Name",
        "    MediumRough,             !- Roughness",
        "    1.2700000E-02,           !- Thickness {m}",
        "    7.8450000E-01,           !- Conductivity {W/m-K}",
        "    1842.1221,               !- Density {kg/m3}",
        "    988.000,                 !- Specific Heat {J/kg-K}",
        "    0.9000000,               !- Thermal Absorptance",
        "    0.5000000,               !- Solar Absorptance",
        "    0.5000000;               !- Visible Absorptance",

        "  Material,",
        "    GYP2,                    !- Name",
        "    MediumRough,             !- Roughness",
        "    1.9050000E-02,           !- Thickness {m}",
        "    7.8450000E-01,           !- Conductivity {W/m-K}",
        "    1842.1221,               !- Density {kg/m3}",
        "    988.000,                 !- Specific Heat {J/kg-K}",
        "    0.9000000,               !- Thermal Absorptance",
        "    0.5000000,               !- Solar Absorptance",
        "    0.5000000;               !- Visible Absorptance",

        "  Material,",
        "    FINISH FLOORING - TILE 1 / 16 IN,  !- Name",
        "    Smooth,                  !- Roughness",
        "    1.6000000E-03,           !- Thickness {m}",
        "    0.1700000,               !- Conductivity {W/m-K}",
        "    1922.210,                !- Density {kg/m3}",
        "    1250.000,                !- Specific Heat {J/kg-K}",
        "    0.9000000,               !- Thermal Absorptance",
        "    0.5000000,               !- Solar Absorptance",
        "    0.5000000;               !- Visible Absorptance",

        "  Schedule:Compact,",
        "    RADIANTSYSAVAILSCHED,    !- Name",
        "    FRACTION,                !- Schedule Type Limits Name",
        "    Through: 3/31,           !- Field 1",
        "    For: Alldays,            !- Field 2",
        "    Until: 24:00,1.00,       !- Field 3",
        "    Through: 9/30,           !- Field 5",
        "    For: Alldays,            !- Field 6",
        "    Until: 24:00,0.00,       !- Field 7",
        "    Through: 12/31,          !- Field 9",
        "    For: Alldays,            !- Field 10",
        "    Until: 24:00,1.00;       !- Field 11",

        "  Schedule:Compact,",
        "    HW LOOP TEMP SCHEDULE,   !- Name",
        "    TEMPERATURE,             !- Schedule Type Limits Name",
        "    Through: 12/31,          !- Field 1",
        "    For: Alldays,            !- Field 2",
        "    Until: 24:00,60.00;      !- Field 3",

        "  Schedule:Compact,",
        "    RADIANT HEATING SETPOINTS,  !- Name",
        "    TEMPERATURE,             !- Schedule Type Limits Name",
        "    Through: 12/31,          !- Field 1",
        "    For: Alldays,            !- Field 2",
        "    Until: 7:00,12.00,       !- Field 3",
        "    Until: 17:00,17.00,      !- Field 5",
        "    Until: 24:00,12.00;      !- Field 7",

        "  Sizing:Plant,",
        "    Hot Water Loop,          !- Plant or Condenser Loop Name",
        "    heating,                 !- Loop Type",
        "    60.,                     !- Design Loop Exit Temperature {C}",
        "    10;                      !- Loop Design Temperature Difference {deltaC}",

        "  PlantLoop,",
        "    Hot Water Loop,          !- Name",
        "    Water,                   !- Fluid Type",
        "    ,                        !- User Defined Fluid Type",
        "    Hot Loop Operation,      !- Plant Equipment Operation Scheme Name",
        "    HW Supply Outlet Node,   !- Loop Temperature Setpoint Node Name",
        "    100,                     !- Maximum Loop Temperature {C}",
        "    10,                      !- Minimum Loop Temperature {C}",
        "    0.0043,                  !- Maximum Loop Flow Rate {m3/s}",
        "    0,                       !- Minimum Loop Flow Rate {m3/s}",
        "    autocalculate,           !- Plant Loop Volume {m3}",
        "    HW Supply Inlet Node,    !- Plant Side Inlet Node Name",
        "    HW Supply Outlet Node,   !- Plant Side Outlet Node Name",
        "    Heating Supply Side Branches,  !- Plant Side Branch List Name",
        "    Heating Supply Side Connectors,  !- Plant Side Connector List Name",
        "    HW Demand Inlet Node,    !- Demand Side Inlet Node Name",
        "    HW Demand Outlet Node,   !- Demand Side Outlet Node Name",
        "    Heating Demand Side Branches,  !- Demand Side Branch List Name",
        "    Heating Demand Side Connectors,  !- Demand Side Connector List Name",
        "    Optimal,                 !- Load Distribution Scheme",
        "    ,                        !- Availability Manager List Name",
        "    ,                        !- Plant Loop Demand Calculation Scheme",
        "    ,                        !- Common Pipe Simulation",
        "    ,                        !- Pressure Simulation Type",
        "    2.0;                     !- Loop Circulation Time {minutes}",

        "  SetpointManager:Scheduled,",
        "    Hot Water Loop Setpoint Manager,  !- Name",
        "    Temperature,             !- Control Variable",
        "    HW Loop Temp Schedule,   !- Schedule Name",
        "    Hot Water Loop Setpoint Node List;  !- Setpoint Node or NodeList Name",

        "  NodeList,",
        "    Hot Water Loop Setpoint Node List,  !- Name",
        "    HW Supply Outlet Node;   !- Node 1 Name",

        "  BranchList,",
        "    Heating Supply Side Branches,  !- Name",
        "    Heating Supply Inlet Branch,  !- Branch 1 Name",
        "    Heating Purchased Hot Water Branch,  !- Branch 2 Name",
        "    Heating Supply Bypass Branch,  !- Branch 3 Name",
        "    Heating Supply Outlet Branch;  !- Branch 4 Name",

        "  ConnectorList,",
        "    Heating Supply Side Connectors,  !- Name",
        "    Connector:Splitter,      !- Connector 1 Object Type",
        "    Heating Supply Splitter, !- Connector 1 Name",
        "    Connector:Mixer,         !- Connector 2 Object Type",
        "    Heating Supply Mixer;    !- Connector 2 Name",

        "  Branch,",
        "    Heating Supply Inlet Branch,  !- Name",
        "    ,                        !- Pressure Drop Curve Name",
        "    Pump:VariableSpeed,      !- Component 1 Object Type",
        "    HW Circ Pump,            !- Component 1 Name",
        "    HW Supply Inlet Node,    !- Component 1 Inlet Node Name",
        "    HW Pump Outlet Node;     !- Component 1 Outlet Node Name",

        "  Branch,",
        "    Heating Purchased Hot Water Branch,  !- Name",
        "    ,                        !- Pressure Drop Curve Name",
        "    DistrictHeating,         !- Component 1 Object Type",
        "    Purchased Heating,       !- Component 1 Name",
        "    Purchased Heat Inlet Node,  !- Component 1 Inlet Node Name",
        "    Purchased Heat Outlet Node;  !- Component 1 Outlet Node Name",

        "  Branch,",
        "    Heating Supply Bypass Branch,  !- Name",
        "    ,                        !- Pressure Drop Curve Name",
        "    Pipe:Adiabatic,          !- Component 1 Object Type",
        "    Heating Supply Side Bypass,  !- Component 1 Name",
        "    Heating Supply Bypass Inlet Node,  !- Component 1 Inlet Node Name",
        "    Heating Supply Bypass Outlet Node;  !- Component 1 Outlet Node Name",

        "  Pipe:Adiabatic,",
        "    Heating Supply Side Bypass,  !- Name",
        "    Heating Supply Bypass Inlet Node,  !- Inlet Node Name",
        "    Heating Supply Bypass Outlet Node;  !- Outlet Node Name",

        "  Branch,",
        "    Heating Supply Outlet Branch,  !- Name",
        "    ,                        !- Pressure Drop Curve Name",
        "    Pipe:Adiabatic,          !- Component 1 Object Type",
        "    Heating Supply Outlet,   !- Component 1 Name",
        "    Heating Supply Exit Pipe Inlet Node,  !- Component 1 Inlet Node Name",
        "    HW Supply Outlet Node;   !- Component 1 Outlet Node Name",

        "  Pipe:Adiabatic,",
        "    Heating Supply Outlet,   !- Name",
        "    Heating Supply Exit Pipe Inlet Node,  !- Inlet Node Name",
        "    HW Supply Outlet Node;   !- Outlet Node Name",

        "  BranchList,",
        "    Heating Demand Side Branches,  !- Name",
        "    Reheat Inlet Branch,     !- Branch 1 Name",
        "    Zone 1 Radiant Branch,   !- Branch 5 Name",
        "    Reheat Bypass Branch,    !- Branch 8 Name",
        "    Reheat Outlet Branch;    !- Branch 9 Name",

        "  ConnectorList,",
        "    Heating Demand Side Connectors,  !- Name",
        "    Connector:Splitter,      !- Connector 1 Object Type",
        "    Reheat Splitter,         !- Connector 1 Name",
        "    Connector:Mixer,         !- Connector 2 Object Type",
        "    Reheat Mixer;            !- Connector 2 Name",

        "  Branch,",
        "    Reheat Inlet Branch,     !- Name",
        "    ,                        !- Pressure Drop Curve Name",
        "    Pipe:Adiabatic,          !- Component 1 Object Type",
        "    Reheat Inlet Pipe,       !- Component 1 Name",
        "    HW Demand Inlet Node,    !- Component 1 Inlet Node Name",
        "    HW Demand Entrance Pipe Outlet Node;  !- Component 1 Outlet Node Name",

        "  Pipe:Adiabatic,",
        "    Reheat Inlet Pipe,       !- Name",
        "    HW Demand Inlet Node,    !- Inlet Node Name",
        "    HW Demand Entrance Pipe Outlet Node;  !- Outlet Node Name",

        "  Branch,",
        "    Reheat Outlet Branch,    !- Name",
        "    ,                        !- Pressure Drop Curve Name",
        "    Pipe:Adiabatic,          !- Component 1 Object Type",
        "    Reheat Outlet Pipe,      !- Component 1 Name",
        "    HW Demand Exit Pipe Inlet Node,  !- Component 1 Inlet Node Name",
        "    HW Demand Outlet Node;   !- Component 1 Outlet Node Name",

        "  Pipe:Adiabatic,",
        "    Reheat Outlet Pipe,      !- Name",
        "    HW Demand Exit Pipe Inlet Node,  !- Inlet Node Name",
        "    HW Demand Outlet Node;   !- Outlet Node Name",

        "  Branch,",
        "    Zone 1 Radiant Branch,   !- Name",
        "    ,                        !- Pressure Drop Curve Name",
        "    ZoneHVAC:LowTemperatureRadiant:VariableFlow,  !- Component 1 Object Type",
        "    West Zone Radiant Floor, !- Component 1 Name",
        "    West Zone Radiant Water Inlet Node,  !- Component 1 Inlet Node Name",
        "    West Zone Radiant Water Outlet Node;  !- Component 1 Outlet Node Name",

        "  Branch,",
        "    Reheat Bypass Branch,    !- Name",
        "    ,                        !- Pressure Drop Curve Name",
        "    Pipe:Adiabatic,          !- Component 1 Object Type",
        "    Reheat Bypass,           !- Component 1 Name",
        "    Reheat Bypass Inlet Node,!- Component 1 Inlet Node Name",
        "    Reheat Bypass Outlet Node;  !- Component 1 Outlet Node Name",

        "  Pipe:Adiabatic,",
        "    Reheat Bypass,           !- Name",
        "    Reheat Bypass Inlet Node,!- Inlet Node Name",
        "    Reheat Bypass Outlet Node;  !- Outlet Node Name",

        "  Connector:Splitter,",
        "    Reheat Splitter,         !- Name",
        "    Reheat Inlet Branch,     !- Inlet Branch Name",
        "    Zone 1 Radiant Branch,   !- Outlet Branch 4 Name",
        "    Reheat Bypass Branch;    !- Outlet Branch 7 Name",

        "  Connector:Mixer,",
        "    Reheat Mixer,            !- Name",
        "    Reheat Outlet Branch,    !- Outlet Branch Name",
        "    Zone 1 Radiant Branch,   !- Inlet Branch 4 Name",
        "    Reheat Bypass Branch;    !- Inlet Branch 7 Name",

        "  Connector:Splitter,",
        "    Heating Supply Splitter, !- Name",
        "    Heating Supply Inlet Branch,  !- Inlet Branch Name",
        "    Heating Purchased Hot Water Branch,  !- Outlet Branch 1 Name",
        "    Heating Supply Bypass Branch;  !- Outlet Branch 2 Name",

        "  Connector:Mixer,",
        "    Heating Supply Mixer,    !- Name",
        "    Heating Supply Outlet Branch,  !- Outlet Branch Name",
        "    Heating Purchased Hot Water Branch,  !- Inlet Branch 1 Name",
        "    Heating Supply Bypass Branch;  !- Inlet Branch 2 Name",

        "  PlantEquipmentOperationSchemes,",
        "    Hot Loop Operation,      !- Name",
        "    PlantEquipmentOperation:HeatingLoad,  !- Control Scheme 1 Object Type",
        "    Purchased Only,          !- Control Scheme 1 Name",
        "    ON;                      !- Control Scheme 1 Schedule Name",

        "  PlantEquipmentOperation:HeatingLoad,",
        "    Purchased Only,          !- Name",
        "    0,                       !- Load Range 1 Lower Limit {W}",
        "    1000000,                 !- Load Range 1 Upper Limit {W}",
        "    heating plant;           !- Range 1 Equipment List Name",

        "  PlantEquipmentList,",
        "    heating plant,           !- Name",
        "    DistrictHeating,         !- Equipment 1 Object Type",
        "    Purchased Heating;       !- Equipment 1 Name",

        "  Pump:VariableSpeed,",
        "    HW Circ Pump,            !- Name",
        "    HW Supply Inlet Node,    !- Inlet Node Name",
        "    HW Pump Outlet Node,     !- Outlet Node Name",
        "    .0043,                   !- Rated Flow Rate {m3/s}",
        "    300000,                  !- Rated Pump Head {Pa}",
        "    2000,                    !- Rated Power Consumption {W}",
        "    .87,                     !- Motor Efficiency",
        "    0.0,                     !- Fraction of Motor Inefficiencies to Fluid Stream",
        "    0,                       !- Coefficient 1 of the Part Load Performance Curve",
        "    1,                       !- Coefficient 2 of the Part Load Performance Curve",
        "    0,                       !- Coefficient 3 of the Part Load Performance Curve",
        "    0,                       !- Coefficient 4 of the Part Load Performance Curve",
        "    0,                       !- Minimum Flow Rate {m3/s}",
        "    INTERMITTENT;            !- Pump Control Type",

        "  DistrictHeating,",
        "    Purchased Heating,       !- Name",
        "    Purchased Heat Inlet Node,  !- Hot Water Inlet Node Name",
        "    Purchased Heat Outlet Node,  !- Hot Water Outlet Node Name",
        "    1000000;                 !- Nominal Capacity {W}",

        "  Sizing:Plant,",
        "    Chilled Water Loop,      !- Plant or Condenser Loop Name",
        "    cooling,                 !- Loop Type",
        "    6.7,                     !- Design Loop Exit Temperature {C}",
        "    2;                       !- Loop Design Temperature Difference {deltaC}",

        "  PlantLoop,",
        "    Chilled Water Loop,      !- Name",
        "    Water,                   !- Fluid Type",
        "    ,                        !- User Defined Fluid Type",
        "    CW Loop Operation,       !- Plant Equipment Operation Scheme Name",
        "    CW Supply Outlet Node,   !- Loop Temperature Setpoint Node Name",
        "    98,                      !- Maximum Loop Temperature {C}",
        "    1,                       !- Minimum Loop Temperature {C}",
        "    0.0011,                  !- Maximum Loop Flow Rate {m3/s}",
        "    0,                       !- Minimum Loop Flow Rate {m3/s}",
        "    autocalculate,           !- Plant Loop Volume {m3}",
        "    CW Supply Inlet Node,    !- Plant Side Inlet Node Name",
        "    CW Supply Outlet Node,   !- Plant Side Outlet Node Name",
        "    Cooling Supply Side Branches,  !- Plant Side Branch List Name",
        "    Cooling Supply Side Connectors,  !- Plant Side Connector List Name",
        "    CW Demand Inlet Node,    !- Demand Side Inlet Node Name",
        "    CW Demand Outlet Node,   !- Demand Side Outlet Node Name",
        "    Cooling Demand Side Branches,  !- Demand Side Branch List Name",
        "    Cooling Demand Side Connectors,  !- Demand Side Connector List Name",
        "    Optimal,                 !- Load Distribution Scheme",
        "    ,                        !- Availability Manager List Name",
        "    ,                        !- Plant Loop Demand Calculation Scheme",
        "    ,                        !- Common Pipe Simulation",
        "    ,                        !- Pressure Simulation Type",
        "    2.0;                     !- Loop Circulation Time {minutes}",

        "  SetpointManager:Scheduled,",
        "    Chilled Water Loop Setpoint Manager,  !- Name",
        "    Temperature,             !- Control Variable",
        "    CW Loop Temp Schedule,   !- Schedule Name",
        "    Chilled Water Loop Setpoint Node List;  !- Setpoint Node or NodeList Name",

        "	Schedule:Compact,",
        "	 CW LOOP TEMP SCHEDULE, !- Name",
        "	 TEMPERATURE,           !- Schedule Type Limits Name",
        "	 Through: 12/31,        !- Field 1",
        "	 For: Alldays,          !- Field 2",
        "	 Until: 24:00, 10.0;    !- Field 3",

        "  NodeList,",
        "    Chilled Water Loop Setpoint Node List,  !- Name",
        "    CW Supply Outlet Node;   !- Node 1 Name",

        "  BranchList,",
        "    Cooling Supply Side Branches,  !- Name",
        "    CW Pump Branch,          !- Branch 1 Name",
        "    Purchased Cooling Branch,!- Branch 4 Name",
        "    Supply Bypass Branch,    !- Branch 5 Name",
        "    Cooling Supply Outlet;   !- Branch 6 Name",

        "  BranchList,",
        "    Cooling Demand Side Branches,  !- Name",
        "    Cooling Demand Inlet,    !- Branch 1 Name",
        "    Zone 1 Cooling Branch,   !- Branch 2 Name",
        "    Demand Bypass Branch,    !- Branch 3 Name",
        "    Cooling Demand Outlet;   !- Branch 4 Name",

        "  ConnectorList,",
        "    Cooling Supply Side Connectors,  !- Name",
        "    Connector:Splitter,      !- Connector 1 Object Type",
        "    CW Loop Splitter,        !- Connector 1 Name",
        "    Connector:Mixer,         !- Connector 2 Object Type",
        "    CW Loop Mixer;           !- Connector 2 Name",

        "  ConnectorList,",
        "    Cooling Demand Side Connectors,  !- Name",
        "    Connector:Splitter,      !- Connector 1 Object Type",
        "    CW Demand Splitter,      !- Connector 1 Name",
        "    Connector:Mixer,         !- Connector 2 Object Type",
        "    CW Demand Mixer;         !- Connector 2 Name",

        "  Branch,",
        "    Cooling Demand Inlet,    !- Name",
        "    ,                        !- Pressure Drop Curve Name",
        "    Pipe:Adiabatic,          !- Component 1 Object Type",
        "    Demand Side Inlet Pipe,  !- Component 1 Name",
        "    CW Demand Inlet Node,    !- Component 1 Inlet Node Name",
        "    CW Demand Entrance Pipe Outlet Node;  !- Component 1 Outlet Node Name",

        "  Schedule:Compact,",
        "    RADIANT COOLING SETPOINTS,  !- Name",
        "    TEMPERATURE,             !- Schedule Type Limits Name",
        "    Through: 12/31,          !- Field 1",
        "    For: Alldays,            !- Field 2",
        "    Until: 24:00,26.0;       !- Field 3",

        "  Pipe:Adiabatic,",
        "    Demand Side Inlet Pipe,  !- Name",
        "    CW Demand Inlet Node,    !- Inlet Node Name",
        "    CW Demand Entrance Pipe Outlet Node;  !- Outlet Node Name",

        "  Branch,",
        "    Zone 1 Cooling Branch,   !- Name",
        "    ,                        !- Pressure Drop Curve Name",
        "    ZoneHVAC:LowTemperatureRadiant:VariableFlow,  !- Component 1 Object Type",
        "    West Zone Radiant Floor,   !- Component 1 Name",
        "    Zone 1 Cooling Water Inlet Node,  !- Component 1 Inlet Node Name",
        "    Zone 1 Cooling Water Outlet Node; !- Component 1 Outlet Node Name",

        "  Branch,",
        "    Demand Bypass Branch,    !- Name",
        "    ,                        !- Pressure Drop Curve Name",
        "    Pipe:Adiabatic,          !- Component 1 Object Type",
        "    Demand Side Bypass,      !- Component 1 Name",
        "    CW Demand Bypass Inlet Node,  !- Component 1 Inlet Node Name",
        "    CW Demand Bypass Outlet Node;  !- Component 1 Outlet Node Name",

        "  Pipe:Adiabatic,",
        "    Demand Side Bypass,      !- Name",
        "    CW Demand Bypass Inlet Node,  !- Inlet Node Name",
        "    CW Demand Bypass Outlet Node;  !- Outlet Node Name",

        "  Branch,",
        "    Cooling Demand Outlet,   !- Name",
        "    ,                        !- Pressure Drop Curve Name",
        "    Pipe:Adiabatic,          !- Component 1 Object Type",
        "    CW Demand Side Outlet Pipe,  !- Component 1 Name",
        "    CW Demand Exit Pipe Inlet Node,  !- Component 1 Inlet Node Name",
        "    CW Demand Outlet Node;   !- Component 1 Outlet Node Name",

        "  Pipe:Adiabatic,",
        "    CW Demand Side Outlet Pipe,  !- Name",
        "    CW Demand Exit Pipe Inlet Node,  !- Inlet Node Name",
        "    CW Demand Outlet Node;   !- Outlet Node Name",

        "  Branch,",
        "    Cooling Supply Outlet,   !- Name",
        "    ,                        !- Pressure Drop Curve Name",
        "    Pipe:Adiabatic,          !- Component 1 Object Type",
        "    Supply Side Outlet Pipe, !- Component 1 Name",
        "    Supply Side Exit Pipe Inlet Node,  !- Component 1 Inlet Node Name",
        "    CW Supply Outlet Node;   !- Component 1 Outlet Node Name",

        "  Pipe:Adiabatic,",
        "    Supply Side Outlet Pipe, !- Name",
        "    Supply Side Exit Pipe Inlet Node,  !- Inlet Node Name",
        "    CW Supply Outlet Node;   !- Outlet Node Name",

        "  Branch,",
        "    CW Pump Branch,          !- Name",
        "    ,                        !- Pressure Drop Curve Name",
        "    Pump:VariableSpeed,      !- Component 1 Object Type",
        "    Circ Pump,               !- Component 1 Name",
        "    CW Supply Inlet Node,    !- Component 1 Inlet Node Name",
        "    CW Pump Outlet Node;     !- Component 1 Outlet Node Name",

        "  Branch,",
        "    Purchased Cooling Branch,!- Name",
        "    ,                        !- Pressure Drop Curve Name",
        "    DistrictCooling,         !- Component 1 Object Type",
        "    Purchased Cooling,       !- Component 1 Name",
        "    Purchased Cooling Inlet Node,  !- Component 1 Inlet Node Name",
        "    Purchased Cooling Outlet Node; !- Component 1 Outlet Node Name",

        "  Branch,",
        "    Supply Bypass Branch,    !- Name",
        "    ,                        !- Pressure Drop Curve Name",
        "    Pipe:Adiabatic,          !- Component 1 Object Type",
        "    Supply Side Bypass,      !- Component 1 Name",
        "    CW Supply Bypass Inlet Node,  !- Component 1 Inlet Node Name",
        "    CW Supply Bypass Outlet Node; !- Component 1 Outlet Node Name",

        "  Pipe:Adiabatic,",
        "    Supply Side Bypass,      !- Name",
        "    CW Supply Bypass Inlet Node,  !- Inlet Node Name",
        "    CW Supply Bypass Outlet Node; !- Outlet Node Name",

        "  Connector:Splitter,",
        "    CW Loop Splitter,        !- Name",
        "    CW Pump Branch,          !- Inlet Branch Name",
        "    Purchased Cooling Branch,!- Outlet Branch 3 Name",
        "    Supply Bypass Branch;    !- Outlet Branch 4 Name",

        "  Connector:Mixer,",
        "    CW Loop Mixer,           !- Name",
        "    Cooling Supply Outlet,   !- Outlet Branch Name",
        "    Purchased Cooling Branch,!- Inlet Branch 3 Name",
        "    Supply Bypass Branch;    !- Inlet Branch 4 Name",

        "  Connector:Splitter,",
        "    CW Demand Splitter,      !- Name",
        "    Cooling Demand Inlet,    !- Inlet Branch Name",
        "    Demand Bypass Branch,    !- Outlet Branch 1 Name",
        "    Zone 1 Cooling Branch;   !- Outlet Branch 2 Name",

        "  Connector:Mixer,",
        "    CW Demand Mixer,         !- Name",
        "    Cooling Demand Outlet,   !- Outlet Branch Name",
        "    Zone 1 Cooling Branch,   !- Inlet Branch 1 Name",
        "    Demand Bypass Branch;    !- Inlet Branch 2 Name",

        "  PlantEquipmentOperationSchemes,",
        "    CW Loop Operation,       !- Name",
        "    PlantEquipmentOperation:CoolingLoad,  !- Control Scheme 1 Object Type",
        "    Always Operation,        !- Control Scheme 1 Name",
        "    Always;                  !- Control Scheme 1 Schedule Name",

        "  Schedule:Compact,",
        "    Always,                  !- Name",
        "    FRACTION,                !- Schedule Type Limits Name",
        "    Through: 12/31,          !- Field 1",
        "    For: Alldays,            !- Field 2",
        "    Until: 24:00,1.0;        !- Field 3",

        "  PlantEquipmentOperation:CoolingLoad,",
        "    Always Operation,        !- Name",
        "    0,                       !- Load Range 1 Lower Limit {W}",
        "    70000,                   !- Load Range 1 Upper Limit {W}",
        "    Purchased Only;          !- Range 3 Equipment List Name",

        "  PlantEquipmentList,",
        "    Purchased Only,          !- Name",
        "    DistrictCooling,         !- Equipment 1 Object Type",
        "    Purchased Cooling;       !- Equipment 1 Name",

        "  DistrictCooling,",
        "    Purchased Cooling,             !- Name",
        "    Purchased Cooling Inlet Node,  !- Chilled Water Inlet Node Name",
        "    Purchased Cooling Outlet Node, !- Chilled Water Outlet Node Name",
        "    680000;                        !- Nominal Capacity {W}",

        "  Pump:VariableSpeed,",
        "    Circ Pump,               !- Name",
        "    CW Supply Inlet Node,    !- Inlet Node Name",
        "    CW Pump Outlet Node,     !- Outlet Node Name",
        "    .0011,                   !- Rated Flow Rate {m3/s}",
        "    300000,                  !- Rated Pump Head {Pa}",
        "    500,                     !- Rated Power Consumption {W}",
        "    .87,                     !- Motor Efficiency",
        "    0.0,                     !- Fraction of Motor Inefficiencies to Fluid Stream",
        "    0,                       !- Coefficient 1 of the Part Load Performance Curve",
        "    1,                       !- Coefficient 2 of the Part Load Performance Curve",
        "    0,                       !- Coefficient 3 of the Part Load Performance Curve",
        "    0,                       !- Coefficient 4 of the Part Load Performance Curve",
        "    0,                       !- Minimum Flow Rate {m3/s}",
        "    INTERMITTENT;            !- Pump Control Type",

    });
    ASSERT_TRUE(process_idf(idf_objects));

    GetProjectControlData(*state, ErrorsFound);
    EXPECT_FALSE(ErrorsFound);

    GetZoneData(*state, ErrorsFound);
    EXPECT_FALSE(ErrorsFound);
    EXPECT_EQ("WEST ZONE", Zone(1).Name);

    GetZoneEquipmentData(*state);
    ProcessScheduleInput(*state);
    ScheduleInputProcessed = true;

    HeatBalanceManager::SetPreConstructionInputParameters(*state);
    GetMaterialData(*state, ErrorsFound);
    EXPECT_FALSE(ErrorsFound);

    GetConstructData(*state, ErrorsFound);
    EXPECT_FALSE(ErrorsFound);

    GetPlantSizingInput(*state);
    GetPlantLoopData(*state);
    GetPlantInput(*state);
    SetupInitialPlantCallingOrder(*state);
    SetupBranchControlTypes(*state);
    DataSurfaces::WorldCoordSystem = true;
    GetSurfaceListsInputs(*state);

    ErrorsFound = false;
    SetupZoneGeometry(*state, ErrorsFound);
    EXPECT_FALSE(ErrorsFound);

    GetLowTempRadiantSystem(*state);
    EXPECT_EQ(1, LowTempRadiantSystem::NumOfHydrLowTempRadSys);
    EXPECT_EQ("WEST ZONE RADIANT FLOOR", RadSysTypes(RadSysNum).Name);
    EXPECT_EQ(LowTempRadiantSystem::SystemType::HydronicSystem, RadSysTypes(RadSysNum).SystemType);

    ErrorsFound = false;
    PlantUtilities::ScanPlantLoopsForObject(*state,
                                            HydrRadSys(RadSysNum).Name,
                                            TypeOf_LowTempRadiant_VarFlow,
                                            HydrRadSys(RadSysNum).HWLoopNum,
                                            HydrRadSys(RadSysNum).HWLoopSide,
                                            HydrRadSys(RadSysNum).HWBranchNum,
                                            HydrRadSys(RadSysNum).HWCompNum,
                                            ErrorsFound,
                                            _,
                                            _,
                                            _,
                                            HydrRadSys(RadSysNum).HotWaterInNode,
                                            _);
    EXPECT_FALSE(ErrorsFound);

    ErrorsFound = false;
    PlantUtilities::ScanPlantLoopsForObject(*state,
                                            HydrRadSys(RadSysNum).Name,
                                            TypeOf_LowTempRadiant_VarFlow,
                                            HydrRadSys(RadSysNum).CWLoopNum,
                                            HydrRadSys(RadSysNum).CWLoopSide,
                                            HydrRadSys(RadSysNum).CWBranchNum,
                                            HydrRadSys(RadSysNum).CWCompNum,
                                            ErrorsFound,
                                            _,
                                            _,
                                            _,
                                            HydrRadSys(RadSysNum).ColdWaterInNode,
                                            _);
    EXPECT_FALSE(ErrorsFound);

    DataSizing::CurZoneEqNum = 1;
    ZoneSizingRunDone = true;
    FinalZoneSizing.allocate(DataSizing::CurZoneEqNum);
    ZoneEqSizing.allocate(DataSizing::CurZoneEqNum);

    ZoneEqSizing(DataSizing::CurZoneEqNum).SizingMethod.allocate(25);
    ZoneEqSizing(DataSizing::CurZoneEqNum).SizingMethod(DataHVACGlobals::HeatingCapacitySizing) = DataSizing::FractionOfAutosizedHeatingCapacity;
    ZoneEqSizing(DataSizing::CurZoneEqNum).SizingMethod(DataHVACGlobals::CoolingCapacitySizing) = DataSizing::FractionOfAutosizedCoolingCapacity;
    // heating capacity sizing calculation
    FinalZoneSizing(DataSizing::CurZoneEqNum).NonAirSysDesHeatLoad = 10000.0;
    HeatingCapacity = FinalZoneSizing(DataSizing::CurZoneEqNum).NonAirSysDesHeatLoad * HydrRadSys(RadSysNum).ScaledHeatingCapacity;
    // cooling capacity sizing calculation
    FinalZoneSizing(DataSizing::CurZoneEqNum).NonAirSysDesCoolLoad = 10000.0;
    CoolingCapacity = FinalZoneSizing(DataSizing::CurZoneEqNum).NonAirSysDesCoolLoad * HydrRadSys(RadSysNum).ScaledCoolingCapacity;
    // hot water flow rate sizing calculation
    Density = GetDensityGlycol(*state, state->dataPlnt->PlantLoop(HydrRadSys(RadSysNum).HWLoopNum).FluidName,
                               60.0,
                               state->dataPlnt->PlantLoop(HydrRadSys(RadSysNum).HWLoopNum).FluidIndex,
                               "AutosizeLowTempRadiantVariableFlowTest");
    Cp = GetSpecificHeatGlycol(*state, state->dataPlnt->PlantLoop(HydrRadSys(RadSysNum).HWLoopNum).FluidName,
                               60.0,
                               state->dataPlnt->PlantLoop(HydrRadSys(RadSysNum).HWLoopNum).FluidIndex,
                               "AutosizeLowTempRadiantVariableFlowTest");
    HotWaterFlowRate = HeatingCapacity / (PlantSizData(1).DeltaT * Cp * Density);
    // chilled water flow rate sizing calculation
    Density = GetDensityGlycol(*state, state->dataPlnt->PlantLoop(HydrRadSys(RadSysNum).CWLoopNum).FluidName,
                               5.05,
                               state->dataPlnt->PlantLoop(HydrRadSys(RadSysNum).CWLoopNum).FluidIndex,
                               "AutosizeLowTempRadiantVariableFlowTest");
    Cp = GetSpecificHeatGlycol(*state, state->dataPlnt->PlantLoop(HydrRadSys(RadSysNum).CWLoopNum).FluidName,
                               5.05,
                               state->dataPlnt->PlantLoop(HydrRadSys(RadSysNum).CWLoopNum).FluidIndex,
                               "AutosizeLowTempRadiantVariableFlowTest");
    ChilledWaterFlowRate = CoolingCapacity / (PlantSizData(2).DeltaT * Cp * Density);
    // tuble length sizing calculation
    HydrRadSys(RadSysNum).TotalSurfaceArea = Surface(HydrRadSys(RadSysNum).SurfacePtr(1)).Area;
    TubeLengthDes = HydrRadSys(RadSysNum).TotalSurfaceArea / 0.1524; // tube length uses the construction perpendicular spacing

    // do autosize calculations
    SizeLowTempRadiantSystem(*state, RadSysNum, RadSysTypes(1).SystemType);
    // Test autosized heat/cool capacity
    EXPECT_EQ(HeatingCapacity, HydrRadSys(RadSysNum).ScaledHeatingCapacity);
    EXPECT_EQ(CoolingCapacity, HydrRadSys(RadSysNum).ScaledCoolingCapacity);
    // Test autosized heat/cool flow rate
    EXPECT_EQ(HotWaterFlowRate, HydrRadSys(RadSysNum).WaterVolFlowMaxHeat);
    EXPECT_EQ(ChilledWaterFlowRate, HydrRadSys(RadSysNum).WaterVolFlowMaxCool);
    // Test autosized tube length
    EXPECT_EQ(TubeLengthDes, HydrRadSys(RadSysNum).TubeLength);
}

TEST_F(LowTempRadiantSystemTest, SimulateCapacityPerFloorAreaError)
{

    bool ErrorsFound = false;
    std::string const idf_objects = delimited_string({

                "  Building,",
                        "    NONE,                    !- Name",
                        "    0.0000000E+00,           !- North Axis {deg}",
                        "    Suburbs,                 !- Terrain",
                        "    3.9999999E-02,           !- Loads Convergence Tolerance Value",
                        "    0.4000000,               !- Temperature Convergence Tolerance Value {deltaC}",
                        "    FullInteriorAndExterior, !- Solar Distribution",
                        "    25,                      !- Maximum Number of Warmup Days",
                        "    6;                       !- Minimum Number of Warmup Days",

                        "  ScheduleTypeLimits,Fraction, 0.0 , 1.0 ,CONTINUOUS;",
                        "  ScheduleTypeLimits,Temperature,-60,200,CONTINUOUS;",

                        "  Zone,",
                        "    West Zone,               !- Name",
                        "    0.0000000E+00,           !- Direction of Relative North {deg}",
                        "    0.0000000E+00,           !- X Origin {m}",
                        "    0.0000000E+00,           !- Y Origin {m}",
                        "    0.0000000E+00,           !- Z Origin {m}",
                        "    1,                       !- Type",
                        "    1,                       !- Multiplier",
                        "    2.5,                     !- Ceiling Height {m}",
                        "    autocalculate;              !- Volume {m3}",

                        "  ZoneHVAC:EquipmentConnections,",
                        "    West Zone,               !- Zone Name",
                        "    Zone1Equipment,          !- Zone Conditioning Equipment List Name",
                        "    Zone1Inlets,             !- Zone Air Inlet Node or NodeList Name",
                        "    ,                        !- Zone Air Exhaust Node or NodeList Name",
                        "    Zone 1 Node,             !- Zone Air Node Name",
                        "    Zone 1 Outlet Node;      !- Zone Return Air Node Name",

                        "  ZoneHVAC:EquipmentList,",
                        "    Zone1Equipment,          !- Name",
                        "    SequentialLoad,          !- Load Distribution Scheme",
                        "    ZoneHVAC:LowTemperatureRadiant:VariableFlow,  !- Zone Equipment 1 Object Type",
                        "    West Zone Radiant Floor, !- Zone Equipment 1 Name",
                        "    1,                       !- Zone Equipment 1 Cooling Sequence",
                        "    1;                       !- Zone Equipment 1 Heating or No-Load Sequence",

                        "  ZoneHVAC:LowTemperatureRadiant:VariableFlow,",
                        "    West Zone Radiant Floor, !- Name",
                        "    RadiantSysAvailSched,    !- Availability Schedule Name",
                        "    West Zone,               !- Zone Name",
                        "    Zn001:Flr001,            !- Surface Name or Radiant Surface Group Name",
                        "    ConvectionOnly,          !- Fluid to Radiant Surface Heat Transfer Model",
                        "    0.012,                   !- Hydronic Tubing Inside Diameter {m}",
                        "    0.016,                   !- Hydronic Tubing Outside Diameter {m}",
                        "    autosize,                !- Hydronic Tubing Length {m}",
                        "    0.35,                    !- Hydronic Tubing Conductivity {W/m-K}",
                        "    MeanAirTemperature,      !- Temperature Control Type",
                        "    HalfFlowPower,           !- Setpoint Type",
                        "    FractionOfAutosizedHeatingCapacity,  !- Heating Design Capacity Method",
                        "    ,                        !- Heating Design Capacity {W}",
                        "    ,                        !- Heating Design Capacity Per Floor Area {W/m2}",
                        "    0.9,                     !- Fraction of Autosized Heating Design Capacity",
                        "    autosize,                !- Maximum Hot Water Flow {m3/s}",
                        "    West Zone Radiant Water Inlet Node,  !- Heating Water Inlet Node Name",
                        "    West Zone Radiant Water Outlet Node, !- Heating Water Outlet Node Name",
                        "    2.0,                     !- Heating Control Throttling Range {deltaC}",
                        "    Radiant Heating Setpoints,  !- Heating Control Temperature Schedule Name",
                        "    CapacityPerFloorArea,    !- Cooling Design Capacity Method",
                        "    ,                        !- Cooling Design Capacity {W}",
                        "    0.0,                        !- Cooling Design Capacity Per Floor Area {W/m2}",
                        "    ,                     !- Fraction of Autosized Cooling Design Capacity",
                        "    autosize,                !- Maximum Cold Water Flow {m3/s}",
                        "    Zone 1 Cooling Water Inlet Node,     !- Cooling Water Inlet Node Name",
                        "    Zone 1 Cooling Water Outlet Node,    !- Cooling Water Outlet Node Name",
                        "    2.0,                     !- Cooling Control Throttling Range {deltaC}",
                        "    Radiant Cooling Setpoints,           !- Cooling Control Temperature Schedule Name",
                        "    ,                        !- Condensation Control Type",
                        "    ,                        !- Condensation Control Dewpoint Offset {C}",
                        "    ,                        !- Number of Circuits",
                        "    ;                        !- Circuit Length {m}",

                        "  Site:GroundTemperature:BuildingSurface,20.03,20.03,20.13,20.30,20.43,20.52,20.62,20.77,20.78,20.55,20.44,20.20;",

                        "  BuildingSurface:Detailed,",
                        "    Zn001:Flr001,            !- Name",
                        "    Floor,                   !- Surface Type",
                        "    Slab Floor with Radiant, !- Construction Name",
                        "    West Zone,               !- Zone Name",
                        "    Adiabatic,                  !- Outside Boundary Condition",
                        "    ,                        !- Outside Boundary Condition Object",
                        "    NoSun,                   !- Sun Exposure",
                        "    NoWind,                  !- Wind Exposure",
                        "    1.000000,                !- View Factor to Ground",
                        "    4,                       !- Number of Vertices",
                        "    0.0, 0.0, 0.0,           !- X,Y,Z ==> Vertex 1 {m}",
                        "    0.0, 6.0,0.0,       !- X,Y,Z ==> Vertex 2 {m}",
                        "    6.0,6.0,0.0,   !- X,Y,Z ==> Vertex 3 {m}",
                        "    6.0, 0.0, 0.0;      !- X,Y,Z ==> Vertex 4 {m}",

                        "  BuildingSurface:Detailed,",
                        "    Zn001:Wall001,            !- Name",
                        "    Wall,                   !- Surface Type",
                        "    Slab Floor with Radiant, !- Construction Name",
                        "    West Zone,               !- Zone Name",
                        "    Adiabatic,                  !- Outside Boundary Condition",
                        "    ,                        !- Outside Boundary Condition Object",
                        "    NoSun,                   !- Sun Exposure",
                        "    NoWind,                  !- Wind Exposure",
                        "    ,                !- View Factor to Ground",
                        "    4,                       !- Number of Vertices",
                        "    0.0, 0.0, 6.0,           !- X,Y,Z ==> Vertex 1 {m}",
                        "    6.0, 0.0, 6.0,       !- X,Y,Z ==> Vertex 2 {m}",
                        "    6.0, 0.0,0.0,   !- X,Y,Z ==> Vertex 3 {m}",
                        "    0.0, 0.0, 0.0;      !- X,Y,Z ==> Vertex 4 {m}",

                        "  BuildingSurface:Detailed,",
                        "    Zn001:Wall002,            !- Name",
                        "    Wall,                   !- Surface Type",
                        "    Slab, !- Construction Name",
                        "    West Zone,               !- Zone Name",
                        "    Adiabatic,                  !- Outside Boundary Condition",
                        "    ,                        !- Outside Boundary Condition Object",
                        "    NoSun,                   !- Sun Exposure",
                        "    NoWind,                  !- Wind Exposure",
                        "    ,                !- View Factor to Ground",
                        "    4,                       !- Number of Vertices",
                        "    0.0, 6.0, 0.0,           !- X,Y,Z ==> Vertex 1 {m}",
                        "    0.0, 6.0, 6.0,       !- X,Y,Z ==> Vertex 2 {m}",
                        "    0.0, 0.0, 6.0,   !- X,Y,Z ==> Vertex 3 {m}",
                        "    0.0, 0.0, 0.0;      !- X,Y,Z ==> Vertex 4 {m}",

                        "  BuildingSurface:Detailed,",
                        "    Zn001:Wall003,            !- Name",
                        "    Wall,                   !- Surface Type",
                        "    Slab, !- Construction Name",
                        "    West Zone,               !- Zone Name",
                        "    Adiabatic,                  !- Outside Boundary Condition",
                        "    ,                        !- Outside Boundary Condition Object",
                        "    NoSun,                   !- Sun Exposure",
                        "    NoWind,                  !- Wind Exposure",
                        "    ,                !- View Factor to Ground",
                        "    4,                       !- Number of Vertices",
                        "    6.0, 6.0, 0.0,           !- X,Y,Z ==> Vertex 1 {m}",
                        "    6.0, 6.0, 6.0,       !- X,Y,Z ==> Vertex 2 {m}",
                        "    6.0, 0.0, 6.0,   !- X,Y,Z ==> Vertex 3 {m}",
                        "    6.0, 0.0, 0.0;      !- X,Y,Z ==> Vertex 4 {m}",

                        "  BuildingSurface:Detailed,",
                        "    Zn001:Wall004,            !- Name",
                        "    Wall,                   !- Surface Type",
                        "    Slab, !- Construction Name",
                        "    West Zone,               !- Zone Name",
                        "    Adiabatic,                  !- Outside Boundary Condition",
                        "    ,                        !- Outside Boundary Condition Object",
                        "    NoSun,                   !- Sun Exposure",
                        "    NoWind,                  !- Wind Exposure",
                        "    ,                !- View Factor to Ground",
                        "    4,                       !- Number of Vertices",
                        "    0.0, 6.0, 0.0,           !- X,Y,Z ==> Vertex 1 {m}",
                        "    0.0, 6.0, 6.0,       !- X,Y,Z ==> Vertex 2 {m}",
                        "    6.0, 6.0, 6.0,   !- X,Y,Z ==> Vertex 3 {m}",
                        "    6.0, 6.0, 0.0;      !- X,Y,Z ==> Vertex 4 {m}",

                        "  BuildingSurface:Detailed,",
                        "    Zn001:C001,            !- Name",
                        "    CEILING,                   !- Surface Type",
                        "    Slab, !- Construction Name",
                        "    West Zone,               !- Zone Name",
                        "    Adiabatic,                  !- Outside Boundary Condition",
                        "    ,                        !- Outside Boundary Condition Object",
                        "    NoSun,                   !- Sun Exposure",
                        "    NoWind,                  !- Wind Exposure",
                        "    ,                !- View Factor to Ground",
                        "    4,                       !- Number of Vertices",
                        "    0.0, 0.0, 6.0,           !- X,Y,Z ==> Vertex 1 {m}",
                        "    6.0, 0.0, 6.0,       !- X,Y,Z ==> Vertex 2 {m}",
                        "    6.0, 6.0, 6.0,   !- X,Y,Z ==> Vertex 3 {m}",
                        "    0.0, 6.0, 6.0;      !- X,Y,Z ==> Vertex 4 {m}",

                        "  Construction:InternalSource,",
                        "    Slab Floor with Radiant, !- Name",
                        "    3,                       !- Source Present After Layer Number",
                        "    3,                       !- Temperature Calculation Requested After Layer Number",
                        "    1,                       !- Dimensions for the CTF Calculation",
                        "    0.1524,                  !- Tube Spacing {m}",
                        "    0.0,                     !- Two-Dimensional Position of Interior Temperature Calculation Request",
                        "    CONCRETE - DRIED SAND AND GRAVEL 4 IN,  !- Outside Layer",
                        "    INS - EXPANDED EXT POLYSTYRENE R12 2 IN,  !- Layer 2",
                        "    GYP1,                    !- Layer 3",
                        "    GYP2,                    !- Layer 4",
                        "    FINISH FLOORING - TILE 1 / 16 IN;  !- Layer 5",

                        "Construction,",
                        "Slab,              !- Name",
                        "CONCRETE - DRIED SAND AND GRAVEL 4 IN,                    !- Outside Layer",
                        "GYP1,                    !- Layer 2",
                        "FINISH FLOORING - TILE 1 / 16 IN;                    !- Layer 3",

                        "  Material,",
                        "    CONCRETE - DRIED SAND AND GRAVEL 4 IN,  !- Name",
                        "    MediumRough,             !- Roughness",
                        "    0.1000000,               !- Thickness {m}",
                        "    1.290000,                !- Conductivity {W/m-K}",
                        "    2242.580,                !- Density {kg/m3}",
                        "    830.00000,               !- Specific Heat {J/kg-K}",
                        "    0.9000000,               !- Thermal Absorptance",
                        "    0.6000000,               !- Solar Absorptance",
                        "    0.6000000;               !- Visible Absorptance",

                        "  Material,",
                        "    INS - EXPANDED EXT POLYSTYRENE R12 2 IN,  !- Name",
                        "    Rough,                   !- Roughness",
                        "    5.0000001E-02,           !- Thickness {m}",
                        "    2.0000000E-02,           !- Conductivity {W/m-K}",
                        "    56.06000,                !- Density {kg/m3}",
                        "    1210.000,                !- Specific Heat {J/kg-K}",
                        "    0.9000000,               !- Thermal Absorptance",
                        "    0.5000000,               !- Solar Absorptance",
                        "    0.5000000;               !- Visible Absorptance",

                        "  Material,",
                        "    GYP1,                    !- Name",
                        "    MediumRough,             !- Roughness",
                        "    1.2700000E-02,           !- Thickness {m}",
                        "    7.8450000E-01,           !- Conductivity {W/m-K}",
                        "    1842.1221,               !- Density {kg/m3}",
                        "    988.000,                 !- Specific Heat {J/kg-K}",
                        "    0.9000000,               !- Thermal Absorptance",
                        "    0.5000000,               !- Solar Absorptance",
                        "    0.5000000;               !- Visible Absorptance",

                        "  Material,",
                        "    GYP2,                    !- Name",
                        "    MediumRough,             !- Roughness",
                        "    1.9050000E-02,           !- Thickness {m}",
                        "    7.8450000E-01,           !- Conductivity {W/m-K}",
                        "    1842.1221,               !- Density {kg/m3}",
                        "    988.000,                 !- Specific Heat {J/kg-K}",
                        "    0.9000000,               !- Thermal Absorptance",
                        "    0.5000000,               !- Solar Absorptance",
                        "    0.5000000;               !- Visible Absorptance",

                        "  Material,",
                        "    FINISH FLOORING - TILE 1 / 16 IN,  !- Name",
                        "    Smooth,                  !- Roughness",
                        "    1.6000000E-03,           !- Thickness {m}",
                        "    0.1700000,               !- Conductivity {W/m-K}",
                        "    1922.210,                !- Density {kg/m3}",
                        "    1250.000,                !- Specific Heat {J/kg-K}",
                        "    0.9000000,               !- Thermal Absorptance",
                        "    0.5000000,               !- Solar Absorptance",
                        "    0.5000000;               !- Visible Absorptance",

                        "  Schedule:Compact,",
                        "    RADIANTSYSAVAILSCHED,    !- Name",
                        "    FRACTION,                !- Schedule Type Limits Name",
                        "    Through: 3/31,           !- Field 1",
                        "    For: Alldays,            !- Field 2",
                        "    Until: 24:00,1.00,       !- Field 3",
                        "    Through: 9/30,           !- Field 5",
                        "    For: Alldays,            !- Field 6",
                        "    Until: 24:00,0.00,       !- Field 7",
                        "    Through: 12/31,          !- Field 9",
                        "    For: Alldays,            !- Field 10",
                        "    Until: 24:00,1.00;       !- Field 11",

                        "  Schedule:Compact,",
                        "    HW LOOP TEMP SCHEDULE,   !- Name",
                        "    TEMPERATURE,             !- Schedule Type Limits Name",
                        "    Through: 12/31,          !- Field 1",
                        "    For: Alldays,            !- Field 2",
                        "    Until: 24:00,60.00;      !- Field 3",

                        "  Schedule:Compact,",
                        "    RADIANT HEATING SETPOINTS,  !- Name",
                        "    TEMPERATURE,             !- Schedule Type Limits Name",
                        "    Through: 12/31,          !- Field 1",
                        "    For: Alldays,            !- Field 2",
                        "    Until: 7:00,12.00,       !- Field 3",
                        "    Until: 17:00,17.00,      !- Field 5",
                        "    Until: 24:00,12.00;      !- Field 7",

                        "  Sizing:Plant,",
                        "    Hot Water Loop,          !- Plant or Condenser Loop Name",
                        "    heating,                 !- Loop Type",
                        "    60.,                     !- Design Loop Exit Temperature {C}",
                        "    10;                      !- Loop Design Temperature Difference {deltaC}",

                        "  PlantLoop,",
                        "    Hot Water Loop,          !- Name",
                        "    Water,                   !- Fluid Type",
                        "    ,                        !- User Defined Fluid Type",
                        "    Hot Loop Operation,      !- Plant Equipment Operation Scheme Name",
                        "    HW Supply Outlet Node,   !- Loop Temperature Setpoint Node Name",
                        "    100,                     !- Maximum Loop Temperature {C}",
                        "    10,                      !- Minimum Loop Temperature {C}",
                        "    0.0043,                  !- Maximum Loop Flow Rate {m3/s}",
                        "    0,                       !- Minimum Loop Flow Rate {m3/s}",
                        "    autocalculate,           !- Plant Loop Volume {m3}",
                        "    HW Supply Inlet Node,    !- Plant Side Inlet Node Name",
                        "    HW Supply Outlet Node,   !- Plant Side Outlet Node Name",
                        "    Heating Supply Side Branches,  !- Plant Side Branch List Name",
                        "    Heating Supply Side Connectors,  !- Plant Side Connector List Name",
                        "    HW Demand Inlet Node,    !- Demand Side Inlet Node Name",
                        "    HW Demand Outlet Node,   !- Demand Side Outlet Node Name",
                        "    Heating Demand Side Branches,  !- Demand Side Branch List Name",
                        "    Heating Demand Side Connectors,  !- Demand Side Connector List Name",
                        "    Optimal,                 !- Load Distribution Scheme",
                        "    ,                        !- Availability Manager List Name",
                        "    ,                        !- Plant Loop Demand Calculation Scheme",
                        "    ,                        !- Common Pipe Simulation",
                        "    ,                        !- Pressure Simulation Type",
                        "    2.0;                     !- Loop Circulation Time {minutes}",

                        "  SetpointManager:Scheduled,",
                        "    Hot Water Loop Setpoint Manager,  !- Name",
                        "    Temperature,             !- Control Variable",
                        "    HW Loop Temp Schedule,   !- Schedule Name",
                        "    Hot Water Loop Setpoint Node List;  !- Setpoint Node or NodeList Name",

                        "  NodeList,",
                        "    Hot Water Loop Setpoint Node List,  !- Name",
                        "    HW Supply Outlet Node;   !- Node 1 Name",

                        "  BranchList,",
                        "    Heating Supply Side Branches,  !- Name",
                        "    Heating Supply Inlet Branch,  !- Branch 1 Name",
                        "    Heating Purchased Hot Water Branch,  !- Branch 2 Name",
                        "    Heating Supply Bypass Branch,  !- Branch 3 Name",
                        "    Heating Supply Outlet Branch;  !- Branch 4 Name",

                        "  ConnectorList,",
                        "    Heating Supply Side Connectors,  !- Name",
                        "    Connector:Splitter,      !- Connector 1 Object Type",
                        "    Heating Supply Splitter, !- Connector 1 Name",
                        "    Connector:Mixer,         !- Connector 2 Object Type",
                        "    Heating Supply Mixer;    !- Connector 2 Name",

                        "  Branch,",
                        "    Heating Supply Inlet Branch,  !- Name",
                        "    ,                        !- Pressure Drop Curve Name",
                        "    Pump:VariableSpeed,      !- Component 1 Object Type",
                        "    HW Circ Pump,            !- Component 1 Name",
                        "    HW Supply Inlet Node,    !- Component 1 Inlet Node Name",
                        "    HW Pump Outlet Node;     !- Component 1 Outlet Node Name",

                        "  Branch,",
                        "    Heating Purchased Hot Water Branch,  !- Name",
                        "    ,                        !- Pressure Drop Curve Name",
                        "    DistrictHeating,         !- Component 1 Object Type",
                        "    Purchased Heating,       !- Component 1 Name",
                        "    Purchased Heat Inlet Node,  !- Component 1 Inlet Node Name",
                        "    Purchased Heat Outlet Node;  !- Component 1 Outlet Node Name",

                        "  Branch,",
                        "    Heating Supply Bypass Branch,  !- Name",
                        "    ,                        !- Pressure Drop Curve Name",
                        "    Pipe:Adiabatic,          !- Component 1 Object Type",
                        "    Heating Supply Side Bypass,  !- Component 1 Name",
                        "    Heating Supply Bypass Inlet Node,  !- Component 1 Inlet Node Name",
                        "    Heating Supply Bypass Outlet Node;  !- Component 1 Outlet Node Name",

                        "  Pipe:Adiabatic,",
                        "    Heating Supply Side Bypass,  !- Name",
                        "    Heating Supply Bypass Inlet Node,  !- Inlet Node Name",
                        "    Heating Supply Bypass Outlet Node;  !- Outlet Node Name",

                        "  Branch,",
                        "    Heating Supply Outlet Branch,  !- Name",
                        "    ,                        !- Pressure Drop Curve Name",
                        "    Pipe:Adiabatic,          !- Component 1 Object Type",
                        "    Heating Supply Outlet,   !- Component 1 Name",
                        "    Heating Supply Exit Pipe Inlet Node,  !- Component 1 Inlet Node Name",
                        "    HW Supply Outlet Node;   !- Component 1 Outlet Node Name",

                        "  Pipe:Adiabatic,",
                        "    Heating Supply Outlet,   !- Name",
                        "    Heating Supply Exit Pipe Inlet Node,  !- Inlet Node Name",
                        "    HW Supply Outlet Node;   !- Outlet Node Name",

                        "  BranchList,",
                        "    Heating Demand Side Branches,  !- Name",
                        "    Reheat Inlet Branch,     !- Branch 1 Name",
                        "    Zone 1 Radiant Branch,   !- Branch 5 Name",
                        "    Reheat Bypass Branch,    !- Branch 8 Name",
                        "    Reheat Outlet Branch;    !- Branch 9 Name",

                        "  ConnectorList,",
                        "    Heating Demand Side Connectors,  !- Name",
                        "    Connector:Splitter,      !- Connector 1 Object Type",
                        "    Reheat Splitter,         !- Connector 1 Name",
                        "    Connector:Mixer,         !- Connector 2 Object Type",
                        "    Reheat Mixer;            !- Connector 2 Name",

                        "  Branch,",
                        "    Reheat Inlet Branch,     !- Name",
                        "    ,                        !- Pressure Drop Curve Name",
                        "    Pipe:Adiabatic,          !- Component 1 Object Type",
                        "    Reheat Inlet Pipe,       !- Component 1 Name",
                        "    HW Demand Inlet Node,    !- Component 1 Inlet Node Name",
                        "    HW Demand Entrance Pipe Outlet Node;  !- Component 1 Outlet Node Name",

                        "  Pipe:Adiabatic,",
                        "    Reheat Inlet Pipe,       !- Name",
                        "    HW Demand Inlet Node,    !- Inlet Node Name",
                        "    HW Demand Entrance Pipe Outlet Node;  !- Outlet Node Name",

                        "  Branch,",
                        "    Reheat Outlet Branch,    !- Name",
                        "    ,                        !- Pressure Drop Curve Name",
                        "    Pipe:Adiabatic,          !- Component 1 Object Type",
                        "    Reheat Outlet Pipe,      !- Component 1 Name",
                        "    HW Demand Exit Pipe Inlet Node,  !- Component 1 Inlet Node Name",
                        "    HW Demand Outlet Node;   !- Component 1 Outlet Node Name",

                        "  Pipe:Adiabatic,",
                        "    Reheat Outlet Pipe,      !- Name",
                        "    HW Demand Exit Pipe Inlet Node,  !- Inlet Node Name",
                        "    HW Demand Outlet Node;   !- Outlet Node Name",

                        "  Branch,",
                        "    Zone 1 Radiant Branch,   !- Name",
                        "    ,                        !- Pressure Drop Curve Name",
                        "    ZoneHVAC:LowTemperatureRadiant:VariableFlow,  !- Component 1 Object Type",
                        "    West Zone Radiant Floor, !- Component 1 Name",
                        "    West Zone Radiant Water Inlet Node,  !- Component 1 Inlet Node Name",
                        "    West Zone Radiant Water Outlet Node;  !- Component 1 Outlet Node Name",

                        "  Branch,",
                        "    Reheat Bypass Branch,    !- Name",
                        "    ,                        !- Pressure Drop Curve Name",
                        "    Pipe:Adiabatic,          !- Component 1 Object Type",
                        "    Reheat Bypass,           !- Component 1 Name",
                        "    Reheat Bypass Inlet Node,!- Component 1 Inlet Node Name",
                        "    Reheat Bypass Outlet Node;  !- Component 1 Outlet Node Name",

                        "  Pipe:Adiabatic,",
                        "    Reheat Bypass,           !- Name",
                        "    Reheat Bypass Inlet Node,!- Inlet Node Name",
                        "    Reheat Bypass Outlet Node;  !- Outlet Node Name",

                        "  Connector:Splitter,",
                        "    Reheat Splitter,         !- Name",
                        "    Reheat Inlet Branch,     !- Inlet Branch Name",
                        "    Zone 1 Radiant Branch,   !- Outlet Branch 4 Name",
                        "    Reheat Bypass Branch;    !- Outlet Branch 7 Name",

                        "  Connector:Mixer,",
                        "    Reheat Mixer,            !- Name",
                        "    Reheat Outlet Branch,    !- Outlet Branch Name",
                        "    Zone 1 Radiant Branch,   !- Inlet Branch 4 Name",
                        "    Reheat Bypass Branch;    !- Inlet Branch 7 Name",

                        "  Connector:Splitter,",
                        "    Heating Supply Splitter, !- Name",
                        "    Heating Supply Inlet Branch,  !- Inlet Branch Name",
                        "    Heating Purchased Hot Water Branch,  !- Outlet Branch 1 Name",
                        "    Heating Supply Bypass Branch;  !- Outlet Branch 2 Name",

                        "  Connector:Mixer,",
                        "    Heating Supply Mixer,    !- Name",
                        "    Heating Supply Outlet Branch,  !- Outlet Branch Name",
                        "    Heating Purchased Hot Water Branch,  !- Inlet Branch 1 Name",
                        "    Heating Supply Bypass Branch;  !- Inlet Branch 2 Name",

                        "  PlantEquipmentOperationSchemes,",
                        "    Hot Loop Operation,      !- Name",
                        "    PlantEquipmentOperation:HeatingLoad,  !- Control Scheme 1 Object Type",
                        "    Purchased Only,          !- Control Scheme 1 Name",
                        "    ON;                      !- Control Scheme 1 Schedule Name",

                        "  PlantEquipmentOperation:HeatingLoad,",
                        "    Purchased Only,          !- Name",
                        "    0,                       !- Load Range 1 Lower Limit {W}",
                        "    1000000,                 !- Load Range 1 Upper Limit {W}",
                        "    heating plant;           !- Range 1 Equipment List Name",

                        "  PlantEquipmentList,",
                        "    heating plant,           !- Name",
                        "    DistrictHeating,         !- Equipment 1 Object Type",
                        "    Purchased Heating;       !- Equipment 1 Name",

                        "  Pump:VariableSpeed,",
                        "    HW Circ Pump,            !- Name",
                        "    HW Supply Inlet Node,    !- Inlet Node Name",
                        "    HW Pump Outlet Node,     !- Outlet Node Name",
                        "    .0043,                   !- Rated Flow Rate {m3/s}",
                        "    300000,                  !- Rated Pump Head {Pa}",
                        "    2000,                    !- Rated Power Consumption {W}",
                        "    .87,                     !- Motor Efficiency",
                        "    0.0,                     !- Fraction of Motor Inefficiencies to Fluid Stream",
                        "    0,                       !- Coefficient 1 of the Part Load Performance Curve",
                        "    1,                       !- Coefficient 2 of the Part Load Performance Curve",
                        "    0,                       !- Coefficient 3 of the Part Load Performance Curve",
                        "    0,                       !- Coefficient 4 of the Part Load Performance Curve",
                        "    0,                       !- Minimum Flow Rate {m3/s}",
                        "    INTERMITTENT;            !- Pump Control Type",

                        "  DistrictHeating,",
                        "    Purchased Heating,       !- Name",
                        "    Purchased Heat Inlet Node,  !- Hot Water Inlet Node Name",
                        "    Purchased Heat Outlet Node,  !- Hot Water Outlet Node Name",
                        "    1000000;                 !- Nominal Capacity {W}",

                        "  Sizing:Plant,",
                        "    Chilled Water Loop,      !- Plant or Condenser Loop Name",
                        "    cooling,                 !- Loop Type",
                        "    6.7,                     !- Design Loop Exit Temperature {C}",
                        "    2;                       !- Loop Design Temperature Difference {deltaC}",

                        "  PlantLoop,",
                        "    Chilled Water Loop,      !- Name",
                        "    Water,                   !- Fluid Type",
                        "    ,                        !- User Defined Fluid Type",
                        "    CW Loop Operation,       !- Plant Equipment Operation Scheme Name",
                        "    CW Supply Outlet Node,   !- Loop Temperature Setpoint Node Name",
                        "    98,                      !- Maximum Loop Temperature {C}",
                        "    1,                       !- Minimum Loop Temperature {C}",
                        "    0.0011,                  !- Maximum Loop Flow Rate {m3/s}",
                        "    0,                       !- Minimum Loop Flow Rate {m3/s}",
                        "    autocalculate,           !- Plant Loop Volume {m3}",
                        "    CW Supply Inlet Node,    !- Plant Side Inlet Node Name",
                        "    CW Supply Outlet Node,   !- Plant Side Outlet Node Name",
                        "    Cooling Supply Side Branches,  !- Plant Side Branch List Name",
                        "    Cooling Supply Side Connectors,  !- Plant Side Connector List Name",
                        "    CW Demand Inlet Node,    !- Demand Side Inlet Node Name",
                        "    CW Demand Outlet Node,   !- Demand Side Outlet Node Name",
                        "    Cooling Demand Side Branches,  !- Demand Side Branch List Name",
                        "    Cooling Demand Side Connectors,  !- Demand Side Connector List Name",
                        "    Optimal,                 !- Load Distribution Scheme",
                        "    ,                        !- Availability Manager List Name",
                        "    ,                        !- Plant Loop Demand Calculation Scheme",
                        "    ,                        !- Common Pipe Simulation",
                        "    ,                        !- Pressure Simulation Type",
                        "    2.0;                     !- Loop Circulation Time {minutes}",

                        "  SetpointManager:Scheduled,",
                        "    Chilled Water Loop Setpoint Manager,  !- Name",
                        "    Temperature,             !- Control Variable",
                        "    CW Loop Temp Schedule,   !- Schedule Name",
                        "    Chilled Water Loop Setpoint Node List;  !- Setpoint Node or NodeList Name",

                        "	Schedule:Compact,",
                        "	 CW LOOP TEMP SCHEDULE, !- Name",
                        "	 TEMPERATURE,           !- Schedule Type Limits Name",
                        "	 Through: 12/31,        !- Field 1",
                        "	 For: Alldays,          !- Field 2",
                        "	 Until: 24:00, 10.0;    !- Field 3",

                        "  NodeList,",
                        "    Chilled Water Loop Setpoint Node List,  !- Name",
                        "    CW Supply Outlet Node;   !- Node 1 Name",

                        "  BranchList,",
                        "    Cooling Supply Side Branches,  !- Name",
                        "    CW Pump Branch,          !- Branch 1 Name",
                        "    Purchased Cooling Branch,!- Branch 4 Name",
                        "    Supply Bypass Branch,    !- Branch 5 Name",
                        "    Cooling Supply Outlet;   !- Branch 6 Name",

                        "  BranchList,",
                        "    Cooling Demand Side Branches,  !- Name",
                        "    Cooling Demand Inlet,    !- Branch 1 Name",
                        "    Zone 1 Cooling Branch,   !- Branch 2 Name",
                        "    Demand Bypass Branch,    !- Branch 3 Name",
                        "    Cooling Demand Outlet;   !- Branch 4 Name",

                        "  ConnectorList,",
                        "    Cooling Supply Side Connectors,  !- Name",
                        "    Connector:Splitter,      !- Connector 1 Object Type",
                        "    CW Loop Splitter,        !- Connector 1 Name",
                        "    Connector:Mixer,         !- Connector 2 Object Type",
                        "    CW Loop Mixer;           !- Connector 2 Name",

                        "  ConnectorList,",
                        "    Cooling Demand Side Connectors,  !- Name",
                        "    Connector:Splitter,      !- Connector 1 Object Type",
                        "    CW Demand Splitter,      !- Connector 1 Name",
                        "    Connector:Mixer,         !- Connector 2 Object Type",
                        "    CW Demand Mixer;         !- Connector 2 Name",

                        "  Branch,",
                        "    Cooling Demand Inlet,    !- Name",
                        "    ,                        !- Pressure Drop Curve Name",
                        "    Pipe:Adiabatic,          !- Component 1 Object Type",
                        "    Demand Side Inlet Pipe,  !- Component 1 Name",
                        "    CW Demand Inlet Node,    !- Component 1 Inlet Node Name",
                        "    CW Demand Entrance Pipe Outlet Node;  !- Component 1 Outlet Node Name",

                        "  Schedule:Compact,",
                        "    RADIANT COOLING SETPOINTS,  !- Name",
                        "    TEMPERATURE,             !- Schedule Type Limits Name",
                        "    Through: 12/31,          !- Field 1",
                        "    For: Alldays,            !- Field 2",
                        "    Until: 24:00,26.0;       !- Field 3",

                        "  Pipe:Adiabatic,",
                        "    Demand Side Inlet Pipe,  !- Name",
                        "    CW Demand Inlet Node,    !- Inlet Node Name",
                        "    CW Demand Entrance Pipe Outlet Node;  !- Outlet Node Name",

                        "  Branch,",
                        "    Zone 1 Cooling Branch,   !- Name",
                        "    ,                        !- Pressure Drop Curve Name",
                        "    ZoneHVAC:LowTemperatureRadiant:VariableFlow,  !- Component 1 Object Type",
                        "    West Zone Radiant Floor,   !- Component 1 Name",
                        "    Zone 1 Cooling Water Inlet Node,  !- Component 1 Inlet Node Name",
                        "    Zone 1 Cooling Water Outlet Node; !- Component 1 Outlet Node Name",

                        "  Branch,",
                        "    Demand Bypass Branch,    !- Name",
                        "    ,                        !- Pressure Drop Curve Name",
                        "    Pipe:Adiabatic,          !- Component 1 Object Type",
                        "    Demand Side Bypass,      !- Component 1 Name",
                        "    CW Demand Bypass Inlet Node,  !- Component 1 Inlet Node Name",
                        "    CW Demand Bypass Outlet Node;  !- Component 1 Outlet Node Name",

                        "  Pipe:Adiabatic,",
                        "    Demand Side Bypass,      !- Name",
                        "    CW Demand Bypass Inlet Node,  !- Inlet Node Name",
                        "    CW Demand Bypass Outlet Node;  !- Outlet Node Name",

                        "  Branch,",
                        "    Cooling Demand Outlet,   !- Name",
                        "    ,                        !- Pressure Drop Curve Name",
                        "    Pipe:Adiabatic,          !- Component 1 Object Type",
                        "    CW Demand Side Outlet Pipe,  !- Component 1 Name",
                        "    CW Demand Exit Pipe Inlet Node,  !- Component 1 Inlet Node Name",
                        "    CW Demand Outlet Node;   !- Component 1 Outlet Node Name",

                        "  Pipe:Adiabatic,",
                        "    CW Demand Side Outlet Pipe,  !- Name",
                        "    CW Demand Exit Pipe Inlet Node,  !- Inlet Node Name",
                        "    CW Demand Outlet Node;   !- Outlet Node Name",

                        "  Branch,",
                        "    Cooling Supply Outlet,   !- Name",
                        "    ,                        !- Pressure Drop Curve Name",
                        "    Pipe:Adiabatic,          !- Component 1 Object Type",
                        "    Supply Side Outlet Pipe, !- Component 1 Name",
                        "    Supply Side Exit Pipe Inlet Node,  !- Component 1 Inlet Node Name",
                        "    CW Supply Outlet Node;   !- Component 1 Outlet Node Name",

                        "  Pipe:Adiabatic,",
                        "    Supply Side Outlet Pipe, !- Name",
                        "    Supply Side Exit Pipe Inlet Node,  !- Inlet Node Name",
                        "    CW Supply Outlet Node;   !- Outlet Node Name",

                        "  Branch,",
                        "    CW Pump Branch,          !- Name",
                        "    ,                        !- Pressure Drop Curve Name",
                        "    Pump:VariableSpeed,      !- Component 1 Object Type",
                        "    Circ Pump,               !- Component 1 Name",
                        "    CW Supply Inlet Node,    !- Component 1 Inlet Node Name",
                        "    CW Pump Outlet Node;     !- Component 1 Outlet Node Name",

                        "  Branch,",
                        "    Purchased Cooling Branch,!- Name",
                        "    ,                        !- Pressure Drop Curve Name",
                        "    DistrictCooling,         !- Component 1 Object Type",
                        "    Purchased Cooling,       !- Component 1 Name",
                        "    Purchased Cooling Inlet Node,  !- Component 1 Inlet Node Name",
                        "    Purchased Cooling Outlet Node; !- Component 1 Outlet Node Name",

                        "  Branch,",
                        "    Supply Bypass Branch,    !- Name",
                        "    ,                        !- Pressure Drop Curve Name",
                        "    Pipe:Adiabatic,          !- Component 1 Object Type",
                        "    Supply Side Bypass,      !- Component 1 Name",
                        "    CW Supply Bypass Inlet Node,  !- Component 1 Inlet Node Name",
                        "    CW Supply Bypass Outlet Node; !- Component 1 Outlet Node Name",

                        "  Pipe:Adiabatic,",
                        "    Supply Side Bypass,      !- Name",
                        "    CW Supply Bypass Inlet Node,  !- Inlet Node Name",
                        "    CW Supply Bypass Outlet Node; !- Outlet Node Name",

                        "  Connector:Splitter,",
                        "    CW Loop Splitter,        !- Name",
                        "    CW Pump Branch,          !- Inlet Branch Name",
                        "    Purchased Cooling Branch,!- Outlet Branch 3 Name",
                        "    Supply Bypass Branch;    !- Outlet Branch 4 Name",

                        "  Connector:Mixer,",
                        "    CW Loop Mixer,           !- Name",
                        "    Cooling Supply Outlet,   !- Outlet Branch Name",
                        "    Purchased Cooling Branch,!- Inlet Branch 3 Name",
                        "    Supply Bypass Branch;    !- Inlet Branch 4 Name",

                        "  Connector:Splitter,",
                        "    CW Demand Splitter,      !- Name",
                        "    Cooling Demand Inlet,    !- Inlet Branch Name",
                        "    Demand Bypass Branch,    !- Outlet Branch 1 Name",
                        "    Zone 1 Cooling Branch;   !- Outlet Branch 2 Name",

                        "  Connector:Mixer,",
                        "    CW Demand Mixer,         !- Name",
                        "    Cooling Demand Outlet,   !- Outlet Branch Name",
                        "    Zone 1 Cooling Branch,   !- Inlet Branch 1 Name",
                        "    Demand Bypass Branch;    !- Inlet Branch 2 Name",

                        "  PlantEquipmentOperationSchemes,",
                        "    CW Loop Operation,       !- Name",
                        "    PlantEquipmentOperation:CoolingLoad,  !- Control Scheme 1 Object Type",
                        "    Always Operation,        !- Control Scheme 1 Name",
                        "    Always;                  !- Control Scheme 1 Schedule Name",

                        "  Schedule:Compact,",
                        "    Always,                  !- Name",
                        "    FRACTION,                !- Schedule Type Limits Name",
                        "    Through: 12/31,          !- Field 1",
                        "    For: Alldays,            !- Field 2",
                        "    Until: 24:00,1.0;        !- Field 3",

                        "  PlantEquipmentOperation:CoolingLoad,",
                        "    Always Operation,        !- Name",
                        "    0,                       !- Load Range 1 Lower Limit {W}",
                        "    70000,                   !- Load Range 1 Upper Limit {W}",
                        "    Purchased Only;          !- Range 3 Equipment List Name",

                        "  PlantEquipmentList,",
                        "    Purchased Only,          !- Name",
                        "    DistrictCooling,         !- Equipment 1 Object Type",
                        "    Purchased Cooling;       !- Equipment 1 Name",

                        "  DistrictCooling,",
                        "    Purchased Cooling,             !- Name",
                        "    Purchased Cooling Inlet Node,  !- Chilled Water Inlet Node Name",
                        "    Purchased Cooling Outlet Node, !- Chilled Water Outlet Node Name",
                        "    680000;                        !- Nominal Capacity {W}",

                        "  Pump:VariableSpeed,",
                        "    Circ Pump,               !- Name",
                        "    CW Supply Inlet Node,    !- Inlet Node Name",
                        "    CW Pump Outlet Node,     !- Outlet Node Name",
                        "    .0011,                   !- Rated Flow Rate {m3/s}",
                        "    300000,                  !- Rated Pump Head {Pa}",
                        "    500,                     !- Rated Power Consumption {W}",
                        "    .87,                     !- Motor Efficiency",
                        "    0.0,                     !- Fraction of Motor Inefficiencies to Fluid Stream",
                        "    0,                       !- Coefficient 1 of the Part Load Performance Curve",
                        "    1,                       !- Coefficient 2 of the Part Load Performance Curve",
                        "    0,                       !- Coefficient 3 of the Part Load Performance Curve",
                        "    0,                       !- Coefficient 4 of the Part Load Performance Curve",
                        "    0,                       !- Minimum Flow Rate {m3/s}",
                        "    INTERMITTENT;            !- Pump Control Type",

                                                     });
    ASSERT_TRUE(process_idf(idf_objects));

    GetProjectControlData(*state, ErrorsFound);
    EXPECT_FALSE(ErrorsFound);

    GetZoneData(*state, ErrorsFound);
    EXPECT_FALSE(ErrorsFound);
    EXPECT_EQ("WEST ZONE", Zone(1).Name);

    GetZoneEquipmentData(*state);
    ProcessScheduleInput(*state);
    HeatBalanceManager::SetPreConstructionInputParameters(*state);
    GetMaterialData(*state, ErrorsFound);
    EXPECT_FALSE(ErrorsFound);

    GetConstructData(*state, ErrorsFound);
    EXPECT_FALSE(ErrorsFound);

    GetPlantSizingInput(*state);
    GetPlantLoopData(*state);
    GetPlantInput(*state);
    SetupInitialPlantCallingOrder(*state);
    SetupBranchControlTypes(*state);
    DataSurfaces::WorldCoordSystem = true;
    GetSurfaceListsInputs(*state);
    ErrorsFound = false;
    SetupZoneGeometry(*state, ErrorsFound);
    EXPECT_FALSE(ErrorsFound);

    std::string const error_string =
            delimited_string({
                     "   ** Severe  ** ZoneHVAC:LowTemperatureRadiant:VariableFlow = WEST ZONE RADIANT FLOOR",
                     "   **   ~~~   ** Input for Cooling Design Capacity Method = CAPACITYPERFLOORAREA",
                     "   **   ~~~   ** Illegal Cooling Design Capacity Per Floor Area = 0.0000000",
                     "   **  Fatal  ** GetLowTempRadiantSystem: Errors found in input. Preceding conditions cause termination.",
                     "   ...Summary of Errors that led to program termination:",
                     "   ..... Reference severe error count=1",
                     "   ..... Last severe error=ZoneHVAC:LowTemperatureRadiant:VariableFlow = WEST ZONE RADIANT FLOOR"});
    EXPECT_ANY_THROW(GetLowTempRadiantSystem(*state));

    compare_err_stream(error_string, true);

}

TEST_F(LowTempRadiantSystemTest, InitLowTempRadiantSystem)
{

    bool InitErrorFound;

    RadSysNum = 1;
    SystemType = LowTempRadiantSystem::SystemType::ConstantFlowSystem;
    NumOfCFloLowTempRadSys = 1;
    CFloRadSys(RadSysNum).NumOfSurfaces = 0;
    TotalNumOfRadSystems = 0;
    state->dataGlobal->BeginEnvrnFlag = false;
    CFloRadSys(RadSysNum).HotWaterInNode = 0;
    CFloRadSys(RadSysNum).ColdWaterInNode = 0;
    state->dataGlobal->BeginTimeStepFlag = false;
    CFloRadSys(RadSysNum).VolFlowSchedPtr = 0;
    CFloRadSys(RadSysNum).EMSOverrideOnWaterMdot = false;
    CFloRadSys(RadSysNum).WaterMassFlowRate = 1.0;
    CFloRadSys(RadSysNum).HotDesignWaterMassFlowRate = 2.0;
    CFloRadSys(RadSysNum).ColdDesignWaterMassFlowRate = 3.0;
    CFloRadSys(RadSysNum).CWLoopNum = 0;
    CFloRadSys(RadSysNum).HWLoopNum = 0;
    CFloRadSys(RadSysNum).WaterVolFlowMax = 1.0;
    CFloRadSys(RadSysNum).NomPumpHead = 1.0;
    CFloRadSys(RadSysNum).NomPowerUse = 1.0;
    CFloRadSys(RadSysNum).MotorEffic = 1.2;

    CFloRadSys(RadSysNum).CoolingSystem = true;
    CFloRadSys(RadSysNum).HeatingSystem = false;
    InitLowTempRadiantSystem(*state, false, RadSysNum, SystemType, InitErrorFound);
    EXPECT_EQ(3.0, CFloRadSys(RadSysNum).ChWaterMassFlowRate);
    EXPECT_EQ(0.0, CFloRadSys(RadSysNum).WaterMassFlowRate);

    CFloRadSys(RadSysNum).CoolingSystem = false;
    CFloRadSys(RadSysNum).HeatingSystem = true;
    InitLowTempRadiantSystem(*state, false, RadSysNum, SystemType, InitErrorFound);
    EXPECT_EQ(2.0, CFloRadSys(RadSysNum).HotWaterMassFlowRate);
    EXPECT_EQ(0.0, CFloRadSys(RadSysNum).WaterMassFlowRate);
}

TEST_F(LowTempRadiantSystemTest, InitLowTempRadiantSystemCFloPump)
{

    bool InitErrorFound;
    Real64 actualEfficiencyPercentage;

    // Test 1: with autosize for max flow, nothing should happen
    LowTempRadiantSystem::clear_state();
    RadSysNum = 1;
    SystemType = LowTempRadiantSystem::SystemType::ConstantFlowSystem;
    NumOfCFloLowTempRadSys = 1;
    CFloRadSys.allocate(NumOfCFloLowTempRadSys);
    CFloRadSys(RadSysNum).NumOfSurfaces = 0;
    CFloRadSys(RadSysNum).Name = "NoNameRadSys";
    TotalNumOfRadSystems = 0;
    state->dataGlobal->BeginEnvrnFlag = false;
    state->dataZoneEquip->ZoneEquipInputsFilled = false;
    CFloRadSys(RadSysNum).HotWaterInNode = 0;
    CFloRadSys(RadSysNum).ColdWaterInNode = 0;
    state->dataGlobal->BeginTimeStepFlag = false;
    CFloRadSys(RadSysNum).VolFlowSchedPtr = 0;
    CFloRadSys(RadSysNum).EMSOverrideOnWaterMdot = false;
    CFloRadSys(RadSysNum).WaterMassFlowRate = 1.0;
    CFloRadSys(RadSysNum).HotDesignWaterMassFlowRate = 2.0;
    CFloRadSys(RadSysNum).ColdDesignWaterMassFlowRate = 3.0;
    CFloRadSys(RadSysNum).CWLoopNum = 0;
    CFloRadSys(RadSysNum).HWLoopNum = 0;
    CFloRadSys(RadSysNum).NomPumpHead = 1.0;
    CFloRadSys(RadSysNum).NomPowerUse = 1.0;
    CFloRadSys(RadSysNum).MotorEffic = 1.0;
    CFloRadSys(RadSysNum).PumpEffic = 0.0;
    CFloRadSys(RadSysNum).CoolingSystem = false;
    CFloRadSys(RadSysNum).HeatingSystem = false;

    CFloRadSys(RadSysNum).WaterVolFlowMax = AutoSize;
    InitLowTempRadiantSystem(*state, false, RadSysNum, SystemType, InitErrorFound);
    EXPECT_EQ(CFloRadSys(RadSysNum).PumpEffic, 0.0);
    EXPECT_EQ(InitErrorFound, false);

    // Test 2: pump efficiency below 50%
    LowTempRadiantSystem::clear_state();
    RadSysNum = 1;
    SystemType = LowTempRadiantSystem::SystemType::ConstantFlowSystem;
    NumOfCFloLowTempRadSys = 1;
    CFloRadSys.allocate(NumOfCFloLowTempRadSys);
    CFloRadSys(RadSysNum).NumOfSurfaces = 0;
    CFloRadSys(RadSysNum).Name = "NoNameRadSys";
    TotalNumOfRadSystems = 0;
    state->dataGlobal->BeginEnvrnFlag = false;
    state->dataZoneEquip->ZoneEquipInputsFilled = false;
    CFloRadSys(RadSysNum).HotWaterInNode = 0;
    CFloRadSys(RadSysNum).ColdWaterInNode = 0;
    state->dataGlobal->BeginTimeStepFlag = false;
    CFloRadSys(RadSysNum).VolFlowSchedPtr = 0;
    CFloRadSys(RadSysNum).EMSOverrideOnWaterMdot = false;
    CFloRadSys(RadSysNum).WaterMassFlowRate = 1.0;
    CFloRadSys(RadSysNum).HotDesignWaterMassFlowRate = 2.0;
    CFloRadSys(RadSysNum).ColdDesignWaterMassFlowRate = 3.0;
    CFloRadSys(RadSysNum).CWLoopNum = 0;
    CFloRadSys(RadSysNum).HWLoopNum = 0;
    CFloRadSys(RadSysNum).NomPumpHead = 1.0;
    CFloRadSys(RadSysNum).NomPowerUse = 1.0;
    CFloRadSys(RadSysNum).MotorEffic = 1.0;
    CFloRadSys(RadSysNum).PumpEffic = 0.0;
    CFloRadSys(RadSysNum).CoolingSystem = false;
    CFloRadSys(RadSysNum).HeatingSystem = false;

    CFloRadSys(RadSysNum).WaterVolFlowMax = 0.4; // because of how other parameters are set, this value is equal to the pump efficiency
    InitLowTempRadiantSystem(*state, false, RadSysNum, SystemType, InitErrorFound);
    actualEfficiencyPercentage = CFloRadSys(RadSysNum).PumpEffic * 100.0;
    std::string const error_string02 =
        delimited_string({format("   ** Warning ** Check input.  Calc Pump Efficiency={:.5R}% which is less than 50%, for pump in radiant system {}",
                                 actualEfficiencyPercentage,
                                 CFloRadSys(RadSysNum).Name)});
    EXPECT_EQ(CFloRadSys(RadSysNum).WaterVolFlowMax, CFloRadSys(RadSysNum).PumpEffic);
    EXPECT_TRUE(compare_err_stream(error_string02, true));
    EXPECT_EQ(InitErrorFound, false);

    // Test 3: pump efficiency between 95% and 100%
    LowTempRadiantSystem::clear_state();
    RadSysNum = 1;
    SystemType = LowTempRadiantSystem::SystemType::ConstantFlowSystem;
    NumOfCFloLowTempRadSys = 1;
    CFloRadSys.allocate(NumOfCFloLowTempRadSys);
    CFloRadSys(RadSysNum).NumOfSurfaces = 0;
    CFloRadSys(RadSysNum).Name = "NoNameRadSys";
    TotalNumOfRadSystems = 0;
    state->dataGlobal->BeginEnvrnFlag = false;
    state->dataZoneEquip->ZoneEquipInputsFilled = false;
    CFloRadSys(RadSysNum).HotWaterInNode = 0;
    CFloRadSys(RadSysNum).ColdWaterInNode = 0;
    state->dataGlobal->BeginTimeStepFlag = false;
    CFloRadSys(RadSysNum).VolFlowSchedPtr = 0;
    CFloRadSys(RadSysNum).EMSOverrideOnWaterMdot = false;
    CFloRadSys(RadSysNum).WaterMassFlowRate = 1.0;
    CFloRadSys(RadSysNum).HotDesignWaterMassFlowRate = 2.0;
    CFloRadSys(RadSysNum).ColdDesignWaterMassFlowRate = 3.0;
    CFloRadSys(RadSysNum).CWLoopNum = 0;
    CFloRadSys(RadSysNum).HWLoopNum = 0;
    CFloRadSys(RadSysNum).NomPumpHead = 1.0;
    CFloRadSys(RadSysNum).NomPowerUse = 1.0;
    CFloRadSys(RadSysNum).MotorEffic = 1.0;
    CFloRadSys(RadSysNum).PumpEffic = 0.0;
    CFloRadSys(RadSysNum).CoolingSystem = false;
    CFloRadSys(RadSysNum).HeatingSystem = false;

    CFloRadSys(RadSysNum).WaterVolFlowMax = 0.98; // because of how other parameters are set, this value is equal to the pump efficiency
    InitLowTempRadiantSystem(*state, false, RadSysNum, SystemType, InitErrorFound);
    actualEfficiencyPercentage = CFloRadSys(RadSysNum).PumpEffic * 100.0;
    std::string const error_string03 =
        delimited_string({format("   ** Warning ** Check input.  Calc Pump Efficiency={:.5R}% is approaching 100%, for pump in radiant system {}",
                                 actualEfficiencyPercentage,
                                 CFloRadSys(RadSysNum).Name)});
    EXPECT_EQ(CFloRadSys(RadSysNum).WaterVolFlowMax, CFloRadSys(RadSysNum).PumpEffic);
    EXPECT_TRUE(compare_err_stream(error_string03, true));
    EXPECT_EQ(InitErrorFound, false);

    // Test 4: pump efficiency over 100%
    LowTempRadiantSystem::clear_state();
    RadSysNum = 1;
    SystemType = LowTempRadiantSystem::SystemType::ConstantFlowSystem;
    NumOfCFloLowTempRadSys = 1;
    CFloRadSys.allocate(NumOfCFloLowTempRadSys);
    CFloRadSys(RadSysNum).NumOfSurfaces = 0;
    CFloRadSys(RadSysNum).Name = "NoNameRadSys";
    TotalNumOfRadSystems = 0;
    state->dataGlobal->BeginEnvrnFlag = false;
    state->dataZoneEquip->ZoneEquipInputsFilled = false;
    CFloRadSys(RadSysNum).HotWaterInNode = 0;
    CFloRadSys(RadSysNum).ColdWaterInNode = 0;
    state->dataGlobal->BeginTimeStepFlag = false;
    CFloRadSys(RadSysNum).VolFlowSchedPtr = 0;
    CFloRadSys(RadSysNum).EMSOverrideOnWaterMdot = false;
    CFloRadSys(RadSysNum).WaterMassFlowRate = 1.0;
    CFloRadSys(RadSysNum).HotDesignWaterMassFlowRate = 2.0;
    CFloRadSys(RadSysNum).ColdDesignWaterMassFlowRate = 3.0;
    CFloRadSys(RadSysNum).CWLoopNum = 0;
    CFloRadSys(RadSysNum).HWLoopNum = 0;
    CFloRadSys(RadSysNum).NomPumpHead = 1.0;
    CFloRadSys(RadSysNum).NomPowerUse = 1.0;
    CFloRadSys(RadSysNum).MotorEffic = 1.0;
    CFloRadSys(RadSysNum).PumpEffic = 0.0;
    CFloRadSys(RadSysNum).CoolingSystem = false;
    CFloRadSys(RadSysNum).HeatingSystem = false;

    CFloRadSys(RadSysNum).WaterVolFlowMax = 1.23; // because of how other parameters are set, this value is equal to the pump efficiency
    InitLowTempRadiantSystem(*state, false, RadSysNum, SystemType, InitErrorFound);
    actualEfficiencyPercentage = CFloRadSys(RadSysNum).PumpEffic * 100.0;
    std::string const error_string04 = delimited_string(
        {format("   ** Severe  ** Check input.  Calc Pump Efficiency={:.5R}% which is bigger than 100%, for pump in radiant system {}",
                actualEfficiencyPercentage,
                CFloRadSys(RadSysNum).Name)});
    EXPECT_EQ(CFloRadSys(RadSysNum).WaterVolFlowMax, CFloRadSys(RadSysNum).PumpEffic);
    EXPECT_TRUE(compare_err_stream(error_string04, true));
    EXPECT_EQ(InitErrorFound, true);
}

TEST_F(LowTempRadiantSystemTest, LowTempElecRadSurfaceGroupTest)
{

    int RadSysNum(1);

    std::string const idf_objects = delimited_string({

        "  ZoneHVAC:LowTemperatureRadiant:Electric,",
        "    West Zone Radiant Floor, !- Name",
        "    RadiantSysAvailSched,    !- Availability Schedule Name",
        "    West Zone,               !- Zone Name",
        "    West Zone Surface Group, !- Surface Name or Radiant Surface Group Name",
        "    heatingdesigncapacity,   !- Heating Design Capacity Method",
        "    100,                     !- Heating Design Capacity{ W }",
        "    ,                        !- Heating Design Capacity Per Floor Area{ W/m2 }",
        "    1.0,                     !- Fraction of Autosized Heating Design Capacity",
        "    MeanAirTemperature,      !- Temperature Control Type",
        "    HalfFlowPower,           !- Setpoint Type",
        "    2.0,                     !- Heating Throttling Range {deltaC}",
        "    Radiant Heating Setpoints;  !- Heating Control Temperature Schedule Name",

        "  ZoneHVAC:LowTemperatureRadiant:Electric,",
        "    East Zone Radiant Floor, !- Name",
        "    RadiantSysAvailSched,    !- Availability Schedule Name",
        "    East Zone,               !- Zone Name",
        "    East Zone Surface Group, !- Surface Name or Radiant Surface Group Name",
        "    heatingdesigncapacity,   !- Heating Design Capacity Method",
        "    100,                     !- Heating Design Capacity{ W }",
        "    ,                        !- Heating Design Capacity Per Floor Area{ W/m2 }",
        "    1.0,                     !- Fraction of Autosized Heating Design Capacity",
        "    MeanAirTemperature,      !- Temperature Control Type",
        "    HalfFlowPower,           !- Setpoint Type",
        "    2.0,                     !- Heating Throttling Range {deltaC}",
        "    Radiant Heating Setpoints;  !- Heating Control Temperature Schedule Name",

        "  ZoneHVAC:LowTemperatureRadiant:SurfaceGroup,",
        "    East Zone Surface Group, !- Name",
        "    Zn002:Flr001,             !- Surface 1 Name",
        "     0.5,                     !- Flow Fraction for Surface 1",
        "    Zn002:Flr002,             !- Surface 2 Name",
        "     0.5;                     !- Flow Fraction for Surface 2",

        "  ZoneHVAC:LowTemperatureRadiant:SurfaceGroup,",
        "    West Zone Surface Group, !- Name",
        "    Zn001:Flr001,             !- Surface 1 Name",
        "     0.5,                     !- Flow Fraction for Surface 1",
        "    Zn001:Flr002,             !- Surface 2 Name",
        "     0.5;                     !- Flow Fraction for Surface 2",

        "  Schedule:Compact,",
        "    RADIANTSYSAVAILSCHED,    !- Name",
        "    FRACTION,                !- Schedule Type Limits Name",
        "    Through: 12/31,          !- Field 1",
        "    For: Alldays,            !- Field 2",
        "    Until: 24:00,1.00;       !- Field 3",

        "  Schedule:Compact,",
        "    Radiant Heating Setpoints,   !- Name",
        "    TEMPERATURE,             !- Schedule Type Limits Name",
        "    Through: 12/31,          !- Field 1",
        "    For: Alldays,            !- Field 2",
        "    Until: 24:00,20.0;       !- Field 3",

    });
    ASSERT_TRUE(process_idf(idf_objects));

    Zone.allocate(2);
    Zone(1).Name = "WEST ZONE";
    Zone(2).Name = "EAST ZONE";

    DataSurfaces::TotSurfaces = 4;
    Surface.allocate(4);
    Surface(1).Name = "ZN001:FLR001";
    Surface(1).ZoneName = "WEST ZONE";
    Surface(1).Zone = 1;
    Surface(1).Construction = 1;
    Surface(2).Name = "ZN001:FLR002";
    Surface(2).ZoneName = "WEST ZONE";
    Surface(2).Zone = 1;
    Surface(2).Construction = 1;
    Surface(3).Name = "ZN002:FLR001";
    Surface(3).ZoneName = "EAST ZONE";
    Surface(3).Zone = 2;
    Surface(3).Construction = 1;
    Surface(4).Name = "ZN002:FLR002";
    Surface(4).ZoneName = "EAST ZONE";
    Surface(4).Zone = 2;
    Surface(4).Construction = 1;
    state->dataConstruction->Construct.allocate(1);
    state->dataConstruction->Construct(1).SourceSinkPresent = true;

    GetLowTempRadiantSystem(*state);
    EXPECT_EQ(2, LowTempRadiantSystem::NumOfElecLowTempRadSys);
    EXPECT_EQ("WEST ZONE RADIANT FLOOR", RadSysTypes(RadSysNum).Name);
    EXPECT_EQ("EAST ZONE RADIANT FLOOR", RadSysTypes(RadSysNum + 1).Name);
    EXPECT_EQ(LowTempRadiantSystem::SystemType::ElectricSystem, RadSysTypes(RadSysNum).SystemType);
    EXPECT_EQ(LowTempRadiantSystem::ElecRadSys(1).ZoneName, "WEST ZONE");
    EXPECT_EQ(LowTempRadiantSystem::ElecRadSys(1).SurfListName, "WEST ZONE SURFACE GROUP");
    // the 2nd surface list group holds data for 1st elec rad sys (#5958)
    EXPECT_EQ(DataSurfaceLists::SurfList(2).Name, "WEST ZONE SURFACE GROUP");
    EXPECT_EQ(LowTempRadiantSystem::ElecRadSys(1).NumOfSurfaces, 2);
    // surface ptr's are not set correctly when elec rad sys "index" (e.g., ElecRadSys(N)) is not the same as surface group "index"
    // #5958 fixes this issue
    EXPECT_EQ(LowTempRadiantSystem::ElecRadSys(1).SurfacePtr(1), 1);
    EXPECT_EQ(LowTempRadiantSystem::ElecRadSys(1).SurfacePtr(2), 2);
}

TEST_F(LowTempRadiantSystemTest, CalcLowTempCFloRadiantSystem_OperationMode)
{
    // # ZoneHVAC:LowTemperatureRadiant:VariableFlow array bounds error #5905

    Real64 Load;

    RadSysNum = 1;
    LowTempRadiantSystem::clear_state();
    SystemType = LowTempRadiantSystem::SystemType::ConstantFlowSystem;
    NumOfCFloLowTempRadSys = 1;
    CFloRadSys.allocate(NumOfCFloLowTempRadSys);
    CFloRadSys(RadSysNum).SurfacePtr.allocate(1);
    Schedule.allocate(3);
    DataHeatBalFanSys::MAT.allocate(1);
    Schedule(1).CurrentValue = 1;
    Schedule(2).CurrentValue = 22.0;
    Schedule(3).CurrentValue = 25.0;
    DataHeatBalFanSys::MAT(1) = 21.0;
    CFloRadSys(RadSysNum).NumOfSurfaces = 0;
    TotalNumOfRadSystems = 0;
    CFloRadSys(RadSysNum).ZonePtr = 1;
    CFloRadSys(RadSysNum).SchedPtr = 1;
    CFloRadSys(RadSysNum).ControlType = LowTempRadiantControlTypes::MATControl;
    CFloRadSys(RadSysNum).HotCtrlHiTempSchedPtr = 2;
    CFloRadSys(RadSysNum).ColdCtrlLoTempSchedPtr = 3;
    CFloRadSys(RadSysNum).SurfacePtr(1) = 1;

    CFloRadSys(RadSysNum).HotWaterInNode = 0;
    CFloRadSys(RadSysNum).ColdWaterInNode = 0;
    CFloRadSys(RadSysNum).VolFlowSchedPtr = 0;
    CFloRadSys(RadSysNum).EMSOverrideOnWaterMdot = false;
    CFloRadSys(RadSysNum).WaterMassFlowRate = 1.0;
    CFloRadSys(RadSysNum).HotDesignWaterMassFlowRate = 2.0;
    CFloRadSys(RadSysNum).ColdDesignWaterMassFlowRate = 3.0;
    CFloRadSys(RadSysNum).CWLoopNum = 0;
    CFloRadSys(RadSysNum).HWLoopNum = 0;
    CFloRadSys(RadSysNum).WaterVolFlowMax = 1.0;
    CFloRadSys(RadSysNum).NomPumpHead = 1.0;
    CFloRadSys(RadSysNum).NomPowerUse = 1.0;
    CFloRadSys(RadSysNum).MotorEffic = 1.2;

    // heating
    CFloRadSys(RadSysNum).CoolingSystem = true;
    CFloRadSys(RadSysNum).HeatingSystem = false;
    Load = 1000.0;
    CFloRadSys(RadSysNum).calculateLowTemperatureRadiantSystem(*state, Load);
    EXPECT_EQ(NotOperating, CFloRadSys(RadSysNum).OperatingMode);

    // Cooling
    CFloRadSys(RadSysNum).CoolingSystem = false;
    CFloRadSys(RadSysNum).HeatingSystem = true;
    DataHeatBalFanSys::MAT(1) = 26.0;
    CFloRadSys(RadSysNum).calculateLowTemperatureRadiantSystem(*state, Load);
    EXPECT_EQ(NotOperating, CFloRadSys(RadSysNum).OperatingMode);

    CFloRadSys.deallocate();
    Schedule.deallocate();
    DataHeatBalFanSys::MAT.deallocate();
}

TEST_F(LowTempRadiantSystemTest, CalcLowTempHydrRadiantSystem_OperationMode)
{
    // # ZoneHVAC:LowTemperatureRadiant:VariableFlow array bounds error #5905

    Real64 Load;

    RadSysNum = 1;
    LowTempRadiantSystem::clear_state();

    //	SystemType = LowTempRadiantSystem::SystemType::ConstantFlowSystem;
    NumOfHydrLowTempRadSys = 1;
    HydrRadSys.allocate(NumOfHydrLowTempRadSys);
    HydrRadSys(RadSysNum).SurfacePtr.allocate(1);
    HydrRadSys(RadSysNum).SurfacePtr(1) = 1;
    Schedule.allocate(3);
    DataHeatBalFanSys::MAT.allocate(1);
    Schedule(1).CurrentValue = 1;
    Schedule(2).CurrentValue = 22.0;
    Schedule(3).CurrentValue = 25.0;
    DataHeatBalFanSys::MAT(1) = 21.0;
    HydrRadSys(RadSysNum).NumOfSurfaces = 0;
    TotalNumOfRadSystems = 0;
    HydrRadSys(RadSysNum).ZonePtr = 1;
    HydrRadSys(RadSysNum).SchedPtr = 1;
    HydrRadSys(RadSysNum).ControlType = LowTempRadiantControlTypes::MATControl;
    HydrRadSys(RadSysNum).HotSetptSchedPtr = 2;
    HydrRadSys(RadSysNum).ColdSetptSchedPtr = 3;

    HydrRadSys(RadSysNum).HotWaterInNode = 0;
    HydrRadSys(RadSysNum).ColdWaterInNode = 0;
    HydrRadSys(RadSysNum).EMSOverrideOnWaterMdot = false;
    HydrRadSys(RadSysNum).WaterMassFlowRate = 1.0;
    HydrRadSys(RadSysNum).CWLoopNum = 0;
    HydrRadSys(RadSysNum).HWLoopNum = 0;

    // heating
    HydrRadSys(RadSysNum).OperatingMode = 0;
    HydrRadSys(RadSysNum).CoolingSystem = true;
    HydrRadSys(RadSysNum).HeatingSystem = false;
    Load = 1000.0;
    HydrRadSys(RadSysNum).calculateLowTemperatureRadiantSystem(*state, Load);
    EXPECT_EQ(0, HydrRadSys(RadSysNum).OperatingMode);

    // Cooling
    HydrRadSys(RadSysNum).CoolingSystem = false;
    HydrRadSys(RadSysNum).HeatingSystem = true;
    DataHeatBalFanSys::MAT(1) = 26.0;
    HydrRadSys(RadSysNum).calculateLowTemperatureRadiantSystem(*state, Load);
    EXPECT_EQ(NotOperating, HydrRadSys(RadSysNum).OperatingMode);

    HydrRadSys.deallocate();
    Schedule.deallocate();
    DataHeatBalFanSys::MAT.deallocate();
}

TEST_F(LowTempRadiantSystemTest, SizeRadSysTubeLengthTest)
{
    // # Low Temperature Radiant System (variable and constant flow) autosizing tube length issue #6202
    Real64 FuncCalc;
    LowTempRadiantSystem::SystemType RadSysType;

    RadSysNum = 1;
    LowTempRadiantSystem::clear_state();

    HydrRadSys.allocate(3);
    CFloRadSys.allocate(3);

    HydrRadSys(1).NumOfSurfaces = 1;
    HydrRadSys(1).SurfacePtr.allocate(1);
    HydrRadSys(1).SurfacePtr(1) = 1;
    HydrRadSys(2).NumOfSurfaces = 2;
    HydrRadSys(2).SurfacePtr.allocate(2);
    HydrRadSys(2).SurfacePtr(1) = 1;
    HydrRadSys(2).SurfacePtr(2) = 2;
    HydrRadSys(3).NumOfSurfaces = 1;
    HydrRadSys(3).SurfacePtr.allocate(1);
    HydrRadSys(3).SurfacePtr(1) = 3;

    CFloRadSys(1).NumOfSurfaces = 1;
    CFloRadSys(1).SurfacePtr.allocate(1);
    CFloRadSys(1).SurfacePtr(1) = 1;
    CFloRadSys(2).NumOfSurfaces = 2;
    CFloRadSys(2).SurfacePtr.allocate(2);
    CFloRadSys(2).SurfacePtr(1) = 1;
    CFloRadSys(2).SurfacePtr(2) = 2;
    CFloRadSys(3).NumOfSurfaces = 1;
    CFloRadSys(3).SurfacePtr.allocate(1);
    CFloRadSys(3).SurfacePtr(1) = 3;

    Surface.allocate(3);
    Surface(1).Construction = 1;
    Surface(1).Area = 100.0;
    Surface(2).Construction = 2;
    Surface(2).Area = 200.0;
    Surface(3).Construction = 3;
    Surface(3).Area = 300.0;

    state->dataConstruction->Construct.allocate(3);
    state->dataConstruction->Construct(1).ThicknessPerpend = 0.05;
    state->dataConstruction->Construct(2).ThicknessPerpend = 0.125;

    // Test 1: Hydronic radiant system 1 (one surface)
    RadSysType = LowTempRadiantSystem::SystemType::HydronicSystem;
    RadSysNum = 1;
    FuncCalc = HydrRadSys(RadSysNum).sizeRadiantSystemTubeLength(*state);
    EXPECT_NEAR(FuncCalc, 1000.0, 0.1);

    // Test 2: Hydronic radiant system 2 (two surfaces)
    RadSysType = LowTempRadiantSystem::SystemType::HydronicSystem;
    RadSysNum = 2;
    FuncCalc = HydrRadSys(RadSysNum).sizeRadiantSystemTubeLength(*state);
    EXPECT_NEAR(FuncCalc, 1800.0, 0.1);

    // Test 3: Constant flow radiant system 1 (one surface)
    RadSysType = LowTempRadiantSystem::SystemType::ConstantFlowSystem;
    RadSysNum = 1;
    FuncCalc = CFloRadSys(RadSysNum).sizeRadiantSystemTubeLength(*state);
    EXPECT_NEAR(FuncCalc, 1000.0, 0.1);

    // Test 4: Constant flow radiant system 2 (two surfaces)
    RadSysType = LowTempRadiantSystem::SystemType::ConstantFlowSystem;
    RadSysNum = 2;
    FuncCalc = CFloRadSys(RadSysNum).sizeRadiantSystemTubeLength(*state);
    EXPECT_NEAR(FuncCalc, 1800.0, 0.1);

    // Test 5: Hydronic radiant system 3 (thickness out of range, low side)
    RadSysType = LowTempRadiantSystem::SystemType::HydronicSystem;
    RadSysNum = 3;
    state->dataConstruction->Construct(3).ThicknessPerpend = 0.004;
    FuncCalc = HydrRadSys(RadSysNum).sizeRadiantSystemTubeLength(*state);
    EXPECT_NEAR(FuncCalc, 2000.0, 0.1);

    // Test 6: Hydronic radiant system 3 (thickness out of range, high side)
    RadSysType = LowTempRadiantSystem::SystemType::HydronicSystem;
    RadSysNum = 3;
    state->dataConstruction->Construct(3).ThicknessPerpend = 0.6;
    FuncCalc = HydrRadSys(RadSysNum).sizeRadiantSystemTubeLength(*state);
    EXPECT_NEAR(FuncCalc, 2000.0, 0.1);

    // Test 7: Constant flow radiant system 3 (thickness out of range, low side)
    RadSysType = LowTempRadiantSystem::SystemType::ConstantFlowSystem;
    RadSysNum = 3;
    state->dataConstruction->Construct(3).ThicknessPerpend = 0.004;
    FuncCalc = CFloRadSys(RadSysNum).sizeRadiantSystemTubeLength(*state);
    EXPECT_NEAR(FuncCalc, 2000.0, 0.1);

    // Test 8: Constant flow radiant system 3 (thickness out of range, high side)
    RadSysType = LowTempRadiantSystem::SystemType::ConstantFlowSystem;
    RadSysNum = 3;
    state->dataConstruction->Construct(3).ThicknessPerpend = 0.6;
    FuncCalc = CFloRadSys(RadSysNum).sizeRadiantSystemTubeLength(*state);
    EXPECT_NEAR(FuncCalc, 2000.0, 0.1);

}
TEST_F(LowTempRadiantSystemTest, LowTempRadConFlowSystemAutoSizeTempTest)
{

    Real64 Density;
    Real64 Cp;

    SystemType = LowTempRadiantSystem::SystemType::ConstantFlowSystem;
    CFloRadSys(RadSysNum).Name = "LowTempConstantFlow";
    CFloRadSys(RadSysNum).ZonePtr = 1;
    HydronicRadiantSysNumericFields(RadSysNum).FieldNames(2) = "Rated Flow Rate";
    HydronicRadiantSysNumericFields(RadSysNum).FieldNames(3) = "Total length of pipe embedded in surface";

    CFloRadSys(RadSysNum).HotWaterInNode = 1;
    CFloRadSys(RadSysNum).HotWaterOutNode = 2;
    CFloRadSys(RadSysNum).HWLoopNum = 1;
    state->dataPlnt->PlantLoop(1).LoopSide(1).Branch(1).Comp(1).NodeNumIn = CFloRadSys(RadSysNum).HotWaterInNode;

    CFloRadSys(RadSysNum).ColdWaterInNode = 3;
    CFloRadSys(RadSysNum).ColdWaterOutNode = 4;
    CFloRadSys(RadSysNum).CWLoopNum = 2;
    state->dataPlnt->PlantLoop(2).LoopSide(1).Branch(1).Comp(1).NodeNumIn = CFloRadSys(RadSysNum).ColdWaterInNode;

    CFloRadSys(RadSysNum).SurfacePtr.allocate(1);
    CFloRadSys(RadSysNum).SurfacePtr(1) = 1;
    Surface.allocate(1);
    Surface(1).Construction = 1;
    Surface(1).Area = 150.0;
    state->dataConstruction->Construct.allocate(1);
    state->dataConstruction->Construct(1).ThicknessPerpend = 0.075;

    // Hydronic - Hot water volume flow rate autosize
    CFloRadSys(RadSysNum).ColdWaterInNode = 0;
    CFloRadSys(RadSysNum).ColdWaterOutNode = 0;
    CFloRadSys(RadSysNum).WaterVolFlowMax = AutoSize;
    FinalZoneSizing(CurZoneEqNum).NonAirSysDesHeatLoad = 1000.0;
    FinalZoneSizing(CurZoneEqNum).NonAirSysDesCoolLoad = 1000.0;

    // hot water volume flow rate sizing calculation
    Density = GetDensityGlycol(*state, state->dataPlnt->PlantLoop(CFloRadSys(RadSysNum).HWLoopNum).FluidName,
                               60.0,
                               state->dataPlnt->PlantLoop(CFloRadSys(RadSysNum).HWLoopNum).FluidIndex,
                               "LowTempRadConFlowSystemAutoSizeTempTest");
    Cp = GetSpecificHeatGlycol(*state, state->dataPlnt->PlantLoop(CFloRadSys(RadSysNum).HWLoopNum).FluidName,
                               60.0,
                               state->dataPlnt->PlantLoop(CFloRadSys(RadSysNum).HWLoopNum).FluidIndex,
                               "LowTempRadConFlowSystemAutoSizeTempTest");
    Real64 HeatingLoad = FinalZoneSizing(1).NonAirSysDesHeatLoad;
    Real64 DesHotWaterVolFlowRate = HeatingLoad / (PlantSizData(1).DeltaT * Density * Cp);

    SizeLowTempRadiantSystem(*state, RadSysNum, SystemType);
    // check hot water design flow rate calculated here and autosized flow are identical
    EXPECT_DOUBLE_EQ(DesHotWaterVolFlowRate, CFloRadSys(RadSysNum).WaterVolFlowMax);

    // Hydronic - cold water volume flow rate autosize
    CFloRadSys(RadSysNum).HotWaterInNode = 0;
    CFloRadSys(RadSysNum).HotWaterOutNode = 0;
    CFloRadSys(RadSysNum).ColdWaterInNode = 3;
    CFloRadSys(RadSysNum).ColdWaterOutNode = 4;
    CFloRadSys(RadSysNum).WaterVolFlowMax = AutoSize;

    // chilled water volume flow rate sizing calculation
    Density = GetDensityGlycol(*state, state->dataPlnt->PlantLoop(CFloRadSys(RadSysNum).CWLoopNum).FluidName,
                               5.05,
                               state->dataPlnt->PlantLoop(CFloRadSys(RadSysNum).CWLoopNum).FluidIndex,
                               "LowTempRadConFlowSystemAutoSizeTempTest");
    Cp = GetSpecificHeatGlycol(*state, state->dataPlnt->PlantLoop(CFloRadSys(RadSysNum).CWLoopNum).FluidName,
                               5.05,
                               state->dataPlnt->PlantLoop(CFloRadSys(RadSysNum).CWLoopNum).FluidIndex,
                               "LowTempRadConFlowSystemAutoSizeTempTest");
    Real64 CoolingLoad = FinalZoneSizing(CurZoneEqNum).NonAirSysDesCoolLoad;
    Real64 DesChilledWaterVolFlowRate = CoolingLoad / (PlantSizData(2).DeltaT * Density * Cp);

    SizeLowTempRadiantSystem(*state, RadSysNum, SystemType);
    // check chilled water design flow rate calculated here and autosized flow are identical
    EXPECT_DOUBLE_EQ(DesChilledWaterVolFlowRate, CFloRadSys(RadSysNum).WaterVolFlowMax);
}

TEST_F(LowTempRadiantSystemTest, LowTempRadCalcRadSysHXEffectTermTest)
{
    int RadSysNum;
    LowTempRadiantSystem::SystemType RadSysType;
    Real64 Temperature;
    Real64 WaterMassFlow;
    Real64 FlowFraction;
    Real64 NumCircs;
    Real64 TubeLength;
    Real64 TubeDiameter;
    Real64 HXEffectFuncResult;
    int SurfNum;

    // Set values of items that will stay constant for all calls to HX Effectiveness function
    RadSysNum = 1;
    SurfNum = 1;
    WaterMassFlow = 0.1;
    FlowFraction = 1.0;
    NumCircs = 1;
    TubeLength = 10.0;
    TubeDiameter = 0.05;
    state->dataPlnt->PlantLoop(1).FluidName = "WATER";
    HydrRadSys(RadSysNum).TubeLength = TubeLength;
    HydrRadSys(RadSysNum).TubeDiameterInner = TubeDiameter;
    HydrRadSys(RadSysNum).FluidToSlabHeatTransfer = FluidToSlabHeatTransferTypes::ConvectionOnly;
    CFloRadSys(RadSysNum).TubeLength = TubeLength;
    CFloRadSys(RadSysNum).TubeDiameterInner = TubeDiameter;
    CFloRadSys(RadSysNum).FluidToSlabHeatTransfer = FluidToSlabHeatTransferTypes::ConvectionOnly;

    // Test 1: Heating for Hydronic System
    HXEffectFuncResult = 0.0;
    HydrRadSys(RadSysNum).OperatingMode = HeatingMode;
    RadSysType = LowTempRadiantSystem::SystemType::HydronicSystem;
    Temperature = 10.0;
    HydrRadSys(RadSysNum).HWLoopNum = 1;
    HXEffectFuncResult = HydrRadSys(RadSysNum).calculateHXEffectivenessTerm(*state, SurfNum, Temperature, WaterMassFlow, FlowFraction, NumCircs);
    EXPECT_NEAR( HXEffectFuncResult, 62.344, 0.001);

    // Test 2: Cooling for Hydronic System
    HXEffectFuncResult = 0.0;
    HydrRadSys(RadSysNum).OperatingMode = CoolingMode;
    RadSysType = LowTempRadiantSystem::SystemType::HydronicSystem;
    Temperature = 10.0;
    HydrRadSys(RadSysNum).CWLoopNum = 1;
    HXEffectFuncResult = HydrRadSys(RadSysNum).calculateHXEffectivenessTerm(*state, SurfNum, Temperature, WaterMassFlow, FlowFraction, NumCircs);
    EXPECT_NEAR( HXEffectFuncResult, 62.344, 0.001);

    // Test 3: Heating for Constant Flow System
    HXEffectFuncResult = 0.0;
    CFloRadSys(RadSysNum).OperatingMode = HeatingMode;
    RadSysType = LowTempRadiantSystem::SystemType::ConstantFlowSystem;
    Temperature = 10.0;
    CFloRadSys(RadSysNum).HWLoopNum = 1;
    HXEffectFuncResult = CFloRadSys(RadSysNum).calculateHXEffectivenessTerm(*state, SurfNum, Temperature, WaterMassFlow, FlowFraction, NumCircs);
    EXPECT_NEAR( HXEffectFuncResult, 62.344, 0.001);

    // Test 4: Cooling for Constant Flow System
    HXEffectFuncResult = 0.0;
    CFloRadSys(RadSysNum).OperatingMode = CoolingMode;
    RadSysType = LowTempRadiantSystem::SystemType::ConstantFlowSystem;
    Temperature = 10.0;
    CFloRadSys(RadSysNum).CWLoopNum = 1;
    HXEffectFuncResult = CFloRadSys(RadSysNum).calculateHXEffectivenessTerm(*state, SurfNum, Temperature, WaterMassFlow, FlowFraction, NumCircs);
    EXPECT_NEAR( HXEffectFuncResult, 62.344, 0.001);

}

TEST_F(LowTempRadiantSystemTest, processRadiantSystemControlInputTest)
{
    static std::string const meanAirTemperature("MeanAirTemperature");
    static std::string const meanRadiantTemperature("MeanRadiantTemperature");
    static std::string const operativeTemperature("OperativeTemperature");
    static std::string const outsideAirDryBulbTemperature("OutdoorDryBulbTemperature");
    static std::string const outsideAirWetBulbTemperature("OutdoorWetBulbTemperature");
    static std::string const surfaceFaceTemperature("SurfaceFaceTemperature");
    static std::string const surfaceInteriorTemperature("SurfaceInteriorTemperature");

    std::string inputFunction;
    std::string textField2Pass("FieldName");
    LowTempRadiantControlTypes expectedResult;
    LowTempRadiantControlTypes actualFunctionAnswer;

    HydrRadSys.allocate(1);
    HydrRadSys(1).Name = "VariableFlowRadSys1";
    CFloRadSys.allocate(1);
    CFloRadSys(1).Name = "ConstantFlowRadSys1";
    ElecRadSys.allocate(1);
    ElecRadSys(1).Name = "ElectricRadSys1";

    // Test 1: MAT test (done for all three types of systems)
    inputFunction = meanAirTemperature;
    expectedResult = LowTempRadiantControlTypes::MATControl;
    actualFunctionAnswer = LowTempRadiantControlTypes::MRTControl; // reset
    actualFunctionAnswer = HydrRadSys(1).processRadiantSystemControlInput(*state, inputFunction, textField2Pass, LowTempRadiantSystem::SystemType::HydronicSystem);
    EXPECT_EQ(expectedResult,actualFunctionAnswer);
    actualFunctionAnswer = LowTempRadiantControlTypes::MRTControl; // reset
    actualFunctionAnswer = CFloRadSys(1).processRadiantSystemControlInput(*state, inputFunction, textField2Pass, LowTempRadiantSystem::SystemType::ConstantFlowSystem);
    EXPECT_EQ(expectedResult,actualFunctionAnswer);
    actualFunctionAnswer = LowTempRadiantControlTypes::MRTControl; // reset
    actualFunctionAnswer = ElecRadSys(1).processRadiantSystemControlInput(*state, inputFunction, textField2Pass, LowTempRadiantSystem::SystemType::ElectricSystem);
    EXPECT_EQ(expectedResult,actualFunctionAnswer);

    // Test 2: MRT test (done for all three types of systems)
    inputFunction = meanRadiantTemperature;
    expectedResult = LowTempRadiantControlTypes::MRTControl;
    actualFunctionAnswer = LowTempRadiantControlTypes::MATControl; // reset
    actualFunctionAnswer = HydrRadSys(1).processRadiantSystemControlInput(*state, inputFunction, textField2Pass, LowTempRadiantSystem::SystemType::HydronicSystem);
    EXPECT_EQ(expectedResult,actualFunctionAnswer);
    actualFunctionAnswer = LowTempRadiantControlTypes::MATControl; // reset
    actualFunctionAnswer = CFloRadSys(1).processRadiantSystemControlInput(*state, inputFunction, textField2Pass, LowTempRadiantSystem::SystemType::ConstantFlowSystem);
    EXPECT_EQ(expectedResult,actualFunctionAnswer);
    actualFunctionAnswer = LowTempRadiantControlTypes::MATControl; // reset
    actualFunctionAnswer = ElecRadSys(1).processRadiantSystemControlInput(*state, inputFunction, textField2Pass, LowTempRadiantSystem::SystemType::ElectricSystem);
    EXPECT_EQ(expectedResult,actualFunctionAnswer);

    // Test 3: Operative Temperature test (done for all three types of systems)
    inputFunction = operativeTemperature;
    expectedResult = LowTempRadiantControlTypes::OperativeControl;
    actualFunctionAnswer = LowTempRadiantControlTypes::MATControl; // reset
    actualFunctionAnswer = HydrRadSys(1).processRadiantSystemControlInput(*state, inputFunction, textField2Pass, LowTempRadiantSystem::SystemType::HydronicSystem);
    EXPECT_EQ(expectedResult,actualFunctionAnswer);
    actualFunctionAnswer = LowTempRadiantControlTypes::MATControl; // reset
    actualFunctionAnswer = CFloRadSys(1).processRadiantSystemControlInput(*state, inputFunction, textField2Pass, LowTempRadiantSystem::SystemType::ConstantFlowSystem);
    EXPECT_EQ(expectedResult,actualFunctionAnswer);
    actualFunctionAnswer = LowTempRadiantControlTypes::MATControl; // reset
    actualFunctionAnswer = ElecRadSys(1).processRadiantSystemControlInput(*state, inputFunction, textField2Pass, LowTempRadiantSystem::SystemType::ElectricSystem);
    EXPECT_EQ(expectedResult,actualFunctionAnswer);

    // Test 4: Outside Dry-Bulb Temperature test (done for all three types of systems)
    inputFunction = outsideAirDryBulbTemperature;
    expectedResult = LowTempRadiantControlTypes::ODBControl;
    actualFunctionAnswer = LowTempRadiantControlTypes::MATControl; // reset
    actualFunctionAnswer = HydrRadSys(1).processRadiantSystemControlInput(*state, inputFunction, textField2Pass, LowTempRadiantSystem::SystemType::HydronicSystem);
    EXPECT_EQ(expectedResult,actualFunctionAnswer);
    actualFunctionAnswer = LowTempRadiantControlTypes::MATControl; // reset
    actualFunctionAnswer = CFloRadSys(1).processRadiantSystemControlInput(*state, inputFunction, textField2Pass, LowTempRadiantSystem::SystemType::ConstantFlowSystem);
    EXPECT_EQ(expectedResult,actualFunctionAnswer);
    actualFunctionAnswer = LowTempRadiantControlTypes::MATControl; // reset
    actualFunctionAnswer = ElecRadSys(1).processRadiantSystemControlInput(*state, inputFunction, textField2Pass, LowTempRadiantSystem::SystemType::ElectricSystem);
    EXPECT_EQ(expectedResult,actualFunctionAnswer);

    // Test 5: Outside Wet-Bulb Temperature test (done for all three types of systems)
    inputFunction = outsideAirWetBulbTemperature;
    expectedResult = LowTempRadiantControlTypes::OWBControl;
    actualFunctionAnswer = LowTempRadiantControlTypes::MATControl; // reset
    actualFunctionAnswer = HydrRadSys(1).processRadiantSystemControlInput(*state, inputFunction, textField2Pass, LowTempRadiantSystem::SystemType::HydronicSystem);
    EXPECT_EQ(expectedResult,actualFunctionAnswer);
    actualFunctionAnswer = LowTempRadiantControlTypes::MATControl; // reset
    actualFunctionAnswer = CFloRadSys(1).processRadiantSystemControlInput(*state, inputFunction, textField2Pass, LowTempRadiantSystem::SystemType::ConstantFlowSystem);
    EXPECT_EQ(expectedResult,actualFunctionAnswer);
    actualFunctionAnswer = LowTempRadiantControlTypes::MATControl; // reset
    actualFunctionAnswer = ElecRadSys(1).processRadiantSystemControlInput(*state, inputFunction, textField2Pass, LowTempRadiantSystem::SystemType::ElectricSystem);
    EXPECT_EQ(expectedResult,actualFunctionAnswer);

    // Test 6: Inside Face Surface Temperature test (done for all three types of systems)
    inputFunction = surfaceFaceTemperature;
    expectedResult = LowTempRadiantControlTypes::SurfFaceTempControl;
    actualFunctionAnswer = LowTempRadiantControlTypes::MATControl; // reset
    actualFunctionAnswer = HydrRadSys(1).processRadiantSystemControlInput(*state, inputFunction, textField2Pass, LowTempRadiantSystem::SystemType::HydronicSystem);
    EXPECT_EQ(expectedResult,actualFunctionAnswer);
    actualFunctionAnswer = LowTempRadiantControlTypes::MATControl; // reset
    actualFunctionAnswer = CFloRadSys(1).processRadiantSystemControlInput(*state, inputFunction, textField2Pass, LowTempRadiantSystem::SystemType::ConstantFlowSystem);
    EXPECT_EQ(expectedResult,actualFunctionAnswer);
    actualFunctionAnswer = LowTempRadiantControlTypes::MATControl; // reset
    actualFunctionAnswer = ElecRadSys(1).processRadiantSystemControlInput(*state, inputFunction, textField2Pass, LowTempRadiantSystem::SystemType::ElectricSystem);
    EXPECT_EQ(expectedResult,actualFunctionAnswer);

    // Test 7: Inside Face Surface Temperature test (done for all three types of systems)
    inputFunction = surfaceInteriorTemperature;
    expectedResult = LowTempRadiantControlTypes::SurfIntTempControl;
    actualFunctionAnswer = LowTempRadiantControlTypes::MATControl; // reset
    actualFunctionAnswer = HydrRadSys(1).processRadiantSystemControlInput(*state, inputFunction, textField2Pass, LowTempRadiantSystem::SystemType::HydronicSystem);
    EXPECT_EQ(expectedResult,actualFunctionAnswer);
    actualFunctionAnswer = LowTempRadiantControlTypes::MATControl; // reset
    actualFunctionAnswer = CFloRadSys(1).processRadiantSystemControlInput(*state, inputFunction, textField2Pass, LowTempRadiantSystem::SystemType::ConstantFlowSystem);
    EXPECT_EQ(expectedResult,actualFunctionAnswer);
    actualFunctionAnswer = LowTempRadiantControlTypes::MATControl; // reset
    actualFunctionAnswer = ElecRadSys(1).processRadiantSystemControlInput(*state, inputFunction, textField2Pass, LowTempRadiantSystem::SystemType::ElectricSystem);
    EXPECT_EQ(expectedResult,actualFunctionAnswer);

}

TEST_F(LowTempRadiantSystemTest, setRadiantSystemControlTemperatureTest)
{

    Real64 expectedResult;
    Real64 actualResult;
    Real64 acceptibleError = 0.001;

    DataHeatBalFanSys::MAT.allocate(1);
    MRT.allocate(1);
    Zone.allocate(1);
    DataHeatBalSurface::TempSurfIn.allocate(1);
    DataHeatBalSurface::TempUserLoc.allocate(1);
    HydrRadSys.allocate(1);
    CFloRadSys.allocate(1);
    ElecRadSys.allocate(1);

    // Test Data
    DataHeatBalFanSys::MAT(1) = 23.456;
    MRT(1) = 12.345;
    Zone(1).OutDryBulbTemp = 34.567;
    Zone(1).OutWetBulbTemp = 1.234;
    DataHeatBalSurface::TempSurfIn(1) = 5.678;
    DataHeatBalSurface::TempUserLoc(1) = 7.890;
    HydrRadSys(1).ZonePtr = 1;
    HydrRadSys(1).SurfacePtr.allocate(1);
    HydrRadSys(1).SurfacePtr(1) = 1;
    CFloRadSys(1).ZonePtr = 1;
    CFloRadSys(1).SurfacePtr.allocate(1);
    CFloRadSys(1).SurfacePtr(1) = 1;
    ElecRadSys(1).ZonePtr = 1;
    ElecRadSys(1).SurfacePtr.allocate(1);
    ElecRadSys(1).SurfacePtr(1) = 1;

    // Test 1: MAT Control
    HydrRadSys(1).ControlType = LowTempRadiantControlTypes::MATControl;
    expectedResult = DataHeatBalFanSys::MAT(1);
    actualResult = 0.0; // reset
    actualResult = HydrRadSys(1).setRadiantSystemControlTemperature(*state);
    EXPECT_NEAR(expectedResult, actualResult, acceptibleError);
    CFloRadSys(1).ControlType = LowTempRadiantControlTypes::MATControl;
    expectedResult = DataHeatBalFanSys::MAT(1);
    actualResult = 0.0; // reset
    actualResult = CFloRadSys(1).setRadiantSystemControlTemperature(*state);
    EXPECT_NEAR(expectedResult, actualResult, acceptibleError);
    ElecRadSys(1).ControlType = LowTempRadiantControlTypes::MATControl;
    expectedResult = DataHeatBalFanSys::MAT(1);
    actualResult = 0.0; // reset
    actualResult = ElecRadSys(1).setRadiantSystemControlTemperature(*state);
    EXPECT_NEAR(expectedResult, actualResult, acceptibleError);

    // Test 2: MRT Control
    HydrRadSys(1).ControlType = LowTempRadiantControlTypes::MRTControl;
    expectedResult = MRT(1);
    actualResult = 0.0; // reset
    actualResult = HydrRadSys(1).setRadiantSystemControlTemperature(*state);
    EXPECT_NEAR(expectedResult, actualResult, acceptibleError);
    CFloRadSys(1).ControlType = LowTempRadiantControlTypes::MRTControl;
    expectedResult = MRT(1);
    actualResult = 0.0; // reset
    actualResult = CFloRadSys(1).setRadiantSystemControlTemperature(*state);
    EXPECT_NEAR(expectedResult, actualResult, acceptibleError);
    ElecRadSys(1).ControlType = LowTempRadiantControlTypes::MRTControl;
    expectedResult = MRT(1);
    actualResult = 0.0; // reset
    actualResult = ElecRadSys(1).setRadiantSystemControlTemperature(*state);
    EXPECT_NEAR(expectedResult, actualResult, acceptibleError);

    // Test 3: Operative Temperature Control
    HydrRadSys(1).ControlType = LowTempRadiantControlTypes::OperativeControl;
    expectedResult = (DataHeatBalFanSys::MAT(1) + MRT(1))/2.0;
    actualResult = 0.0; // reset
    actualResult = HydrRadSys(1).setRadiantSystemControlTemperature(*state);
    EXPECT_NEAR(expectedResult, actualResult, acceptibleError);
    CFloRadSys(1).ControlType = LowTempRadiantControlTypes::OperativeControl;
    expectedResult = (DataHeatBalFanSys::MAT(1) + MRT(1))/2.0;
    actualResult = 0.0; // reset
    actualResult = CFloRadSys(1).setRadiantSystemControlTemperature(*state);
    EXPECT_NEAR(expectedResult, actualResult, acceptibleError);
    ElecRadSys(1).ControlType = LowTempRadiantControlTypes::OperativeControl;
    expectedResult = (DataHeatBalFanSys::MAT(1) + MRT(1))/2.0;
    actualResult = 0.0; // reset
    actualResult = ElecRadSys(1).setRadiantSystemControlTemperature(*state);
    EXPECT_NEAR(expectedResult, actualResult, acceptibleError);

    // Test 4: ODB Temperature Control
    HydrRadSys(1).ControlType = LowTempRadiantControlTypes::ODBControl;
    expectedResult = Zone(1).OutDryBulbTemp;
    actualResult = 0.0; // reset
    actualResult = HydrRadSys(1).setRadiantSystemControlTemperature(*state);
    EXPECT_NEAR(expectedResult, actualResult, acceptibleError);
    CFloRadSys(1).ControlType = LowTempRadiantControlTypes::ODBControl;
    expectedResult = Zone(1).OutDryBulbTemp;
    actualResult = 0.0; // reset
    actualResult = CFloRadSys(1).setRadiantSystemControlTemperature(*state);
    EXPECT_NEAR(expectedResult, actualResult, acceptibleError);
    ElecRadSys(1).ControlType = LowTempRadiantControlTypes::ODBControl;
    expectedResult = Zone(1).OutDryBulbTemp;
    actualResult = 0.0; // reset
    actualResult = ElecRadSys(1).setRadiantSystemControlTemperature(*state);
    EXPECT_NEAR(expectedResult, actualResult, acceptibleError);

    // Test 5: OWB Temperature Control
    HydrRadSys(1).ControlType = LowTempRadiantControlTypes::OWBControl;
    expectedResult = Zone(1).OutWetBulbTemp;
    actualResult = 0.0; // reset
    actualResult = HydrRadSys(1).setRadiantSystemControlTemperature(*state);
    EXPECT_NEAR(expectedResult, actualResult, acceptibleError);
    CFloRadSys(1).ControlType = LowTempRadiantControlTypes::OWBControl;
    expectedResult = Zone(1).OutWetBulbTemp;
    actualResult = 0.0; // reset
    actualResult = CFloRadSys(1).setRadiantSystemControlTemperature(*state);
    EXPECT_NEAR(expectedResult, actualResult, acceptibleError);
    ElecRadSys(1).ControlType = LowTempRadiantControlTypes::OWBControl;
    expectedResult = Zone(1).OutWetBulbTemp;
    actualResult = 0.0; // reset
    actualResult = ElecRadSys(1).setRadiantSystemControlTemperature(*state);
    EXPECT_NEAR(expectedResult, actualResult, acceptibleError);

    // Test 6: Surface Inside Face Temperature Control
    HydrRadSys(1).ControlType = LowTempRadiantControlTypes::SurfFaceTempControl;
    expectedResult = DataHeatBalSurface::TempSurfIn(1);
    actualResult = 0.0; // reset
    actualResult = HydrRadSys(1).setRadiantSystemControlTemperature(*state);
    EXPECT_NEAR(expectedResult, actualResult, acceptibleError);
    CFloRadSys(1).ControlType = LowTempRadiantControlTypes::SurfFaceTempControl;
    expectedResult = DataHeatBalSurface::TempSurfIn(1);
    actualResult = 0.0; // reset
    actualResult = CFloRadSys(1).setRadiantSystemControlTemperature(*state);
    EXPECT_NEAR(expectedResult, actualResult, acceptibleError);
    ElecRadSys(1).ControlType = LowTempRadiantControlTypes::SurfFaceTempControl;
    expectedResult = DataHeatBalSurface::TempSurfIn(1);
    actualResult = 0.0; // reset
    actualResult = ElecRadSys(1).setRadiantSystemControlTemperature(*state);
    EXPECT_NEAR(expectedResult, actualResult, acceptibleError);

    // Test 7: Surface Inside (within the slab) Temperature Control
    HydrRadSys(1).ControlType = LowTempRadiantControlTypes::SurfIntTempControl;
    expectedResult = DataHeatBalSurface::TempUserLoc(1);
    actualResult = 0.0; // reset
    actualResult = HydrRadSys(1).setRadiantSystemControlTemperature(*state);
    EXPECT_NEAR(expectedResult, actualResult, acceptibleError);
    CFloRadSys(1).ControlType = LowTempRadiantControlTypes::SurfIntTempControl;
    expectedResult = DataHeatBalSurface::TempUserLoc(1);
    actualResult = 0.0; // reset
    actualResult = CFloRadSys(1).setRadiantSystemControlTemperature(*state);
    EXPECT_NEAR(expectedResult, actualResult, acceptibleError);
    ElecRadSys(1).ControlType = LowTempRadiantControlTypes::SurfIntTempControl;
    expectedResult = DataHeatBalSurface::TempUserLoc(1);
    actualResult = 0.0; // reset
    actualResult = ElecRadSys(1).setRadiantSystemControlTemperature(*state);
    EXPECT_NEAR(expectedResult, actualResult, acceptibleError);

    // Test 8: Running Mean Outdoor Air Temperature Control (Constant Flow System Only)
    CFloRadSys(1).ControlType = LowTempRadiantControlTypes::RunningMeanODBControl;
    CFloRadSys(1).todayRunningMeanOutdoorDryBulbTemperature = 12.345;
    expectedResult = CFloRadSys(1).todayRunningMeanOutdoorDryBulbTemperature;
    actualResult = 0.0; // reset
    actualResult = CFloRadSys(1).setRadiantSystemControlTemperature(*state);
    EXPECT_NEAR(expectedResult, actualResult, acceptibleError);

}

TEST_F(LowTempRadiantSystemTest, calculateOperationalFractionTest)
{
    Real64 offTemperature;
    Real64 controlTemperature;
    Real64 throttlingRange;
    Real64 functionResult;
    Real64 expectedResult;

    HydrRadSys.allocate(1);
    auto &thisRadSys (HydrRadSys(1));

    // Test 1: Temperature Difference is 0-->answer should be 0.0
    offTemperature = 15.0;
    controlTemperature = 15.0;
    throttlingRange = 1.0;
    expectedResult = 0.0;
    functionResult = thisRadSys.calculateOperationalFraction(offTemperature, controlTemperature, throttlingRange);
    EXPECT_NEAR(expectedResult, functionResult, 0.001);

    // Test 2a: Temperature Difference is not zero and positive, throttling range is zero-->answer should be 1.0
    offTemperature = 16.0;
    controlTemperature = 15.0;
    throttlingRange = 0.0;
    expectedResult = 1.0;
    functionResult = thisRadSys.calculateOperationalFraction(offTemperature, controlTemperature, throttlingRange);
    EXPECT_NEAR(expectedResult, functionResult, 0.001);

    // Test 2b: Temperature Difference is not zero and negtive, throttling range is zero-->answer should be 1.0
    offTemperature = 14.0;
    controlTemperature = 15.0;
    throttlingRange = 0.0;
    expectedResult = 1.0;
    functionResult = thisRadSys.calculateOperationalFraction(offTemperature, controlTemperature, throttlingRange);
    EXPECT_NEAR(expectedResult, functionResult, 0.001);

    // Test 3a: Temperature Difference is not zero and positive, throttling range is non-zero but greater than temperature difference
    offTemperature = 16.0;
    controlTemperature = 15.0;
    throttlingRange = 2.0;
    expectedResult = 0.5;
    functionResult = thisRadSys.calculateOperationalFraction(offTemperature, controlTemperature, throttlingRange);
    EXPECT_NEAR(expectedResult, functionResult, 0.001);

    // Test 3b: Temperature Difference is not zero and negative, throttling range is non-zero but greater than temperature difference
    offTemperature = 14.0;
    controlTemperature = 15.0;
    throttlingRange = 2.0;
    expectedResult = 0.5;
    functionResult = thisRadSys.calculateOperationalFraction(offTemperature, controlTemperature, throttlingRange);
    EXPECT_NEAR(expectedResult, functionResult, 0.001);

}

TEST_F(LowTempRadiantSystemTest, calculateOperationalFractionMaxLimitTest)
{
    Real64 offTemperature;
    Real64 controlTemperature;
    Real64 throttlingRange;
    Real64 functionResult;
    Real64 expectedResult;

    HydrRadSys.allocate(1);
    auto &thisRadSys (HydrRadSys(1));
    ElecRadSys.allocate(1);
    auto &thisElecRadSys (ElecRadSys(1));

    // Test A: Hydronic variable flow system, temperature Difference is not zero and positive,
    //         throttling range is non-zero but less than temperature difference, limit to 1.0 max
    offTemperature = 22.0;
    controlTemperature = 21.0;
    throttlingRange = 0.5;
    expectedResult = 1.0;   // delta T/throttlingRange = 2.0 but this needs to be limited to 1.0
    functionResult = thisRadSys.calculateOperationalFraction(offTemperature, controlTemperature, throttlingRange);
    EXPECT_NEAR(expectedResult, functionResult, 0.001);

    // Test B: Hydronic variable flow system, temperature Difference is not zero and negative,
    //         throttling range is non-zero but less than temperature difference, limit to 1.0 max
    offTemperature = 24.0;
    controlTemperature = 25.0;
    throttlingRange = 0.5;
    expectedResult = 1.0;   // delta T/throttlingRange = 2.0 but this needs to be limited to 1.0
    functionResult = thisRadSys.calculateOperationalFraction(offTemperature, controlTemperature, throttlingRange);
    EXPECT_NEAR(expectedResult, functionResult, 0.001);

    // Test C: Electric system, temperature Difference is not zero and positive, throttling range
    //         is non-zero but less than temperature difference, limit to 1.0 max
    offTemperature = 23.0;
    controlTemperature = 20.0;
    throttlingRange = 1.0;
    expectedResult = 1.0;   // delta T/throttlingRange = 3.0 but this needs to be limited to 1.0
    functionResult = thisElecRadSys.calculateOperationalFraction(offTemperature, controlTemperature, throttlingRange);
    EXPECT_NEAR(expectedResult, functionResult, 0.001);

}

TEST_F(LowTempRadiantSystemTest, setOffTemperatureLowTemperatureRadiantSystemTest)
{

    Real64 expectedResult;
    Real64 actualResult;
    Real64 acceptibleError = 0.001;
    Real64 throttlingRange;
    int scheduleIndex;

    HydrRadSys.allocate(1);

    // Test 1: zeroFlow and no throttling range
    scheduleIndex = -1; // this assigns a value of 1.0
    throttlingRange = 0.0;
    HydrRadSys(1).SetpointType = LowTempRadiantSetpointTypes::zeroFlowPower;
    expectedResult = 1.0;
    actualResult = HydrRadSys(1).setOffTemperatureLowTemperatureRadiantSystem(*state, scheduleIndex,throttlingRange);
    EXPECT_NEAR(expectedResult, actualResult, acceptibleError);

    // Test 2: zeroFlow and positive throttling range
    scheduleIndex = -1; // this assigns a value of 1.0
    throttlingRange = 0.5;
    HydrRadSys(1).SetpointType = LowTempRadiantSetpointTypes::zeroFlowPower;
    expectedResult = 1.0;
    actualResult = HydrRadSys(1).setOffTemperatureLowTemperatureRadiantSystem(*state, scheduleIndex,throttlingRange);
    EXPECT_NEAR(expectedResult, actualResult, acceptibleError);

    // Test 3: zeroFlow and negative throttling range (cooling situation)
    scheduleIndex = -1; // this assigns a value of 1.0
    throttlingRange = -0.5;
    HydrRadSys(1).SetpointType = LowTempRadiantSetpointTypes::zeroFlowPower;
    expectedResult = 1.0;
    actualResult = HydrRadSys(1).setOffTemperatureLowTemperatureRadiantSystem(*state, scheduleIndex,throttlingRange);
    EXPECT_NEAR(expectedResult, actualResult, acceptibleError);

    // Test 4: halfFlow and no throttling range
    scheduleIndex = -1; // this assigns a value of 1.0
    throttlingRange = 0.0;
    HydrRadSys(1).SetpointType = LowTempRadiantSetpointTypes::halfFlowPower;
    expectedResult = 1.0;
    actualResult = HydrRadSys(1).setOffTemperatureLowTemperatureRadiantSystem(*state, scheduleIndex,throttlingRange);
    EXPECT_NEAR(expectedResult, actualResult, acceptibleError);

    // Test 5: halfFlow and positive throttling range
    scheduleIndex = -1; // this assigns a value of 1.0
    throttlingRange = 0.5;
    HydrRadSys(1).SetpointType = LowTempRadiantSetpointTypes::halfFlowPower;
    expectedResult = 1.25;
    actualResult = HydrRadSys(1).setOffTemperatureLowTemperatureRadiantSystem(*state, scheduleIndex,throttlingRange);
    EXPECT_NEAR(expectedResult, actualResult, acceptibleError);

    // Test 5: halfFlow and negative throttling range (cooling situation)
    scheduleIndex = -1; // this assigns a value of 1.0
    throttlingRange = -0.5;
    HydrRadSys(1).SetpointType = LowTempRadiantSetpointTypes::halfFlowPower;
    expectedResult = 0.75;
    actualResult = HydrRadSys(1).setOffTemperatureLowTemperatureRadiantSystem(*state, scheduleIndex,throttlingRange);
    EXPECT_NEAR(expectedResult, actualResult, acceptibleError);

}

TEST_F(LowTempRadiantSystemTest, errorCheckZonesAndConstructionsTest)
{
    bool actualErrorsFound;
    std::string const Alpha1("Zone Name");
    std::string const Alpha2("An Amazing Zone");
    std::string const Alpha3("Hydronic Radiant System");
    std::string const Alpha4("An Excellent Radiant System");

    HydrRadSys.allocate(1);
    auto &thisRadSys (HydrRadSys(1));
    thisRadSys.NumOfSurfaces = 3;
    thisRadSys.SurfacePtr.allocate(thisRadSys.NumOfSurfaces);
    thisRadSys.SurfacePtr(1) = 1;
    thisRadSys.SurfacePtr(2) = 2;
    thisRadSys.SurfacePtr(3) = 3;
    thisRadSys.ZonePtr = 1;
    Surface.allocate(3);
    Zone.allocate(3);
    state->dataConstruction->Construct.allocate(2);
    state->dataConstruction->Construct(1).SourceSinkPresent = true;
    state->dataConstruction->Construct(2).SourceSinkPresent = false;

    // Test 1a: Surfaces are in the same zones, zone multipliers are all the same, and the construct has a source/sink.
    //          Everything is "ok" so the result should be the error flag is FALSE.
    actualErrorsFound = false;
    Surface(1).Zone = 1;
    Surface(2).Zone = 1;
    Surface(3).Zone = 1;
    Zone(1).Multiplier = 1.0;
    Zone(1).ListMultiplier = 1.0;
    Zone(2).Multiplier = 1.0;
    Zone(2).ListMultiplier = 1.0;
    Zone(3).Multiplier = 1.0;
    Zone(3).ListMultiplier = 1.0;
    Surface(1).Construction = 1;
    Surface(2).Construction = 1;
    Surface(3).Construction = 1;
    thisRadSys.errorCheckZonesAndConstructions(*state, actualErrorsFound);
    EXPECT_FALSE(actualErrorsFound);

    // Test 1b: Surfaces are in different zones, zone multipliers are all the same, and the construct has a source/sink.
    //          Surfaces being in different zones is "ok" so the result should be the error flag is FALSE.
    actualErrorsFound = false;
    Surface(1).Zone = 1;
    Surface(2).Zone = 2;
    Surface(3).Zone = 3;
    Zone(1).Multiplier = 1.0;
    Zone(1).ListMultiplier = 1.0;
    Zone(2).Multiplier = 1.0;
    Zone(2).ListMultiplier = 1.0;
    Zone(3).Multiplier = 1.0;
    Zone(3).ListMultiplier = 1.0;
    Surface(1).Construction = 1;
    Surface(2).Construction = 1;
    Surface(3).Construction = 1;
    thisRadSys.errorCheckZonesAndConstructions(*state, actualErrorsFound);
    EXPECT_FALSE(actualErrorsFound);

    // Test 2: Surfaces are in different zones, zone multipliers are NOT all the same (one is 7 instead of 2), and the construct has a source/sink.
    //         Zone multipliers can NOT be different so the result should be the error flag is TRUE.
    actualErrorsFound = false;
    Surface(1).Zone = 1;
    Surface(2).Zone = 2;
    Surface(3).Zone = 3;
    Zone(1).Multiplier = 2.0;
    Zone(1).ListMultiplier = 1.0;
    Zone(2).Multiplier = 2.0;
    Zone(2).ListMultiplier = 1.0;
    Zone(3).Multiplier = 7.0;
    Zone(3).ListMultiplier = 1.0;
    Surface(1).Construction = 1;
    Surface(2).Construction = 1;
    Surface(3).Construction = 1;
    thisRadSys.errorCheckZonesAndConstructions(*state, actualErrorsFound);
    EXPECT_TRUE(actualErrorsFound);

    // Test 3: Surfaces are in the same zones, zone multipliers are all the same, and one construct does NOT have a source/sink.
    //         Surface constructions MUST have a source/sink to be used for a radiant system so the result should be the error flag is TRUE.
    actualErrorsFound = false;
    Surface(1).Zone = 1;
    Surface(2).Zone = 1;
    Surface(3).Zone = 1;
    Zone(1).Multiplier = 2.0;
    Zone(1).ListMultiplier = 1.0;
    Zone(2).Multiplier = 2.0;
    Zone(2).ListMultiplier = 1.0;
    Zone(3).Multiplier = 2.0;
    Zone(3).ListMultiplier = 1.0;
    Surface(1).Construction = 1;
    Surface(2).Construction = 1;
    Surface(3).Construction = 2;
    thisRadSys.errorCheckZonesAndConstructions(*state, actualErrorsFound);
    EXPECT_TRUE(actualErrorsFound);
}

TEST_F(LowTempRadiantSystemTest, calculateRunningMeanAverageTemperatureTest)
{
    // This tests both calculateRunningMeanAverageTemperature and calculateCurrentDailyAverageODB
    // because calculateCurrentDailyAverageODB is called by calculateRunningMeanAverageTemperature
    Real64 expectedResult;
    Real64 acceptibleError = 0.001;

    CFloRadSys.allocate(1);
    auto &thisCFloSys (CFloRadSys(1));

    state->dataGlobal->NumOfTimeStepInHour = 1;
    state->dataWeatherManager->TodayOutDryBulbTemp.allocate(state->dataGlobal->NumOfTimeStepInHour, DataGlobalConstants::HoursInDay);
    state->dataWeatherManager->TodayOutDryBulbTemp = 0.0;
    for (int hourNumber = 1; hourNumber <= DataGlobalConstants::HoursInDay; ++hourNumber) {
        state->dataWeatherManager->TodayOutDryBulbTemp(state->dataGlobal->NumOfTimeStepInHour,hourNumber) = double(hourNumber);
    }

    // Test 1: First day of the simulation and it's in warmup-->everything set to the same temperature
    state->dataGlobal->DayOfSim = 1;
    state->dataGlobal->WarmupFlag = true;
    state->dataGlobal->NumOfDayInEnvrn = 366;
    thisCFloSys.todayAverageOutdoorDryBulbTemperature = -9999.9;
    thisCFloSys.yesterdayAverageOutdoorDryBulbTemperature = -9999.9;
    thisCFloSys.todayRunningMeanOutdoorDryBulbTemperature = -9999.9;
    thisCFloSys.yesterdayRunningMeanOutdoorDryBulbTemperature = -9999.9;
    thisCFloSys.runningMeanOutdoorAirTemperatureWeightingFactor = 0.5;
    expectedResult = 12.5;
    thisCFloSys.calculateRunningMeanAverageTemperature(*state);
    EXPECT_NEAR(expectedResult, thisCFloSys.todayAverageOutdoorDryBulbTemperature, acceptibleError);
    EXPECT_NEAR(expectedResult, thisCFloSys.yesterdayAverageOutdoorDryBulbTemperature, acceptibleError);
    EXPECT_NEAR(expectedResult, thisCFloSys.todayRunningMeanOutdoorDryBulbTemperature, acceptibleError);
    EXPECT_NEAR(expectedResult, thisCFloSys.yesterdayRunningMeanOutdoorDryBulbTemperature, acceptibleError);

    // Test 2: Not first dsy of simulation but still in warmup-->should not do anything because in warmup same day repeated over and over
    state->dataGlobal->DayOfSim = 2;
    state->dataGlobal->WarmupFlag = true;
    state->dataGlobal->NumOfDayInEnvrn = 366;
    thisCFloSys.todayAverageOutdoorDryBulbTemperature = -9999.9;
    thisCFloSys.yesterdayAverageOutdoorDryBulbTemperature = -9999.9;
    thisCFloSys.todayRunningMeanOutdoorDryBulbTemperature = -9999.9;
    thisCFloSys.yesterdayRunningMeanOutdoorDryBulbTemperature = -9999.9;
    thisCFloSys.runningMeanOutdoorAirTemperatureWeightingFactor = 0.5;
    expectedResult = -9999.9;
    thisCFloSys.calculateRunningMeanAverageTemperature(*state);
    EXPECT_NEAR(expectedResult, thisCFloSys.todayAverageOutdoorDryBulbTemperature, acceptibleError);
    EXPECT_NEAR(expectedResult, thisCFloSys.yesterdayAverageOutdoorDryBulbTemperature, acceptibleError);
    EXPECT_NEAR(expectedResult, thisCFloSys.todayRunningMeanOutdoorDryBulbTemperature, acceptibleError);
    EXPECT_NEAR(expectedResult, thisCFloSys.yesterdayRunningMeanOutdoorDryBulbTemperature, acceptibleError);

    // Test 3: Not in warmup but number of days of simulation only 1-->should not do anything because it's a single day which means no real history
    state->dataGlobal->DayOfSim = 1;
    state->dataGlobal->WarmupFlag = false;
    state->dataGlobal->NumOfDayInEnvrn = 1;
    thisCFloSys.todayAverageOutdoorDryBulbTemperature = 12.345;
    thisCFloSys.yesterdayAverageOutdoorDryBulbTemperature = 12.345;
    thisCFloSys.todayRunningMeanOutdoorDryBulbTemperature = 12.345;
    thisCFloSys.yesterdayRunningMeanOutdoorDryBulbTemperature = 12.345;
    thisCFloSys.runningMeanOutdoorAirTemperatureWeightingFactor = 0.5;
    expectedResult = 12.345;
    thisCFloSys.calculateRunningMeanAverageTemperature(*state);
    EXPECT_NEAR(expectedResult, thisCFloSys.todayAverageOutdoorDryBulbTemperature, acceptibleError);
    EXPECT_NEAR(expectedResult, thisCFloSys.yesterdayAverageOutdoorDryBulbTemperature, acceptibleError);
    EXPECT_NEAR(expectedResult, thisCFloSys.todayRunningMeanOutdoorDryBulbTemperature, acceptibleError);
    EXPECT_NEAR(expectedResult, thisCFloSys.yesterdayRunningMeanOutdoorDryBulbTemperature, acceptibleError);

    // Test 4: Not in warmup and number of days of simulation greater than 1-->apply the formula for running mean temperature and shift data
    state->dataGlobal->DayOfSim = 1;
    state->dataGlobal->WarmupFlag = false;
    state->dataGlobal->NumOfDayInEnvrn = 366;
    thisCFloSys.todayAverageOutdoorDryBulbTemperature = 15.0;
    thisCFloSys.yesterdayAverageOutdoorDryBulbTemperature = 10.0;
    thisCFloSys.todayRunningMeanOutdoorDryBulbTemperature = 14.5;
    thisCFloSys.yesterdayRunningMeanOutdoorDryBulbTemperature = 5.0;
    thisCFloSys.runningMeanOutdoorAirTemperatureWeightingFactor = 0.5;
    thisCFloSys.calculateRunningMeanAverageTemperature(*state);
    expectedResult = 12.5;  // Average of TodayOutDryBulbTemp(firstTimeStepIndex,hourNumber)
    EXPECT_NEAR(expectedResult, thisCFloSys.todayAverageOutdoorDryBulbTemperature, acceptibleError);
    expectedResult = 15.0;  // Should transfer what was todayAverageOutdoorDryBulbTemperature (see above)
    EXPECT_NEAR(expectedResult, thisCFloSys.yesterdayAverageOutdoorDryBulbTemperature, acceptibleError);
    expectedResult = 14.5;  // Should transfer what was todayRunningMeanOutdoorDryBulbTemperature (see above)
    EXPECT_NEAR(expectedResult, thisCFloSys.yesterdayRunningMeanOutdoorDryBulbTemperature, acceptibleError);
    expectedResult = 14.75;  // Should be weighted average the "yesterday" values using the weighting factor
    EXPECT_NEAR(expectedResult, thisCFloSys.todayRunningMeanOutdoorDryBulbTemperature, acceptibleError);

}

TEST_F(LowTempRadiantSystemTest, updateOperatingModeHistoryTest)
{
    int expectedResult;
    int resetResult = -9999;
    HydrRadSys.allocate(1);
    state->dataGlobal->NumOfTimeStepInHour = 6;
    state->dataGlobal->DayOfSim = 2;
    state->dataGlobal->HourOfDay = 4;
    state->dataGlobal->TimeStep = 5;
    auto &thisRadSys (HydrRadSys(1));

    // Test 1: Operating Mode different, beginning of day-->lastOperatingMode should switch, last parameters should get set appropriately
    thisRadSys.lastOperatingMode = LowTempRadiantSystem::HeatingMode;
    thisRadSys.OperatingMode = LowTempRadiantSystem::CoolingMode;
    thisRadSys.lastDayOfSim = resetResult;
    thisRadSys.lastHourOfDay = resetResult;
    thisRadSys.lastTimeStep = resetResult;
    state->dataGlobal->BeginDayFlag = true;
    state->dataGlobal->BeginHourFlag = false;
    state->dataGlobal->BeginTimeStepFlag = false;
    thisRadSys.updateOperatingModeHistory(*state);
    expectedResult = 1;
    EXPECT_EQ(thisRadSys.lastDayOfSim, expectedResult);
    expectedResult = DataGlobalConstants::HoursInDay;
    EXPECT_EQ(thisRadSys.lastHourOfDay, expectedResult);
    expectedResult = state->dataGlobal->NumOfTimeStepInHour;
    EXPECT_EQ(thisRadSys.lastTimeStep, expectedResult);
    EXPECT_EQ(thisRadSys.lastOperatingMode, LowTempRadiantSystem::CoolingMode);
    EXPECT_EQ(thisRadSys.OperatingMode, LowTempRadiantSystem::NotOperating);

    // Test 2: Operating Mode different, beginning of hour-->lastOperatingMode should switch, last parameters should get set appropriately
    thisRadSys.lastOperatingMode = LowTempRadiantSystem::HeatingMode;
    thisRadSys.OperatingMode = LowTempRadiantSystem::CoolingMode;
    thisRadSys.lastDayOfSim = resetResult;
    thisRadSys.lastHourOfDay = resetResult;
    thisRadSys.lastTimeStep = resetResult;
    state->dataGlobal->BeginDayFlag = false;
    state->dataGlobal->BeginHourFlag = true;
    state->dataGlobal->BeginTimeStepFlag = false;
    thisRadSys.updateOperatingModeHistory(*state);
    expectedResult = 2;
    EXPECT_EQ(thisRadSys.lastDayOfSim, expectedResult);
    expectedResult = 3;
    EXPECT_EQ(thisRadSys.lastHourOfDay, expectedResult);
    expectedResult = state->dataGlobal->NumOfTimeStepInHour;
    EXPECT_EQ(thisRadSys.lastTimeStep, expectedResult);
    EXPECT_EQ(thisRadSys.lastOperatingMode, LowTempRadiantSystem::CoolingMode);
    EXPECT_EQ(thisRadSys.OperatingMode, LowTempRadiantSystem::NotOperating);

    // Test 3: Operating Mode different, beginning of time step-->lastOperatingMode should switch, last parameters should get set appropriately
    thisRadSys.lastOperatingMode = LowTempRadiantSystem::HeatingMode;
    thisRadSys.OperatingMode = LowTempRadiantSystem::CoolingMode;
    thisRadSys.lastDayOfSim = resetResult;
    thisRadSys.lastHourOfDay = resetResult;
    thisRadSys.lastTimeStep = resetResult;
    state->dataGlobal->BeginDayFlag = false;
    state->dataGlobal->BeginHourFlag = false;
    state->dataGlobal->BeginTimeStepFlag = true;
    thisRadSys.updateOperatingModeHistory(*state);
    expectedResult = 2;
    EXPECT_EQ(thisRadSys.lastDayOfSim, expectedResult);
    expectedResult = 4;
    EXPECT_EQ(thisRadSys.lastHourOfDay, expectedResult);
    expectedResult = 4;
    EXPECT_EQ(thisRadSys.lastTimeStep, expectedResult);
    EXPECT_EQ(thisRadSys.lastOperatingMode, LowTempRadiantSystem::CoolingMode);
    EXPECT_EQ(thisRadSys.OperatingMode, LowTempRadiantSystem::NotOperating);

    // Test 4: Operating Mode different, not beginning of day, hour, or time step-->lastOperatingMode should switch, last parameters should get set appropriately
    thisRadSys.lastOperatingMode = LowTempRadiantSystem::HeatingMode;
    thisRadSys.OperatingMode = LowTempRadiantSystem::CoolingMode;
    thisRadSys.lastDayOfSim = resetResult;
    thisRadSys.lastHourOfDay = resetResult;
    thisRadSys.lastTimeStep = resetResult;
    state->dataGlobal->BeginDayFlag = false;
    state->dataGlobal->BeginHourFlag = false;
    state->dataGlobal->BeginTimeStepFlag = false;
    thisRadSys.updateOperatingModeHistory(*state);
    expectedResult = 2;
    EXPECT_EQ(thisRadSys.lastDayOfSim, expectedResult);
    expectedResult = 4;
    EXPECT_EQ(thisRadSys.lastHourOfDay, expectedResult);
    expectedResult = 5;
    EXPECT_EQ(thisRadSys.lastTimeStep, expectedResult);
    EXPECT_EQ(thisRadSys.lastOperatingMode, LowTempRadiantSystem::CoolingMode);
    EXPECT_EQ(thisRadSys.OperatingMode, LowTempRadiantSystem::NotOperating);

}

TEST_F(LowTempRadiantSystemTest, setOperatingModeBasedOnChangeoverDelayTest)
{
    int expectedResult;
    HydrRadSys.allocate(1);
    auto &thisRadSys (HydrRadSys(1));
    state->dataGlobal->NumOfTimeStepInHour = 6;
    state->dataGlobal->MinutesPerTimeStep = 10.0;

    // Test 1: lastOperatingMode is NotOperating-->don't do anything to OperatingMode
    thisRadSys.lastOperatingMode = LowTempRadiantSystem::NotOperating;
    thisRadSys.OperatingMode = LowTempRadiantSystem::HeatingMode;
    thisRadSys.setOperatingModeBasedOnChangeoverDelay(*state);
    expectedResult = LowTempRadiantSystem::HeatingMode;
    EXPECT_EQ(thisRadSys.OperatingMode, expectedResult);

    // Test 2: lastOperatingMode is not NotOperating, OperatingMode is NotOperating-->don't do anything to OperatingMode
    thisRadSys.lastOperatingMode = LowTempRadiantSystem::HeatingMode;
    thisRadSys.OperatingMode = LowTempRadiantSystem::NotOperating;
    thisRadSys.setOperatingModeBasedOnChangeoverDelay(*state);
    expectedResult = LowTempRadiantSystem::NotOperating;
    EXPECT_EQ(thisRadSys.OperatingMode, expectedResult);

    // Test 3: lastOperatingMode and OperatingMode are both the same (and not NotOperating)-->don't do anything to OperatingMode
    thisRadSys.lastOperatingMode = LowTempRadiantSystem::HeatingMode;
    thisRadSys.OperatingMode = LowTempRadiantSystem::HeatingMode;
    thisRadSys.setOperatingModeBasedOnChangeoverDelay(*state);
    expectedResult = LowTempRadiantSystem::HeatingMode;
    EXPECT_EQ(thisRadSys.OperatingMode, expectedResult);

    // Test 4: lastOperatingMode and OperatingMode are different and neither is not NotOperating plus the schedule index is zero (no delay)-->don't do anything to OperatingMode
    thisRadSys.lastOperatingMode = LowTempRadiantSystem::HeatingMode;
    thisRadSys.OperatingMode = LowTempRadiantSystem::CoolingMode;
    thisRadSys.schedPtrChangeoverDelay = 0;
    thisRadSys.setOperatingModeBasedOnChangeoverDelay(*state);
    expectedResult = LowTempRadiantSystem::CoolingMode;
    EXPECT_EQ(thisRadSys.OperatingMode, expectedResult);

    // Test 5a: lastOperatingMode and OperatingMode are different and neither is not NotOperating, the
    //          schedule index is non-zero and schedule value is non zero, but it hasn't been long enough
    //          to switch over yet-->change OperatingMode to NotOperating
    thisRadSys.lastOperatingMode = LowTempRadiantSystem::HeatingMode;
    thisRadSys.OperatingMode = LowTempRadiantSystem::CoolingMode;
    thisRadSys.schedPtrChangeoverDelay = -1;
    state->dataGlobal->DayOfSim = 2;
    state->dataGlobal->HourOfDay = 1;
    state->dataGlobal->TimeStep = 1;
    thisRadSys.lastDayOfSim = 1;
    thisRadSys.lastHourOfDay = 24;
    thisRadSys.lastTimeStep = 2;
    thisRadSys.setOperatingModeBasedOnChangeoverDelay(*state);
    expectedResult = LowTempRadiantSystem::NotOperating;
    EXPECT_EQ(thisRadSys.OperatingMode, expectedResult);

    // Test 6b: lastOperatingMode and OperatingMode are different and neither is not NotOperating, the
    //          schedule index is non-zero and schedule value is non zero, but it has been long enough
    //          to switch over yet-->don't do anything to OperatingMode
    thisRadSys.lastOperatingMode = LowTempRadiantSystem::HeatingMode;
    thisRadSys.OperatingMode = LowTempRadiantSystem::CoolingMode;
    state->dataGlobal->DayOfSim = 2;
    state->dataGlobal->HourOfDay = 1;
    state->dataGlobal->TimeStep = 4;
    thisRadSys.lastDayOfSim = 1;
    thisRadSys.lastHourOfDay = 22;
    thisRadSys.lastTimeStep = 3;
    thisRadSys.setOperatingModeBasedOnChangeoverDelay(*state);
    expectedResult = LowTempRadiantSystem::CoolingMode;
    EXPECT_EQ(thisRadSys.OperatingMode, expectedResult);
}

TEST_F(LowTempRadiantSystemTest, getFluidToSlabHeatTransferInputTest)
{
    CFloRadSys.allocate(1);
    auto &thisCFloSys (CFloRadSys(1));
    std::string userInput;

    //Test 1: Input is ConvectionOnly--so this field needs to get reset to ConvectionOnly
    userInput = "ConvectionOnly";
    thisCFloSys.FluidToSlabHeatTransfer = FluidToSlabHeatTransferTypes::ISOStandard;
    thisCFloSys.FluidToSlabHeatTransfer = thisCFloSys.getFluidToSlabHeatTransferInput(*state, userInput);
    EXPECT_EQ(FluidToSlabHeatTransferTypes::ConvectionOnly, thisCFloSys.FluidToSlabHeatTransfer);

    //Test 2: Input is ISOStandard--so this field needs to get reset to ISOStandard
    userInput = "ISOStandard";
    thisCFloSys.FluidToSlabHeatTransfer = FluidToSlabHeatTransferTypes::ConvectionOnly;
    thisCFloSys.FluidToSlabHeatTransfer = thisCFloSys.getFluidToSlabHeatTransferInput(*state, userInput);
    EXPECT_EQ(FluidToSlabHeatTransferTypes::ISOStandard, thisCFloSys.FluidToSlabHeatTransfer);

    //Test 3: Input is ISOStandard--so this field needs to get reset to ConvectionOnly (the default)
    userInput = "WeWantSomethingElse!";
    thisCFloSys.FluidToSlabHeatTransfer = FluidToSlabHeatTransferTypes::ISOStandard;
    thisCFloSys.FluidToSlabHeatTransfer = thisCFloSys.getFluidToSlabHeatTransferInput(*state, userInput);
    EXPECT_EQ(FluidToSlabHeatTransferTypes::ConvectionOnly, thisCFloSys.FluidToSlabHeatTransfer);

}

TEST_F(LowTempRadiantSystemTest, calculateUFromISOStandardTest)
{

    // Test of the ISO Standard 11855-2 Method for calculating the U-value for heat transfer
    // between the fluid being circulated through a radiant system and the radiant system
    // material that the pipe/tube is embedded within
    int SurfNum = 1;
    DataSurfaces::Surface.allocate(1);
    Surface(1).Construction = 1;
    state->dataConstruction->Construct.allocate(1);
    state->dataConstruction->Construct(1).ThicknessPerpend = 0.5;
    CFloRadSys.allocate(1);
    auto &thisCFloSys (CFloRadSys(1));
    thisCFloSys.TubeDiameterInner = 0.01;
    thisCFloSys.TubeDiameterOuter = 0.011;
    thisCFloSys.TubeLength = 100.0;
    thisCFloSys.TubeConductivity = 0.5;
    Real64 WaterMassFlow = 0.001;

    Real64 expectedResult = 28.00687;
    Real64 allowedDifference = 0.00001;
    Real64 actualResult = thisCFloSys.calculateUFromISOStandard(*state, SurfNum, WaterMassFlow);
    EXPECT_NEAR(expectedResult, actualResult, allowedDifference);

}<|MERGE_RESOLUTION|>--- conflicted
+++ resolved
@@ -546,14 +546,10 @@
         "    4,                       !- Temperature Calculation Requested After Layer Number",
         "    1,                       !- Dimensions for the CTF Calculation",
         "    0.1524,                  !- Tube Spacing {m}",
-<<<<<<< HEAD
         "    0.0;                     !- Two-Dimensional Position of Interior Temperature Calculation Request",
 
         "  Construction,",
         "    Slab Floor with Radiant, !- Name",
-=======
-        "    0.0,                     !- Two-Dimensional Position of Interior Temperature Calculation Request",
->>>>>>> b69a846d
         "    CONCRETE - DRIED SAND AND GRAVEL 4 IN,  !- Outside Layer",
         "    INS - EXPANDED EXT POLYSTYRENE R12 2 IN,  !- Layer 2",
         "    GYP1,                    !- Layer 3",
