// EnergyPlus, Copyright (c) 1996-2021, The Board of Trustees of the University of Illinois,
// The Regents of the University of California, through Lawrence Berkeley National Laboratory
// (subject to receipt of any required approvals from the U.S. Dept. of Energy), Oak Ridge
// National Laboratory, managed by UT-Battelle, Alliance for Sustainable Energy, LLC, and other
// contributors. All rights reserved.
//
// NOTICE: This Software was developed under funding from the U.S. Department of Energy and the
// U.S. Government consequently retains certain rights. As such, the U.S. Government has been
// granted for itself and others acting on its behalf a paid-up, nonexclusive, irrevocable,
// worldwide license in the Software to reproduce, distribute copies to the public, prepare
// derivative works, and perform publicly and display publicly, and to permit others to do so.
//
// Redistribution and use in source and binary forms, with or without modification, are permitted
// provided that the following conditions are met:
//
// (1) Redistributions of source code must retain the above copyright notice, this list of
//     conditions and the following disclaimer.
//
// (2) Redistributions in binary form must reproduce the above copyright notice, this list of
//     conditions and the following disclaimer in the documentation and/or other materials
//     provided with the distribution.
//
// (3) Neither the name of the University of California, Lawrence Berkeley National Laboratory,
//     the University of Illinois, U.S. Dept. of Energy nor the names of its contributors may be
//     used to endorse or promote products derived from this software without specific prior
//     written permission.
//
// (4) Use of EnergyPlus(TM) Name. If Licensee (i) distributes the software in stand-alone form
//     without changes from the version obtained under this License, or (ii) Licensee makes a
//     reference solely to the software portion of its product, Licensee must refer to the
//     software as "EnergyPlus version X" software, where "X" is the version number Licensee
//     obtained under this License and may not use a different name for the software. Except as
//     specifically required in this Section (4), Licensee shall not use in a company name, a
//     product name, in advertising, publicity, or other promotional activities any name, trade
//     name, trademark, logo, or other designation of "EnergyPlus", "E+", "e+" or confusingly
//     similar designation, without the U.S. Department of Energy's prior written consent.
//
// THIS SOFTWARE IS PROVIDED BY THE COPYRIGHT HOLDERS AND CONTRIBUTORS "AS IS" AND ANY EXPRESS OR
// IMPLIED WARRANTIES, INCLUDING, BUT NOT LIMITED TO, THE IMPLIED WARRANTIES OF MERCHANTABILITY
// AND FITNESS FOR A PARTICULAR PURPOSE ARE DISCLAIMED. IN NO EVENT SHALL THE COPYRIGHT OWNER OR
// CONTRIBUTORS BE LIABLE FOR ANY DIRECT, INDIRECT, INCIDENTAL, SPECIAL, EXEMPLARY, OR
// CONSEQUENTIAL DAMAGES (INCLUDING, BUT NOT LIMITED TO, PROCUREMENT OF SUBSTITUTE GOODS OR
// SERVICES; LOSS OF USE, DATA, OR PROFITS; OR BUSINESS INTERRUPTION) HOWEVER CAUSED AND ON ANY
// THEORY OF LIABILITY, WHETHER IN CONTRACT, STRICT LIABILITY, OR TORT (INCLUDING NEGLIGENCE OR
// OTHERWISE) ARISING IN ANY WAY OUT OF THE USE OF THIS SOFTWARE, EVEN IF ADVISED OF THE
// POSSIBILITY OF SUCH DAMAGE.

// EnergyPlus::PurchasedAirManager (Ideal Loads) Unit Tests

// Google Test Headers
#include <gtest/gtest.h>

// EnergyPlus Headers
#include "Fixtures/EnergyPlusFixture.hh"
#include <EnergyPlus/Data/EnergyPlusData.hh>
#include <EnergyPlus/DataEnvironment.hh>
#include <EnergyPlus/DataHVACGlobals.hh>
#include <EnergyPlus/DataHeatBalFanSys.hh>
#include <EnergyPlus/DataHeatBalance.hh>
#include <EnergyPlus/DataLoopNode.hh>
#include <EnergyPlus/DataRuntimeLanguage.hh>
#include <EnergyPlus/DataSizing.hh>
#include <EnergyPlus/DataSurfaces.hh>
#include <EnergyPlus/DataZoneEnergyDemands.hh>
#include <EnergyPlus/DataZoneEquipment.hh>
#include <EnergyPlus/EMSManager.hh>
#include <EnergyPlus/HeatBalanceManager.hh>
#include <EnergyPlus/Psychrometrics.hh>
#include <EnergyPlus/PurchasedAirManager.hh>
#include <EnergyPlus/RuntimeLanguageProcessor.hh>
#include <EnergyPlus/ScheduleManager.hh>
#include <EnergyPlus/ZoneEquipmentManager.hh>
#include <EnergyPlus/ZonePlenum.hh>
#include <EnergyPlus/SizingManager.hh>

using namespace EnergyPlus;
using namespace ObjexxFCL;
using namespace EnergyPlus::DataHeatBalance;
using namespace EnergyPlus::DataHeatBalFanSys;
using namespace EnergyPlus::DataHVACGlobals;
using namespace EnergyPlus::DataLoopNode;
using namespace EnergyPlus::DataSizing;
using namespace EnergyPlus::DataSurfaces;
using namespace EnergyPlus::DataZoneEnergyDemands;
using namespace EnergyPlus::DataZoneEquipment;
using namespace EnergyPlus::HeatBalanceManager;
using namespace EnergyPlus::PurchasedAirManager;
using namespace EnergyPlus::ZoneEquipmentManager;
using namespace EnergyPlus::ZonePlenum;

class ZoneIdealLoadsTest : public EnergyPlusFixture
{
public:
    int IdealLoadsSysNum = 1;
    int NumNodes = 1; // number of zone inlet and zone exhaust nodes
    bool ErrorsFound = false;

protected:
    virtual void SetUp()
    {
        EnergyPlusFixture::SetUp(); // Sets up the base fixture first.

        DataHeatBalFanSys::ZoneThermostatSetPointHi.allocate(1);
        DataHeatBalFanSys::ZoneThermostatSetPointHi(1) = 23.9; // 75F
        DataHeatBalFanSys::ZoneThermostatSetPointLo.allocate(1);
        DataHeatBalFanSys::ZoneThermostatSetPointLo(1) = 23.0; // 73.4F

        FinalZoneSizing.allocate(1);
        ZoneEqSizing.allocate(1);
        CurZoneEqNum = 1;
        CurSysNum = 0;
        ZoneEqSizing(CurZoneEqNum).SizingMethod.allocate(25);
        ZoneSizingRunDone = true;

        state->dataZoneEnergyDemand->ZoneSysEnergyDemand.allocate(1);
        state->dataZoneEnergyDemand->ZoneSysEnergyDemand(1).TotalOutputRequired = 1000.0;
        state->dataZoneEnergyDemand->ZoneSysEnergyDemand(1).OutputRequiredToHeatingSP = 1000.0;
        state->dataZoneEnergyDemand->ZoneSysEnergyDemand(1).OutputRequiredToCoolingSP = 2000.0;
        state->dataZoneEnergyDemand->ZoneSysMoistureDemand.allocate(1);
        NonAirSystemResponse.allocate(1);
        SysDepZoneLoads.allocate(1);
        state->dataHeatBal->MassConservation.allocate(1);
        state->dataHeatBal->ZoneIntGain.allocate(1);
        SurfaceWindow.allocate(1);
        state->dataHeatBal->RefrigCaseCredit.allocate(1);
        ZoneLatentGain.allocate(1);

        TempControlType.allocate(1);
        TempControlType(1) = DataHVACGlobals::SingleHeatingSetPoint;
        state->dataZoneEnergyDemand->CurDeadBandOrSetback.allocate(1);
        state->dataZoneEnergyDemand->DeadBandOrSetback.allocate(1);
        state->dataZoneEnergyDemand->DeadBandOrSetback(1) = false;

        ZoneAirHumRat.allocate(1);
        ZoneAirHumRat(1) = 0.07;

        state->dataZoneEquip->ZoneEquipInputsFilled = false;
    }

    virtual void TearDown()
    {
        EnergyPlusFixture::TearDown(); // Remember to tear down the base fixture after cleaning up derived fixture!
    }
};

TEST_F(EnergyPlusFixture, SizePurchasedAirTest_Test1)
{

    int PurchAirNum = 1;
    ZoneEqSizing.allocate(1);
    CurZoneEqNum = 1;
    state->dataEnvrn->StdRhoAir = 1.0; // Prevent divide by zero in Sizer
    ZoneEqSizing(CurZoneEqNum).SizingMethod.allocate(24);
    CurSysNum = 0;

    FinalZoneSizing.allocate(1);
    FinalZoneSizing(CurZoneEqNum).MinOA = 0.0;
    FinalZoneSizing(CurZoneEqNum).OutTempAtHeatPeak = 5.0;
    FinalZoneSizing(CurZoneEqNum).DesHeatVolFlow = 1.0;
    FinalZoneSizing(CurZoneEqNum).DesHeatCoilInTemp = 30.0;
    FinalZoneSizing(CurZoneEqNum).ZoneTempAtHeatPeak = 30.0;
    FinalZoneSizing(CurZoneEqNum).HeatDesTemp = 80.0;
    FinalZoneSizing(CurZoneEqNum).HeatDesHumRat = 0.008;
    FinalZoneSizing(CurZoneEqNum).DesHeatMassFlow = FinalZoneSizing(CurZoneEqNum).DesHeatVolFlow * state->dataEnvrn->StdRhoAir;

    FinalZoneSizing(CurZoneEqNum).DesCoolVolFlow = 2.0;
    FinalZoneSizing(CurZoneEqNum).DesCoolCoilInTemp = 60.0;
    FinalZoneSizing(CurZoneEqNum).OutTempAtCoolPeak = 70.0;
    FinalZoneSizing(CurZoneEqNum).CoolDesTemp = 50.0;
    FinalZoneSizing(CurZoneEqNum).CoolDesHumRat = 0.008;
    FinalZoneSizing(CurZoneEqNum).DesCoolCoilInHumRat = 0.010;
    FinalZoneSizing(CurZoneEqNum).DesCoolMassFlow = FinalZoneSizing(CurZoneEqNum).DesCoolVolFlow * state->dataEnvrn->StdRhoAir;

    state->dataPurchasedAirMgr->PurchAir.allocate(10);
    state->dataPurchasedAirMgr->PurchAirNumericFields.allocate(10);
    state->dataPurchasedAirMgr->PurchAirNumericFields(PurchAirNum).FieldNames.allocate(8);
    state->dataPurchasedAirMgr->PurchAirNumericFields(PurchAirNum).FieldNames(5) = "Maximum Heating Air Flow Rate";
    state->dataPurchasedAirMgr->PurchAirNumericFields(PurchAirNum).FieldNames(6) = "Maximum Sensible Heating Capacity";
    state->dataPurchasedAirMgr->PurchAirNumericFields(PurchAirNum).FieldNames(7) = "Maximum Cooling Air Flow Rate";
    state->dataPurchasedAirMgr->PurchAirNumericFields(PurchAirNum).FieldNames(8) = "Maximum Total Cooling Capacity";

    ZoneSizingRunDone = true;

    state->dataPurchasedAirMgr->PurchAir(PurchAirNum).HeatingLimit = LimitType::LimitFlowRateAndCapacity;
    state->dataPurchasedAirMgr->PurchAir(PurchAirNum).MaxHeatVolFlowRate = AutoSize;
    state->dataPurchasedAirMgr->PurchAir(PurchAirNum).MaxHeatSensCap = AutoSize;
    state->dataPurchasedAirMgr->PurchAir(PurchAirNum).CoolingLimit = LimitType::LimitFlowRateAndCapacity;
    state->dataPurchasedAirMgr->PurchAir(PurchAirNum).MaxCoolVolFlowRate = AutoSize;
    state->dataPurchasedAirMgr->PurchAir(PurchAirNum).MaxCoolTotCap = AutoSize;
    state->dataPurchasedAirMgr->PurchAir(PurchAirNum).cObjectName = "ZONEHVAC:IDEALLOADSAIRSYSTEM";
    state->dataPurchasedAirMgr->PurchAir(PurchAirNum).Name = "Ideal Loads 1";

    SizePurchasedAir(*state, PurchAirNum);
    EXPECT_DOUBLE_EQ(1.0, state->dataPurchasedAirMgr->PurchAir(PurchAirNum).MaxHeatVolFlowRate);
    EXPECT_NEAR(50985.58, state->dataPurchasedAirMgr->PurchAir(PurchAirNum).MaxHeatSensCap, 0.1);
    EXPECT_DOUBLE_EQ(2.0, state->dataPurchasedAirMgr->PurchAir(PurchAirNum).MaxCoolVolFlowRate);
    EXPECT_NEAR(30844.14, state->dataPurchasedAirMgr->PurchAir(PurchAirNum).MaxCoolTotCap, 0.1);
}

TEST_F(EnergyPlusFixture, SizePurchasedAirTest_Test2)
{

    int PurchAirNum = 1;
    ZoneEqSizing.allocate(1);
    CurZoneEqNum = 1;
    state->dataEnvrn->StdRhoAir = 1.0; // Prevent divide by zero in Sizer
    ZoneEqSizing(CurZoneEqNum).SizingMethod.allocate(24);
    CurSysNum = 0;

    FinalZoneSizing.allocate(1);
    FinalZoneSizing(CurZoneEqNum).MinOA = 0.5;
    FinalZoneSizing(CurZoneEqNum).OutTempAtHeatPeak = 5.0;
    FinalZoneSizing(CurZoneEqNum).DesHeatVolFlow = 1.0;
    FinalZoneSizing(CurZoneEqNum).DesHeatCoilInTemp = 30.0; // this isn't used so don't change it
    FinalZoneSizing(CurZoneEqNum).ZoneTempAtHeatPeak = 30.0;
    FinalZoneSizing(CurZoneEqNum).HeatDesTemp = 80.0;
    FinalZoneSizing(CurZoneEqNum).HeatDesHumRat = 0.008;
    FinalZoneSizing(CurZoneEqNum).DesHeatMassFlow = FinalZoneSizing(CurZoneEqNum).DesHeatVolFlow * state->dataEnvrn->StdRhoAir;

    FinalZoneSizing(CurZoneEqNum).DesCoolVolFlow = 2.0;
    FinalZoneSizing(CurZoneEqNum).DesCoolCoilInTemp = 65.0; // this is used, so make it higher
    FinalZoneSizing(CurZoneEqNum).OutTempAtCoolPeak = 70.0; // this is not currently used for cooling
    FinalZoneSizing(CurZoneEqNum).CoolDesTemp = 50.0;
    FinalZoneSizing(CurZoneEqNum).CoolDesHumRat = 0.008;
    FinalZoneSizing(CurZoneEqNum).DesCoolCoilInHumRat = 0.010;
    FinalZoneSizing(CurZoneEqNum).DesCoolMassFlow = FinalZoneSizing(CurZoneEqNum).DesCoolVolFlow * state->dataEnvrn->StdRhoAir;

    state->dataPurchasedAirMgr->PurchAir.allocate(10);
    state->dataPurchasedAirMgr->PurchAirNumericFields.allocate(10);
    state->dataPurchasedAirMgr->PurchAirNumericFields(PurchAirNum).FieldNames.allocate(8);
    state->dataPurchasedAirMgr->PurchAirNumericFields(PurchAirNum).FieldNames(5) = "Maximum Heating Air Flow Rate";
    state->dataPurchasedAirMgr->PurchAirNumericFields(PurchAirNum).FieldNames(6) = "Maximum Sensible Heating Capacity";
    state->dataPurchasedAirMgr->PurchAirNumericFields(PurchAirNum).FieldNames(7) = "Maximum Cooling Air Flow Rate";
    state->dataPurchasedAirMgr->PurchAirNumericFields(PurchAirNum).FieldNames(8) = "Maximum Total Cooling Capacity";

    ZoneSizingRunDone = true;

    state->dataPurchasedAirMgr->PurchAir(PurchAirNum).HeatingLimit = LimitType::LimitFlowRateAndCapacity;
    state->dataPurchasedAirMgr->PurchAir(PurchAirNum).MaxHeatVolFlowRate = AutoSize;
    state->dataPurchasedAirMgr->PurchAir(PurchAirNum).MaxHeatSensCap = AutoSize;
    state->dataPurchasedAirMgr->PurchAir(PurchAirNum).CoolingLimit = LimitType::LimitFlowRateAndCapacity;
    state->dataPurchasedAirMgr->PurchAir(PurchAirNum).MaxCoolVolFlowRate = AutoSize;
    state->dataPurchasedAirMgr->PurchAir(PurchAirNum).MaxCoolTotCap = AutoSize;
    state->dataPurchasedAirMgr->PurchAir(PurchAirNum).cObjectName = "ZONEHVAC:IDEALLOADSAIRSYSTEM";
    state->dataPurchasedAirMgr->PurchAir(PurchAirNum).Name = "Ideal Loads 1";

    SizePurchasedAir(*state, PurchAirNum);
    EXPECT_DOUBLE_EQ(1.0, state->dataPurchasedAirMgr->PurchAir(PurchAirNum).MaxHeatVolFlowRate);
    EXPECT_NEAR(63731.97, state->dataPurchasedAirMgr->PurchAir(PurchAirNum).MaxHeatSensCap, 0.1); // larger than test 1 above
    EXPECT_DOUBLE_EQ(2.0, state->dataPurchasedAirMgr->PurchAir(PurchAirNum).MaxCoolVolFlowRate);
    EXPECT_NEAR(41078.43, state->dataPurchasedAirMgr->PurchAir(PurchAirNum).MaxCoolTotCap, 0.1); // larger than test1 above
}

TEST_F(EnergyPlusFixture, IdealLoadsAirSystem_GetInput)
{
    std::string const idf_objects = delimited_string({
        "ZoneHVAC:IdealLoadsAirSystem,",
        "ZONE 1 Ideal Loads, !- Name",
        ", !- Availability Schedule Name",
        "ZONE 1 INLETS, !- Zone Supply Air Node Name",
        ", !- Zone Exhaust Air Node Name",
        ", !- System Inlet Air Node Name",
        "50, !- Maximum Heating Supply Air Temperature{ C }",
        "13, !- Minimum Cooling Supply Air Temperature{ C }",
        "0.015, !- Maximum Heating Supply Air Humidity Ratio{ kgWater / kgDryAir }",
        "0.009, !- Minimum Cooling Supply Air Humidity Ratio{ kgWater / kgDryAir }",
        "NoLimit, !- Heating Limit",
        "autosize, !- Maximum Heating Air Flow Rate{ m3 / s }",
        ", !- Maximum Sensible Heating Capacity{ W }",
        "NoLimit, !- Cooling Limit",
        "autosize, !- Maximum Cooling Air Flow Rate{ m3 / s }",
        ", !- Maximum Total Cooling Capacity{ W }",
        ", !- Heating Availability Schedule Name",
        ", !- Cooling Availability Schedule Name",
        "ConstantSupplyHumidityRatio, !- Dehumidification Control Type",
        ", !- Cooling Sensible Heat Ratio{ dimensionless }",
        "ConstantSupplyHumidityRatio, !- Humidification Control Type",
        ", !- Design Specification Outdoor Air Object Name",
        ", !- Outdoor Air Inlet Node Name",
        ", !- Demand Controlled Ventilation Type",
        ", !- Outdoor Air Economizer Type",
        ", !- Heat Recovery Type",
        ", !- Sensible Heat Recovery Effectiveness{ dimensionless }",
        "; !- Latent Heat Recovery Effectiveness{ dimensionless }",
    });

    ASSERT_TRUE(process_idf(idf_objects));

    state->dataGlobal->DoWeathSim = true;

    GetPurchasedAir(*state);

    auto & PurchAir(state->dataPurchasedAirMgr->PurchAir);
    EXPECT_EQ(PurchAir.size(), 1u);
    EXPECT_EQ(PurchAir(1).Name, "ZONE 1 IDEAL LOADS");
    EXPECT_EQ(PurchAir(1).MaxHeatSuppAirTemp, 50.0);
    EXPECT_EQ(PurchAir(1).MinCoolSuppAirTemp, 13.0);
    EXPECT_EQ(PurchAir(1).MaxHeatSuppAirHumRat, 0.015);
    EXPECT_EQ(PurchAir(1).MinCoolSuppAirHumRat, 0.009);
    EXPECT_EQ(PurchAir(1).HeatingLimit, LimitType::NoLimit);
    EXPECT_EQ(PurchAir(1).CoolingLimit, LimitType::NoLimit);
    EXPECT_EQ(PurchAir(1).DehumidCtrlType, HumControl::ConstantSupplyHumidityRatio);
    EXPECT_EQ(PurchAir(1).HumidCtrlType, HumControl::ConstantSupplyHumidityRatio);
}

TEST_F(ZoneIdealLoadsTest, IdealLoads_PlenumTest)
{

    std::string const idf_objects = delimited_string({

        "Zone,",
        "  EAST ZONE,                      !- Name",
        "  0,                              !- Direction of Relative North{ deg }",
        "  0,                              !- X Origin{ m }",
        "  0,                              !- Y Origin{ m }",
        "  0,                              !- Z Origin{ m }",
        "  1,                              !- Type",
        "  1,                              !- Multiplier",
        "  autocalculate,                  !- Ceiling Height{ m }",
        "  autocalculate;                  !- Volume{ m3 }",

        "Zone,",
        "  PLENUM ZONE,                    !- Name",
        "  0,                              !- Direction of Relative North{ deg }",
        "  0,                              !- X Origin{ m }",
        "  0,                              !- Y Origin{ m }",
        "  0,                              !- Z Origin{ m }",
        "  1,                              !- Type",
        "  1,                              !- Multiplier",
        "  autocalculate,                  !- Ceiling Height{ m }",
        "  autocalculate;                  !- Volume{ m3 }",

        "ZoneHVAC:IdealLoadsAirSystem,",
        "  ZONE 1 IDEAL LOADS,             !- Name",
        "  ,                               !- Availability Schedule Name",
        "  Zone Inlet Node,                !- Zone Supply Air Node Name",
        "  Zone Exhaust Node,              !- Zone Exhaust Air Node Name",
        "  Plenum Outlet Node,             !- System Inlet Air Node Name",
        "  50,                             !- Maximum Heating Supply Air Temperature{ C }",
        "  13,                             !- Minimum Cooling Supply Air Temperature{ C }",
        "  0.015,                          !- Maximum Heating Supply Air Humidity Ratio{ kgWater / kgDryAir }",
        "  0.009,                          !- Minimum Cooling Supply Air Humidity Ratio{ kgWater / kgDryAir }",
        "  NoLimit,                        !- Heating Limit",
        "  autosize,                       !- Maximum Heating Air Flow Rate{ m3 / s }",
        "  ,                               !- Maximum Sensible Heating Capacity{ W }",
        "  NoLimit,                        !- Cooling Limit",
        "  autosize,                       !- Maximum Cooling Air Flow Rate{ m3 / s }",
        "  ,                               !- Maximum Total Cooling Capacity{ W }",
        "  ,                               !- Heating Availability Schedule Name",
        "  ,                               !- Cooling Availability Schedule Name",
        "  ConstantSupplyHumidityRatio,    !- Dehumidification Control Type",
        "  ,                               !- Cooling Sensible Heat Ratio{ dimensionless }",
        "  ConstantSupplyHumidityRatio,    !- Humidification Control Type",
        "  ,                               !- Design Specification Outdoor Air Object Name",
        "  ,                               !- Outdoor Air Inlet Node Name",
        "  ,                               !- Demand Controlled Ventilation Type",
        "  ,                               !- Outdoor Air Economizer Type",
        "  ,                               !- Heat Recovery Type",
        "  ,                               !- Sensible Heat Recovery Effectiveness{ dimensionless }",
        "  ;                               !- Latent Heat Recovery Effectiveness{ dimensionless }",

        "ZoneHVAC:EquipmentConnections,",
        "  EAST ZONE,                      !- Zone Name",
        "  ZoneEquipment,                  !- Zone Conditioning Equipment List Name",
        "  Zone Inlet Node,                !- Zone Air Inlet Node or NodeList Name",
        "  Zone Exhaust Node,              !- Zone Air Exhaust Node or NodeList Name",
        "  Zone Node,                      !- Zone Air Node Name",
        "  Zone Outlet Node;               !- Zone Return Air Node Name",

        "ZoneHVAC:EquipmentList,",
        "  ZoneEquipment,                  !- Name",
        "  SequentialLoad,                 !- Load Distribution Scheme",
        "  ZoneHVAC:IdealLoadsAirSystem,   !- Zone Equipment 1 Object Type",
        "  ZONE 1 IDEAL LOADS,             !- Zone Equipment 1 Name",
        "  1,                              !- Zone Equipment 1 Cooling Sequence",
        "  1;                              !- Zone Equipment 1 Heating or No - Load Sequence",

        "AirLoopHVAC:ReturnPlenum,",
        "  DOAS Zone Return Plenum,        !- Name",
        "  PLENUM ZONE,                    !- Zone Name",
        "  Plenum Node,                    !- Zone Node Name", // illegal use of non-unique zone node name
        "  Plenum Outlet Node,             !- Outlet Node Name",
        "  ,                               !- Induced Air Outlet Node or NodeList Name",
        "  Zone Exhaust Node;              !- Inlet 1 Node Name",

    });

    ASSERT_TRUE(process_idf(idf_objects)); // read idf objects

    state->dataGlobal->DoWeathSim = true;

    bool ErrorsFound = false;
    GetZoneData(*state, ErrorsFound);
<<<<<<< HEAD
    state->dataHeatBal->Zone(1).SurfaceFirst = 1;
    state->dataHeatBal->Zone(1).SurfaceLast = 1;
    state->dataScheduleMgr->Schedule.allocate(1);
=======
    state->dataHeatBal->Zone(1).HTSurfaceFirst = 1;
    state->dataHeatBal->Zone(1).HTSurfaceLast = 1;
    ScheduleManager::Schedule.allocate(1);
>>>>>>> 50a5fff2
    AllocateHeatBalArrays(*state);
    EXPECT_FALSE(ErrorsFound); // expect no errors

    bool FirstHVACIteration(true);
    bool SimZone(true);
    bool SimAir(false);
    ManageZoneEquipment(*state,
                        FirstHVACIteration,
                        SimZone,
                        SimAir); // read zone equipment configuration and list objects and simulate ideal loads air system
    auto & PurchAir(state->dataPurchasedAirMgr->PurchAir);
    EXPECT_EQ(PurchAir(1).Name, "ZONE 1 IDEAL LOADS");
    // Ideal loads air system found the plenum it is attached to
    EXPECT_EQ(PurchAir(1).ReturnPlenumIndex, 1);
    // The ideal loads air system inlet air node is equal to the zone return plenum outlet node
    EXPECT_EQ(PurchAir(1).PlenumExhaustAirNodeNum, state->dataZonePlenum->ZoneRetPlenCond(1).OutletNode);
    // The ideal loads air system ZoneSupplyAirNodeNum is equal to the zone air inlet node
    EXPECT_EQ(PurchAir(1).ZoneSupplyAirNodeNum, state->dataZoneEquip->ZoneEquipConfig(1).InletNode(1));
    // The ideal loads air system ZoneExhaustAirNodeNum is equal to the zone exhaust air node num
    EXPECT_EQ(PurchAir(1).ZoneExhaustAirNodeNum, state->dataZoneEquip->ZoneEquipConfig(1).ExhaustNode(1));
    // The zone exhaust air node is equal to the zone return plenum inlet air node
    EXPECT_EQ(state->dataZoneEquip->ZoneEquipConfig(1).ExhaustNode(1), state->dataZonePlenum->ZoneRetPlenCond(1).InletNode(1));
    // The ideal loads air system has a non-zero mass flow rate
    EXPECT_GT(PurchAir(1).SupplyAirMassFlowRate, 0.0);
    // The ideal loads air system mass flow rate is equal to all nodes attached to this system
    EXPECT_EQ(PurchAir(1).SupplyAirMassFlowRate, Node(PurchAir(1).ZoneSupplyAirNodeNum).MassFlowRate);
    EXPECT_EQ(PurchAir(1).SupplyAirMassFlowRate, Node(PurchAir(1).ZoneExhaustAirNodeNum).MassFlowRate);
    EXPECT_EQ(PurchAir(1).SupplyAirMassFlowRate, Node(PurchAir(1).PlenumExhaustAirNodeNum).MassFlowRate);
}

TEST_F(ZoneIdealLoadsTest, IdealLoads_ExhaustNodeTest)
{

    std::string const idf_objects = delimited_string({

        "Zone,",
        "  EAST ZONE,                      !- Name",
        "  0,                              !- Direction of Relative North{ deg }",
        "  0,                              !- X Origin{ m }",
        "  0,                              !- Y Origin{ m }",
        "  0,                              !- Z Origin{ m }",
        "  1,                              !- Type",
        "  1,                              !- Multiplier",
        "  autocalculate,                  !- Ceiling Height{ m }",
        "  autocalculate;                  !- Volume{ m3 }",

        "ZoneHVAC:IdealLoadsAirSystem,",
        "  ZONE 1 IDEAL LOADS,             !- Name",
        "  ,                               !- Availability Schedule Name",
        "  Zone Inlet Node,                !- Zone Supply Air Node Name",
        "  Zone Exhaust Node,              !- Zone Exhaust Air Node Name",
        "  ,             !- System Inlet Air Node Name",
        "  50,                             !- Maximum Heating Supply Air Temperature{ C }",
        "  13,                             !- Minimum Cooling Supply Air Temperature{ C }",
        "  0.015,                          !- Maximum Heating Supply Air Humidity Ratio{ kgWater / kgDryAir }",
        "  0.009,                          !- Minimum Cooling Supply Air Humidity Ratio{ kgWater / kgDryAir }",
        "  NoLimit,                        !- Heating Limit",
        "  autosize,                       !- Maximum Heating Air Flow Rate{ m3 / s }",
        "  ,                               !- Maximum Sensible Heating Capacity{ W }",
        "  NoLimit,                        !- Cooling Limit",
        "  autosize,                       !- Maximum Cooling Air Flow Rate{ m3 / s }",
        "  ,                               !- Maximum Total Cooling Capacity{ W }",
        "  ,                               !- Heating Availability Schedule Name",
        "  ,                               !- Cooling Availability Schedule Name",
        "  ConstantSupplyHumidityRatio,    !- Dehumidification Control Type",
        "  ,                               !- Cooling Sensible Heat Ratio{ dimensionless }",
        "  ConstantSupplyHumidityRatio,    !- Humidification Control Type",
        "  ,                               !- Design Specification Outdoor Air Object Name",
        "  ,                               !- Outdoor Air Inlet Node Name",
        "  ,                               !- Demand Controlled Ventilation Type",
        "  ,                               !- Outdoor Air Economizer Type",
        "  ,                               !- Heat Recovery Type",
        "  ,                               !- Sensible Heat Recovery Effectiveness{ dimensionless }",
        "  ;                               !- Latent Heat Recovery Effectiveness{ dimensionless }",

        "ZoneHVAC:EquipmentConnections,",
        "  EAST ZONE,                      !- Zone Name",
        "  ZoneEquipment,                  !- Zone Conditioning Equipment List Name",
        "  Zone Inlet Node,                !- Zone Air Inlet Node or NodeList Name",
        "  Zone Exhaust Node,              !- Zone Air Exhaust Node or NodeList Name",
        "  Zone Node,                      !- Zone Air Node Name",
        "  Zone Outlet Node;               !- Zone Return Air Node Name",

        "ZoneHVAC:EquipmentList,",
        "  ZoneEquipment,                  !- Name",
        "  SequentialLoad,                 !- Load Distribution Scheme",
        "  ZoneHVAC:IdealLoadsAirSystem,   !- Zone Equipment 1 Object Type",
        "  ZONE 1 IDEAL LOADS,             !- Zone Equipment 1 Name",
        "  1,                              !- Zone Equipment 1 Cooling Sequence",
        "  1;                              !- Zone Equipment 1 Heating or No - Load Sequence",

        "AirLoopHVAC:ReturnPlenum,",
        "  DOAS Zone Return Plenum,        !- Name",
        "  PLENUM ZONE,                    !- Zone Name",
        "  Plenum Node,                    !- Zone Node Name", // illegal use of non-unique zone node name
        "  Plenum Outlet Node,             !- Outlet Node Name",
        "  ,                               !- Induced Air Outlet Node or NodeList Name",
        "  Zone Exhaust Node;              !- Inlet 1 Node Name",

    });

    ASSERT_TRUE(process_idf(idf_objects)); // read idf objects

    state->dataGlobal->DoWeathSim = true;

    bool ErrorsFound = false;
    GetZoneData(*state, ErrorsFound);
<<<<<<< HEAD
    state->dataHeatBal->Zone(1).SurfaceFirst = 1;
    state->dataHeatBal->Zone(1).SurfaceLast = 1;
    state->dataScheduleMgr->Schedule.allocate(1);
=======
    state->dataHeatBal->Zone(1).HTSurfaceFirst = 1;
    state->dataHeatBal->Zone(1).HTSurfaceLast = 1;
    ScheduleManager::Schedule.allocate(1);
>>>>>>> 50a5fff2
    AllocateHeatBalArrays(*state);
    EXPECT_FALSE(ErrorsFound); // expect no errors

    bool FirstHVACIteration(true);
    bool SimZone(true);
    bool SimAir(false);
    ManageZoneEquipment(*state,
                        FirstHVACIteration,
                        SimZone,
                        SimAir); // read zone equipment configuration and list objects and simulate ideal loads air system

    auto & PurchAir(state->dataPurchasedAirMgr->PurchAir);
    EXPECT_EQ(PurchAir(1).Name, "ZONE 1 IDEAL LOADS");
    // Ideal loads air system found the plenum it is attached to
    EXPECT_EQ(PurchAir(1).SupplyAirMassFlowRate, Node(PurchAir(1).ZoneSupplyAirNodeNum).MassFlowRate);
    EXPECT_EQ(PurchAir(1).SupplyAirMassFlowRate, Node(PurchAir(1).ZoneExhaustAirNodeNum).MassFlowRate);
}

TEST_F(ZoneIdealLoadsTest, IdealLoads_IntermediateOutputVarsTest)
{

    std::string const idf_objects = delimited_string({

     "Zone,",
     "  EAST ZONE,                      !- Name",
     "  0,                              !- Direction of Relative North{ deg }",
     "  0,                              !- X Origin{ m }",
     "  0,                              !- Y Origin{ m }",
     "  0,                              !- Z Origin{ m }",
     "  1,                              !- Type",
     "  1,                              !- Multiplier",
     "  autocalculate,                  !- Ceiling Height{ m }",
     "  autocalculate;                  !- Volume{ m3 }",

     "ZoneHVAC:IdealLoadsAirSystem,",
     "  ZONE 1 IDEAL LOADS,             !- Name",
     "  ,                               !- Availability Schedule Name",
     "  Zone Inlet Node,                !- Zone Supply Air Node Name",
     "  Zone Exhaust Node,              !- Zone Exhaust Air Node Name",
     "  ,                               !- System Inlet Air Node Name",
     "  50,                             !- Maximum Heating Supply Air Temperature{ C }",
     "  13,                             !- Minimum Cooling Supply Air Temperature{ C }",
     "  0.015,                          !- Maximum Heating Supply Air Humidity Ratio{ kgWater / kgDryAir }",
     "  0.009,                          !- Minimum Cooling Supply Air Humidity Ratio{ kgWater / kgDryAir }",
     "  NoLimit,                        !- Heating Limit",
     "  autosize,                       !- Maximum Heating Air Flow Rate{ m3 / s }",
     "  ,                               !- Maximum Sensible Heating Capacity{ W }",
     "  NoLimit,                        !- Cooling Limit",
     "  autosize,                       !- Maximum Cooling Air Flow Rate{ m3 / s }",
     "  ,                               !- Maximum Total Cooling Capacity{ W }",
     "  ,                               !- Heating Availability Schedule Name",
     "  ,                               !- Cooling Availability Schedule Name",
     "  ConstantSupplyHumidityRatio,    !- Dehumidification Control Type",
     "  ,                               !- Cooling Sensible Heat Ratio{ dimensionless }",
     "  ConstantSupplyHumidityRatio,    !- Humidification Control Type",
     "  Office Outdoor Air Spec,        !- Design Specification Outdoor Air Object Name",
     "  ,                               !- Outdoor Air Inlet Node Name",
     "  ,                               !- Demand Controlled Ventilation Type",
     "  NoEconomizer,                   !- Outdoor Air Economizer Type",
     "  Sensible,                       !- Heat Recovery Type",
     "  0.7,                            !- Sensible Heat Recovery Effectiveness{ dimensionless }",
     "  0.65;                           !- Latent Heat Recovery Effectiveness{ dimensionless }",

     "DesignSpecification:OutdoorAir,",
     "  Office Outdoor Air Spec,        !- Name",
     "  Flow/Zone,                      !- Outdoor Air Method",
     "  0.0,                            !- Outdoor Air Flow per Person {m3/s-person}",
     "  0.00305,                        !- Outdoor Air Flow per Zone Floor Area {m3/s-m2}",
     "  0.0,                            !- Outdoor Air Flow per Zone {m3/s}",
     "  0.0,                            !- Outdoor Air Flow Air Changes per Hour {1/hr}",
     "  Min OA Sched;                   !- Outdoor Air Schedule Name",

     "Schedule:Compact,",
     "  Min OA Sched,                   !- Name",
     "  Fraction,                       !- Schedule Type Limits Name",
     "  Through: 12/31,                 !- Field 1",
     "  For: WeekDays CustomDay1 CustomDay2, !- Field 2",
     "  Until: 8:00,0.0,                !- Field 3",
     "  Until: 21:00,1.0,               !- Field 5",
     "  Until: 24:00,0.0,               !- Field 7",
     "  For: Weekends Holiday,          !- Field 9",
     "  Until: 24:00,0.0,               !- Field 10",
     "  For: SummerDesignDay,           !- Field 12",
     "  Until: 24:00,1.0,               !- Field 13",
     "  For: WinterDesignDay,           !- Field 15",
     "  Until: 24:00,1.0;               !- Field 16",

     "ZoneHVAC:EquipmentConnections,",
     "  EAST ZONE,                      !- Zone Name",
     "  ZoneEquipment,                  !- Zone Conditioning Equipment List Name",
     "  Zone Inlet Node,                !- Zone Air Inlet Node or NodeList Name",
     "  Zone Exhaust Node,              !- Zone Air Exhaust Node or NodeList Name",
     "  Zone Node,                      !- Zone Air Node Name",
     "  Zone Outlet Node;               !- Zone Return Air Node Name",

     "ZoneHVAC:EquipmentList,",
     "  ZoneEquipment,                  !- Name",
     "  SequentialLoad,                 !- Load Distribution Scheme",
     "  ZoneHVAC:IdealLoadsAirSystem,   !- Zone Equipment 1 Object Type",
     "  ZONE 1 IDEAL LOADS,             !- Zone Equipment 1 Name",
     "  1,                              !- Zone Equipment 1 Cooling Sequence",
     "  1;                              !- Zone Equipment 1 Heating or No - Load Sequence",

     "AirLoopHVAC:ReturnPlenum,",
     "  DOAS Zone Return Plenum,        !- Name",
     "  PLENUM ZONE,                    !- Zone Name",
     "  Plenum Node,                    !- Zone Node Name", // illegal use of non-unique zone node name
     "  Plenum Outlet Node,             !- Outlet Node Name",
     "  ,                               !- Induced Air Outlet Node or NodeList Name",
     "  Zone Exhaust Node;              !- Inlet 1 Node Name",

     });

    ASSERT_TRUE(process_idf(idf_objects)); // read idf objects

    state->dataGlobal->DoWeathSim = true;

    bool ErrorsFound = false;
    GetZoneData(*state, ErrorsFound);
<<<<<<< HEAD
    state->dataHeatBal->Zone(1).SurfaceFirst = 1;
    state->dataHeatBal->Zone(1).SurfaceLast = 1;
    state->dataScheduleMgr->Schedule.allocate(1);
=======
    state->dataHeatBal->Zone(1).HTSurfaceFirst = 1;
    state->dataHeatBal->Zone(1).HTSurfaceLast = 1;
    ScheduleManager::Schedule.allocate(1);
>>>>>>> 50a5fff2
    AllocateHeatBalArrays(*state);
    EXPECT_FALSE(ErrorsFound); // expect no errors
    auto & PurchAir(state->dataPurchasedAirMgr->PurchAir);


    bool FirstHVACIteration(true);
    bool SimZone(true);
    bool SimAir(false);

    EnergyPlus::SizingManager::GetOARequirements(*state);
    ManageZoneEquipment(*state,
                        FirstHVACIteration,
                        SimZone,
                        SimAir); // read zone equipment configuration and list objects and simulate ideal loads air system


    EXPECT_EQ(PurchAir(1).Name, "ZONE 1 IDEAL LOADS");
    // Expecting SupplyTemp to be the same as Zone supply temp
    EXPECT_EQ(PurchAir(1).SupplyTemp, Node(PurchAir(1).ZoneSupplyAirNodeNum).Temp);
    EXPECT_EQ(PurchAir(1).SupplyHumRat, Node(PurchAir(1).ZoneSupplyAirNodeNum).HumRat);

    // Test for intermediate variables, MixedAirTemp, MixedAirHumRat
    Node(PurchAir(1).ZoneRecircAirNodeNum).Temp = 24;
    Node(PurchAir(1).ZoneRecircAirNodeNum).HumRat = 0.00929;
    Node(PurchAir(1).ZoneRecircAirNodeNum).Enthalpy =  Psychrometrics::PsyHFnTdbW(
                                                                    Node(PurchAir(1).ZoneRecircAirNodeNum).Temp,
                                                                    Node(PurchAir(1).ZoneRecircAirNodeNum).HumRat
                                                                    );
    Node(PurchAir(1).OutdoorAirNodeNum).Temp = 3;
    Node(PurchAir(1).OutdoorAirNodeNum).HumRat = 0.004586;
    Node(PurchAir(1).OutdoorAirNodeNum).Enthalpy =  Psychrometrics::PsyHFnTdbW(
                                                                    Node(PurchAir(1).OutdoorAirNodeNum).Temp,
                                                                    Node(PurchAir(1).OutdoorAirNodeNum).HumRat
                                                                    );
    PurchAir(1).MixedAirTemp = 0;
    PurchAir(1).MixedAirHumRat = 0;
    Real64 MixedAirEnthalpy = 0;
    Real64 OAMassFlowRate = 10;
    Real64 SupplyMassFlowRate = 11;
    CalcPurchAirMixedAir(*state,
                         1,                                 // index to ideal loads unit
                         OAMassFlowRate,                                // outside air mass flow rate [kg/s]
                         SupplyMassFlowRate,                            // supply air mass flow rate [kg/s]
                         PurchAir(1).MixedAirTemp,                // Mixed air dry bulb temperature [C]
                         PurchAir(1).MixedAirHumRat,              // Mixed air humidity ratio [kgWater/kgDryAir]
                         MixedAirEnthalpy,                           // Mixed air enthalpy [J/kg]
                         OpMode::Cool                      // current operating mode, Off, Heating, Cooling, or DeadBand
                         );
// Calculations:
// Stream 1: Recirc stream:         T1: 24 C; W1: 0.00929 kg/kg; h1: 47764.36 J/kg; m_dot1: 11 kg/s
// Stream 2: Outdoor Air stream:    T2:  3 C; W2:0.004586 kg/kg; h2: 14509.40 J/kg; m_dot2: 10 kg/s

// Mixed stream:
// When SupplyMassFlowRate > OAMassFlowRate
// RecircMassFlowRate = SupplyMassFlowRate - OAMassFlowRate = 1 kg/s
// h_mix_stream = (RecircMassFlowRate X h_Recirc + m_dotOA X h_OA)/SupplyFlowRate = 17532.58 J/kg
// W_mix_stream = (RecircMassFlowRate X W_Recirc + m_dotOA X W_OA)/SupplyFlowRate = 0.005013 kg/kg
// T_mix_stream = T as fn (h_mix_stream,W_mix_stream) = 4.924 C

    EXPECT_EQ(PurchAir(1).MixedAirTemp,4.9240554165264818);
    EXPECT_EQ(PurchAir(1).MixedAirHumRat,0.0050136363636363633);
}

TEST_F(ZoneIdealLoadsTest, IdealLoads_EMSOverrideTest)
{

    std::string const idf_objects = delimited_string({
        "Zone,",
        "  EAST ZONE,                      !- Name",
        "  0,                              !- Direction of Relative North{ deg }",
        "  0,                              !- X Origin{ m }",
        "  0,                              !- Y Origin{ m }",
        "  0,                              !- Z Origin{ m }",
        "  1,                              !- Type",
        "  1,                              !- Multiplier",
        "  autocalculate,                  !- Ceiling Height{ m }",
        "  autocalculate;                  !- Volume{ m3 }",

        "ZoneHVAC:IdealLoadsAirSystem,",
        "  ZONE 1 IDEAL LOADS,             !- Name",
        "  ,                               !- Availability Schedule Name",
        "  Zone Inlet Node,                !- Zone Supply Air Node Name",
        "  Zone Exhaust Node,              !- Zone Exhaust Air Node Name",
        "  ,             !- System Inlet Air Node Name",
        "  50,                             !- Maximum Heating Supply Air Temperature{ C }",
        "  13,                             !- Minimum Cooling Supply Air Temperature{ C }",
        "  0.015,                          !- Maximum Heating Supply Air Humidity Ratio{ kgWater / kgDryAir }",
        "  0.009,                          !- Minimum Cooling Supply Air Humidity Ratio{ kgWater / kgDryAir }",
        "  NoLimit,                        !- Heating Limit",
        "  autosize,                       !- Maximum Heating Air Flow Rate{ m3 / s }",
        "  ,                               !- Maximum Sensible Heating Capacity{ W }",
        "  NoLimit,                        !- Cooling Limit",
        "  autosize,                       !- Maximum Cooling Air Flow Rate{ m3 / s }",
        "  ,                               !- Maximum Total Cooling Capacity{ W }",
        "  ,                               !- Heating Availability Schedule Name",
        "  ,                               !- Cooling Availability Schedule Name",
        "  ConstantSupplyHumidityRatio,    !- Dehumidification Control Type",
        "  ,                               !- Cooling Sensible Heat Ratio{ dimensionless }",
        "  ConstantSupplyHumidityRatio,    !- Humidification Control Type",
        "  ,                               !- Design Specification Outdoor Air Object Name",
        "  ,                               !- Outdoor Air Inlet Node Name",
        "  ,                               !- Demand Controlled Ventilation Type",
        "  ,                               !- Outdoor Air Economizer Type",
        "  ,                               !- Heat Recovery Type",
        "  ,                               !- Sensible Heat Recovery Effectiveness{ dimensionless }",
        "  ;                               !- Latent Heat Recovery Effectiveness{ dimensionless }",

        "ZoneHVAC:EquipmentConnections,",
        "  EAST ZONE,                      !- Zone Name",
        "  ZoneEquipment,                  !- Zone Conditioning Equipment List Name",
        "  Zone Inlet Node,                !- Zone Air Inlet Node or NodeList Name",
        "  Zone Exhaust Node,              !- Zone Air Exhaust Node or NodeList Name",
        "  Zone Node,                      !- Zone Air Node Name",
        "  Zone Outlet Node;               !- Zone Return Air Node Name",

        "ZoneHVAC:EquipmentList,",
        "  ZoneEquipment,                  !- Name",
        "  SequentialLoad,                 !- Load Distribution Scheme",
        "  ZoneHVAC:IdealLoadsAirSystem,   !- Zone Equipment 1 Object Type",
        "  ZONE 1 IDEAL LOADS,             !- Zone Equipment 1 Name",
        "  1,                              !- Zone Equipment 1 Cooling Sequence",
        "  1;                              !- Zone Equipment 1 Heating or No - Load Sequence",

        "  Output:EnergyManagementSystem,                                                                ",
        "    Verbose,                 !- Actuator Availability Dictionary Reporting                      ",
        "    Verbose,                 !- Internal Variable Availability Dictionary Reporting             ",
        "    Verbose;                 !- EMS Runtime Language Debug Output Level                         ",

        "EnergyManagementSystem:Actuator,",
        "Mdot,",
        "ZONE 1 IDEAL LOADS,",
        "Ideal Loads Air System,",
        "Air Mass Flow Rate;",

        "EnergyManagementSystem:Actuator,",
        "Tsupply,",
        "ZONE 1 IDEAL LOADS,",
        "Ideal Loads Air System,",
        "Air TEMPERATURE;",

        "EnergyManagementSystem:Sensor,",
        "ZoneAirTemp,",
        "EAST ZONE,",
        "Zone Mean Air Temperature;",

        "EnergyManagementSystem:OutputVariable,",
        "MassstromIdealLoad_EMS, ! - Name",
        "Mdot, ! - EMS Variable Name",
        "Averaged, ! - Type of Data in Variable",
        "SystemTimeStep; ! - Update Frequency",

        "EnergyManagementSystem:OutputVariable,",
        "SupplyTempIdealLoad_EMS, ! - Name",
        "Tsupply, ! - EMS Variable Name",
        "Averaged, ! - Type of Data in Variable",
        "SystemTimeStep; ! - Update Frequency",

        "EnergyManagementSystem:ProgramCallingManager,",
        "Test inside HVAC system iteration Loop,",
        "InsideHVACSystemIterationLoop,",
        "Test_InsideHVACSystemIterationLoop;",

        "EnergyManagementSystem:Program,",
        "Test_InsideHVACSystemIterationLoop,",
        "set Mdot = 0.1;",
    });

    ASSERT_TRUE(process_idf(idf_objects)); // read idf objects

    state->dataGlobal->DoWeathSim = true;

    bool ErrorsFound = false;
    GetZoneData(*state, ErrorsFound);
<<<<<<< HEAD
    state->dataHeatBal->Zone(1).SurfaceFirst = 1;
    state->dataHeatBal->Zone(1).SurfaceLast = 1;
    state->dataScheduleMgr->Schedule.allocate(1);
=======
    state->dataHeatBal->Zone(1).HTSurfaceFirst = 1;
    state->dataHeatBal->Zone(1).HTSurfaceLast = 1;
    ScheduleManager::Schedule.allocate(1);
>>>>>>> 50a5fff2
    AllocateHeatBalArrays(*state);
    EXPECT_FALSE(ErrorsFound); // expect no errors
    state->dataZoneEquip->ZoneEquipConfig.allocate(1);

    state->dataZoneEquip->ZoneEquipConfig(1).IsControlled = true;
    state->dataZoneEquip->ZoneEquipConfig(1).NumInletNodes = 1;
    state->dataZoneEquip->ZoneEquipConfig(1).InletNode.allocate(1);
    state->dataZoneEquip->ZoneEquipConfig(1).InletNode(1) = 1;

    state->dataZoneEquip->ZoneEquipConfig(1).ExhaustNode.allocate(1);
    state->dataZoneEquip->ZoneEquipConfig(1).NumExhaustNodes = 1;
    state->dataZoneEquip->ZoneEquipConfig(1).ExhaustNode(1) = 2;
    state->dataGlobal->TimeStepZone = 0.25;

    EMSManager::CheckIfAnyEMS(*state); // get EMS input
    EMSManager::GetEMSInput(*state);
    state->dataEMSMgr->FinishProcessingUserInput = true;

    bool FirstHVACIteration(true);

    if (state->dataPurchasedAirMgr->GetPurchAirInputFlag) {
        GetPurchasedAir(*state);
        state->dataPurchasedAirMgr->GetPurchAirInputFlag = false;
    }

    state->dataPurchasedAirMgr->PurchAir(1).EMSOverrideMdotOn = true;
    state->dataPurchasedAirMgr->PurchAir(1).EMSOverrideSupplyTempOn = true;
    DataLoopNode::Node(2).Temp = 25.0;
    DataLoopNode::Node(2).HumRat = 0.001;

    InitPurchasedAir(*state, 1, FirstHVACIteration, 1, 1);
    Real64 SysOutputProvided;
    Real64 MoistOutputProvided;

    CalcPurchAirLoads(*state, 1, SysOutputProvided, MoistOutputProvided, 1, 1);

    EXPECT_EQ(state->dataPurchasedAirMgr->PurchAir(1).EMSValueMassFlowRate, 0.0);
    EXPECT_EQ(state->dataPurchasedAirMgr->PurchAir(1).EMSValueSupplyTemp, 0.0);
}

TEST_F(ZoneIdealLoadsTest, IdealLoads_NoCapacityTest)
{

    std::string const idf_objects = delimited_string({
        "Zone,",
        "  EAST ZONE,                      !- Name",
        "  0,                              !- Direction of Relative North{ deg }",
        "  0,                              !- X Origin{ m }",
        "  0,                              !- Y Origin{ m }",
        "  0,                              !- Z Origin{ m }",
        "  1,                              !- Type",
        "  1,                              !- Multiplier",
        "  autocalculate,                  !- Ceiling Height{ m }",
        "  autocalculate;                  !- Volume{ m3 }",

        "ZoneHVAC:IdealLoadsAirSystem,",
        "  ZONE 1 IDEAL LOADS,             !- Name",
        "  ,                               !- Availability Schedule Name",
        "  Zone Inlet Node,                !- Zone Supply Air Node Name",
        "  Zone Exhaust Node,              !- Zone Exhaust Air Node Name",
        "  ,                               !- System Inlet Air Node Name",
        "  50,                             !- Maximum Heating Supply Air Temperature{ C }",
        "  13,                             !- Minimum Cooling Supply Air Temperature{ C }",
        "  0.015,                          !- Maximum Heating Supply Air Humidity Ratio{ kgWater / kgDryAir }",
        "  0.009,                          !- Minimum Cooling Supply Air Humidity Ratio{ kgWater / kgDryAir }",
        "  LimitCapacity,                  !- Heating Limit",
        "  ,                               !- Maximum Heating Air Flow Rate{ m3 / s }",
        "  0,                              !- Maximum Sensible Heating Capacity{ W }",
        "  NoLimit,                        !- Cooling Limit",
        "  ,                               !- Maximum Cooling Air Flow Rate{ m3 / s }",
        "  ,                               !- Maximum Total Cooling Capacity{ W }",
        "  ,                               !- Heating Availability Schedule Name",
        "  ,                               !- Cooling Availability Schedule Name",
        "  ConstantSupplyHumidityRatio,    !- Dehumidification Control Type",
        "  ,                               !- Cooling Sensible Heat Ratio{ dimensionless }",
        "  ConstantSupplyHumidityRatio,    !- Humidification Control Type",
        "  ,                               !- Design Specification Outdoor Air Object Name",
        "  ,                               !- Outdoor Air Inlet Node Name",
        "  ,                               !- Demand Controlled Ventilation Type",
        "  ,                               !- Outdoor Air Economizer Type",
        "  ,                               !- Heat Recovery Type",
        "  ,                               !- Sensible Heat Recovery Effectiveness{ dimensionless }",
        "  ;                               !- Latent Heat Recovery Effectiveness{ dimensionless }",

        "ZoneHVAC:EquipmentConnections,",
        "  EAST ZONE,                      !- Zone Name",
        "  ZoneEquipment,                  !- Zone Conditioning Equipment List Name",
        "  Zone Inlet Node,                !- Zone Air Inlet Node or NodeList Name",
        "  Zone Exhaust Node,              !- Zone Air Exhaust Node or NodeList Name",
        "  Zone Node,                      !- Zone Air Node Name",
        "  Zone Outlet Node;               !- Zone Return Air Node Name",

        "ZoneHVAC:EquipmentList,",
        "  ZoneEquipment,                  !- Name",
        "  SequentialLoad,                 !- Load Distribution Scheme",
        "  ZoneHVAC:IdealLoadsAirSystem,   !- Zone Equipment 1 Object Type",
        "  ZONE 1 IDEAL LOADS,             !- Zone Equipment 1 Name",
        "  1,                              !- Zone Equipment 1 Cooling Sequence",
        "  1;                              !- Zone Equipment 1 Heating or No - Load Sequence",
    });

    ASSERT_TRUE(process_idf(idf_objects)); // read idf objects

    state->dataGlobal->DoWeathSim = true;

    bool ErrorsFound = false;
    GetZoneData(*state, ErrorsFound);
<<<<<<< HEAD
    state->dataHeatBal->Zone(1).SurfaceFirst = 1;
    state->dataHeatBal->Zone(1).SurfaceLast = 1;
    state->dataScheduleMgr->Schedule.allocate(1);
=======
    state->dataHeatBal->Zone(1).HTSurfaceFirst = 1;
    state->dataHeatBal->Zone(1).HTSurfaceLast = 1;
    ScheduleManager::Schedule.allocate(1);
>>>>>>> 50a5fff2
    AllocateHeatBalArrays(*state);
    EXPECT_FALSE(ErrorsFound); // expect no errors

    bool FirstHVACIteration(true);
    bool SimZone(true);
    bool SimAir(false);

    ManageZoneEquipment(*state,
                        FirstHVACIteration,
                        SimZone,
                        SimAir); // read zone equipment configuration and list objects and simulate ideal loads air system


    if (state->dataPurchasedAirMgr->GetPurchAirInputFlag) {
        GetPurchasedAir(*state);
        state->dataPurchasedAirMgr->GetPurchAirInputFlag = false;
    }

    InitPurchasedAir(*state, 1, FirstHVACIteration, 1, 1);
    Real64 SysOutputProvided;
    Real64 MoistOutputProvided;

    CalcPurchAirLoads(*state, 1, SysOutputProvided, MoistOutputProvided, 1, 1);

    EXPECT_EQ(SysOutputProvided, 0.0);
    // #8365 Supply air mass flow rate should be zero during heating mode when capacity is limited to zero
    EXPECT_EQ(state->dataPurchasedAirMgr->PurchAir(1).SupplyAirMassFlowRate, 0.0);
}<|MERGE_RESOLUTION|>--- conflicted
+++ resolved
@@ -391,15 +391,11 @@
 
     bool ErrorsFound = false;
     GetZoneData(*state, ErrorsFound);
-<<<<<<< HEAD
-    state->dataHeatBal->Zone(1).SurfaceFirst = 1;
-    state->dataHeatBal->Zone(1).SurfaceLast = 1;
-    state->dataScheduleMgr->Schedule.allocate(1);
-=======
+
     state->dataHeatBal->Zone(1).HTSurfaceFirst = 1;
     state->dataHeatBal->Zone(1).HTSurfaceLast = 1;
-    ScheduleManager::Schedule.allocate(1);
->>>>>>> 50a5fff2
+    state->dataScheduleMgr->Schedule.allocate(1);
+
     AllocateHeatBalArrays(*state);
     EXPECT_FALSE(ErrorsFound); // expect no errors
 
@@ -507,15 +503,10 @@
 
     bool ErrorsFound = false;
     GetZoneData(*state, ErrorsFound);
-<<<<<<< HEAD
-    state->dataHeatBal->Zone(1).SurfaceFirst = 1;
-    state->dataHeatBal->Zone(1).SurfaceLast = 1;
-    state->dataScheduleMgr->Schedule.allocate(1);
-=======
+
     state->dataHeatBal->Zone(1).HTSurfaceFirst = 1;
     state->dataHeatBal->Zone(1).HTSurfaceLast = 1;
-    ScheduleManager::Schedule.allocate(1);
->>>>>>> 50a5fff2
+    state->dataScheduleMgr->Schedule.allocate(1);
     AllocateHeatBalArrays(*state);
     EXPECT_FALSE(ErrorsFound); // expect no errors
 
@@ -635,15 +626,9 @@
 
     bool ErrorsFound = false;
     GetZoneData(*state, ErrorsFound);
-<<<<<<< HEAD
-    state->dataHeatBal->Zone(1).SurfaceFirst = 1;
-    state->dataHeatBal->Zone(1).SurfaceLast = 1;
-    state->dataScheduleMgr->Schedule.allocate(1);
-=======
     state->dataHeatBal->Zone(1).HTSurfaceFirst = 1;
     state->dataHeatBal->Zone(1).HTSurfaceLast = 1;
-    ScheduleManager::Schedule.allocate(1);
->>>>>>> 50a5fff2
+    state->dataScheduleMgr->Schedule.allocate(1);
     AllocateHeatBalArrays(*state);
     EXPECT_FALSE(ErrorsFound); // expect no errors
     auto & PurchAir(state->dataPurchasedAirMgr->PurchAir);
@@ -817,15 +802,9 @@
 
     bool ErrorsFound = false;
     GetZoneData(*state, ErrorsFound);
-<<<<<<< HEAD
-    state->dataHeatBal->Zone(1).SurfaceFirst = 1;
-    state->dataHeatBal->Zone(1).SurfaceLast = 1;
-    state->dataScheduleMgr->Schedule.allocate(1);
-=======
     state->dataHeatBal->Zone(1).HTSurfaceFirst = 1;
     state->dataHeatBal->Zone(1).HTSurfaceLast = 1;
-    ScheduleManager::Schedule.allocate(1);
->>>>>>> 50a5fff2
+    state->dataScheduleMgr->Schedule.allocate(1);
     AllocateHeatBalArrays(*state);
     EXPECT_FALSE(ErrorsFound); // expect no errors
     state->dataZoneEquip->ZoneEquipConfig.allocate(1);
@@ -933,15 +912,9 @@
 
     bool ErrorsFound = false;
     GetZoneData(*state, ErrorsFound);
-<<<<<<< HEAD
-    state->dataHeatBal->Zone(1).SurfaceFirst = 1;
-    state->dataHeatBal->Zone(1).SurfaceLast = 1;
-    state->dataScheduleMgr->Schedule.allocate(1);
-=======
     state->dataHeatBal->Zone(1).HTSurfaceFirst = 1;
     state->dataHeatBal->Zone(1).HTSurfaceLast = 1;
-    ScheduleManager::Schedule.allocate(1);
->>>>>>> 50a5fff2
+    state->dataScheduleMgr->Schedule.allocate(1);
     AllocateHeatBalArrays(*state);
     EXPECT_FALSE(ErrorsFound); // expect no errors
 
