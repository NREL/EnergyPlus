--- conflicted
+++ resolved
@@ -131,11 +131,7 @@
 
     // Other necessary inputs
     GetOSCMData(state.files, errorsFound);
-<<<<<<< HEAD
-    GetMaterialData(*state.dataWindowEquivalentLayer, state.files, errorsFound);
-=======
-    GetMaterialData(state, state.dataWindowEquivalentLayer, state.files, errorsFound);
->>>>>>> 42d84720
+    GetMaterialData(state, *state.dataWindowEquivalentLayer, state.files, errorsFound);
 
     PlantPipingSystemsManager::domains.resize(1);
     ReadZoneCoupledDomainInputs(state, 1, 1, errorsFound);
@@ -204,11 +200,7 @@
 
     // Other necessary inputs
     GetOSCMData(state.files, errorsFound);
-<<<<<<< HEAD
-    GetMaterialData(*state.dataWindowEquivalentLayer, state.files, errorsFound);
-=======
-    GetMaterialData(state, state.dataWindowEquivalentLayer, state.files, errorsFound);
->>>>>>> 42d84720
+    GetMaterialData(state, *state.dataWindowEquivalentLayer, state.files, errorsFound);
 
     PlantPipingSystemsManager::domains.resize(1);
     ReadZoneCoupledDomainInputs(state, 1, 1, errorsFound);
@@ -277,11 +269,7 @@
 
     // Other necessary inputs
     GetOSCMData(state.files, errorsFound);
-<<<<<<< HEAD
-    GetMaterialData(*state.dataWindowEquivalentLayer, state.files, errorsFound);
-=======
-    GetMaterialData(state, state.dataWindowEquivalentLayer, state.files, errorsFound);
->>>>>>> 42d84720
+    GetMaterialData(state, *state.dataWindowEquivalentLayer, state.files, errorsFound);
 
     PlantPipingSystemsManager::domains.resize(1);
     ReadZoneCoupledDomainInputs(state, 1, 1, errorsFound);
@@ -350,11 +338,7 @@
 
     // Other necessary inputs
     GetOSCMData(state.files, errorsFound);
-<<<<<<< HEAD
-    GetMaterialData(*state.dataWindowEquivalentLayer, state.files, errorsFound);
-=======
-    GetMaterialData(state, state.dataWindowEquivalentLayer, state.files, errorsFound);
->>>>>>> 42d84720
+    GetMaterialData(state, *state.dataWindowEquivalentLayer, state.files, errorsFound);
 
     PlantPipingSystemsManager::domains.resize(1);
     ReadZoneCoupledDomainInputs(state, 1, 1, errorsFound);
@@ -423,11 +407,7 @@
 
     // Other necessary inputs
     GetOSCMData(state.files, errorsFound);
-<<<<<<< HEAD
-    GetMaterialData(*state.dataWindowEquivalentLayer, state.files, errorsFound);
-=======
-    GetMaterialData(state, state.dataWindowEquivalentLayer, state.files, errorsFound);
->>>>>>> 42d84720
+    GetMaterialData(state, *state.dataWindowEquivalentLayer, state.files, errorsFound);
 
     PlantPipingSystemsManager::domains.resize(1);
     ReadZoneCoupledDomainInputs(state, 1, 1, errorsFound);
@@ -496,11 +476,7 @@
 
     // Other necessary inputs
     GetOSCMData(state.files, errorsFound);
-<<<<<<< HEAD
-    GetMaterialData(*state.dataWindowEquivalentLayer, state.files, errorsFound);
-=======
-    GetMaterialData(state, state.dataWindowEquivalentLayer, state.files, errorsFound);
->>>>>>> 42d84720
+    GetMaterialData(state, *state.dataWindowEquivalentLayer, state.files, errorsFound);
 
     PlantPipingSystemsManager::domains.resize(1);
     ReadZoneCoupledDomainInputs(state, 1, 1, errorsFound);
@@ -569,11 +545,7 @@
 
     // Other necessary inputs
     GetOSCMData(state.files, errorsFound);
-<<<<<<< HEAD
-    GetMaterialData(*state.dataWindowEquivalentLayer, state.files, errorsFound);
-=======
-    GetMaterialData(state, state.dataWindowEquivalentLayer, state.files, errorsFound);
->>>>>>> 42d84720
+    GetMaterialData(state, *state.dataWindowEquivalentLayer, state.files, errorsFound);
 
     PlantPipingSystemsManager::domains.resize(1);
     ReadZoneCoupledDomainInputs(state, 1, 1, errorsFound);
@@ -642,11 +614,7 @@
 
     // Other necessary inputs
     GetOSCMData(state.files, errorsFound);
-<<<<<<< HEAD
-    GetMaterialData(*state.dataWindowEquivalentLayer, state.files, errorsFound);
-=======
-    GetMaterialData(state, state.dataWindowEquivalentLayer, state.files, errorsFound);
->>>>>>> 42d84720
+    GetMaterialData(state, *state.dataWindowEquivalentLayer, state.files, errorsFound);
 
     PlantPipingSystemsManager::domains.resize(1);
     ReadZoneCoupledDomainInputs(state, 1, 1, errorsFound);
@@ -715,11 +683,7 @@
 
     // Other necessary inputs
     GetOSCMData(state.files, errorsFound);
-<<<<<<< HEAD
-    GetMaterialData(*state.dataWindowEquivalentLayer, state.files, errorsFound);
-=======
-    GetMaterialData(state, state.dataWindowEquivalentLayer, state.files, errorsFound);
->>>>>>> 42d84720
+    GetMaterialData(state, *state.dataWindowEquivalentLayer, state.files, errorsFound);
 
     PlantPipingSystemsManager::domains.resize(1);
     ReadZoneCoupledDomainInputs(state, 1, 1, errorsFound);
@@ -788,11 +752,7 @@
 
     // Other necessary inputs
     GetOSCMData(state.files, errorsFound);
-<<<<<<< HEAD
-    GetMaterialData(*state.dataWindowEquivalentLayer, state.files, errorsFound);
-=======
-    GetMaterialData(state, state.dataWindowEquivalentLayer, state.files, errorsFound);
->>>>>>> 42d84720
+    GetMaterialData(state, *state.dataWindowEquivalentLayer, state.files, errorsFound);
 
     PlantPipingSystemsManager::domains.resize(1);
     ReadZoneCoupledDomainInputs(state, 1, 1, errorsFound);
@@ -861,11 +821,7 @@
 
     // Other necessary inputs
     GetOSCMData(state.files, errorsFound);
-<<<<<<< HEAD
-    GetMaterialData(*state.dataWindowEquivalentLayer, state.files, errorsFound);
-=======
-    GetMaterialData(state, state.dataWindowEquivalentLayer, state.files, errorsFound);
->>>>>>> 42d84720
+    GetMaterialData(state, *state.dataWindowEquivalentLayer, state.files, errorsFound);
 
     PlantPipingSystemsManager::domains.resize(1);
     ReadZoneCoupledDomainInputs(state, 1, 1, errorsFound);
@@ -934,11 +890,7 @@
 
     // Other necessary inputs
     GetOSCMData(state.files, errorsFound);
-<<<<<<< HEAD
-    GetMaterialData(*state.dataWindowEquivalentLayer, state.files, errorsFound);
-=======
-    GetMaterialData(state, state.dataWindowEquivalentLayer, state.files, errorsFound);
->>>>>>> 42d84720
+    GetMaterialData(state, *state.dataWindowEquivalentLayer, state.files, errorsFound);
 
     PlantPipingSystemsManager::domains.resize(1);
     ReadZoneCoupledDomainInputs(state, 1, 1, errorsFound);
@@ -1007,11 +959,7 @@
 
     // Other necessary inputs
     GetOSCMData(state.files, errorsFound);
-<<<<<<< HEAD
-    GetMaterialData(*state.dataWindowEquivalentLayer, state.files, errorsFound);
-=======
-    GetMaterialData(state, state.dataWindowEquivalentLayer, state.files, errorsFound);
->>>>>>> 42d84720
+    GetMaterialData(state, *state.dataWindowEquivalentLayer, state.files, errorsFound);
 
     PlantPipingSystemsManager::domains.resize(1);
     ReadBasementInputs(state, 1, 1, errorsFound);
@@ -1080,11 +1028,7 @@
 
     // Other necessary inputs
     GetOSCMData(state.files, errorsFound);
-<<<<<<< HEAD
-    GetMaterialData(*state.dataWindowEquivalentLayer, state.files, errorsFound);
-=======
-    GetMaterialData(state, state.dataWindowEquivalentLayer, state.files, errorsFound);
->>>>>>> 42d84720
+    GetMaterialData(state, *state.dataWindowEquivalentLayer, state.files, errorsFound);
 
     PlantPipingSystemsManager::domains.resize(1);
     ReadBasementInputs(state, 1, 1, errorsFound);
@@ -1153,11 +1097,7 @@
 
     // Other necessary inputs
     GetOSCMData(state.files, errorsFound);
-<<<<<<< HEAD
-    GetMaterialData(*state.dataWindowEquivalentLayer, state.files, errorsFound);
-=======
-    GetMaterialData(state, state.dataWindowEquivalentLayer, state.files, errorsFound);
->>>>>>> 42d84720
+    GetMaterialData(state, *state.dataWindowEquivalentLayer, state.files, errorsFound);
 
     PlantPipingSystemsManager::domains.resize(1);
     ReadBasementInputs(state, 1, 1, errorsFound);
@@ -1226,11 +1166,7 @@
 
     // Other necessary inputs
     GetOSCMData(state.files, errorsFound);
-<<<<<<< HEAD
-    GetMaterialData(*state.dataWindowEquivalentLayer, state.files, errorsFound);
-=======
-    GetMaterialData(state, state.dataWindowEquivalentLayer, state.files, errorsFound);
->>>>>>> 42d84720
+    GetMaterialData(state, *state.dataWindowEquivalentLayer, state.files, errorsFound);
 
     PlantPipingSystemsManager::domains.resize(1);
     ReadBasementInputs(state, 1, 1, errorsFound);
@@ -1299,11 +1235,7 @@
 
     // Other necessary inputs
     GetOSCMData(state.files, errorsFound);
-<<<<<<< HEAD
-    GetMaterialData(*state.dataWindowEquivalentLayer, state.files, errorsFound);
-=======
-    GetMaterialData(state, state.dataWindowEquivalentLayer, state.files, errorsFound);
->>>>>>> 42d84720
+    GetMaterialData(state, *state.dataWindowEquivalentLayer, state.files, errorsFound);
 
     PlantPipingSystemsManager::domains.resize(1);
     ReadBasementInputs(state, 1, 1, errorsFound);
@@ -1372,11 +1304,7 @@
 
     // Other necessary inputs
     GetOSCMData(state.files, errorsFound);
-<<<<<<< HEAD
-    GetMaterialData(*state.dataWindowEquivalentLayer, state.files, errorsFound);
-=======
-    GetMaterialData(state, state.dataWindowEquivalentLayer, state.files, errorsFound);
->>>>>>> 42d84720
+    GetMaterialData(state, *state.dataWindowEquivalentLayer, state.files, errorsFound);
 
     PlantPipingSystemsManager::domains.resize(1);
     ReadBasementInputs(state, 1, 1, errorsFound);
@@ -1445,11 +1373,7 @@
 
     // Other necessary inputs
     GetOSCMData(state.files, errorsFound);
-<<<<<<< HEAD
-    GetMaterialData(*state.dataWindowEquivalentLayer, state.files, errorsFound);
-=======
-    GetMaterialData(state, state.dataWindowEquivalentLayer, state.files, errorsFound);
->>>>>>> 42d84720
+    GetMaterialData(state, *state.dataWindowEquivalentLayer, state.files, errorsFound);
 
     PlantPipingSystemsManager::domains.resize(1);
     ReadBasementInputs(state, 1, 1, errorsFound);
@@ -1518,11 +1442,7 @@
 
     // Other necessary inputs
     GetOSCMData(state.files, errorsFound);
-<<<<<<< HEAD
-    GetMaterialData(*state.dataWindowEquivalentLayer, state.files, errorsFound);
-=======
-    GetMaterialData(state, state.dataWindowEquivalentLayer, state.files, errorsFound);
->>>>>>> 42d84720
+    GetMaterialData(state, *state.dataWindowEquivalentLayer, state.files, errorsFound);
 
     PlantPipingSystemsManager::domains.resize(1);
     ReadBasementInputs(state, 1, 1, errorsFound);
@@ -1591,11 +1511,7 @@
 
     // Other necessary inputs
     GetOSCMData(state.files, errorsFound);
-<<<<<<< HEAD
-    GetMaterialData(*state.dataWindowEquivalentLayer, state.files, errorsFound);
-=======
-    GetMaterialData(state, state.dataWindowEquivalentLayer, state.files, errorsFound);
->>>>>>> 42d84720
+    GetMaterialData(state, *state.dataWindowEquivalentLayer, state.files, errorsFound);
 
     PlantPipingSystemsManager::domains.resize(1);
     ReadBasementInputs(state, 1, 1, errorsFound);
@@ -1664,11 +1580,7 @@
 
     // Other necessary inputs
     GetOSCMData(state.files, errorsFound);
-<<<<<<< HEAD
-    GetMaterialData(*state.dataWindowEquivalentLayer, state.files, errorsFound);
-=======
-    GetMaterialData(state, state.dataWindowEquivalentLayer, state.files, errorsFound);
->>>>>>> 42d84720
+    GetMaterialData(state, *state.dataWindowEquivalentLayer, state.files, errorsFound);
 
     PlantPipingSystemsManager::domains.resize(1);
     ReadBasementInputs(state, 1, 1, errorsFound);
@@ -1816,11 +1728,7 @@
     // Other necessary inputs
     bool errorsFound = false;
     GetOSCMData(state.files, errorsFound);
-<<<<<<< HEAD
-    GetMaterialData(*state.dataWindowEquivalentLayer, state.files, errorsFound);
-=======
-    GetMaterialData(state, state.dataWindowEquivalentLayer, state.files, errorsFound);
->>>>>>> 42d84720
+    GetMaterialData(state, *state.dataWindowEquivalentLayer, state.files, errorsFound);
 
     // first call the factory, it will call GetInput
     bool initLoopEquip = true;
