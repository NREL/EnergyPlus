// EnergyPlus, Copyright (c) 1996-2020, The Board of Trustees of the University of Illinois,
// The Regents of the University of California, through Lawrence Berkeley National Laboratory
// (subject to receipt of any required approvals from the U.S. Dept. of Energy), Oak Ridge
// National Laboratory, managed by UT-Battelle, Alliance for Sustainable Energy, LLC, and other
// contributors. All rights reserved.
//
// NOTICE: This Software was developed under funding from the U.S. Department of Energy and the
// U.S. Government consequently retains certain rights. As such, the U.S. Government has been
// granted for itself and others acting on its behalf a paid-up, nonexclusive, irrevocable,
// worldwide license in the Software to reproduce, distribute copies to the public, prepare
// derivative works, and perform publicly and display publicly, and to permit others to do so.
//
// Redistribution and use in source and binary forms, with or without modification, are permitted
// provided that the following conditions are met:
//
// (1) Redistributions of source code must retain the above copyright notice, this list of
//     conditions and the following disclaimer.
//
// (2) Redistributions in binary form must reproduce the above copyright notice, this list of
//     conditions and the following disclaimer in the documentation and/or other materials
//     provided with the distribution.
//
// (3) Neither the name of the University of California, Lawrence Berkeley National Laboratory,
//     the University of Illinois, U.S. Dept. of Energy nor the names of its contributors may be
//     used to endorse or promote products derived from this software without specific prior
//     written permission.
//
// (4) Use of EnergyPlus(TM) Name. If Licensee (i) distributes the software in stand-alone form
//     without changes from the version obtained under this License, or (ii) Licensee makes a
//     reference solely to the software portion of its product, Licensee must refer to the
//     software as "EnergyPlus version X" software, where "X" is the version number Licensee
//     obtained under this License and may not use a different name for the software. Except as
//     specifically required in this Section (4), Licensee shall not use in a company name, a
//     product name, in advertising, publicity, or other promotional activities any name, trade
//     name, trademark, logo, or other designation of "EnergyPlus", "E+", "e+" or confusingly
//     similar designation, without the U.S. Department of Energy's prior written consent.
//
// THIS SOFTWARE IS PROVIDED BY THE COPYRIGHT HOLDERS AND CONTRIBUTORS "AS IS" AND ANY EXPRESS OR
// IMPLIED WARRANTIES, INCLUDING, BUT NOT LIMITED TO, THE IMPLIED WARRANTIES OF MERCHANTABILITY
// AND FITNESS FOR A PARTICULAR PURPOSE ARE DISCLAIMED. IN NO EVENT SHALL THE COPYRIGHT OWNER OR
// CONTRIBUTORS BE LIABLE FOR ANY DIRECT, INDIRECT, INCIDENTAL, SPECIAL, EXEMPLARY, OR
// CONSEQUENTIAL DAMAGES (INCLUDING, BUT NOT LIMITED TO, PROCUREMENT OF SUBSTITUTE GOODS OR
// SERVICES; LOSS OF USE, DATA, OR PROFITS; OR BUSINESS INTERRUPTION) HOWEVER CAUSED AND ON ANY
// THEORY OF LIABILITY, WHETHER IN CONTRACT, STRICT LIABILITY, OR TORT (INCLUDING NEGLIGENCE OR
// OTHERWISE) ARISING IN ANY WAY OUT OF THE USE OF THIS SOFTWARE, EVEN IF ADVISED OF THE
// POSSIBILITY OF SUCH DAMAGE.

// EnergyPlus::MultiSpeedAirToAirHeatPump Unit Tests

// Google Test Headers
#include "Fixtures/EnergyPlusFixture.hh"
#include <gtest/gtest.h>


// ObjexxFCL Headers
#include <ObjexxFCL/gio.hh>

#include <EnergyPlus/BranchInputManager.hh>
#include <EnergyPlus/DXCoils.hh>
#include <EnergyPlus/Data/EnergyPlusData.hh>
#include <EnergyPlus/DataAirSystems.hh>
#include <EnergyPlus/DataEnvironment.hh>
#include <EnergyPlus/DataGlobals.hh>
#include <EnergyPlus/DataHVACGlobals.hh>
#include <EnergyPlus/DataHeatBalance.hh>
#include <EnergyPlus/DataZoneControls.hh>
#include <EnergyPlus/DataZoneEnergyDemands.hh>
#include <EnergyPlus/DataZoneEquipment.hh>
#include <EnergyPlus/Fans.hh>
#include <EnergyPlus/HVACMultiSpeedHeatPump.hh>
#include <EnergyPlus/HeatBalanceManager.hh>
#include <EnergyPlus/IOFiles.hh>
#include <EnergyPlus/MixedAir.hh>
#include <EnergyPlus/Psychrometrics.hh>
#include <EnergyPlus/ScheduleManager.hh>
#include <EnergyPlus/SimAirServingZones.hh>
#include <EnergyPlus/SingleDuct.hh>
#include <EnergyPlus/SplitterComponent.hh>
#include <EnergyPlus/ZoneAirLoopEquipmentManager.hh>
#include <EnergyPlus/ZoneEquipmentManager.hh>
#include <EnergyPlus/ZoneTempPredictorCorrector.hh>

using namespace EnergyPlus::BranchInputManager;
using namespace EnergyPlus::DataHeatBalance;
using namespace EnergyPlus::DataHVACGlobals;
using namespace EnergyPlus::DataZoneControls;
using namespace EnergyPlus::DataZoneEquipment;
using namespace EnergyPlus::DataZoneEnergyDemands;
using namespace EnergyPlus::DataGlobals;
using namespace EnergyPlus::HeatBalanceManager;
using namespace EnergyPlus::HVACMultiSpeedHeatPump;
using namespace EnergyPlus::MixedAir;
using namespace EnergyPlus::ScheduleManager;
using namespace EnergyPlus::SimAirServingZones;
using namespace EnergyPlus::SingleDuct;
using namespace EnergyPlus::SplitterComponent;
using namespace EnergyPlus::ZoneAirLoopEquipmentManager;
using namespace EnergyPlus::ZoneTempPredictorCorrector;

namespace EnergyPlus {

TEST_F(EnergyPlusFixture, HVACMultiSpeedHeatPump_ReportVariableInitTest)
{

    bool ErrorsFound(false);
    int const MSHeatPumpNum(2);
    bool const FirstHVACIteration(true);
    int const AirLoopNum(2);
    Real64 QZnReq(-10000.0);
    Real64 OnOffAirFlowRatio(1.0);

    std::string const idf_objects = delimited_string({

        "!-   ===========  ALL OBJECTS IN CLASS: ZONECONTROL:THERMOSTAT ===========",

        "  ZoneControl:Thermostat,",
        "    Z401TempCtrl,            !- Name",
        "    401,                     !- Zone or ZoneList Name",
        "    Zone Control Type Sched, !- Control Type Schedule Name",
        "    ThermostatSetpoint:DualSetpoint,   !- Control 3 Object Type",
        "    DualSetPoint1;            !- Control 3 Name",

        "  ThermostatSetpoint:DualSetpoint,",
        "    DualSetPoint1,            !- Name",
        "    401HeatingSP,            !- Heating Setpoint Temperature Schedule Name",
        "    401CoolingSP;            !- Cooling Setpoint Temperature Schedule Name",

        "  ZoneControl:Thermostat,",
        "    Z402TempCtrl,            !- Name",
        "    402,                     !- Zone or ZoneList Name",
        "    Zone Control Type Sched, !- Control Type Schedule Name",
        "    ThermostatSetpoint:DualSetpoint,   !- Control 3 Object Type",
        "    DualSetPoint2;            !- Control 3 Name",

        "  ThermostatSetpoint:DualSetpoint,",
        "    DualSetPoint2,            !- Name",
        "    402HeatingSP,            !- Heating Setpoint Temperature Schedule Name",
        "    402CoolingSP;            !- Cooling Setpoint Temperature Schedule Name",

        "!-   ===========  ALL OBJECTS IN CLASS: AIRTERMINAL:SINGLEDUCT:CONSTANTVOLUME:NOREHEAT ===========",

        "  AirTerminal:SingleDuct:ConstantVolume:NoReheat,",
        "    401directair,            !- Name",
        "    AC-24sched,              !- Availability Schedule Name",
        "    Z401 zone inlet 2AT,     !- Air Inlet Node Name",
        "    Z401 zone inlet,         !- Air Outlet Node Name",
        "    3.209;                   !- Maximum Air Flow Rate {m3/s}",

        "  AirTerminal:SingleDuct:ConstantVolume:NoReheat,",
        "    402directair,            !- Name",
        "    AC-25 sched,             !- Availability Schedule Name",
        "    Z402 zone inlet 2AT,     !- Air Inlet Node Name",
        "    Z402 zone inlet,         !- Air Outlet Node Name",
        "    3.209;                   !- Maximum Air Flow Rate {m3/s}",

        "!-   ===========  ALL OBJECTS IN CLASS: ZONEHVAC:EQUIPMENTLIST ===========",

        "  ZoneHVAC:EquipmentList,",
        "    Z401 terminal list,      !- Name",
        "    SequentialLoad,          !- Load Distribution Scheme",
        "    ZoneHVAC:AirDistributionUnit,  !- Zone Equipment 1 Object Type",
        "    401directairADU,         !- Zone Equipment 1 Name",
        "    1,                       !- Zone Equipment 1 Cooling Sequence",
        "    1;                       !- Zone Equipment 1 Heating or No-Load Sequence",

        "  ZoneHVAC:EquipmentList,",
        "    Z402 terminal list,      !- Name",
        "    SequentialLoad,          !- Load Distribution Scheme",
        "    ZoneHVAC:AirDistributionUnit,  !- Zone Equipment 1 Object Type",
        "    402directairADU,         !- Zone Equipment 1 Name",
        "    1,                       !- Zone Equipment 1 Cooling Sequence",
        "    1;                       !- Zone Equipment 1 Heating or No-Load Sequence",

        "!-   ===========  ALL OBJECTS IN CLASS: ZONEHVAC:AIRDISTRIBUTIONUNIT ===========",

        "  ZoneHVAC:AirDistributionUnit,",
        "    401directairADU,         !- Name",
        "    Z401 zone inlet,         !- Air Distribution Unit Outlet Node Name",
        "    AirTerminal:SingleDuct:ConstantVolume:NoReheat,  !- Air Terminal Object Type",
        "    401directair;            !- Air Terminal Name",

        "  ZoneHVAC:AirDistributionUnit,",
        "    402directairADU,         !- Name",
        "    Z402 zone inlet,         !- Air Distribution Unit Outlet Node Name",
        "    AirTerminal:SingleDuct:ConstantVolume:NoReheat,  !- Air Terminal Object Type",
        "    402directair;            !- Air Terminal Name",

        "!-   ===========  ALL OBJECTS IN CLASS: ZONEHVAC:EQUIPMENTCONNECTIONS ===========",

        "  ZoneHVAC:EquipmentConnections,",
        "    401,                     !- Zone Name",
        "    Z401 terminal list,      !- Zone Conditioning Equipment List Name",
        "    Z401 zone inlet,         !- Zone Air Inlet Node or NodeList Name",
        "    ,                        !- Zone Air Exhaust Node or NodeList Name",
        "    Z401 air node,           !- Zone Air Node Name",
        "    Z401 outlet node;        !- Zone Return Air Node Name",

        "  ZoneHVAC:EquipmentConnections,",
        "    402,                     !- Zone Name",
        "    Z402 terminal list,      !- Zone Conditioning Equipment List Name",
        "    Z402 zone inlet,         !- Zone Air Inlet Node or NodeList Name",
        "    ,                        !- Zone Air Exhaust Node or NodeList Name",
        "    Z402 air node,           !- Zone Air Node Name",
        "    Z402 outlet node;        !- Zone Return Air Node Name",

        "!-   ===========  ALL OBJECTS IN CLASS: FAN:ONOFF ===========",
        "  Fan:OnOff,",
        "    AC24_Fan,                !- Name",
        "    AC-24sched,              !- Availability Schedule Name",
        "    0.25,                    !- Fan Total Efficiency",
        "    249.089,                 !- Pressure Rise {Pa}",
        "    3.209,                   !- Maximum Flow Rate {m3/s}",
        "    0.85,                    !- Motor Efficiency",
        "    1,                       !- Motor In Airstream Fraction",
        "    AC-24 SF inlet air node, !- Air Inlet Node Name",
        "    AC-24 SF outlet air node,!- Air Outlet Node Name",
        "    ,                        !- Fan Power Ratio Function of Speed Ratio Curve Name",
        "    ,                        !- Fan Efficiency Ratio Function of Speed Ratio Curve Name",
        "    General;                 !- End-Use Subcategory",
        "  Fan:OnOff,",
        "    AC25_Fan,                !- Name",
        "    AC-25 sched,             !- Availability Schedule Name",
        "    0.25,                    !- Fan Total Efficiency",
        "    249.089,                 !- Pressure Rise {Pa}",
        "    3.209,                   !- Maximum Flow Rate {m3/s}",
        "    0.85,                    !- Motor Efficiency",
        "    1,                       !- Motor In Airstream Fraction",
        "    AC-25 SF inlet air node, !- Air Inlet Node Name",
        "    AC-25 SF outlet air node,!- Air Outlet Node Name",
        "    ,                        !- Fan Power Ratio Function of Speed Ratio Curve Name",
        "    ,                        !- Fan Efficiency Ratio Function of Speed Ratio Curve Name",
        "    General;                 !- End-Use Subcategory",
        "  Coil:Cooling:DX:MultiSpeed,",
        "    AC24_cooling,            !- Name",
        "    AC-24sched,              !- Availability Schedule Name",
        "    AC-24 SF outlet air node,!- Air Inlet Node Name",
        "    AC-24 HC inlet node,     !- Air Outlet Node Name",
        "    ,                        !- Condenser Air Inlet Node Name",
        "    AirCooled,               !- Condenser Type",
        "    ,                        !- Minimum Outdoor Dry-Bulb Temperature for Compressor Operation {C}",
        "    ,                        !- Supply Water Storage Tank Name",
        "    ,                        !- Condensate Collection Water Storage Tank Name",
        "    No,                      !- Apply Part Load Fraction to Speeds Greater than 1",
        "    No,                      !- Apply Latent Degradation to Speeds Greater than 1",
        "    0,                       !- Crankcase Heater Capacity {W}",
        "    10,                      !- Maximum Outdoor Dry-Bulb Temperature for Crankcase Heater Operation {C}",
        "    ,                        !- Basin Heater Capacity {W/K}",
        "    ,                        !- Basin Heater Setpoint Temperature {C}",
        "    ,                        !- Basin Heater Operating Schedule Name",
        "    Electricity,             !- Fuel Type",
        "    2,                       !- Number of Speeds",
        "    53500,                   !- Speed 1 Gross Rated Total Cooling Capacity {W}",
        "    0.737,                   !- Speed 1 Gross Rated Sensible Heat Ratio",
        "    3.42,                    !- Speed 1 Gross Rated Cooling COP {W/W}",
        "    3.209,                   !- Speed 1 Rated Air Flow Rate {m3/s}",
        "    ,                        !- Rated Evaporator Fan Power Per Volume Flow Rate {W/(m3/s)}",
        "    CoolingTempCurve,        !- Speed 1 Total Cooling Capacity Function of Temperature Curve Name",
        "    CoolingFlowCurve,        !- Speed 1 Total Cooling Capacity Function of Flow Fraction Curve Name",
        "    EIRTempCurve,            !- Speed 1 Energy Input Ratio Function of Temperature Curve Name",
        "    EIRFlowCurve,            !- Speed 1 Energy Input Ratio Function of Flow Fraction Curve Name",
        "    PLFCurve,                !- Speed 1 Part Load Fraction Correlation Curve Name",
        "    ,                        !- Speed 1 Nominal Time for Condensate Removal to Begin {s}",
        "    ,                        !- Speed 1 Ratio of Initial Moisture Evaporation Rate and Steady State Latent Capacity {dimensionless}",
        "    3,                       !- Speed 1 Maximum Cycling Rate {cycles/hr}",
        "    ,                        !- Speed 1 Latent Capacity Time Constant {s}",
        "    0.001,                   !- Speed 1 Rated Waste Heat Fraction of Power Input {dimensionless}",
        "    WasteHeatTempCurve,      !- Speed 1 Waste Heat Function of Temperature Curve Name",
        "    0.9,                     !- Speed 1 Evaporative Condenser Effectiveness {dimensionless}",
        "    ,                        !- Speed 1 Evaporative Condenser Air Flow Rate {m3/s}",
        "    ,                        !- Speed 1 Rated Evaporative Condenser Pump Power Consumption {W}",
        "    67992.5,                 !- Speed 2 Gross Rated Total Cooling Capacity {W}",
        "    0.737,                   !- Speed 2 Gross Rated Sensible Heat Ratio",
        "    3.42,                    !- Speed 2 Gross Rated Cooling COP {W/W}",
        "    3.209,                   !- Speed 2 Rated Air Flow Rate {m3/s}",
        "    ,                        !- Rated Evaporator Fan Power Per Volume Flow Rate {W/(m3/s)}",
        "    CoolingTempCurve,        !- Speed 2 Total Cooling Capacity Function of Temperature Curve Name",
        "    CoolingFlowCurve,        !- Speed 2 Total Cooling Capacity Function of Flow Fraction Curve Name",
        "    EIRTempCurve,            !- Speed 2 Energy Input Ratio Function of Temperature Curve Name",
        "    EIRFlowCurve,            !- Speed 2 Energy Input Ratio Function of Flow Fraction Curve Name",
        "    PLFCurve,                !- Speed 2 Part Load Fraction Correlation Curve Name",
        "    ,                        !- Speed 2 Nominal Time for Condensate Removal to Begin {s}",
        "    ,                        !- Speed 2 Ratio of Initial Moisture Evaporation Rate and steady state Latent Capacity {dimensionless}",
        "    0,                       !- Speed 2 Maximum Cycling Rate {cycles/hr}",
        "    ,                        !- Speed 2 Latent Capacity Time Constant {s}",
        "    0.001,                   !- Speed 2 Rated Waste Heat Fraction of Power Input {dimensionless}",
        "    WasteHeatTempCurve,      !- Speed 2 Waste Heat Function of Temperature Curve Name",
        "    0.9,                     !- Speed 2 Evaporative Condenser Effectiveness {dimensionless}",
        "    ,                        !- Speed 2 Evaporative Condenser Air Flow Rate {m3/s}",
        "    ,                        !- Speed 2 Rated Evaporative Condenser Pump Power Consumption {W}",
        "    ,                        !- Speed 3 Gross Rated Total Cooling Capacity {W}",
        "    ,                        !- Speed 3 Gross Rated Sensible Heat Ratio",
        "    3,                       !- Speed 3 Gross Rated Cooling COP {W/W}",
        "    ,                        !- Speed 3 Rated Air Flow Rate {m3/s}",
        "    ,                        !- Rated Evaporator Fan Power Per Volume Flow Rate {W/(m3/s)}",
        "    ,                        !- Speed 3 Total Cooling Capacity Function of Temperature Curve Name",
        "    ,                        !- Speed 3 Total Cooling Capacity Function of Flow Fraction Curve Name",
        "    ,                        !- Speed 3 Energy Input Ratio Function of Temperature Curve Name",
        "    ,                        !- Speed 3 Energy Input Ratio Function of Flow Fraction Curve Name",
        "    ,                        !- Speed 3 Part Load Fraction Correlation Curve Name",
        "    ,                        !- Speed 3 Nominal Time for Condensate Removal to Begin {s}",
        "    ,                        !- Speed 3 Ratio of Initial Moisture Evaporation Rate and steady state Latent Capacity {dimensionless}",
        "    ,                        !- Speed 3 Maximum Cycling Rate {cycles/hr}",
        "    ,                        !- Speed 3 Latent Capacity Time Constant {s}",
        "    ,                        !- Speed 3 Rated Waste Heat Fraction of Power Input {dimensionless}",
        "    ,                        !- Speed 3 Waste Heat Function of Temperature Curve Name",
        "    0.9,                     !- Speed 3 Evaporative Condenser Effectiveness {dimensionless}",
        "    ,                        !- Speed 3 Evaporative Condenser Air Flow Rate {m3/s}",
        "    ,                        !- Speed 3 Rated Evaporative Condenser Pump Power Consumption {W}",
        "    ,                        !- Speed 4 Gross Rated Total Cooling Capacity {W}",
        "    ,                        !- Speed 4 Gross Rated Sensible Heat Ratio",
        "    3,                       !- Speed 4 Gross Rated Cooling COP {W/W}",
        "    ,                        !- Speed 4 Rated Air Flow Rate {m3/s}",
        "    ,                        !- Rated Evaporator Fan Power Per Volume Flow Rate {W/(m3/s)}",
        "    ,                        !- Speed 4 Total Cooling Capacity Function of Temperature Curve Name",
        "    ,                        !- Speed 4 Total Cooling Capacity Function of Flow Fraction Curve Name",
        "    ,                        !- Speed 4 Energy Input Ratio Function of Temperature Curve Name",
        "    ,                        !- Speed 4 Energy Input Ratio Function of Flow Fraction Curve Name",
        "    ,                        !- Speed 4 Part Load Fraction Correlation Curve Name",
        "    ,                        !- Speed 4 Nominal Time for Condensate Removal to Begin {s}",
        "    ,                        !- Speed 4 Ratio of Initial Moisture Evaporation Rate and steady state Latent Capacity {dimensionless}",
        "    ,                        !- Speed 4 Maximum Cycling Rate {cycles/hr}",
        "    ,                        !- Speed 4 Latent Capacity Time Constant {s}",
        "    ,                        !- Speed 4 Rated Waste Heat Fraction of Power Input {dimensionless}",
        "    ,                        !- Speed 4 Waste Heat Function of Temperature Curve Name",
        "    0.9;                     !- Speed 4 Evaporative Condenser Effectiveness {dimensionless}",
        "  Coil:Cooling:DX:MultiSpeed,",
        "    AC25_cooling,            !- Name",
        "    AC-25 sched,             !- Availability Schedule Name",
        "    AC-25 SF outlet air node,!- Air Inlet Node Name",
        "    AC-25 HC inlet node,     !- Air Outlet Node Name",
        "    ,                        !- Condenser Air Inlet Node Name",
        "    AirCooled,               !- Condenser Type",
        "    ,                        !- Minimum Outdoor Dry-Bulb Temperature for Compressor Operation {C}",
        "    ,                        !- Supply Water Storage Tank Name",
        "    ,                        !- Condensate Collection Water Storage Tank Name",
        "    No,                      !- Apply Part Load Fraction to Speeds Greater than 1",
        "    No,                      !- Apply Latent Degradation to Speeds Greater than 1",
        "    0,                       !- Crankcase Heater Capacity {W}",
        "    10,                      !- Maximum Outdoor Dry-Bulb Temperature for Crankcase Heater Operation {C}",
        "    ,                        !- Basin Heater Capacity {W/K}",
        "    ,                        !- Basin Heater Setpoint Temperature {C}",
        "    ,                        !- Basin Heater Operating Schedule Name",
        "    Electricity,             !- Fuel Type",
        "    2,                       !- Number of Speeds",
        "    53500,                   !- Speed 1 Gross Rated Total Cooling Capacity {W}",
        "    0.737,                   !- Speed 1 Gross Rated Sensible Heat Ratio",
        "    3.42,                    !- Speed 1 Gross Rated Cooling COP {W/W}",
        "    3.209,                   !- Speed 1 Rated Air Flow Rate {m3/s}",
        "    ,                        !- Rated Evaporator Fan Power Per Volume Flow Rate {W/(m3/s)}",
        "    CoolingTempCurve,        !- Speed 1 Total Cooling Capacity Function of Temperature Curve Name",
        "    CoolingFlowCurve,        !- Speed 1 Total Cooling Capacity Function of Flow Fraction Curve Name",
        "    EIRTempCurve,            !- Speed 1 Energy Input Ratio Function of Temperature Curve Name",
        "    EIRFlowCurve,            !- Speed 1 Energy Input Ratio Function of Flow Fraction Curve Name",
        "    PLFCurve,                !- Speed 1 Part Load Fraction Correlation Curve Name",
        "    ,                        !- Speed 1 Nominal Time for Condensate Removal to Begin {s}",
        "    ,                        !- Speed 1 Ratio of Initial Moisture Evaporation Rate and Steady State Latent Capacity {dimensionless}",
        "    3,                       !- Speed 1 Maximum Cycling Rate {cycles/hr}",
        "    ,                        !- Speed 1 Latent Capacity Time Constant {s}",
        "    0.001,                   !- Speed 1 Rated Waste Heat Fraction of Power Input {dimensionless}",
        "    WasteHeatTempCurve,      !- Speed 1 Waste Heat Function of Temperature Curve Name",
        "    0.9,                     !- Speed 1 Evaporative Condenser Effectiveness {dimensionless}",
        "    ,                        !- Speed 1 Evaporative Condenser Air Flow Rate {m3/s}",
        "    ,                        !- Speed 1 Rated Evaporative Condenser Pump Power Consumption {W}",
        "    67992.5,                 !- Speed 2 Gross Rated Total Cooling Capacity {W}",
        "    0.737,                   !- Speed 2 Gross Rated Sensible Heat Ratio",
        "    3.42,                    !- Speed 2 Gross Rated Cooling COP {W/W}",
        "    3.209,                   !- Speed 2 Rated Air Flow Rate {m3/s}",
        "    ,                        !- Rated Evaporator Fan Power Per Volume Flow Rate {W/(m3/s)}",
        "    CoolingTempCurve,        !- Speed 2 Total Cooling Capacity Function of Temperature Curve Name",
        "    CoolingFlowCurve,        !- Speed 2 Total Cooling Capacity Function of Flow Fraction Curve Name",
        "    EIRTempCurve,            !- Speed 2 Energy Input Ratio Function of Temperature Curve Name",
        "    EIRFlowCurve,            !- Speed 2 Energy Input Ratio Function of Flow Fraction Curve Name",
        "    PLFCurve,                !- Speed 2 Part Load Fraction Correlation Curve Name",
        "    ,                        !- Speed 2 Nominal Time for Condensate Removal to Begin {s}",
        "    ,                        !- Speed 2 Ratio of Initial Moisture Evaporation Rate and steady state Latent Capacity {dimensionless}",
        "    0,                       !- Speed 2 Maximum Cycling Rate {cycles/hr}",
        "    ,                        !- Speed 2 Latent Capacity Time Constant {s}",
        "    0.001,                   !- Speed 2 Rated Waste Heat Fraction of Power Input {dimensionless}",
        "    WasteHeatTempCurve,      !- Speed 2 Waste Heat Function of Temperature Curve Name",
        "    0.9,                     !- Speed 2 Evaporative Condenser Effectiveness {dimensionless}",
        "    ,                        !- Speed 2 Evaporative Condenser Air Flow Rate {m3/s}",
        "    ,                        !- Speed 2 Rated Evaporative Condenser Pump Power Consumption {W}",
        "    ,                        !- Speed 3 Gross Rated Total Cooling Capacity {W}",
        "    ,                        !- Speed 3 Gross Rated Sensible Heat Ratio",
        "    3,                       !- Speed 3 Gross Rated Cooling COP {W/W}",
        "    ,                        !- Speed 3 Rated Air Flow Rate {m3/s}",
        "    ,                        !- Rated Evaporator Fan Power Per Volume Flow Rate {W/(m3/s)}",
        "    ,                        !- Speed 3 Total Cooling Capacity Function of Temperature Curve Name",
        "    ,                        !- Speed 3 Total Cooling Capacity Function of Flow Fraction Curve Name",
        "    ,                        !- Speed 3 Energy Input Ratio Function of Temperature Curve Name",
        "    ,                        !- Speed 3 Energy Input Ratio Function of Flow Fraction Curve Name",
        "    ,                        !- Speed 3 Part Load Fraction Correlation Curve Name",
        "    ,                        !- Speed 3 Nominal Time for Condensate Removal to Begin {s}",
        "    ,                        !- Speed 3 Ratio of Initial Moisture Evaporation Rate and steady state Latent Capacity {dimensionless}",
        "    ,                        !- Speed 3 Maximum Cycling Rate {cycles/hr}",
        "    ,                        !- Speed 3 Latent Capacity Time Constant {s}",
        "    ,                        !- Speed 3 Rated Waste Heat Fraction of Power Input {dimensionless}",
        "    ,                        !- Speed 3 Waste Heat Function of Temperature Curve Name",
        "    0.9,                     !- Speed 3 Evaporative Condenser Effectiveness {dimensionless}",
        "    ,                        !- Speed 3 Evaporative Condenser Air Flow Rate {m3/s}",
        "    ,                        !- Speed 3 Rated Evaporative Condenser Pump Power Consumption {W}",
        "    ,                        !- Speed 4 Gross Rated Total Cooling Capacity {W}",
        "    ,                        !- Speed 4 Gross Rated Sensible Heat Ratio",
        "    3,                       !- Speed 4 Gross Rated Cooling COP {W/W}",
        "    ,                        !- Speed 4 Rated Air Flow Rate {m3/s}",
        "    ,                        !- Rated Evaporator Fan Power Per Volume Flow Rate {W/(m3/s)}",
        "    ,                        !- Speed 4 Total Cooling Capacity Function of Temperature Curve Name",
        "    ,                        !- Speed 4 Total Cooling Capacity Function of Flow Fraction Curve Name",
        "    ,                        !- Speed 4 Energy Input Ratio Function of Temperature Curve Name",
        "    ,                        !- Speed 4 Energy Input Ratio Function of Flow Fraction Curve Name",
        "    ,                        !- Speed 4 Part Load Fraction Correlation Curve Name",
        "    ,                        !- Speed 4 Nominal Time for Condensate Removal to Begin {s}",
        "    ,                        !- Speed 4 Ratio of Initial Moisture Evaporation Rate and steady state Latent Capacity {dimensionless}",
        "    ,                        !- Speed 4 Maximum Cycling Rate {cycles/hr}",
        "    ,                        !- Speed 4 Latent Capacity Time Constant {s}",
        "    ,                        !- Speed 4 Rated Waste Heat Fraction of Power Input {dimensionless}",
        "    ,                        !- Speed 4 Waste Heat Function of Temperature Curve Name",
        "    0.9;                     !- Speed 4 Evaporative Condenser Effectiveness {dimensionless}",
        "!-   ===========  ALL OBJECTS IN CLASS: COIL:HEATING:ELECTRIC ===========",
        "  Coil:Heating:Electric,",
        "    AC24ElecHeater,          !- Name",
        "    AC-24sched,              !- Availability Schedule Name",
        "    1,                       !- Efficiency",
        "    55000,                   !- Nominal Capacity {W}",
        "    AC-24 RHC inlet node,    !- Air Inlet Node Name",
        "    AC-24 airloop outlet node;  !- Air Outlet Node Name",
        "  Coil:Heating:Electric,",
        "    AC25ElecHeater,          !- Name",
        "    AC-25 sched,             !- Availability Schedule Name",
        "    1,                       !- Efficiency",
        "    55000,                   !- Nominal Capacity {W}",
        "    AC-25 RHC inlet node,    !- Air Inlet Node Name",
        "    AC-25 airloop outlet node;  !- Air Outlet Node Name",

        "!-   ===========  ALL OBJECTS IN CLASS: COIL:HEATING:DX:MULTISPEED ===========",
        "  Coil:Heating:DX:MultiSpeed,",
        "    AC24Heating,             !- Name",
        "    AC-24sched,              !- Availability Schedule Name",
        "    AC-24 HC inlet node,     !- Air Inlet Node Name",
        "    AC-24 RHC inlet node,    !- Air Outlet Node Name",
        "    -8,                      !- Minimum Outdoor Dry-Bulb Temperature for Compressor Operation {C}",
        "    ,                        !- Outdoor Dry-Bulb Temperature to Turn On Compressor {C}",
        "    0,                       !- Crankcase Heater Capacity {W}",
        "    10,                      !- Maximum Outdoor Dry-Bulb Temperature for Crankcase Heater Operation {C}",
        "    DefrostTempCurve,        !- Defrost Energy Input Ratio Function of Temperature Curve Name",
        "    4.4,                     !- Maximum Outdoor Dry-Bulb Temperature for Defrost Operation {C}",
        "    ReverseCycle,            !- Defrost Strategy",
        "    OnDemand,                !- Defrost Control",
        "    0.087,                   !- Defrost Time Period Fraction",
        "    0,                       !- Resistive Defrost Heater Capacity {W}",
        "    No,                      !- Apply Part Load Fraction to Speeds Greater than 1",
        "    Electricity,             !- Fuel Type",
        "    ,                        !- Region number for Calculating HSPF",
        "    2,                       !- Number of Speeds",
        "    53500,                   !- Speed 1 Gross Rated Heating Capacity {W}",
        "    2.85,                    !- Speed 1 Gross Rated Heating COP {W/W}",
        "    3.209,                   !- Speed 1 Rated Air Flow Rate {m3/s}",
        "    ,                        !- Speed 1 Rated Supply Air Fan Power Per Volume Flow Rate {W/(m3/s)}",
        "    HeatingTempCurve,        !- Speed 1 Heating Capacity Function of Temperature Curve Name",
        "    HeatingFlowCurve,        !- Speed 1 Heating Capacity Function of Flow Fraction Curve Name",
        "    HeatingEIRTempCurve,     !- Speed 1 Energy Input Ratio Function of Temperature Curve Name",
        "    EIRFlowCurve,            !- Speed 1 Energy Input Ratio Function of Flow Fraction Curve Name",
        "    PLFCurve,                !- Speed 1 Part Load Fraction Correlation Curve Name",
        "    0.0001,                  !- Speed 1 Rated Waste Heat Fraction of Power Input {dimensionless}",
        "    WasteHeatTempCurve,      !- Speed 1 Waste Heat Function of Temperature Curve Name",
        "    59587.2,                 !- Speed 2 Gross Rated Heating Capacity {W}",
        "    2.85,                    !- Speed 2 Gross Rated Heating COP {W/W}",
        "    3.209,                   !- Speed 2 Rated Air Flow Rate {m3/s}",
        "    ,                        !- Speed 2 Rated Supply Air Fan Power Per Volume Flow Rate {W/(m3/s)}",
        "    HeatingTempCurve,        !- Speed 2 Heating Capacity Function of Temperature Curve Name",
        "    HeatingFlowCurve,        !- Speed 2 Heating Capacity Function of Flow Fraction Curve Name",
        "    HeatingEIRTempCurve,     !- Speed 2 Energy Input Ratio Function of Temperature Curve Name",
        "    EIRFlowCurve,            !- Speed 2 Energy Input Ratio Function of Flow Fraction Curve Name",
        "    PLFCurve,                !- Speed 2 Part Load Fraction Correlation Curve Name",
        "    0.0001,                  !- Speed 2 Rated Waste Heat Fraction of Power Input {dimensionless}",
        "    WasteHeatTempCurve;      !- Speed 2 Waste Heat Function of Temperature Curve Name",

        "  Coil:Heating:DX:MultiSpeed,",
        "    AC25Heating,             !- Name",
        "    AC-25 sched,             !- Availability Schedule Name",
        "    AC-25 HC inlet node,     !- Air Inlet Node Name",
        "    AC-25 RHC inlet node,    !- Air Outlet Node Name",
        "    -8,                      !- Minimum Outdoor Dry-Bulb Temperature for Compressor Operation {C}",
        "    ,                        !- Outdoor Dry-Bulb Temperature to Turn On Compressor {C}",
        "    0,                       !- Crankcase Heater Capacity {W}",
        "    10,                      !- Maximum Outdoor Dry-Bulb Temperature for Crankcase Heater Operation {C}",
        "    DefrostTempCurve,        !- Defrost Energy Input Ratio Function of Temperature Curve Name",
        "    4.4,                     !- Maximum Outdoor Dry-Bulb Temperature for Defrost Operation {C}",
        "    ReverseCycle,            !- Defrost Strategy",
        "    OnDemand,                !- Defrost Control",
        "    0.087,                   !- Defrost Time Period Fraction",
        "    0,                       !- Resistive Defrost Heater Capacity {W}",
        "    No,                      !- Apply Part Load Fraction to Speeds Greater than 1",
        "    Electricity,             !- Fuel Type",
        "    ,                        !- Region number for Calculating HSPF",
        "    2,                       !- Number of Speeds",
        "    53500,                   !- Speed 1 Gross Rated Heating Capacity {W}",
        "    2.85,                    !- Speed 1 Gross Rated Heating COP {W/W}",
        "    3.209,                   !- Speed 1 Rated Air Flow Rate {m3/s}",
        "    ,                        !- Speed 1 Rated Supply Air Fan Power Per Volume Flow Rate {W/(m3/s)}",
        "    HeatingTempCurve,        !- Speed 1 Heating Capacity Function of Temperature Curve Name",
        "    HeatingFlowCurve,        !- Speed 1 Heating Capacity Function of Flow Fraction Curve Name",
        "    HeatingEIRTempCurve,     !- Speed 1 Energy Input Ratio Function of Temperature Curve Name",
        "    EIRFlowCurve,            !- Speed 1 Energy Input Ratio Function of Flow Fraction Curve Name",
        "    PLFCurve,                !- Speed 1 Part Load Fraction Correlation Curve Name",
        "    0.0001,                  !- Speed 1 Rated Waste Heat Fraction of Power Input {dimensionless}",
        "    WasteHeatTempCurve,      !- Speed 1 Waste Heat Function of Temperature Curve Name",
        "    59587.2,                 !- Speed 2 Gross Rated Heating Capacity {W}",
        "    2.85,                    !- Speed 2 Gross Rated Heating COP {W/W}",
        "    3.209,                   !- Speed 2 Rated Air Flow Rate {m3/s}",
        "    ,                        !- Speed 2 Rated Supply Air Fan Power Per Volume Flow Rate {W/(m3/s)}",
        "    HeatingTempCurve,        !- Speed 2 Heating Capacity Function of Temperature Curve Name",
        "    HeatingFlowCurve,        !- Speed 2 Heating Capacity Function of Flow Fraction Curve Name",
        "    HeatingEIRTempCurve,     !- Speed 2 Energy Input Ratio Function of Temperature Curve Name",
        "    EIRFlowCurve,            !- Speed 2 Energy Input Ratio Function of Flow Fraction Curve Name",
        "    PLFCurve,                !- Speed 2 Part Load Fraction Correlation Curve Name",
        "    0.0001,                  !- Speed 2 Rated Waste Heat Fraction of Power Input {dimensionless}",
        "    WasteHeatTempCurve;      !- Speed 2 Waste Heat Function of Temperature Curve Name",

        "!-   ===========  ALL OBJECTS IN CLASS: AIRLOOPHVAC:UNITARYHEATPUMP:AIRTOAIR:MULTISPEED ===========",
        "  AirLoopHVAC:UnitaryHeatPump:AirToAir:MultiSpeed,",
        "    AC-24 heat pump,         !- Name",
        "    AC-24sched,              !- Availability Schedule Name",
        "    AC-24 SF inlet air node, !- Air Inlet Node Name",
        "    AC-24 airloop outlet node,  !- Air Outlet Node Name",
        "    401,                     !- Controlling Zone or Thermostat Location",
        "    Fan:OnOff,               !- Supply Air Fan Object Type",
        "    AC24_Fan,                !- Supply Air Fan Name",
        "    BlowThrough,             !- Supply Air Fan Placement",
        "    AC-24sched,              !- Supply Air Fan Operating Mode Schedule Name",
        "    Coil:Heating:DX:MultiSpeed,  !- Heating Coil Object Type",
        "    AC24Heating,             !- Heating Coil Name",
        "    -8,                      !- Minimum Outdoor Dry-Bulb Temperature for Compressor Operation {C}",
        "    Coil:Cooling:DX:MultiSpeed,  !- Cooling Coil Object Type",
        "    AC24_cooling,            !- Cooling Coil Name",
        "    Coil:Heating:Electric,   !- Supplemental Heating Coil Object Type",
        "    AC24ElecHeater,          !- Supplemental Heating Coil Name",
        "    45,                      !- Maximum Supply Air Temperature from Supplemental Heater {C}",
        "    15,                      !- Maximum Outdoor Dry-Bulb Temperature for Supplemental Heater Operation {C}",
        "    0,                       !- Auxiliary On-Cycle Electric Power {W}",
        "    0,                       !- Auxiliary Off-Cycle Electric Power {W}",
        "    0,                       !- Design Heat Recovery Water Flow Rate {m3/s}",
        "    80,                      !- Maximum Temperature for Heat Recovery {C}",
        "    ,                        !- Heat Recovery Water Inlet Node Name",
        "    ,                        !- Heat Recovery Water Outlet Node Name",
        "    3.209,                   !- No Load Supply Air Flow Rate {m3/s}",
        "    2,                       !- Number of Speeds for Heating",
        "    2,                       !- Number of Speeds for Cooling",
        "    3.209,                   !- Heating Speed 1 Supply Air Flow Rate {m3/s}",
        "    3.209,                   !- Heating Speed 2 Supply Air Flow Rate {m3/s}",
        "    ,                        !- Heating Speed 3 Supply Air Flow Rate {m3/s}",
        "    ,                        !- Heating Speed 4 Supply Air Flow Rate {m3/s}",
        "    3.209,                   !- Cooling Speed 1 Supply Air Flow Rate {m3/s}",
        "    3.209;                   !- Cooling Speed 2 Supply Air Flow Rate {m3/s}",

        "  AirLoopHVAC:UnitaryHeatPump:AirToAir:MultiSpeed,",
        "    AC-25 heat pump,         !- Name",
        "    AC-25 sched,             !- Availability Schedule Name",
        "    AC-25 SF inlet air node, !- Air Inlet Node Name",
        "    AC-25 airloop outlet node,  !- Air Outlet Node Name",
        "    402,                     !- Controlling Zone or Thermostat Location",
        "    Fan:OnOff,               !- Supply Air Fan Object Type",
        "    AC25_Fan,                !- Supply Air Fan Name",
        "    BlowThrough,             !- Supply Air Fan Placement",
        "    AC-25 sched,             !- Supply Air Fan Operating Mode Schedule Name",
        "    Coil:Heating:DX:MultiSpeed,  !- Heating Coil Object Type",
        "    AC25Heating,             !- Heating Coil Name",
        "    -8,                      !- Minimum Outdoor Dry-Bulb Temperature for Compressor Operation {C}",
        "    Coil:Cooling:DX:MultiSpeed,  !- Cooling Coil Object Type",
        "    AC25_cooling,            !- Cooling Coil Name",
        "    Coil:Heating:Electric,   !- Supplemental Heating Coil Object Type",
        "    AC25ElecHeater,          !- Supplemental Heating Coil Name",
        "    45,                      !- Maximum Supply Air Temperature from Supplemental Heater {C}",
        "    15,                      !- Maximum Outdoor Dry-Bulb Temperature for Supplemental Heater Operation {C}",
        "    0,                       !- Auxiliary On-Cycle Electric Power {W}",
        "    0,                       !- Auxiliary Off-Cycle Electric Power {W}",
        "    0,                       !- Design Heat Recovery Water Flow Rate {m3/s}",
        "    80,                      !- Maximum Temperature for Heat Recovery {C}",
        "    ,                        !- Heat Recovery Water Inlet Node Name",
        "    ,                        !- Heat Recovery Water Outlet Node Name",
        "    3.209,                   !- No Load Supply Air Flow Rate {m3/s}",
        "    2,                       !- Number of Speeds for Heating",
        "    2,                       !- Number of Speeds for Cooling",
        "    3.209,                   !- Heating Speed 1 Supply Air Flow Rate {m3/s}",
        "    3.209,                   !- Heating Speed 2 Supply Air Flow Rate {m3/s}",
        "    ,                        !- Heating Speed 3 Supply Air Flow Rate {m3/s}",
        "    ,                        !- Heating Speed 4 Supply Air Flow Rate {m3/s}",
        "    3.209,                   !- Cooling Speed 1 Supply Air Flow Rate {m3/s}",
        "    3.209;                   !- Cooling Speed 2 Supply Air Flow Rate {m3/s}",

        "  Timestep,6;",

        "  Zone,",
        "    402,                     !- Name",
        "    48.33,                   !- Direction of Relative North {deg}",
        "    -21.306405,              !- X Origin {m}",
        "    46.910971,               !- Y Origin {m}",
        "    0.0,                     !- Z Origin {m}",
        "    ,                        !- Type",
        "    1;                       !- Multiplier",

        "  Zone,",
        "    401,                     !- Name",
        "    48.33,                   !- Direction of Relative North {deg}",
        "    15.002524,               !- X Origin {m}",
        "    -50.24491,               !- Y Origin {m}",
        "    0.0,                     !- Z Origin {m}",
        "    ,                        !- Type",
        "    1;                       !- Multiplier",

        "  Schedule:Compact,",
        "    ActSchd,                 !- Name",
        "    Any Number,              !- Schedule Type Limits Name",
        "    Through: 12/31,          !- Field 1",
        "    For: AllDays,            !- Field 2",
        "    Until: 24:00,118;        !- Field 3",

        "  Schedule:Compact,",
        "    Space temp SP,           !- Name",
        "    Temperature,             !- Schedule Type Limits Name",
        "    Through: 12/31,          !- Field 1",
        "    For: AllDays,            !- Field 2",
        "    Until: 24:00,22.00;      !- Field 3",

        "  Schedule:Compact,",
        "    Zone Control Type Sched, !- Name",
        "    Control Type,            !- Schedule Type Limits Name",
        "    Through: 12/31,          !- Field 1",
        "    For: AllDays,            !- Field 2",
        "    Until: 24:00,4.00;       !- Field 3",

        "  Schedule:Compact,",
        "    Fan_schd,                !- Name",
        "    Fraction,                !- Schedule Type Limits Name",
        "    Through: 12/31,          !- Field 1",
        "    For: Alldays,            !- Field 2",
        "    Until: 24:00,1;          !- Field 17",

        "  Schedule:Compact,",
        "    401HeatingSP,            !- Name",
        "    Temperature,             !- Schedule Type Limits Name",
        "    Through: 12/31,          !- Field 1",
        "    For: Alldays,            !- Field 2",
        "    Until: 24:00,21.11;      !- Field 7",

        "  Schedule:Compact,",
        "    401CoolingSP,            !- Name",
        "    Temperature,             !- Schedule Type Limits Name",
        "    Through: 12/31,          !- Field 1",
        "    For: Alldays,            !- Field 2",
        "    Until: 24:00,22.2;       !- Field 7",

        "  Schedule:Compact,",
        "    HeatP fan cyc_sched,     !- Name",
        "    Fraction,                !- Schedule Type Limits Name",
        "    Through: 12/31,          !- Field 1",
        "    For: Alldays,            !- Field 2",
        "    Until: 24:00,0;          !- Field 10",

        "  Schedule:Compact,",
        "    AC-28 sched,             !- Name",
        "    Fraction,                !- Schedule Type Limits Name",
        "    Through: 12/31,          !- Field 1",
        "    For: Alldays,            !- Field 2",
        "    Until: 24:00,1;          !- Field 10",

        "  Schedule:Compact,",
        "    AC-25 sched,             !- Name",
        "    Fraction,                !- Schedule Type Limits Name",
        "    Through: 12/31,          !- Field 1",
        "    For: Alldays,            !- Field 2",
        "    Until: 24:00,1.00;       !- Field 3",

        "  Schedule:Compact,",
        "    Econ sched,              !- Name",
        "    Fraction,                !- Schedule Type Limits Name",
        "    Through: 12/31,          !- Field 1",
        "    For: Alldays,            !- Field 2",
        "    Until: 24:00,1.00;       !- Field 3",

        "  Schedule:Compact,",
        "    HeatingPlant ON,         !- Name",
        "    Fraction,                !- Schedule Type Limits Name",
        "    Through: 12/31,          !- Field 1",
        "    For: Alldays,            !- Field 2",
        "    Until: 24:00,1.00;       !- Field 3",

        "  Schedule:Compact,",
        "    INFIL_QUARTER_ON_SCH,    !- Name",
        "    Fraction,                !- Schedule Type Limits Name",
        "    Through: 12/31,          !- Field 1",
        "    For: Alldays,            !- Field 2",
        "    Until: 24:00,1.00;       !- Field 3",

        "  Schedule:Compact,",
        "    402HeatingSP,            !- Name",
        "    Temperature,             !- Schedule Type Limits Name",
        "    Through: 12/31,          !- Field 1",
        "    For: Alldays,            !- Field 2",
        "    Until: 24:00,21.11;      !- Field 7",

        "  Schedule:Compact,",
        "    402CoolingSP,            !- Name",
        "    Temperature,             !- Schedule Type Limits Name",
        "    Through: 12/31,          !- Field 1",
        "    For: Alldays,            !- Field 2",
        "    Until: 24:00,22.2;       !- Field 7",

        "  Schedule:Compact,",
        "    HeatingSetpoints,        !- Name",
        "    Temperature,             !- Schedule Type Limits Name",
        "    Through: 12/31,          !- Field 1",
        "    For: Alldays,            !- Field 2",
        "    Until: 24:00,21.11;      !- Field 7",

        "  Schedule:Compact,",
        "    CoolingSetpoints,        !- Name",
        "    Temperature,             !- Schedule Type Limits Name",
        "    Through: 12/31,          !- Field 1",
        "    For: Alldays,            !- Field 2",
        "    Until: 24:00,22.2;       !- Field 7",

        "  Schedule:Compact,",
        "    AC-24sched,              !- Name",
        "    Fraction,                !- Schedule Type Limits Name",
        "    Through: 12/31,          !- Field 1",
        "	 For: Alldays,			  !- Field 2",
        "    Until: 24:00,1;          !- Field 3",

        "!-   ===========  ALL OBJECTS IN CLASS: CONTROLLER:OUTDOORAIR ===========",

        "  Controller:OutdoorAir,",
        "    AC-24 OA Controller,     !- Name",
        "    AC-24 EA node,           !- Relief Air Outlet Node Name",
        "    AC-24 airloop inlet node,!- Return Air Node Name",
        "    AC-24 SF inlet air node, !- Mixed Air Node Name",
        "    AC-24 OA inlet node,     !- Actuator Node Name",
        "    0.481,                   !- Minimum Outdoor Air Flow Rate {m3/s}",
        "    0.481,                   !- Maximum Outdoor Air Flow Rate {m3/s}",
        "    NoEconomizer,            !- Economizer Control Type",
        "    ,                        !- Economizer Control Action Type",
        "    ,                        !- Economizer Maximum Limit Dry-Bulb Temperature {C}",
        "    ,                        !- Economizer Maximum Limit Enthalpy {J/kg}",
        "    ,                        !- Economizer Maximum Limit Dewpoint Temperature {C}",
        "    ,                        !- Electronic Enthalpy Limit Curve Name",
        "    ,                        !- Economizer Minimum Limit Dry-Bulb Temperature {C}",
        "    ,                        !- Lockout Type",
        "    ;                        !- Minimum Limit Type",

        "  Controller:OutdoorAir,",
        "    AC-25 OA Controller,     !- Name",
        "    AC-25 EA node,           !- Relief Air Outlet Node Name",
        "    AC-25 airloop inlet node,!- Return Air Node Name",
        "    AC-25 SF inlet air node, !- Mixed Air Node Name",
        "    AC-25 OA inlet node,     !- Actuator Node Name",
        "    0.481,                   !- Minimum Outdoor Air Flow Rate {m3/s}",
        "    0.481,                   !- Maximum Outdoor Air Flow Rate {m3/s}",
        "    NoEconomizer,            !- Economizer Control Type",
        "    ,                        !- Economizer Control Action Type",
        "    ,                        !- Economizer Maximum Limit Dry-Bulb Temperature {C}",
        "    ,                        !- Economizer Maximum Limit Enthalpy {J/kg}",
        "    ,                        !- Economizer Maximum Limit Dewpoint Temperature {C}",
        "    ,                        !- Electronic Enthalpy Limit Curve Name",
        "    ,                        !- Economizer Minimum Limit Dry-Bulb Temperature {C}",
        "    ,                        !- Lockout Type",
        "    ;                        !- Minimum Limit Type",

        "!-   ===========  ALL OBJECTS IN CLASS: AIRLOOPHVAC:CONTROLLERLIST ===========",

        "  AirLoopHVAC:ControllerList,",
        "    Z401OA controller list,  !- Name",
        "    Controller:OutdoorAir,   !- Controller 1 Object Type",
        "    AC-24 OA Controller;     !- Controller 1 Name",

        "  AirLoopHVAC:ControllerList,",
        "    Z402OA controller list,  !- Name",
        "    Controller:OutdoorAir,   !- Controller 1 Object Type",
        "    AC-25 OA Controller;     !- Controller 1 Name",

        "!-   ===========  ALL OBJECTS IN CLASS: AIRLOOPHVAC ===========",

        "  AirLoopHVAC,",
        "    Z401 airloop,            !- Name",
        "    ,                        !- Controller List Name",
        "    AC24,                    !- Availability Manager List Name",
        "    3.209,                   !- Design Supply Air Flow Rate {m3/s}",
        "    Z401 branch list,        !- Branch List Name",
        "    ,                        !- Connector List Name",
        "    AC-24 airloop inlet node,!- Supply Side Inlet Node Name",
        "    Z401 RA node,            !- Demand Side Outlet Node Name",
        "    Z401 splitter inlet,     !- Demand Side Inlet Node Names",
        "    AC-24 airloop outlet node;  !- Supply Side Outlet Node Names",

        "  AirLoopHVAC,",
        "    Z402 airloop,            !- Name",
        "    ,                        !- Controller List Name",
        "    AC25,                    !- Availability Manager List Name",
        "    3.209,                   !- Design Supply Air Flow Rate {m3/s}",
        "    Z402 branch list,        !- Branch List Name",
        "    ,                        !- Connector List Name",
        "    AC-25 airloop inlet node,!- Supply Side Inlet Node Name",
        "    Z402 RA node,            !- Demand Side Outlet Node Name",
        "    Z402 splitter inlet,     !- Demand Side Inlet Node Names",
        "    AC-25 airloop outlet node;  !- Supply Side Outlet Node Names",

        "!-   ===========  ALL OBJECTS IN CLASS: AIRLOOPHVAC:OUTDOORAIRSYSTEM:EQUIPMENTLIST ===========",

        "  AirLoopHVAC:OutdoorAirSystem:EquipmentList,",
        "    Z401OA equip list,       !- Name",
        "    OutdoorAir:Mixer,        !- Component 1 Object Type",
        "    AC-24 OA intake;         !- Component 1 Name",

        "  AirLoopHVAC:OutdoorAirSystem:EquipmentList,",
        "    Z402OA equip list,       !- Name",
        "    OutdoorAir:Mixer,        !- Component 1 Object Type",
        "    AC-25 OA intake;         !- Component 1 Name",

        "!-   ===========  ALL OBJECTS IN CLASS: AIRLOOPHVAC:OUTDOORAIRSYSTEM ===========",

        "  AirLoopHVAC:OutdoorAirSystem,",
        "    Z401 OA Sys,             !- Name",
        "    Z401OA controller list,  !- Controller List Name",
        "    Z401OA equip list;       !- Outdoor Air Equipment List Name",

        "  AirLoopHVAC:OutdoorAirSystem,",
        "    Z402 OA Sys,             !- Name",
        "    Z402OA controller list,  !- Controller List Name",
        "    Z402OA equip list;       !- Outdoor Air Equipment List Name",

        "!-   ===========  ALL OBJECTS IN CLASS: OUTDOORAIR:MIXER ===========",

        "  OutdoorAir:Mixer,",
        "    AC-24 OA intake,         !- Name",
        "    AC-24 SF inlet air node, !- Mixed Air Node Name",
        "    AC-24 OA inlet node,     !- Outdoor Air Stream Node Name",
        "    AC-24 EA node,           !- Relief Air Stream Node Name",
        "    AC-24 airloop inlet node;!- Return Air Stream Node Name",

        "  OutdoorAir:Mixer,",
        "    AC-25 OA intake,         !- Name",
        "    AC-25 SF inlet air node, !- Mixed Air Node Name",
        "    AC-25 OA inlet node,     !- Outdoor Air Stream Node Name",
        "    AC-25 EA node,           !- Relief Air Stream Node Name",
        "    AC-25 airloop inlet node;!- Return Air Stream Node Name",

        "!-   ===========  ALL OBJECTS IN CLASS: AIRLOOPHVAC:ZONESPLITTER ===========",

        "  AirLoopHVAC:ZoneSplitter,",
        "    Z401 SA splitter,        !- Name",
        "    Z401 splitter inlet,     !- Inlet Node Name",
        "    Z401 zone inlet 2AT;     !- Outlet 1 Node Name",

        "  AirLoopHVAC:ZoneSplitter,",
        "    Z402 SA splitter,        !- Name",
        "    Z402 splitter inlet,     !- Inlet Node Name",
        "    Z402 zone inlet 2AT;     !- Outlet 1 Node Name",

        "!-   ===========  ALL OBJECTS IN CLASS: AIRLOOPHVAC:SUPPLYPATH ===========",

        "  AirLoopHVAC:SupplyPath,",
        "    Z401SupplyPath,          !- Name",
        "    Z401 splitter inlet,     !- Supply Air Path Inlet Node Name",
        "    AirLoopHVAC:ZoneSplitter,!- Component 1 Object Type",
        "    Z401 SA splitter;        !- Component 1 Name",

        "  AirLoopHVAC:SupplyPath,",
        "    Z402SupplyPath,          !- Name",
        "    Z402 splitter inlet,     !- Supply Air Path Inlet Node Name",
        "    AirLoopHVAC:ZoneSplitter,!- Component 1 Object Type",
        "    Z402 SA splitter;        !- Component 1 Name",

        "!-   ===========  ALL OBJECTS IN CLASS: AIRLOOPHVAC:ZONEMIXER ===========",

        "  AirLoopHVAC:ZoneMixer,",
        "    Z401 RA mixer,           !- Name",
        "    Z401 RA node,            !- Outlet Node Name",
        "    Z401 outlet node;        !- Inlet 1 Node Name",

        "  AirLoopHVAC:ZoneMixer,",
        "    Z402 RA mixer,           !- Name",
        "    Z402 RA node,            !- Outlet Node Name",
        "    Z402 outlet node;        !- Inlet 1 Node Name",

        "!-   ===========  ALL OBJECTS IN CLASS: AIRLOOPHVAC:RETURNPATH ===========",

        "  AirLoopHVAC:ReturnPath,",
        "    Z401RApath,              !- Name",
        "    Z401 RA node,            !- Return Air Path Outlet Node Name",
        "    AirLoopHVAC:ZoneMixer,   !- Component 1 Object Type",
        "    Z401 RA mixer;           !- Component 1 Name",

        "  AirLoopHVAC:ReturnPath,",
        "    Z402RApath,              !- Name",
        "    Z402 RA node,            !- Return Air Path Outlet Node Name",
        "    AirLoopHVAC:ZoneMixer,   !- Component 1 Object Type",
        "    Z402 RA mixer;           !- Component 1 Name",

        "!-   ===========  ALL OBJECTS IN CLASS: BRANCH ===========",

        "  Branch,",
        "    Z401 main branch,        !- Name",
        "    ,                        !- Pressure Drop Curve Name",
        "    AirLoopHVAC:OutdoorAirSystem,  !- Component 1 Object Type",
        "    Z401 OA Sys,             !- Component 1 Name",
        "    AC-24 airloop inlet node,!- Component 1 Inlet Node Name",
        "    AC-24 SF inlet air node, !- Component 1 Outlet Node Name",
        "    AirLoopHVAC:UnitaryHeatPump:AirToAir:MultiSpeed,  !- Component 2 Object Type",
        "    AC-24 heat pump,         !- Component 2 Name",
        "    AC-24 SF inlet air node, !- Component 2 Inlet Node Name",
        "    AC-24 airloop outlet node;  !- Component 2 Outlet Node Name",

        "  Branch,",
        "    Z402 main branch,        !- Name",
        "    ,                        !- Pressure Drop Curve Name",
        "    AirLoopHVAC:OutdoorAirSystem,  !- Component 1 Object Type",
        "    Z402 OA Sys,             !- Component 1 Name",
        "    AC-25 airloop inlet node,!- Component 1 Inlet Node Name",
        "    AC-25 SF inlet air node, !- Component 1 Outlet Node Name",
        "    AirLoopHVAC:UnitaryHeatPump:AirToAir:MultiSpeed,  !- Component 2 Object Type",
        "    AC-25 heat pump,         !- Component 2 Name",
        "    AC-25 SF inlet air node, !- Component 2 Inlet Node Name",
        "    AC-25 airloop outlet node;  !- Component 2 Outlet Node Name",

        "!-   ===========  ALL OBJECTS IN CLASS: BRANCHLIST ===========",

        "  BranchList,",
        "    Z401 branch list,        !- Name",
        "    Z401 main branch;        !- Branch 1 Name",

        "  BranchList,",
        "    Z402 branch list,        !- Name",
        "    Z402 main branch;        !- Branch 1 Name",

        "!-   ===========  ALL OBJECTS IN CLASS: NODELIST ===========",

        "  NodeList,",
        "    AC-24 OA intake list,    !- Name",
        "    AC-24 OA inlet node;     !- Node 1 Name",

        "  NodeList,",
        "    AC-25 OA intake list,    !- Name",
        "    AC-25 OA inlet node;     !- Node 1 Name",

        "!-   ===========  ALL OBJECTS IN CLASS: OUTDOORAIR:NODELIST ===========",

        "  OutdoorAir:NodeList,",
        "    AC-24 OA Intake list;    !- Node or NodeList Name 1",

        "  OutdoorAir:NodeList,",
        "    AC-25 OA Intake list;    !- Node or NodeList Name 1",

        "!-   ===========  ALL OBJECTS IN CLASS: AVAILABILITYMANAGER:SCHEDULED ===========",

        "  AvailabilityManager:Scheduled,",
        "    AC24 OnOff,              !- Name",
        "    AC-24sched;              !- Schedule Name",

        "  AvailabilityManager:Scheduled,",
        "    AC25 OnOff,              !- Name",
        "    AC-25 sched;             !- Schedule Name",

        "!-   ===========  ALL OBJECTS IN CLASS: AVAILABILITYMANAGERASSIGNMENTLIST ===========",

        "  AvailabilityManagerAssignmentList,",
        "    AC24,                    !- Name",
        "    AvailabilityManager:Scheduled,  !- Availability Manager 1 Object Type",
        "    AC24 OnOff;              !- Availability Manager 1 Name",

        "  AvailabilityManagerAssignmentList,",
        "    AC25,                    !- Name",
        "    AvailabilityManager:Scheduled,  !- Availability Manager 1 Object Type",
        "    AC25 OnOff;              !- Availability Manager 1 Name",

        "!-   ===========  ALL OBJECTS IN CLASS: CURVE:QUADRATIC ===========",

        "!-   ===========  ALL OBJECTS IN CLASS: CURVE:QUADRATIC ===========",

        "  Curve:Quadratic,",
        "    CoolingFlowCurve,        !- Name",
        "    1,                       !- Coefficient1 Constant",
        "    0,                       !- Coefficient2 x",
        "    0,                       !- Coefficient3 x**2",
        "    0.1,                     !- Minimum Value of x",
        "    2;                       !- Maximum Value of x",

        "  Curve:Quadratic,",
        "    EIRFlowCurve,            !- Name",
        "    1,                       !- Coefficient1 Constant",
        "    0,                       !- Coefficient2 x",
        "    0,                       !- Coefficient3 x**2",
        "    0.1,                     !- Minimum Value of x",
        "    2;                       !- Maximum Value of x",

        "  Curve:Quadratic,",
        "    PLFCurve,                !- Name",
        "    0.75,                    !- Coefficient1 Constant",
        "    0.25,                    !- Coefficient2 x",
        "    0,                       !- Coefficient3 x**2",
        "    0.1,                     !- Minimum Value of x",
        "    1;                       !- Maximum Value of x",

        "  Curve:Quadratic,",
        "    HeatingFlowCurve,        !- Name",
        "    1,                       !- Coefficient1 Constant",
        "    0,                       !- Coefficient2 x",
        "    0,                       !- Coefficient3 x**2",
        "    0.1,                     !- Minimum Value of x",
        "    2;                       !- Maximum Value of x",

        "  Curve:Quadratic,",
        "    BLCoolingFlowCurve,      !- Name",
        "    0.86187,                 !- Coefficient1 Constant",
        "    0.14853,                 !- Coefficient2 x",
        "    -.009899,                !- Coefficient3 x**2",
        "    0.1,                     !- Minimum Value of x",
        "    2;                       !- Maximum Value of x",

        "  Curve:Quadratic,",
        "    BLEIRFlowCurve,          !- Name",
        "    1.1085,                  !- Coefficient1 Constant",
        "    -.1266,                  !- Coefficient2 x",
        "    0.017998,                !- Coefficient3 x**2",
        "    0.1,                     !- Minimum Value of x",
        "    2;                       !- Maximum Value of x",

        "!-   ===========  ALL OBJECTS IN CLASS: CURVE:BIQUADRATIC ===========",

        "  Curve:Biquadratic,",
        "    CoolingTempCurve,        !- Name",
        "    0.66896,                 !- Coefficient1 Constant",
        "    0.023936,                !- Coefficient2 x",
        "    -.00015091,              !- Coefficient3 x**2",
        "    -.00128818,              !- Coefficient4 y",
        "    -.000168897,             !- Coefficient5 y**2",
        "    0.000258167,             !- Coefficient6 x*y",
        "    0,                       !- Minimum Value of x",
        "    20,                      !- Maximum Value of x",
        "    0,                       !- Minimum Value of y",
        "    40;                      !- Maximum Value of y",

        "  Curve:Biquadratic,",
        "    EIRTempCurve,            !- Name",
        "    0.574095,                !- Coefficient1 Constant",
        "    -.003463,                !- Coefficient2 x",
        "    0.00029161,              !- Coefficient3 x**2",
        "    0.012714,                !- Coefficient4 y",
        "    0.00034595,              !- Coefficient5 y**2",
        "    -.000714,                !- Coefficient6 x*y",
        "    0,                       !- Minimum Value of x",
        "    20,                      !- Maximum Value of x",
        "    0,                       !- Minimum Value of y",
        "    40;                      !- Maximum Value of y",

        "  Curve:Biquadratic,",
        "    WasteHeatFrac,           !- Name",
        "    0,                       !- Coefficient1 Constant",
        "    0,                       !- Coefficient2 x",
        "    0,                       !- Coefficient3 x**2",
        "    0,                       !- Coefficient4 y",
        "    0,                       !- Coefficient5 y**2",
        "    0,                       !- Coefficient6 x*y",
        "    0,                       !- Minimum Value of x",
        "    50,                      !- Maximum Value of x",
        "    0,                       !- Minimum Value of y",
        "    50;                      !- Maximum Value of y",

        "  Curve:Biquadratic,",
        "    DefrostTempCurve,        !- Name",
        "    0.43264,                 !- Coefficient1 Constant",
        "    0.0013974,               !- Coefficient2 x",
        "    0.00026958,              !- Coefficient3 x**2",
        "    -.02639,                 !- Coefficient4 y",
        "    -.000142377,             !- Coefficient5 y**2",
        "    -.0016066,               !- Coefficient6 x*y",
        "    -10,                     !- Minimum Value of x",
        "    20,                      !- Maximum Value of x",
        "    -10,                     !- Minimum Value of y",
        "    50;                      !- Maximum Value of y",

        "  Curve:Biquadratic,",
        "    HeatingTempCurve,        !- Name",
        "    0.830527,                !- Coefficient1 Constant",
        "    -.00086702,              !- Coefficient2 x",
        "    -.00016316,              !- Coefficient3 x**2",
        "    0.022539,                !- Coefficient4 y",
        "    0.000142796,             !- Coefficient5 y**2",
        "    0.000046064,             !- Coefficient6 x*y",
        "    -10,                     !- Minimum Value of x",
        "    50,                      !- Maximum Value of x",
        "    -10,                     !- Minimum Value of y",
        "    20;                      !- Maximum Value of y",

        "  Curve:Biquadratic,",
        "    HeatingEIRTempCurve,     !- Name",
        "    0.9111,                  !- Coefficient1 Constant",
        "    -.0106,                  !- Coefficient2 x",
        "    0.000879,                !- Coefficient3 x**2",
        "    0.0051,                  !- Coefficient4 y",
        "    0.00119,                 !- Coefficient5 y**2",
        "    -.00147,                 !- Coefficient6 x*y",
        "    -10,                     !- Minimum Value of x",
        "    50,                      !- Maximum Value of x",
        "    -10,                     !- Minimum Value of y",
        "    20;                      !- Maximum Value of y",

        "  Curve:Biquadratic,",
        "    WasteHeatTempCurve,      !- Name",
        "    1,                       !- Coefficient1 Constant",
        "    0,                       !- Coefficient2 x",
        "    0,                       !- Coefficient3 x**2",
        "    0,                       !- Coefficient4 y",
        "    0,                       !- Coefficient5 y**2",
        "    0,                       !- Coefficient6 x*y",
        "    -10,                     !- Minimum Value of x",
        "    50,                      !- Maximum Value of x",
        "    -10,                     !- Minimum Value of y",
        "    50;                      !- Maximum Value of y",

        "  Curve:Biquadratic,",
        "    AC28HeatingTempCurve,    !- Name",
        "    0.9427,                  !- Coefficient1 Constant",
        "    -.005897,                !- Coefficient2 x",
        "    -.00005806,              !- Coefficient3 x**2",
        "    0.02442,                 !- Coefficient4 y",
        "    0.0001265,               !- Coefficient5 y**2",
        "    -.000006653,             !- Coefficient6 x*y",
        "    -10,                     !- Minimum Value of x",
        "    50,                      !- Maximum Value of x",
        "    -10,                     !- Minimum Value of y",
        "    50;                      !- Maximum Value of y",

        "  Curve:Biquadratic,",
        "    AC28HeatingEIRCurve,     !- Name",
        "    0.84489,                 !- Coefficient1 Constant",
        "    -.002944,                !- Coefficient2 x",
        "    0.0006633,               !- Coefficient3 x**2",
        "    0.0042478,               !- Coefficient4 y",
        "    0.00098998,              !- Coefficient5 y**2",
        "    -.0012759,               !- Coefficient6 x*y",
        "    -10,                     !- Minimum Value of x",
        "    50,                      !- Maximum Value of x",
        "    -10,                     !- Minimum Value of y",
        "    50;                      !- Maximum Value of y",

        "  Curve:Biquadratic,",
        "    AC28DefrostTempCurve,    !- Name",
        "    0.65186,                 !- Coefficient1 Constant",
        "    -.0090539,               !- Coefficient2 x",
        "    0.00032925,              !- Coefficient3 x**2",
        "    0.001465,                !- Coefficient4 y",
        "    0.00043463,              !- Coefficient5 y**2",
        "    -.0031187,               !- Coefficient6 x*y",
        "    -10,                     !- Minimum Value of x",
        "    50,                      !- Maximum Value of x",
        "    -10,                     !- Minimum Value of y",
        "    50;                      !- Maximum Value of y",

        "  Curve:Biquadratic,",
        "    AC28CoolingTempCurve,    !- Name",
        "    1.68985,                 !- Coefficient1 Constant",
        "    -.07506,                 !- Coefficient2 x",
        "    0.003149,                !- Coefficient3 x**2",
        "    -.00541,                 !- Coefficient4 y",
        "    0.00003154,              !- Coefficient5 y**2",
        "    -.0004042,               !- Coefficient6 x*y",
        "    -10,                     !- Minimum Value of x",
        "    50,                      !- Maximum Value of x",
        "    -10,                     !- Minimum Value of y",
        "    50;                      !- Maximum Value of y",

        "  Curve:Biquadratic,",
        "    AC28EIRTempCurve,        !- Name",
        "    0.05573,                 !- Coefficient1 Constant",
        "    0.055223,                !- Coefficient2 x",
        "    -.0018377,               !- Coefficient3 x**2",
        "    0.012791,                !- Coefficient4 y",
        "    0.00019079,              !- Coefficient5 y**2",
        "    -.00016265,              !- Coefficient6 x*y",
        "    -10,                     !- Minimum Value of x",
        "    50,                      !- Maximum Value of x",
        "    -10,                     !- Minimum Value of y",
        "    50;                      !- Maximum Value of y",

        "  Curve:Biquadratic,",
        "    AC29CoolingTempCurve,    !- Name",
        "    1.61164,                 !- Coefficient1 Constant",
        "    -.08591,                 !- Coefficient2 x",
        "    0.0032792,               !- Coefficient3 x**2",
        "    0.0038143,               !- Coefficient4 y",
        "    -.0001393,               !- Coefficient5 y**2",
        "    -.000229,                !- Coefficient6 x*y",
        "    -10,                     !- Minimum Value of x",
        "    50,                      !- Maximum Value of x",
        "    -10,                     !- Minimum Value of y",
        "    50;                      !- Maximum Value of y",

        "  Curve:Biquadratic,",
        "    AC29EIRTempCurve,        !- Name",
        "    0.12954,                 !- Coefficient1 Constant",
        "    0.063575,                !- Coefficient2 x",
        "    -.0019562,               !- Coefficient3 x**2",
        "    0.0089583,               !- Coefficient4 y",
        "    0.00022236,              !- Coefficient5 y**2",
        "    -.0002964,               !- Coefficient6 x*y",
        "    -10,                     !- Minimum Value of x",
        "    50,                      !- Maximum Value of x",
        "    -10,                     !- Minimum Value of y",
        "    50;                      !- Maximum Value of y",

        "  Curve:Biquadratic,",
        "    AC32CoolingTempCurve,    !- Name",
        "    0.48671,                 !- Coefficient1 Constant",
        "    0.075657,                !- Coefficient2 x",
        "    -.0016748,               !- Coefficient3 x**2",
        "    -.0158888,               !- Coefficient4 y",
        "    -.00010629,              !- Coefficient5 y**2",
        "    0.00053274,              !- Coefficient6 x*y",
        "    -10,                     !- Minimum Value of x",
        "    50,                      !- Maximum Value of x",
        "    -10,                     !- Minimum Value of y",
        "    50;                      !- Maximum Value of y",

        "  Curve:Biquadratic,",
        "    BLCoolingTempCurve,      !- Name",
        "    0.54353,                 !- Coefficient1 Constant",
        "    0.020175,                !- Coefficient2 x",
        "    0.00034548,              !- Coefficient3 x**2",
        "    0.00085622,              !- Coefficient4 y",
        "    -.000085034,             !- Coefficient5 y**2",
        "    -.00007994,              !- Coefficient6 x*y",
        "    -10,                     !- Minimum Value of x",
        "    50,                      !- Maximum Value of x",
        "    -10,                     !- Minimum Value of y",
        "    50;                      !- Maximum Value of y",

        "  Curve:Biquadratic,",
        "    BLEIRTempCurve,          !- Name",
        "    1.01728,                 !- Coefficient1 Constant",
        "    -.021724,                !- Coefficient2 x",
        "    0.00025326,              !- Coefficient3 x**2",
        "    0.017851,                !- Coefficient4 y",
        "    0.00014881,              !- Coefficient5 y**2",
        "    -.00043614,              !- Coefficient6 x*y",
        "    -10,                     !- Minimum Value of x",
        "    50,                      !- Maximum Value of x",
        "    -10,                     !- Minimum Value of y",
        "    50;                      !- Maximum Value of y",

    });

    ASSERT_TRUE(process_idf(idf_objects));
    NumOfTimeStepInHour = 1; // must initialize this to get schedules initialized
    MinutesPerTimeStep = 60; // must initialize this to get schedules initialized
    ProcessScheduleInput(state.files);

    HeatBalanceManager::GetZoneData(ErrorsFound); // read zone data
    EXPECT_FALSE(ErrorsFound);                    // zones are specified in the idf snippet

    // Get Zone Equipment Configuration data
    DataZoneEquipment::GetZoneEquipmentData(state);
    DataZoneEquipment::ZoneEquipList(1).EquipIndex(1) = 2; // 1st zone is 402, so this is 2nd direct air unit
    DataZoneEquipment::ZoneEquipList(2).EquipIndex(1) = 1; // 2nd zone is 401, so this is 1st direct air unit
    MixedAir::GetOutsideAirSysInputs(state);
    MixedAir::GetOAControllerInputs(state);
    SplitterComponent::GetSplitterInput();
<<<<<<< HEAD
    BranchInputManager::GetMixerInput(state.dataBranchInputManager);
    BranchInputManager::ManageBranchInput(state.dataBranchInputManager);
    GetZoneAirLoopEquipment(*state.dataZoneAirLoopEquipmentManager);
=======
    BranchInputManager::GetMixerInput(state);
    BranchInputManager::ManageBranchInput(state);
    GetZoneAirLoopEquipment(state, state.dataZoneAirLoopEquipmentManager);
>>>>>>> 42d84720
    SingleDuct::GetSysInput(state);

    // Get Air Loop HVAC Data
    SimAirServingZones::GetAirPathData(state);
    SimAirServingZones::InitAirLoops(state, FirstHVACIteration);

    ZoneTempPredictorCorrector::GetZoneAirSetPoints(state, state.files);

    CurDeadBandOrSetback.allocate(2);
    CurDeadBandOrSetback(1) = false;
    CurDeadBandOrSetback(2) = false;

    ZoneSysEnergyDemand.allocate(2);
    ZoneSysEnergyDemand(1).RemainingOutputRequired = -2500;
    ZoneSysEnergyDemand(1).OutputRequiredToHeatingSP = -20000;
    ZoneSysEnergyDemand(1).OutputRequiredToCoolingSP = -2500;
    ZoneSysEnergyDemand(2).RemainingOutputRequired = -2500;
    ZoneSysEnergyDemand(2).OutputRequiredToHeatingSP = -20000;
    ZoneSysEnergyDemand(2).OutputRequiredToCoolingSP = -2500;

    ZoneSysEnergyDemand(1).SequencedOutputRequired.allocate(1);
    ZoneSysEnergyDemand(1).SequencedOutputRequiredToCoolingSP.allocate(1);
    ZoneSysEnergyDemand(1).SequencedOutputRequiredToHeatingSP.allocate(1);
    ZoneSysEnergyDemand(2).SequencedOutputRequired.allocate(1);
    ZoneSysEnergyDemand(2).SequencedOutputRequiredToCoolingSP.allocate(1);
    ZoneSysEnergyDemand(2).SequencedOutputRequiredToHeatingSP.allocate(1);

    ZoneSysEnergyDemand(1).SequencedOutputRequired(1) = ZoneSysEnergyDemand(1).RemainingOutputRequired;
    ZoneSysEnergyDemand(1).SequencedOutputRequiredToCoolingSP(1) = ZoneSysEnergyDemand(1).OutputRequiredToCoolingSP;
    ZoneSysEnergyDemand(1).SequencedOutputRequiredToHeatingSP(1) = ZoneSysEnergyDemand(1).OutputRequiredToHeatingSP;
    ZoneSysEnergyDemand(2).SequencedOutputRequired(1) = ZoneSysEnergyDemand(2).RemainingOutputRequired;
    ZoneSysEnergyDemand(2).SequencedOutputRequiredToCoolingSP(1) = ZoneSysEnergyDemand(2).OutputRequiredToCoolingSP;
    ZoneSysEnergyDemand(2).SequencedOutputRequiredToHeatingSP(1) = ZoneSysEnergyDemand(2).OutputRequiredToHeatingSP;

    HVACMultiSpeedHeatPump::GetMSHeatPumpInput(state);

    DataGlobals::SysSizingCalc = true; // disable sizing calculation
    MSHeatPump(1).TotHeatEnergyRate = 1000.0;
    MSHeatPump(1).TotCoolEnergyRate = 1000.0;
    MSHeatPump(2).TotHeatEnergyRate = 1000.0;
    MSHeatPump(2).TotCoolEnergyRate = 1000.0;
    MSHeatPump(1).FlowFraction = 1.0;
    MSHeatPump(2).FlowFraction = 1.0;
    ScheduleManager::Schedule(17).CurrentValue = 1.0;
    ScheduleManager::Schedule(9).CurrentValue = 1.0;
    DataEnvironment::StdRhoAir = 1.2;
    DataEnvironment::OutDryBulbTemp = 35.0;
    DataEnvironment::OutHumRat = 0.012;
    DataEnvironment::StdBaroPress = 101325.0;
    DataEnvironment::OutBaroPress = 101325.0;

    // InitMSHeatPump resets the current MSHeatPumpNum only
    HVACMultiSpeedHeatPump::InitMSHeatPump(state, MSHeatPumpNum, FirstHVACIteration, AirLoopNum, QZnReq, OnOffAirFlowRatio);

    EXPECT_DOUBLE_EQ(1000.0, MSHeatPump(1).TotHeatEnergyRate);
    EXPECT_DOUBLE_EQ(1000.0, MSHeatPump(1).TotCoolEnergyRate);
    EXPECT_DOUBLE_EQ(0.0, MSHeatPump(2).TotHeatEnergyRate);
    EXPECT_DOUBLE_EQ(0.0, MSHeatPump(2).TotCoolEnergyRate);

    // verify min OAT from coil inputs
    EXPECT_EQ(MSHeatPump(1).MinOATCompressorCooling, -25.0);
    EXPECT_EQ(MSHeatPump(1).MinOATCompressorHeating, -8.0);
    EXPECT_EQ(MSHeatPump(2).MinOATCompressorCooling, -25.0);
    EXPECT_EQ(MSHeatPump(2).MinOATCompressorHeating, -8.0);

    DataLoopNode::Node(9).Temp = 24.0;
    DataLoopNode::Node(9).HumRat = 0.008;
    DataLoopNode::Node(6).Temp = 24.0;
    DataLoopNode::Node(6).HumRat = 0.008;
    DataLoopNode::Node(16).Temp = 24.0;
    DataLoopNode::Node(16).HumRat = 0.008;
    DataLoopNode::Node(16).Enthalpy = Psychrometrics::PsyHFnTdbW(DataLoopNode::Node(16).Temp, DataLoopNode::Node(16).HumRat);
    DataLoopNode::Node(24).MassFlowRateMax = DataLoopNode::Node(16).MassFlowRateMaxAvail;

    Fans::Fan(2).MaxAirMassFlowRate = DataLoopNode::Node(16).MassFlowRateMaxAvail;
    Fans::Fan(2).RhoAirStdInit = DataEnvironment::StdRhoAir;
    DXCoils::DXCoil(2).MSRatedAirMassFlowRate(1) = DXCoils::DXCoil(2).MSRatedAirVolFlowRate(1) * DataEnvironment::StdRhoAir;
    DXCoils::DXCoil(2).MSRatedAirMassFlowRate(2) = DXCoils::DXCoil(2).MSRatedAirVolFlowRate(2) * DataEnvironment::StdRhoAir;
    DXCoils::DXCoil(2).MSRatedCBF(1) = 0.2;
    DXCoils::DXCoil(2).MSRatedCBF(2) = 0.2;

    Real64 QSensUnitOut;
    // Cooling
    SimMSHP(state, MSHeatPumpNum, FirstHVACIteration, AirLoopNum, QSensUnitOut, QZnReq, OnOffAirFlowRatio);
    // Check outlet conditions
    EXPECT_NEAR(DataLoopNode::Node(22).Temp, 23.363295, 0.0001);
    EXPECT_NEAR(DataLoopNode::Node(22).HumRat, 0.00796611, 0.0001);
    EXPECT_NEAR(DataLoopNode::Node(22).Enthalpy, 43744.6339, 0.0001);
    EXPECT_NEAR(MSHeatPump(2).CompPartLoadRatio, 0.12352, 0.0001);

    // Direct solution
    DataGlobals::DoCoilDirectSolutions = true;
    MSHeatPump(2).FullOutput.allocate(2);
    SimMSHP(state, MSHeatPumpNum, FirstHVACIteration, AirLoopNum, QSensUnitOut, QZnReq, OnOffAirFlowRatio);
    // Check outlet conditions
    EXPECT_NEAR(DataLoopNode::Node(22).Temp, 23.364114, 0.0001);
    EXPECT_NEAR(DataLoopNode::Node(22).HumRat, 0.00796613, 0.0001);
    EXPECT_NEAR(DataLoopNode::Node(22).Enthalpy, 43745.5237, 0.0001);
    EXPECT_NEAR(MSHeatPump(2).CompPartLoadRatio, 0.1234600, 0.0001);

    QZnReq = -10000.00;

    DataGlobals::DoCoilDirectSolutions = false;
    SimMSHP(state, MSHeatPumpNum, FirstHVACIteration, AirLoopNum, QSensUnitOut, QZnReq, OnOffAirFlowRatio);
    EXPECT_NEAR(DataLoopNode::Node(22).Temp, 21.454516, 0.0001);
    EXPECT_NEAR(DataLoopNode::Node(22).HumRat, 0.00792169, 0.0001);
    EXPECT_NEAR(DataLoopNode::Node(22).Enthalpy, 41684.8508, 0.0001);
    EXPECT_NEAR(MSHeatPump(2).CompPartLoadRatio, 0.2859843, 0.0001);
    DataGlobals::DoCoilDirectSolutions = true;
    SimMSHP(state, MSHeatPumpNum, FirstHVACIteration, AirLoopNum, QSensUnitOut, QZnReq, OnOffAirFlowRatio);
    EXPECT_NEAR(DataLoopNode::Node(22).Temp, 21.454516, 0.0001);
    EXPECT_NEAR(DataLoopNode::Node(22).HumRat, 0.00792169, 0.0001);
    EXPECT_NEAR(DataLoopNode::Node(22).Enthalpy, 41684.8508, 0.0001);
    EXPECT_NEAR(MSHeatPump(2).CompPartLoadRatio, 0.2859843, 0.0001);

    // Heating
    QZnReq = 10000.00;
    MSHeatPump(2).HeatCoolMode = HeatingMode;
    DataEnvironment::OutDryBulbTemp = 5.0;
    DataEnvironment::OutHumRat = 0.008;
    DataGlobals::DoCoilDirectSolutions = false;
    SimMSHP(state, MSHeatPumpNum, FirstHVACIteration, AirLoopNum, QSensUnitOut, QZnReq, OnOffAirFlowRatio);
    EXPECT_NEAR(DataLoopNode::Node(22).Temp, 26.546664, 0.0001);
    EXPECT_NEAR(DataLoopNode::Node(22).HumRat, 0.008, 0.0001);
    EXPECT_NEAR(DataLoopNode::Node(22).Enthalpy, 47077.4613, 0.0001);
    EXPECT_NEAR(MSHeatPump(2).CompPartLoadRatio, 0.1530992, 0.0001);
    DataGlobals::DoCoilDirectSolutions = true;
    SimMSHP(state, MSHeatPumpNum, FirstHVACIteration, AirLoopNum, QSensUnitOut, QZnReq, OnOffAirFlowRatio);
    EXPECT_NEAR(DataLoopNode::Node(22).Temp, 26.546664, 0.0001);
    EXPECT_NEAR(DataLoopNode::Node(22).HumRat, 0.008, 0.0001);
    EXPECT_NEAR(DataLoopNode::Node(22).Enthalpy, 47077.4613, 0.0001);
    EXPECT_NEAR(MSHeatPump(2).CompPartLoadRatio, 0.1530992, 0.0001);

    DataGlobals::DoCoilDirectSolutions = false;
    ZoneSysEnergyDemand.deallocate();
    CurDeadBandOrSetback.deallocate();
}

TEST_F(EnergyPlusFixture, HVACMultiSpeedHeatPump_HeatRecoveryTest)
{

    DataLoopNode::Node.allocate(2);
    MSHeatPump.allocate(1);
    int HeatRecInNode(1);
    int HeatRecOutNode(2);
    MSHeatPump(1).HeatRecInletNodeNum = HeatRecInNode;
    MSHeatPump(1).HeatRecOutletNodeNum = HeatRecOutNode;
    MSHeatPump(1).MaxHeatRecOutletTemp = 80;
    MSHeatPump(1).HRLoopNum = 1; // index to plant
    DataLoopNode::Node(HeatRecInNode).Temp = 50.0;
    DataHVACGlobals::MSHPWasteHeat = 1000.0;

    DataPlant::PlantLoop.allocate(1);
    DataPlant::PlantLoop(1).FluidName = "WATER";
    DataPlant::PlantLoop(1).FluidIndex = 1;

    DataLoopNode::Node(HeatRecInNode).MassFlowRate = 0.0; // test heat recovery result with 0 water flow rate
    HVACMultiSpeedHeatPump::MSHPHeatRecovery(1);

    // outlet temp should equal inlet temp since mass flow rate = 0
    Real64 calculatedOutletTemp =
        DataLoopNode::Node(HeatRecInNode).Temp + DataHVACGlobals::MSHPWasteHeat / (DataLoopNode::Node(HeatRecInNode).MassFlowRate * 4181.0);
    EXPECT_DOUBLE_EQ(0.0, MSHeatPump(1).HeatRecoveryRate);
    EXPECT_DOUBLE_EQ(50.0, MSHeatPump(1).HeatRecoveryInletTemp);
    EXPECT_DOUBLE_EQ(50.0, MSHeatPump(1).HeatRecoveryOutletTemp);
    EXPECT_DOUBLE_EQ(0.0, MSHeatPump(1).HeatRecoveryMassFlowRate);

    DataLoopNode::Node(HeatRecInNode).MassFlowRate = 0.1; // initialize flow rate and test heat recovery result using 1 kW heat transfer to fluid
    HVACMultiSpeedHeatPump::MSHPHeatRecovery(1);

    // outlet temp should equal temperature rise due to 1 kW of heat input at 0.1 kg/s
    calculatedOutletTemp =
        DataLoopNode::Node(HeatRecInNode).Temp + DataHVACGlobals::MSHPWasteHeat / (DataLoopNode::Node(HeatRecInNode).MassFlowRate * 4181.0);
    EXPECT_DOUBLE_EQ(1000.0, MSHeatPump(1).HeatRecoveryRate);
    EXPECT_DOUBLE_EQ(50.0, MSHeatPump(1).HeatRecoveryInletTemp);
    EXPECT_DOUBLE_EQ(calculatedOutletTemp, MSHeatPump(1).HeatRecoveryOutletTemp);
    EXPECT_DOUBLE_EQ(52.391772303276724, calculatedOutletTemp);
    EXPECT_DOUBLE_EQ(0.1, MSHeatPump(1).HeatRecoveryMassFlowRate);

    DataHVACGlobals::MSHPWasteHeat = 100000.0; // test very high heat transfer that would limit outlet water temperature
    DataLoopNode::Node(HeatRecInNode).MassFlowRate = 0.1;
    HVACMultiSpeedHeatPump::MSHPHeatRecovery(1);

    // outlet temp should equal max limit of 80 C since 100 kW would cause outlet water temperature to exceed 80 C
    EXPECT_DOUBLE_EQ(50.0, MSHeatPump(1).HeatRecoveryInletTemp);
    EXPECT_DOUBLE_EQ(80.0, MSHeatPump(1).HeatRecoveryOutletTemp);
    EXPECT_DOUBLE_EQ(0.1, MSHeatPump(1).HeatRecoveryMassFlowRate);
    Real64 QHeatRecovery =
        DataLoopNode::Node(HeatRecInNode).MassFlowRate * 4181.0 * (MSHeatPump(1).HeatRecoveryOutletTemp - MSHeatPump(1).HeatRecoveryInletTemp);
    EXPECT_DOUBLE_EQ(QHeatRecovery, MSHeatPump(1).HeatRecoveryRate);
    EXPECT_DOUBLE_EQ(12543.0, QHeatRecovery);
}
} // namespace EnergyPlus<|MERGE_RESOLUTION|>--- conflicted
+++ resolved
@@ -1263,15 +1263,9 @@
     MixedAir::GetOutsideAirSysInputs(state);
     MixedAir::GetOAControllerInputs(state);
     SplitterComponent::GetSplitterInput();
-<<<<<<< HEAD
-    BranchInputManager::GetMixerInput(state.dataBranchInputManager);
-    BranchInputManager::ManageBranchInput(state.dataBranchInputManager);
-    GetZoneAirLoopEquipment(*state.dataZoneAirLoopEquipmentManager);
-=======
     BranchInputManager::GetMixerInput(state);
     BranchInputManager::ManageBranchInput(state);
-    GetZoneAirLoopEquipment(state, state.dataZoneAirLoopEquipmentManager);
->>>>>>> 42d84720
+    GetZoneAirLoopEquipment(state, *state.dataZoneAirLoopEquipmentManager);
     SingleDuct::GetSysInput(state);
 
     // Get Air Loop HVAC Data
