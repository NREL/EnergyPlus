// EnergyPlus, Copyright (c) 1996-2020, The Board of Trustees of the University of Illinois,
// The Regents of the University of California, through Lawrence Berkeley National Laboratory
// (subject to receipt of any required approvals from the U.S. Dept. of Energy), Oak Ridge
// National Laboratory, managed by UT-Battelle, Alliance for Sustainable Energy, LLC, and other
// contributors. All rights reserved.
//
// NOTICE: This Software was developed under funding from the U.S. Department of Energy and the
// U.S. Government consequently retains certain rights. As such, the U.S. Government has been
// granted for itself and others acting on its behalf a paid-up, nonexclusive, irrevocable,
// worldwide license in the Software to reproduce, distribute copies to the public, prepare
// derivative works, and perform publicly and display publicly, and to permit others to do so.
//
// Redistribution and use in source and binary forms, with or without modification, are permitted
// provided that the following conditions are met:
//
// (1) Redistributions of source code must retain the above copyright notice, this list of
//     conditions and the following disclaimer.
//
// (2) Redistributions in binary form must reproduce the above copyright notice, this list of
//     conditions and the following disclaimer in the documentation and/or other materials
//     provided with the distribution.
//
// (3) Neither the name of the University of California, Lawrence Berkeley National Laboratory,
//     the University of Illinois, U.S. Dept. of Energy nor the names of its contributors may be
//     used to endorse or promote products derived from this software without specific prior
//     written permission.
//
// (4) Use of EnergyPlus(TM) Name. If Licensee (i) distributes the software in stand-alone form
//     without changes from the version obtained under this License, or (ii) Licensee makes a
//     reference solely to the software portion of its product, Licensee must refer to the
//     software as "EnergyPlus version X" software, where "X" is the version number Licensee
//     obtained under this License and may not use a different name for the software. Except as
//     specifically required in this Section (4), Licensee shall not use in a company name, a
//     product name, in advertising, publicity, or other promotional activities any name, trade
//     name, trademark, logo, or other designation of "EnergyPlus", "E+", "e+" or confusingly
//     similar designation, without the U.S. Department of Energy's prior written consent.
//
// THIS SOFTWARE IS PROVIDED BY THE COPYRIGHT HOLDERS AND CONTRIBUTORS "AS IS" AND ANY EXPRESS OR
// IMPLIED WARRANTIES, INCLUDING, BUT NOT LIMITED TO, THE IMPLIED WARRANTIES OF MERCHANTABILITY
// AND FITNESS FOR A PARTICULAR PURPOSE ARE DISCLAIMED. IN NO EVENT SHALL THE COPYRIGHT OWNER OR
// CONTRIBUTORS BE LIABLE FOR ANY DIRECT, INDIRECT, INCIDENTAL, SPECIAL, EXEMPLARY, OR
// CONSEQUENTIAL DAMAGES (INCLUDING, BUT NOT LIMITED TO, PROCUREMENT OF SUBSTITUTE GOODS OR
// SERVICES; LOSS OF USE, DATA, OR PROFITS; OR BUSINESS INTERRUPTION) HOWEVER CAUSED AND ON ANY
// THEORY OF LIABILITY, WHETHER IN CONTRACT, STRICT LIABILITY, OR TORT (INCLUDING NEGLIGENCE OR
// OTHERWISE) ARISING IN ANY WAY OUT OF THE USE OF THIS SOFTWARE, EVEN IF ADVISED OF THE
// POSSIBILITY OF SUCH DAMAGE.
// Google Test Headers
#include <gtest/gtest.h>

// EnergyPlus Headers
#include "Fixtures/EnergyPlusFixture.hh"
#include <EnergyPlus/Data/EnergyPlusData.hh>
#include <EnergyPlus/DataGlobals.hh>
#include <EnergyPlus/DataHVACGlobals.hh>
#include <EnergyPlus/DataZoneEnergyDemands.hh>
#include <EnergyPlus/ElectricPowerServiceManager.hh>
#include <EnergyPlus/HeatBalanceManager.hh>
#include <EnergyPlus/IOFiles.hh>
#include <EnergyPlus/OutputProcessor.hh>
#include <EnergyPlus/OutputReportPredefined.hh>
#include <EnergyPlus/ScheduleManager.hh>
#include <EnergyPlus/SimulationManager.hh>
#include <EnergyPlus/SizingManager.hh>
#include <EnergyPlus/WindowAC.hh>

using namespace EnergyPlus;

TEST_F(EnergyPlusFixture, WindowAC_VStest1)
{
    // this unit test runs the window air conditioner with a Coil:Cooling:DX:VariableSpeed coil
    // set up minimal zone, zone equipment, and ZoneHVAC:WindowAirConditioner, check input processing, check sizing, check simulation results
    std::string const idf_objects = delimited_string({
        "  Timestep,6;",

        "  Site:Location,",
        "    CHICAGO_IL_USA TMY2-94846,  !- Name",
        "    41.78,                   !- Latitude {deg}",
        "    -87.75,                  !- Longitude {deg}",
        "    -6.00,                   !- Time Zone {hr}",
        "    190.00;                  !- Elevation {m}",

        "  SimulationControl,",
        "    Yes,                     !- Do Zone Sizing Calculation",
        "    No,                      !- Do System Sizing Calculation",
        "    No,                      !- Do Plant Sizing Calculation",
        "    No,                      !- Run Simulation for Sizing Periods",
        "   Yes;                     !- Run Simulation for Weather File Run Periods",

        "  SizingPeriod:DesignDay,",
        "    CHICAGO_IL_USA Annual Cooling 1% Design Conditions DB/MCWB,  !- Name",
        "    7,                       !- Month",
        "    21,                      !- Day of Month",
        "    SummerDesignDay,         !- Day Type",
        "    31.5,                    !- Maximum Dry-Bulb Temperature {C}",
        "    10.7,                    !- Daily Dry-Bulb Temperature Range {deltaC}",
        "    ,                        !- Dry-Bulb Temperature Range Modifier Type",
        "    ,                        !- Dry-Bulb Temperature Range Modifier Day Schedule Name",
        "    Wetbulb,                 !- Humidity Condition Type",
        "    23.0,                    !- Wetbulb or DewPoint at Maximum Dry-Bulb {C}",
        "    ,                        !- Humidity Condition Day Schedule Name",
        "    ,                        !- Humidity Ratio at Maximum Dry-Bulb {kgWater/kgDryAir}",
        "    ,                        !- Enthalpy at Maximum Dry-Bulb {J/kg}",
        "    ,                        !- Daily Wet-Bulb Temperature Range {deltaC}",
        "    99063.,                  !- Barometric Pressure {Pa}",
        "    5.3,                     !- Wind Speed {m/s}",
        "    230,                     !- Wind Direction {deg}",
        "    No,                      !- Rain Indicator",
        "    No,                      !- Snow Indicator",
        "    No,                      !- Daylight Saving Time Indicator",
        "    ASHRAEClearSky,          !- Solar Model Indicator",
        "    ,                        !- Beam Solar Day Schedule Name",
        "    ,                        !- Diffuse Solar Day Schedule Name",
        "    ,                        !- ASHRAE Clear Sky Optical Depth for Beam Irradiance (taub) {dimensionless}",
        "    ,                        !- ASHRAE Clear Sky Optical Depth for Diffuse Irradiance (taud){dimensionless}",
        "    1.0;                     !- Sky Clearness",

        "  ZoneHVAC:WindowAirConditioner,",
        "    Zone1WindAC,             !- Name",
        "    ,   !- Availability Schedule Name",
        "    autosize,                !- Maximum Supply Air Flow Rate {m3/s}",
        "    autosize,                !- Maximum Outdoor Air Flow Rate {m3/s}",
        "    Zone1WindACAirInletNode, !- Air Inlet Node Name",
        "    Zone1WindACAirOutletNode,!- Air Outlet Node Name",
        "    OutdoorAir:Mixer,        !- Outdoor Air Mixer Object Type",
        "    Zone1WindACOAMixer,      !- Outdoor Air Mixer Name",
        "    Fan:OnOff,               !- Supply Air Fan Object Type",
        "    Zone1WindACFan,          !- Supply Air Fan Name",
        "    Coil:Cooling:DX:VariableSpeed,  !- Cooling Coil Object Type",
        "    Zone1WindAC_VS_DXCoil,       !- DX Cooling Coil Name",
        "    ,           !- Supply Air Fan Operating Mode Schedule Name",
        "    BlowThrough,             !- Fan Placement",
        "    0.001;                   !- Cooling Convergence Tolerance",

        "  Schedule:Compact,",
        "    CYCLINGFANSCH,           !- Name",
        "    FRACTION,                !- Schedule Type Limits Name",
        "    Through: 12/31,          !- Field 1",
        "    For: Alldays,            !- Field 2",
        "    Until: 24:00,0.00;       !- Field 3",

        "  OutdoorAir:Mixer,",
        "    Zone1WindACOAMixer,      !- Name",
        "    Zone1WindACOAMixerOutletNode,  !- Mixed Air Node Name",
        "    Zone1WindACOAInNode,     !- Outdoor Air Stream Node Name",
        "    Zone1WindACExhNode,      !- Relief Air Stream Node Name",
        "    Zone1WindACAirInletNode; !- Return Air Stream Node Name",

        "  Fan:OnOff,",
        "    Zone1WindACFan,          !- Name",
        "    ,    !- Availability Schedule Name",
        "    0.5,                     !- Fan Total Efficiency",
        "    75.0,                    !- Pressure Rise {Pa}",
        "    autosize,                !- Maximum Flow Rate {m3/s}",
        "    0.9,                     !- Motor Efficiency",
        "    1.0,                     !- Motor In Airstream Fraction",
        "    Zone1WindACOAMixerOutletNode,  !- Air Inlet Node Name",
        "    Zone1WindACFanOutletNode;!- Air Outlet Node Name",

        "  Coil:Cooling:DX:VariableSpeed,",
        "    Zone1WindAC_VS_DXCoil,    !- Name",
        "    Zone1WindACFanOutletNode,  !- Indoor Air Inlet Node Name",
        "    Zone1WindACAirOutletNode,  !- Indoor Air Outlet Node Name",
        "    1.0,                     !- Number of Speeds {dimensionless}",
        "    1.0,                     !- Nominal Speed Level {dimensionless}",
        "    AUTOSIZE,                !- Gross Rated Total Cooling Capacity At Selected Nominal Speed Level {w}",
        "    AUTOSIZE,                !- Rated Air Flow Rate At Selected Nominal Speed Level {m3/s}",
        "    0.0,                     !- Nominal Time for Condensate to Begin Leaving the Coil {s}",
        "    0.0,                     !- Initial Moisture Evaporation Rate Divided by Steady-State AC Latent Capacity {dimensionless}",
        "    HPACCOOLPLFFPLR,         !- Energy Part Load Fraction Curve Name",
        "    ,                        !- Condenser Air Inlet Node Name",
        "    AirCooled,               !- Condenser Type",
        "    ,                        !- Evaporative Condenser Pump Rated Power Consumption {W}",
        "    0.0,                     !- Crankcase Heater Capacity {W}",
        "    10.0,                    !- Maximum Outdoor Dry-Bulb Temperature for Crankcase Heater Operation {C}",
        "    ,                        !- Minimum Outdoor Dry-Bulb Temperature for Compressor Operation {C}",
        "    ,                        !- Supply Water Storage Tank Name",
        "    ,                        !- Condensate Collection Water Storage Tank Name",
        "    ,                        !- Basin Heater Capacity {W/K}",
        "    ,                        !- Basin Heater Setpoint Temperature {C}",
        "    ,                        !- Basin Heater Operating Schedule Name",
        "    36991.44197,             !- Speed 1 Reference Unit Gross Rated Total Cooling Capacity {w}",
        "    0.75,                    !- Speed 1 Reference Unit Gross Rated Sensible Heat Ratio {dimensionless}",
        "    3.866381837,             !- Speed 1 Reference Unit Gross Rated Cooling COP {dimensionless}",
        "    3.776,                   !- Speed 1 Reference Unit Rated Air Flow Rate {m3/s}",
        "    10.62,                   !- Speed 1 Reference Unit Rated Condenser Air Flow Rate {m3/s}",
        "    ,                        !- Speed 1 Reference Unit Rated Pad Effectiveness of Evap Precooling {dimensionless}",
        "    HPCoolingCAPFTemp4,      !- Speed 1 Total Cooling Capacity Function of Temperature Curve Name",
        "    HPACFFF,                 !- Speed 1 Total Cooling Capacity Function of Air Flow Fraction Curve Name",
        "    HPCoolingEIRFTemp4,      !- Speed 1 Energy Input Ratio Function of Temperature Curve Name",
        "    HPACFFF;                 !- Speed 1 Energy Input Ratio Function of Air Flow Fraction Curve Name",

        "     Curve:Quadratic,",
        "    HPACCOOLPLFFPLR,         !- Name",
        "    1.0,                    !- Coefficient1 Constant",
        "    0.0,                    !- Coefficient2 x",
        "    0.0,                     !- Coefficient3 x**2",
        "    0.5,                     !- Minimum Value of x",
        "    1.5;                     !- Maximum Value of x  ",

        "  Curve:Cubic,",
        "    HPACFFF,                 !- Name",
        "    1.0,                     !- Coefficient1 Constant",
        "    0.0,                     !- Coefficient2 x",
        "    0.0,                     !- Coefficient3 x**2",
        "    0.0,                     !- Coefficient4 x**3",
        "    0.5,                     !- Minimum Value of x",
        "    1.5;                     !- Maximum Value of x",

        "  Curve:Biquadratic,",
        "    HPCoolingEIRFTemp4,      !- Name",
        "    0.0001514017,            !- Coefficient1 Constant",
        "    0.0655062896,            !- Coefficient2 x",
        "	-0.0020370821,           !- Coefficient3 x**2",
        "	0.0067823041,            !- Coefficient4 y",
        "	0.0004087196,            !- Coefficient5 y**2",
        "    -0.0003552302,           !- Coefficient6 x*y",
        "    13.89,                   !- Minimum Value of x",
        "    22.22,                   !- Maximum Value of x",
        "    12.78,                   !- Minimum Value of y",
        "    51.67,                   !- Maximum Value of y",
        "    0.5141,                  !- Minimum Curve Output",
        "    1.7044,                  !- Maximum Curve Output",
        "    Temperature,             !- Input Unit Type for X",
        "    Temperature,             !- Input Unit Type for Y",
        "    Dimensionless;           !- Output Unit Type",

        "  Curve:Biquadratic,",
        "    HPCoolingCAPFTemp4,      !- Name",
        "    1.3544202152,            !- Coefficient1 Constant",
        "    -0.0493402773,           !- Coefficient2 x",
        "    0.0022649843,            !- Coefficient3 x**2",
        "    0.0008517727,            !- Coefficient4 y",
        "    -0.0000426316,           !- Coefficient5 y**2",
        "    -0.0003364517,           !- Coefficient6 x*y",
        "    13.89,                   !- Minimum Value of x",
        "    22.22,                   !- Maximum Value of x",
        "    12.78,                   !- Minimum Value of y",
        "    51.67,                   !- Maximum Value of y",
        "    0.7923,                  !- Minimum Curve Output",
        "    1.2736,                  !- Maximum Curve Output",
        "    Temperature,             !- Input Unit Type for X",
        "    Temperature,             !- Input Unit Type for Y",
        "    Dimensionless;           !- Output Unit Type",

        "  ZoneHVAC:EquipmentConnections,",
        "    West Zone,               !- Zone Name",
        "    Zone1Equipment,          !- Zone Conditioning Equipment List Name",
        "    Zone1Inlets,             !- Zone Air Inlet Node or NodeList Name",
        "    Zone1Exhausts,           !- Zone Air Exhaust Node or NodeList Name",
        "    Zone 1 Node,             !- Zone Air Node Name",
        "    Zone 1 Outlet Node;      !- Zone Return Air Node Name",

        "  ZoneHVAC:EquipmentList,",
        "    Zone1Equipment,          !- Name",
        "    SequentialLoad,          !- Load Distribution Scheme",
        "    ZoneHVAC:WindowAirConditioner,  !- Zone Equipment 1 Object Type",
        "    Zone1WindAC,             !- Zone Equipment 1 Name",
        "    1,                       !- Zone Equipment 1 Cooling Sequence",
        "    1;                       !- Zone Equipment 1 Heating or No-Load Sequence",

        "  NodeList,",
        "    Zone1Exhausts,           !- Name",
        "    Zone1WindACAirInletNode; !- Node 1 Name",

        "  OutdoorAir:NodeList,",
        "    OutsideAirInletNodes;    !- Node or NodeList Name 1",

        "  NodeList,",
        "    OutsideAirInletNodes,    !- Name",
        "    Zone1WindACOAInNode;     !- Node 1 Name",

        "  NodeList,",
        "    Zone1Inlets,             !- Name",
        "    Zone1WindACAirOutletNode;!- Node 1 Name",

        "  ZoneControl:Thermostat,",
        "    Zone 1 Thermostat,       !- Name",
        "    West Zone,               !- Zone or ZoneList Name",
        "    Zone Control Type Sched, !- Control Type Schedule Name",
        "    ThermostatSetpoint:SingleHeating,  !- Control 1 Object Type",
        "    Heating Setpoint with SB,!- Control 1 Name",
        "    ThermostatSetpoint:SingleCooling,  !- Control 2 Object Type",
        "    Cooling Setpoint with SB;!- Control 2 Name",

        "  Schedule:Compact,",
        "    ZONE CONTROL TYPE SCHED, !- Name",
        "    CONTROL TYPE,            !- Schedule Type Limits Name",
        "    Through: 3/31,           !- Field 1",
        "    For: Alldays,            !- Field 2",
        "    Until: 24:00,1,          !- Field 3",
        "    Through: 9/30,           !- Field 5",
        "    For: Alldays,            !- Field 6",
        "    Until: 24:00,2,          !- Field 7",
        "    Through: 12/31,          !- Field 9",
        "    For: Alldays,            !- Field 10",
        "    Until: 24:00,1;          !- Field 11",

        "  ThermostatSetpoint:SingleHeating,",
        "    Heating Setpoint with SB,!- Name",
        "    Heating Setpoints;       !- Setpoint Temperature Schedule Name",

        "  ThermostatSetpoint:SingleCooling,",
        "    Cooling Setpoint with SB,!- Name",
        "    Cooling Setpoints;       !- Setpoint Temperature Schedule Name",

        "  Schedule:Compact,",
        "    HEATING SETPOINTS,       !- Name",
        "    TEMPERATURE,             !- Schedule Type Limits Name",
        "    Through: 12/31,          !- Field 1",
        "    For: Weekdays Weekends Holidays CustomDay1 CustomDay2, !- Field 2",
        "    Until: 7:00,15.00,       !- Field 3",
        "    Until: 17:00,20.00,      !- Field 5",
        "    Until: 24:00,15.00,      !- Field 7",
        "    For: SummerDesignDay,    !- Field 9",
        "    Until: 24:00,15.00,      !- Field 10",
        "    For: WinterDesignDay,    !- Field 12",
        "    Until: 24:00,20.00;      !- Field 13",

        "  Schedule:Compact,",
        "    COOLING SETPOINTS,       !- Name",
        "    TEMPERATURE,             !- Schedule Type Limits Name",
        "    Through: 12/31,          !- Field 1",
        "    For: Weekdays Weekends Holidays CustomDay1 CustomDay2, !- Field 2",
        "    Until: 7:00,30.00,       !- Field 3",
        "    Until: 17:00,24.00,      !- Field 5",
        "    Until: 24:00,30.00,      !- Field 7",
        "    For: SummerDesignDay,    !- Field 9",
        "    Until: 24:00,24.00,      !- Field 10",
        "    For: WinterDesignDay,    !- Field 12",
        "    Until: 24:00,50.00;      !- Field 13",

        "  Sizing:Zone,",
        "    West Zone,               !- Zone or ZoneList Name",
        "    SupplyAirTemperature,    !- Zone Cooling Design Supply Air Temperature Input Method",
        "    12.,                     !- Zone Cooling Design Supply Air Temperature {C}",
        "    ,                        !- Zone Cooling Design Supply Air Temperature Difference {deltaC}",
        "    SupplyAirTemperature,    !- Zone Heating Design Supply Air Temperature Input Method",
        "    50.,                     !- Zone Heating Design Supply Air Temperature {C}",
        "    ,                        !- Zone Heating Design Supply Air Temperature Difference {deltaC}",
        "    0.008,                   !- Zone Cooling Design Supply Air Humidity Ratio {kgWater/kgDryAir}",
        "    0.008,                   !- Zone Heating Design Supply Air Humidity Ratio {kgWater/kgDryAir}",
        "    SZ DSOA West Zone,       !- Design Specification Outdoor Air Object Name",
        "    0.0,                     !- Zone Heating Sizing Factor",
        "    0.0,                     !- Zone Cooling Sizing Factor",
        "    DesignDay,               !- Cooling Design Air Flow Method",
        "    0,                       !- Cooling Design Air Flow Rate {m3/s}",
        "    ,                        !- Cooling Minimum Air Flow per Zone Floor Area {m3/s-m2}",
        "    ,                        !- Cooling Minimum Air Flow {m3/s}",
        "    ,                        !- Cooling Minimum Air Flow Fraction",
        "    DesignDay,               !- Heating Design Air Flow Method",
        "    0,                       !- Heating Design Air Flow Rate {m3/s}",
        "    ,                        !- Heating Maximum Air Flow per Zone Floor Area {m3/s-m2}",
        "    ,                        !- Heating Maximum Air Flow {m3/s}",
        "    ;                        !- Heating Maximum Air Flow Fraction",

        "  DesignSpecification:OutdoorAir,",
        "    SZ DSOA West Zone,       !- Name",
        "    flow/person,             !- Outdoor Air Method",
        "    0.00944,                 !- Outdoor Air Flow per Person {m3/s-person}",
        "    0.0,                     !- Outdoor Air Flow per Zone Floor Area {m3/s-m2}",
        "    0.0;                     !- Outdoor Air Flow per Zone {m3/s}",

        "  Zone,",
        "    West Zone,               !- Name",
        "    0,                       !- Direction of Relative North {deg}",
        "    0,                       !- X Origin {m}",
        "    0,                       !- Y Origin {m}",
        "    0,                       !- Z Origin {m}",
        "    1,                       !- Type",
        "    1,                       !- Multiplier",
        "    3.048,                   !- Ceiling Height {m}",
        "    40.;                     !- Volume {m3}",

        "  BuildingSurface:Detailed,",
        "    Zn001:Wall001,           !- Name",
        "    Wall,                    !- Surface Type",
        "    EXTWALL80,               !- Construction Name",
        "    West Zone,               !- Zone Name",
        "    Outdoors,                !- Outside Boundary Condition",
        "    ,                        !- Outside Boundary Condition Object",
        "    SunExposed,              !- Sun Exposure",
        "    WindExposed,             !- Wind Exposure",
        "    0.5000000,               !- View Factor to Ground",
        "    4,                       !- Number of Vertices",
        "    0,0,3.048000,  !- X,Y,Z ==> Vertex 1 {m}",
        "    0,0,0,  !- X,Y,Z ==> Vertex 2 {m}",
        "    6.096000,0,0,  !- X,Y,Z ==> Vertex 3 {m}",
        "    6.096000,0,3.048000;  !- X,Y,Z ==> Vertex 4 {m}",

        "  Material,",
        "    A1 - 1 IN STUCCO,        !- Name",
        "    Smooth,                  !- Roughness",
        "    2.5389841E-02,           !- Thickness {m}",
        "    0.6918309,               !- Conductivity {W/m-K}",
        "    1858.142,                !- Density {kg/m3}",
        "    836.8000,                !- Specific Heat {J/kg-K}",
        "    0.9000000,               !- Thermal Absorptance",
        "    0.9200000,               !- Solar Absorptance",
        "    0.9200000;               !- Visible Absorptance",

        "  Material,",
        "    C4 - 4 IN COMMON BRICK,  !- Name",
        "    Rough,                   !- Roughness",
        "    0.1014984,               !- Thickness {m}",
        "    0.7264224,               !- Conductivity {W/m-K}",
        "    1922.216,                !- Density {kg/m3}",
        "    836.8000,                !- Specific Heat {J/kg-K}",
        "    0.9000000,               !- Thermal Absorptance",
        "    0.7600000,               !- Solar Absorptance",
        "    0.7600000;               !- Visible Absorptance",

        "  Material,",
        "    E1 - 3 / 4 IN PLASTER OR GYP BOARD,  !- Name",
        "    Smooth,                  !- Roughness",
        "    1.9050000E-02,           !- Thickness {m}",
        "    0.7264224,               !- Conductivity {W/m-K}",
        "    1601.846,                !- Density {kg/m3}",
        "    836.8000,                !- Specific Heat {J/kg-K}",
        "    0.9000000,               !- Thermal Absorptance",
        "    0.9200000,               !- Solar Absorptance",
        "    0.9200000;               !- Visible Absorptance",

        "  Construction,",
        "    EXTWALL80,               !- Name",
        "    A1 - 1 IN STUCCO,        !- Outside Layer",
        "    C4 - 4 IN COMMON BRICK,  !- Layer 2",
        "    E1 - 3 / 4 IN PLASTER OR GYP BOARD;  !- Layer 3",

    });

    ASSERT_TRUE(process_idf(idf_objects));

    DataGlobals::NumOfTimeStepInHour = 6;    // must initialize this to get schedules initialized
    DataGlobals::MinutesPerTimeStep = 10;    // must initialize this to get schedules initialized
    ScheduleManager::ProcessScheduleInput(state.files); // read schedule data

    bool errorsFound(false);
<<<<<<< HEAD
    HeatBalanceManager::GetProjectControlData(state.files, errorsFound); // read project control data
=======
    HeatBalanceManager::GetProjectControlData(state, state.outputFiles, errorsFound); // read project control data
>>>>>>> 4ad20382
    EXPECT_FALSE(errorsFound);
    // OutputProcessor::TimeValue.allocate(2);
    DataGlobals::DDOnlySimulation = true;

<<<<<<< HEAD
    SimulationManager::GetProjectData(state.dataZoneTempPredictorCorrector, state.files);
=======
    SimulationManager::GetProjectData(state, state.outputFiles);
>>>>>>> 4ad20382
    OutputReportPredefined::SetPredefinedTables();
    HeatBalanceManager::SetPreConstructionInputParameters(); // establish array bounds for constructions early

    DataGlobals::BeginSimFlag = true;
    DataGlobals::BeginEnvrnFlag = true;
    DataGlobals::ZoneSizingCalc = true;
    EnergyPlus::createFacilityElectricPowerServiceObject();

    SizingManager::ManageSizing(state);

    SimulationManager::SetupSimulation(state, errorsFound);
    //

    Real64 qDotMet(0.0);    // Watts total cap
    Real64 lDotProvid(0.0); // latent removal kg/s
    int compIndex(0);
    WindowAC::SimWindowAC(state, "ZONE1WINDAC", 1, true, qDotMet, lDotProvid, compIndex);
    // check input processing
    EXPECT_EQ(compIndex, 1);

    EXPECT_EQ(WindowAC::WindAC(1).DXCoilType_Num, DataHVACGlobals::Coil_CoolingAirToAirVariableSpeed);
    // check Sizing
    EXPECT_NEAR(WindowAC::WindAC(1).MaxAirVolFlow, 0.0415, 0.0001);

    DataZoneEnergyDemands::ZoneSysEnergyDemand(1).RemainingOutputReqToCoolSP = -295.0;
    DataZoneEnergyDemands::CurDeadBandOrSetback(1) = false;

    WindowAC::SimWindowAC(state, "ZONE1WINDAC", 1, true, qDotMet, lDotProvid, compIndex);
    // check output
    EXPECT_NEAR(qDotMet, -295.0, 0.1);
}<|MERGE_RESOLUTION|>--- conflicted
+++ resolved
@@ -435,20 +435,12 @@
     ScheduleManager::ProcessScheduleInput(state.files); // read schedule data
 
     bool errorsFound(false);
-<<<<<<< HEAD
-    HeatBalanceManager::GetProjectControlData(state.files, errorsFound); // read project control data
-=======
-    HeatBalanceManager::GetProjectControlData(state, state.outputFiles, errorsFound); // read project control data
->>>>>>> 4ad20382
+    HeatBalanceManager::GetProjectControlData(state, errorsFound); // read project control data
     EXPECT_FALSE(errorsFound);
     // OutputProcessor::TimeValue.allocate(2);
     DataGlobals::DDOnlySimulation = true;
 
-<<<<<<< HEAD
-    SimulationManager::GetProjectData(state.dataZoneTempPredictorCorrector, state.files);
-=======
-    SimulationManager::GetProjectData(state, state.outputFiles);
->>>>>>> 4ad20382
+    SimulationManager::GetProjectData(state);
     OutputReportPredefined::SetPredefinedTables();
     HeatBalanceManager::SetPreConstructionInputParameters(); // establish array bounds for constructions early
 
