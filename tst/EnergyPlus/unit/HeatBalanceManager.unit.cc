// EnergyPlus, Copyright (c) 1996-2024, The Board of Trustees of the University of Illinois,
// The Regents of the University of California, through Lawrence Berkeley National Laboratory
// (subject to receipt of any required approvals from the U.S. Dept. of Energy), Oak Ridge
// National Laboratory, managed by UT-Battelle, Alliance for Sustainable Energy, LLC, and other
// contributors. All rights reserved.
//
// NOTICE: This Software was developed under funding from the U.S. Department of Energy and the
// U.S. Government consequently retains certain rights. As such, the U.S. Government has been
// granted for itself and others acting on its behalf a paid-up, nonexclusive, irrevocable,
// worldwide license in the Software to reproduce, distribute copies to the public, prepare
// derivative works, and perform publicly and display publicly, and to permit others to do so.
//
// Redistribution and use in source and binary forms, with or without modification, are permitted
// provided that the following conditions are met:
//
// (1) Redistributions of source code must retain the above copyright notice, this list of
//     conditions and the following disclaimer.
//
// (2) Redistributions in binary form must reproduce the above copyright notice, this list of
//     conditions and the following disclaimer in the documentation and/or other materials
//     provided with the distribution.
//
// (3) Neither the name of the University of California, Lawrence Berkeley National Laboratory,
//     the University of Illinois, U.S. Dept. of Energy nor the names of its contributors may be
//     used to endorse or promote products derived from this software without specific prior
//     written permission.
//
// (4) Use of EnergyPlus(TM) Name. If Licensee (i) distributes the software in stand-alone form
//     without changes from the version obtained under this License, or (ii) Licensee makes a
//     reference solely to the software portion of its product, Licensee must refer to the
//     software as "EnergyPlus version X" software, where "X" is the version number Licensee
//     obtained under this License and may not use a different name for the software. Except as
//     specifically required in this Section (4), Licensee shall not use in a company name, a
//     product name, in advertising, publicity, or other promotional activities any name, trade
//     name, trademark, logo, or other designation of "EnergyPlus", "E+", "e+" or confusingly
//     similar designation, without the U.S. Department of Energy's prior written consent.
//
// THIS SOFTWARE IS PROVIDED BY THE COPYRIGHT HOLDERS AND CONTRIBUTORS "AS IS" AND ANY EXPRESS OR
// IMPLIED WARRANTIES, INCLUDING, BUT NOT LIMITED TO, THE IMPLIED WARRANTIES OF MERCHANTABILITY
// AND FITNESS FOR A PARTICULAR PURPOSE ARE DISCLAIMED. IN NO EVENT SHALL THE COPYRIGHT OWNER OR
// CONTRIBUTORS BE LIABLE FOR ANY DIRECT, INDIRECT, INCIDENTAL, SPECIAL, EXEMPLARY, OR
// CONSEQUENTIAL DAMAGES (INCLUDING, BUT NOT LIMITED TO, PROCUREMENT OF SUBSTITUTE GOODS OR
// SERVICES; LOSS OF USE, DATA, OR PROFITS; OR BUSINESS INTERRUPTION) HOWEVER CAUSED AND ON ANY
// THEORY OF LIABILITY, WHETHER IN CONTRACT, STRICT LIABILITY, OR TORT (INCLUDING NEGLIGENCE OR
// OTHERWISE) ARISING IN ANY WAY OUT OF THE USE OF THIS SOFTWARE, EVEN IF ADVISED OF THE
// POSSIBILITY OF SUCH DAMAGE.

// EnergyPlus::HeatBalanceManager Unit Tests

// Google Test Headers
#include <gtest/gtest.h>

// EnergyPlus Headers
#include <EnergyPlus/ConfiguredFunctions.hh>
#include <EnergyPlus/Construction.hh>
#include <EnergyPlus/Data/EnergyPlusData.hh>
#include <EnergyPlus/DataAirLoop.hh>
#include <EnergyPlus/DataAirSystems.hh>
#include <EnergyPlus/DataEnvironment.hh>
#include <EnergyPlus/DataHVACGlobals.hh>
#include <EnergyPlus/DataHeatBalFanSys.hh>
#include <EnergyPlus/DataHeatBalSurface.hh>
#include <EnergyPlus/DataHeatBalance.hh>
#include <EnergyPlus/DataIPShortCuts.hh>
#include <EnergyPlus/DataLoopNode.hh>
#include <EnergyPlus/DataSurfaces.hh>
#include <EnergyPlus/DataZoneEquipment.hh>
#include <EnergyPlus/DaylightingManager.hh>
#include <EnergyPlus/General.hh>
#include <EnergyPlus/HVACSystemRootFindingAlgorithm.hh>
#include <EnergyPlus/HeatBalanceAirManager.hh>
#include <EnergyPlus/HeatBalanceManager.hh>
#include <EnergyPlus/IOFiles.hh>
#include <EnergyPlus/InputProcessing/InputProcessor.hh>
#include <EnergyPlus/Material.hh>
#include <EnergyPlus/OutAirNodeManager.hh>
#include <EnergyPlus/ScheduleManager.hh>
#include <EnergyPlus/SimulationManager.hh>
#include <EnergyPlus/SurfaceGeometry.hh>
#include <EnergyPlus/UtilityRoutines.hh>
#include <EnergyPlus/WeatherManager.hh>
#include <EnergyPlus/ZoneEquipmentManager.hh>
#include <EnergyPlus/ZoneTempPredictorCorrector.hh>

#include <nlohmann/json_literals.hpp>

#include "Fixtures/EnergyPlusFixture.hh"

using namespace EnergyPlus::HeatBalanceManager;
using namespace EnergyPlus::DataHeatBalance;
using namespace EnergyPlus::ZoneEquipmentManager;
using namespace EnergyPlus::HeatBalanceAirManager;
using namespace EnergyPlus::ScheduleManager;
using namespace EnergyPlus::DataHeatBalFanSys;
using namespace EnergyPlus::DataZoneEquipment;
using namespace EnergyPlus::DataAirLoop;
using namespace EnergyPlus::DataAirSystems;

namespace EnergyPlus {

TEST_F(EnergyPlusFixture, HeatBalanceManager_ZoneAirBalance_OutdoorAir)
{
    std::string const idf_objects = delimited_string({
        "ZoneAirBalance:OutdoorAir,\n",
        "    LIVING ZONE Balance 1,   !- Name\n",
        "    LIVING ZONE,             !- Zone Name\n",
        "    Quadrature,              !- Air Balance Method\n",
        "    0.01,                    !- Induced Outdoor Air Due to Unbalanced Duct Leakage {m3/s}\n",
        "    INF-SCHED;               !- Induced Outdoor Air Schedule Name",
        "ZoneAirBalance:OutdoorAir,\n",
        "    LIVING ZONE Balance 2,   !- Name\n",
        "    LIVING ZONE,             !- Zone Name\n",
        "    Quadrature,              !- Air Balance Method\n",
        "    0.01,                    !- Induced Outdoor Air Due to Unbalanced Duct Leakage {m3/s}\n",
        "    INF-SCHED2;              !- Induced Outdoor Air Schedule Name",
        "Zone,",
        "LIVING ZONE,             !- Name",
        "0,                       !- Direction of Relative North {deg}",
        "0,                       !- X Origin {m}",
        "0,                       !- Y Origin {m}",
        "0,                       !- Z Origin {m}",
        "1,                       !- Type",
        "1,                       !- Multiplier",
        "autocalculate,           !- Ceiling Height {m}",
        "autocalculate;           !- Volume {m3}",

    });
    ASSERT_TRUE(process_idf(idf_objects));
    bool ErrorsFound = false;
    auto numZones = state->dataInputProcessing->inputProcessor->getNumObjectsFound(*state, "Zone");
    state->dataHeatBalFanSys->ZoneReOrder.allocate(numZones);
    GetZoneData(*state, ErrorsFound);
    GetAirFlowFlag(*state, ErrorsFound);
    EXPECT_TRUE(ErrorsFound);
}

TEST_F(EnergyPlusFixture, HeatBalanceManager_WindowMaterial_Gap_Duplicate_Names)
{
    std::string const idf_objects = delimited_string({
        "  WindowMaterial:Gap,",
        "    Gap_1_Layer,             !- Name",
        "    0.0127,                  !- Thickness {m}",
        "    Gas_1_W_0_0127,          !- Gas (or Gas Mixture)",
        "    101325.0000;             !- Pressure {Pa}",
        "  WindowGap:DeflectionState,",
        "    DeflectionState_813_Measured_Gap_1,  !- Name",
        "    0.0120;                  !- Deflected Thickness {m}",
        "  WindowMaterial:Gap,",
        "    Gap_6_Layer,             !- Name",
        "    0.0060,                  !- Thickness {m}",
        "    Gap_6_W_0_0060,          !- Gas (or Gas Mixture)",
        "    101300.0000,             !- Pressure {Pa}",
        "    DeflectionState_813_Measured_Gap_1;  !- Deflection State",
        "  WindowMaterial:Gap,",
        "    Gap_1_Layer,             !- Name",
        "    0.0100,                  !- Thickness {m}",
        "    Gas_1_W_0_0100,          !- Gas (or Gas Mixture)",
        "    101325.0000;             !- Pressure {Pa}",
    });

    ASSERT_FALSE(process_idf(idf_objects, false)); // expect errors
    std::string const error_string = delimited_string({
        "   ** Severe  ** Duplicate name found for object of type \"WindowMaterial:Gap\" named \"Gap_1_Layer\". Overwriting existing object.",
    });
    EXPECT_TRUE(compare_err_stream(error_string, true));

    bool ErrorsFound(false);

    Material::GetMaterialData(*state, ErrorsFound);

    EXPECT_FALSE(ErrorsFound);
}

TEST_F(EnergyPlusFixture, HeatBalanceManager_WindowMaterial_Gap_Duplicate_Names_2)
{
    std::string const idf_objects = delimited_string({
        "  WindowGap:DeflectionState,",
        "    DeflectionState_813_Measured_Gap_1,  !- Name",
        "    0.0120;                  !- Deflected Thickness {m}",
        "  WindowMaterial:Gap,",
        "    Gap_6_Layer,             !- Name",
        "    0.0060,                  !- Thickness {m}",
        "    Gap_6_W_0_0060,          !- Gas (or Gas Mixture)",
        "    101300.0000,             !- Pressure {Pa}",
        "    DeflectionState_813_Measured_Gap_1;  !- Deflection State",
        "  WindowMaterial:Gap,",
        "    Gap_1_Layer,             !- Name",
        "    0.0127,                  !- Thickness {m}",
        "    Gas_1_W_0_0127,          !- Gas (or Gas Mixture)",
        "    101325.0000;             !- Pressure {Pa}",
        "  WindowMaterial:Gap,",
        "    Gap_1_Layer,             !- Name",
        "    0.0100,                  !- Thickness {m}",
        "    Gas_1_W_0_0100,          !- Gas (or Gas Mixture)",
        "    101325.0000;             !- Pressure {Pa}",
    });

    ASSERT_FALSE(process_idf(idf_objects, false)); // expect errors
    std::string const error_string = delimited_string({
        "   ** Severe  ** Duplicate name found for object of type \"WindowMaterial:Gap\" named \"Gap_1_Layer\". Overwriting existing object.",
    });
    EXPECT_TRUE(compare_err_stream(error_string, true));

    bool ErrorsFound(false);

    Material::GetMaterialData(*state, ErrorsFound);

    EXPECT_FALSE(ErrorsFound);
}

TEST_F(EnergyPlusFixture, HeatBalanceManager_ProcessZoneData)
{
    // Test input processing of Zone object
    //	Zone,
    //		ZONE ONE, !- Name
    //		0, !- Direction of Relative North{ deg }
    //		0, 0, 0, !- X, Y, Z{ m }
    //		1, !- Type
    //		1, !- Multiplier
    //		autocalculate, !- Ceiling Height{ m }
    //		autocalculate, !- Volume{ m3 }
    //		, !- Floor Area{ m2 }
    //		AdaptiveConvectionAlgorithm;  !- Zone Inside Convection Algorithm

    bool ErrorsFound(false); // If errors detected in input
    int ZoneNum(0);          // Zone number
    int NumAlphas(2);
    int NumNumbers(9);

    state->dataIPShortCut->cCurrentModuleObject = "Zone";
    state->dataGlobal->NumOfZones = 2;
    state->dataHeatBal->Zone.allocate(state->dataGlobal->NumOfZones);

    // Set up a Zone object
    NumAlphas = 2;
    NumNumbers = 9;
    state->dataIPShortCut->lNumericFieldBlanks.allocate(NumNumbers);
    state->dataIPShortCut->lAlphaFieldBlanks.allocate(NumAlphas);
    state->dataIPShortCut->cAlphaFieldNames.allocate(NumAlphas);
    state->dataIPShortCut->cNumericFieldNames.allocate(NumNumbers);
    state->dataIPShortCut->cAlphaArgs.allocate(NumAlphas);
    state->dataIPShortCut->rNumericArgs.allocate(NumNumbers);
    state->dataIPShortCut->lNumericFieldBlanks = false;
    state->dataIPShortCut->lAlphaFieldBlanks = false;
    state->dataIPShortCut->cAlphaFieldNames = " ";
    state->dataIPShortCut->cNumericFieldNames = " ";
    state->dataIPShortCut->cAlphaArgs = " ";
    state->dataIPShortCut->rNumericArgs = 0.0;

    ZoneNum = 1;
    state->dataIPShortCut->cAlphaArgs(1) = "Zone One";                    // Name
    state->dataIPShortCut->rNumericArgs(1) = 0.0;                         // Direction of Relative North[deg]
    state->dataIPShortCut->rNumericArgs(2) = 0.0;                         // X [m]
    state->dataIPShortCut->rNumericArgs(3) = 0.0;                         // Y [m]
    state->dataIPShortCut->rNumericArgs(4) = 0.0;                         // Z [m]
    state->dataIPShortCut->rNumericArgs(5) = 0.0;                         // Type
    state->dataIPShortCut->rNumericArgs(6) = 0.0;                         // Multiplier
    state->dataIPShortCut->lNumericFieldBlanks(7) = true;                 // Ceiling Height{ m }
    state->dataIPShortCut->lNumericFieldBlanks(8) = true;                 // Volume{ m3 }
    state->dataIPShortCut->lNumericFieldBlanks(9) = true;                 // Floor Area{ m2 }
    state->dataIPShortCut->cAlphaArgs(2) = "ADAPTIVECONVECTIONALGORITHM"; // Zone Inside Convection Algorithm - Must be UPPERCASE by this point

    ErrorsFound = false;
    ProcessZoneData(*state,
                    state->dataIPShortCut->cCurrentModuleObject,
                    ZoneNum,
                    state->dataIPShortCut->cAlphaArgs,
                    NumAlphas,
                    state->dataIPShortCut->rNumericArgs,
                    NumNumbers,
                    state->dataIPShortCut->lNumericFieldBlanks,
                    state->dataIPShortCut->lAlphaFieldBlanks,
                    state->dataIPShortCut->cAlphaFieldNames,
                    state->dataIPShortCut->cNumericFieldNames,
                    ErrorsFound);
    EXPECT_FALSE(ErrorsFound);

    ZoneNum = 2;
    state->dataIPShortCut->cAlphaArgs(1) = "Zone Two";      // Name
    state->dataIPShortCut->cAlphaArgs(2) = "InvalidChoice"; // Zone Inside Convection Algorithm - Must be UPPERCASE by this point
    ErrorsFound = false;
    ProcessZoneData(*state,
                    state->dataIPShortCut->cCurrentModuleObject,
                    ZoneNum,
                    state->dataIPShortCut->cAlphaArgs,
                    NumAlphas,
                    state->dataIPShortCut->rNumericArgs,
                    NumNumbers,
                    state->dataIPShortCut->lNumericFieldBlanks,
                    state->dataIPShortCut->lAlphaFieldBlanks,
                    state->dataIPShortCut->cAlphaFieldNames,
                    state->dataIPShortCut->cNumericFieldNames,
                    ErrorsFound);
    EXPECT_TRUE(ErrorsFound);

    ZoneNum = 2;
    state->dataIPShortCut->cAlphaArgs(1) = "Zone Two"; // Name
    state->dataIPShortCut->cAlphaArgs(2) = "TARP";     // Zone Inside Convection Algorithm - Must be UPPERCASE by this point
    ErrorsFound = false;
    ProcessZoneData(*state,
                    state->dataIPShortCut->cCurrentModuleObject,
                    ZoneNum,
                    state->dataIPShortCut->cAlphaArgs,
                    NumAlphas,
                    state->dataIPShortCut->rNumericArgs,
                    NumNumbers,
                    state->dataIPShortCut->lNumericFieldBlanks,
                    state->dataIPShortCut->lAlphaFieldBlanks,
                    state->dataIPShortCut->cAlphaFieldNames,
                    state->dataIPShortCut->cNumericFieldNames,
                    ErrorsFound);
    EXPECT_FALSE(ErrorsFound);

    EXPECT_EQ("Zone One", state->dataHeatBal->Zone(1).Name);
    EXPECT_EQ(Convect::HcInt::AdaptiveConvectionAlgorithm, state->dataHeatBal->Zone(1).IntConvAlgo);
    EXPECT_EQ("Zone Two", state->dataHeatBal->Zone(2).Name);
    EXPECT_EQ(Convect::HcInt::ASHRAETARP, state->dataHeatBal->Zone(2).IntConvAlgo);
}

TEST_F(EnergyPlusFixture, HeatBalanceManager_GetWindowConstructData)
{
    // Test get input for window construction object
    // Construction,
    //	 WINDOWWBLIND, !- Name
    //	 GLASS,        !- Outside Layer
    //	 AIRGAP,       !- Layer 2
    //	 GLASS;        !- Layer 3

    std::string const idf_objects = delimited_string({
        "Construction,",
        " WINDOWWBLIND, !- Name",
        " GLASS,        !- Outside Layer",
        " AIRGAP,       !- Layer 2",
        " GLASS;        !- Layer 3",
    });

    ASSERT_TRUE(process_idf(idf_objects));

    bool ErrorsFound(false); // If errors detected in input

    state->dataMaterial->TotMaterials = 3;
    for (int i = 1; i <= state->dataMaterial->TotMaterials; i++) {
        Material::MaterialChild *p = new Material::MaterialChild;
        state->dataMaterial->Material.push_back(p);
    }
    state->dataMaterial->Material(1)->Name = "GLASS";
    state->dataMaterial->Material(2)->Name = "AIRGAP";
    state->dataMaterial->Material(3)->Name = "GLASS";

    // Material layer group index
    state->dataMaterial->Material(1)->group = Material::Group::WindowGlass;
    state->dataMaterial->Material(2)->group = Material::Group::WindowGas;
    state->dataMaterial->Material(3)->group = Material::Group::WindowGlass;

    state->dataHeatBal->NominalRforNominalUCalculation.allocate(1);
    state->dataHeatBal->NominalRforNominalUCalculation(1) = 0.0;
    state->dataHeatBal->NominalR.allocate(state->dataMaterial->TotMaterials);
    state->dataHeatBal->NominalR(1) = 0.4; // Set these explicity for each material layer to avoid random failures of check for
                                           // NominalRforNominalUCalculation == 0.0 at end of GetConstructData
    state->dataHeatBal->NominalR(2) = 0.4;
    state->dataHeatBal->NominalR(3) = 0.4;

    // call to get valid window material types
    ErrorsFound = false;
    GetConstructData(*state, ErrorsFound); // returns ErrorsFound as false since all layers are valid
    EXPECT_FALSE(ErrorsFound);

    // Clear shared arrays that were allocated in GetConstructData
    state->dataConstruction->Construct.deallocate();

    // call to get invalid window material type
    //		Material( 2 ).Group = 16; // BlindEquivalentLayer, this layer is invalid in plain windows
    //		ErrorsFound = false;
    //		GetConstructData( ErrorsFound ); // returns ErrorsFound as true since layer 2 is invalid
    //		EXPECT_TRUE( ErrorsFound );
}

TEST_F(EnergyPlusFixture, HeatBalanceManager_ZoneAirMassFlowConservationData1)
{
    // Test get input for ZoneAirMassFlowConservation object

    std::string const idf_objects = delimited_string({
        "Building,",
        "My Building, !- Name",
        "30., !- North Axis{ deg }",
        "City, !- Terrain",
        "0.04, !- Loads Convergence Tolerance Value",
        "0.4, !- Temperature Convergence Tolerance Value{ deltaC }",
        "FullExterior, !- Solar Distribution",
        "25, !- Maximum Number of Warmup Days",
        "6;                       !- Minimum Number of Warmup Days",
        "ZoneAirMassFlowConservation,",
        "AdjustMixingOnly, !- Adjust Zone Mixing and Return For Air Mass Flow Balance",
        "AddInfiltrationFlow, !- Infiltration Balancing Method",
        "MixingSourceZonesOnly; !- Infiltration Balancing Zones",
    });

    ASSERT_TRUE(process_idf(idf_objects));

    bool ErrorsFound(false); // If errors detected in input

    // call to process input
    ErrorsFound = false;
    GetProjectControlData(*state, ErrorsFound); // returns ErrorsFound false, ZoneAirMassFlowConservation never sets it
    EXPECT_FALSE(ErrorsFound);
    EXPECT_TRUE(state->dataHeatBal->ZoneAirMassFlow.EnforceZoneMassBalance);
    EXPECT_ENUM_EQ(state->dataHeatBal->ZoneAirMassFlow.ZoneFlowAdjustment, DataHeatBalance::AdjustmentType::AdjustMixingOnly);
    EXPECT_ENUM_EQ(state->dataHeatBal->ZoneAirMassFlow.InfiltrationTreatment, DataHeatBalance::InfiltrationFlow::Add);
    EXPECT_ENUM_EQ(state->dataHeatBal->ZoneAirMassFlow.InfiltrationForZones, DataHeatBalance::InfiltrationZoneType::MixingSourceZonesOnly);
}

TEST_F(EnergyPlusFixture, HeatBalanceManager_ZoneAirMassFlowConservationData2)
{
    // Test get input for ZoneAirMassFlowConservation object

    std::string const idf_objects = delimited_string({"Building,",
                                                      "My Building, !- Name",
                                                      "30., !- North Axis{ deg }",
                                                      "City, !- Terrain",
                                                      "0.04, !- Loads Convergence Tolerance Value",
                                                      "0.4, !- Temperature Convergence Tolerance Value{ deltaC }",
                                                      "FullExterior, !- Solar Distribution",
                                                      "25, !- Maximum Number of Warmup Days",
                                                      "6;                       !- Minimum Number of Warmup Days",
                                                      "ZoneAirMassFlowConservation,",
                                                      "None, !- Adjust Zone Mixing and Return For Air Mass Flow Balance",
                                                      "AdjustInfiltrationFlow, !- Infiltration Balancing Method",
                                                      "AllZones;                !- Infiltration Balancing Zones",
                                                      "Zone, Zone 1;",
                                                      "Zone, Zone 2;",
                                                      "ZoneMixing,",
                                                      "Zone 2 Zone Mixing, !- Name",
                                                      "Zone 2, !- Zone Name",
                                                      "Always1, !- Schedule Name",
                                                      "Flow/Zone, !- Design Flow Rate Calculation Method",
                                                      "0.07, !- Design Flow Rate{ m3 / s }",
                                                      ", !- Flow Rate per Zone Floor Area{ m3 / s - m2 }",
                                                      ", !- Flow Rate per Person{ m3 / s - person }",
                                                      ", !- Air Changes per Hour{ 1 / hr }",
                                                      "Zone 1, !- Source Zone Name",
                                                      "0.0;                     !- Delta Temperature{ deltaC }",
                                                      "ZoneInfiltration:DesignFlowRate,",
                                                      "Zone 1 Infil 1, !- Name",
                                                      "Zone 1, !- Zone or ZoneList Name",
                                                      "Always1, !- Schedule Name",
                                                      "flow/zone, !- Design Flow Rate Calculation Method",
                                                      "0.032, !- Design Flow Rate{ m3 / s }",
                                                      ", !- Flow per Zone Floor Area{ m3 / s - m2 }",
                                                      ", !- Flow per Exterior Surface Area{ m3 / s - m2 }",
                                                      ", !- Air Changes per Hour{ 1 / hr }",
                                                      "1, !- Constant Term Coefficient",
                                                      "0, !- Temperature Term Coefficient",
                                                      "0, !- Velocity Term Coefficient",
                                                      "0; !- Velocity Squared Term Coefficient",
                                                      "Schedule:Constant,Always1,,1.0;"

    });

    ASSERT_TRUE(process_idf(idf_objects));

    bool ErrorsFound(false); // If errors detected in input

    // call to process input
    ProcessScheduleInput(*state);
    ErrorsFound = false;
    GetProjectControlData(*state, ErrorsFound); // returns ErrorsFound false, ZoneAirMassFlowConservation never sets it
    EXPECT_FALSE(ErrorsFound);
    EXPECT_TRUE(state->dataHeatBal->ZoneAirMassFlow.EnforceZoneMassBalance);
    EXPECT_ENUM_EQ(state->dataHeatBal->ZoneAirMassFlow.ZoneFlowAdjustment, DataHeatBalance::AdjustmentType::NoAdjustReturnAndMixing);
    EXPECT_ENUM_EQ(state->dataHeatBal->ZoneAirMassFlow.InfiltrationTreatment, DataHeatBalance::InfiltrationFlow::Adjust);
    EXPECT_ENUM_EQ(state->dataHeatBal->ZoneAirMassFlow.InfiltrationForZones, DataHeatBalance::InfiltrationZoneType::AllZones);

    // setup mixing and infiltration objects
    state->dataGlobal->NumOfZones = 2;
    state->dataHeatBalFanSys->ZoneReOrder.allocate(state->dataGlobal->NumOfZones);
    ErrorsFound = false;
    GetZoneData(*state, ErrorsFound);
    EXPECT_FALSE(ErrorsFound);
    AllocateHeatBalArrays(*state);
    ErrorsFound = false;
    GetSimpleAirModelInputs(*state, ErrorsFound);
    EXPECT_FALSE(ErrorsFound);
    SetZoneMassConservationFlag(*state);
    // setup zone equipment configuration
    state->dataZoneEquip->ZoneEquipConfig.allocate(state->dataGlobal->NumOfZones);

    state->dataZoneEquip->ZoneEquipConfig(1).ZoneName = "Zone 1";
    state->dataZoneEquip->ZoneEquipConfig(1).NumInNodes = 1;
    state->dataZoneEquip->ZoneEquipConfig(1).InNodeNums.allocate(1);
    state->dataZoneEquip->ZoneEquipConfig(1).NumExhaustNodes = 1;
    state->dataZoneEquip->ZoneEquipConfig(1).ExhaustNodeNums.allocate(1);
    state->dataZoneEquip->ZoneEquipConfig(1).ZoneNodeNum = 1;
    state->dataZoneEquip->ZoneEquipConfig(1).InNodeNums(1) = 2;
    state->dataZoneEquip->ZoneEquipConfig(1).ExhaustNodeNums(1) = 3;
    state->dataZoneEquip->ZoneEquipConfig(1).NumReturnNodes = 1;
    state->dataZoneEquip->ZoneEquipConfig(1).ReturnNodeNums.allocate(1);
    state->dataZoneEquip->ZoneEquipConfig(1).ReturnNodeNums(1) = 4;
    state->dataZoneEquip->ZoneEquipConfig(1).FixedReturnFlow.allocate(1);
    state->dataZoneEquip->ZoneEquipConfig(1).IsControlled = true;
    state->dataZoneEquip->ZoneEquipConfig(1).ReturnFlowSchedPtrNum = ScheduleManager::ScheduleAlwaysOn;
    state->dataZoneEquip->ZoneEquipConfig(1).InNodeAirLoopNum.allocate(1);
    state->dataZoneEquip->ZoneEquipConfig(1).InNodeADUNum.allocate(1);
    state->dataZoneEquip->ZoneEquipConfig(1).AirDistUnitCool.allocate(1);
    state->dataZoneEquip->ZoneEquipConfig(1).AirDistUnitHeat.allocate(1);
    state->dataZoneEquip->ZoneEquipConfig(1).InNodeAirLoopNum(1) = 1;
    state->dataZoneEquip->ZoneEquipConfig(1).InNodeADUNum(1) = 0;
    state->dataZoneEquip->ZoneEquipConfig(1).AirDistUnitCool(1).InNodeNum = 2;
    state->dataZoneEquip->ZoneEquipConfig(1).ReturnNodeAirLoopNum.allocate(1);
    state->dataZoneEquip->ZoneEquipConfig(1).ReturnNodeInletNums.allocate(1);
    state->dataZoneEquip->ZoneEquipConfig(1).ReturnNodeAirLoopNum(1) = 1;
    state->dataZoneEquip->ZoneEquipConfig(1).ReturnNodeInletNums(1) = 1;

    state->dataZoneEquip->ZoneEquipConfig(2).ZoneName = "Zone 2";
    state->dataZoneEquip->ZoneEquipConfig(2).NumExhaustNodes = 1;
    state->dataZoneEquip->ZoneEquipConfig(2).ExhaustNodeNums.allocate(1);
    state->dataZoneEquip->ZoneEquipConfig(2).NumInNodes = 1;
    state->dataZoneEquip->ZoneEquipConfig(2).InNodeNums.allocate(1);
    state->dataZoneEquip->ZoneEquipConfig(2).ZoneNodeNum = 5;
    state->dataZoneEquip->ZoneEquipConfig(2).InNodeNums(1) = 6;
    state->dataZoneEquip->ZoneEquipConfig(2).ExhaustNodeNums(1) = 7;
    state->dataZoneEquip->ZoneEquipConfig(2).NumReturnNodes = 1;
    state->dataZoneEquip->ZoneEquipConfig(2).ReturnNodeNums.allocate(1);
    state->dataZoneEquip->ZoneEquipConfig(2).ReturnNodeNums(1) = 8;
    state->dataZoneEquip->ZoneEquipConfig(2).FixedReturnFlow.allocate(1);
    state->dataZoneEquip->ZoneEquipConfig(2).IsControlled = true;
    state->dataZoneEquip->ZoneEquipConfig(2).ReturnFlowSchedPtrNum = ScheduleManager::ScheduleAlwaysOn;
    state->dataZoneEquip->ZoneEquipConfig(2).InNodeAirLoopNum.allocate(1);
    state->dataZoneEquip->ZoneEquipConfig(2).InNodeADUNum.allocate(1);
    state->dataZoneEquip->ZoneEquipConfig(2).AirDistUnitCool.allocate(1);
    state->dataZoneEquip->ZoneEquipConfig(2).AirDistUnitHeat.allocate(1);
    state->dataZoneEquip->ZoneEquipConfig(2).InNodeAirLoopNum(1) = 1;
    state->dataZoneEquip->ZoneEquipConfig(2).InNodeADUNum(1) = 0;
    state->dataZoneEquip->ZoneEquipConfig(2).AirDistUnitCool(1).InNodeNum = 6;
    state->dataZoneEquip->ZoneEquipConfig(2).ReturnNodeAirLoopNum.allocate(1);
    state->dataZoneEquip->ZoneEquipConfig(2).ReturnNodeInletNums.allocate(1);
    state->dataZoneEquip->ZoneEquipConfig(2).ReturnNodeAirLoopNum(1) = 1;
    state->dataZoneEquip->ZoneEquipConfig(2).ReturnNodeInletNums(1) = 1;

    state->dataZoneEquip->ZoneEquipInputsFilled = true;
    state->dataHVACGlobal->NumPrimaryAirSys = 1;
    state->dataAirLoop->AirLoopFlow.allocate(1);
    state->dataAirSystemsData->PrimaryAirSystems.allocate(1);
    state->dataAirSystemsData->PrimaryAirSystems(1).OASysExists = true;

    auto &dln = state->dataLoopNodes;
    for (int i = 0; i < 8; ++i) dln->nodes.push_back(new Node::NodeData);

    // Avoid zero values in volume flow balance check
    state->dataEnvrn->StdRhoAir = 1.2;
    state->dataEnvrn->OutBaroPress = 100000.0;

    auto *zone1Node = dln->nodes(state->dataZoneEquip->ZoneEquipConfig(1).ZoneNodeNum);
    auto *zone2Node = dln->nodes(state->dataZoneEquip->ZoneEquipConfig(2).ZoneNodeNum);
    zone1Node->Temp = 20.0;
    zone1Node->HumRat = 0.004;
    zone2Node->Temp = 20.0;
    zone2Node->HumRat = 0.004;

    dln->nodes(1)->MassFlowRate = 0.0; // Zone 1 zone node
    dln->nodes(2)->MassFlowRate = 1.0; // Zone 1 inlet node
    dln->nodes(3)->MassFlowRate = 2.0; // Zone 1 exhaust node
    dln->nodes(4)->MassFlowRate = 9.0; // Zone 1 return node
    state->dataZoneEquip->ZoneEquipConfig(1).ZoneExh = 2.0;

    dln->nodes(5)->MassFlowRate = 0.0; // Zone 2 zone node
    dln->nodes(6)->MassFlowRate = 2.0; // Zone 2 inlet node
    dln->nodes(7)->MassFlowRate = 0.0; // Zone 2 exhaust node
    dln->nodes(8)->MassFlowRate = 8.0; // Zone 2 return node
    state->dataZoneEquip->ZoneEquipConfig(2).ZoneExh = 0.0;
    state->dataAirLoop->AirLoopFlow(1).OAFlow = dln->nodes(2)->MassFlowRate + dln->nodes(6)->MassFlowRate;
    state->dataAirLoop->AirLoopFlow(1).MaxOutAir = state->dataAirLoop->AirLoopFlow(1).OAFlow;
    state->dataHeatBal->Infiltration(1).MassFlowRate = 0.5;
    state->dataHeatBal->Mixing(1).MixingMassFlowRate = 0.1;

    // call zone air mass balance
    CalcZoneMassBalance(*state, false);
    EXPECT_EQ(dln->nodes(4)->MassFlowRate, 0.0);       // Zone 1 return node (max(0.0, 1-2)
    EXPECT_EQ(state->dataHeatBal->Infiltration(1).MassFlowRate, 1.0); // Zone 1 infiltration flow rate (2 - 1)
    EXPECT_EQ(state->dataHeatBal->Mixing(1).MixingMassFlowRate, 0.1); // Zone 1 to Zone 2 mixing flow rate (unchanged)
    EXPECT_EQ(dln->nodes(8)->MassFlowRate,
              2.0); // Zone 2 return node (should be 2 now, because this has zone mass conservation active, so return should equal supply)

    state->dataHeatBalFanSys->ZoneReOrder.deallocate();
    state->dataZoneEquip->ZoneEquipConfig.deallocate();
    dln->nodes.deallocate();
    state->dataAirSystemsData->PrimaryAirSystems.deallocate();
    state->dataAirLoop->AirLoopFlow.deallocate();
    state->dataHVACGlobal->NumPrimaryAirSys = 0;
}

TEST_F(EnergyPlusFixture, HeatBalanceManager_ZoneAirMassFlowConservationData3)
{
    // Test get input for ZoneAirMassFlowConservation object

    std::string const idf_objects = delimited_string({"Building,",
                                                      "My Building, !- Name",
                                                      "30., !- North Axis{ deg }",
                                                      "City, !- Terrain",
                                                      "0.04, !- Loads Convergence Tolerance Value",
                                                      "0.4, !- Temperature Convergence Tolerance Value{ deltaC }",
                                                      "FullExterior, !- Solar Distribution",
                                                      "25, !- Maximum Number of Warmup Days",
                                                      "6;                       !- Minimum Number of Warmup Days",
                                                      "ZoneAirMassFlowConservation,",
                                                      "None, !- Adjust Zone Mixing and Return For Air Mass Flow Balance",
                                                      "None, !- Infiltration Balancing Method",
                                                      ";                !- Infiltration Balancing Zones"});

    ASSERT_TRUE(process_idf(idf_objects));

    bool ErrorsFound(false); // If errors detected in input

    // call to process input
    ErrorsFound = false;
    GetProjectControlData(*state, ErrorsFound); // returns ErrorsFound false, ZoneAirMassFlowConservation never sets it
    EXPECT_FALSE(ErrorsFound);
    EXPECT_FALSE(state->dataHeatBal->ZoneAirMassFlow.EnforceZoneMassBalance);
    EXPECT_ENUM_EQ(state->dataHeatBal->ZoneAirMassFlow.ZoneFlowAdjustment, DataHeatBalance::AdjustmentType::NoAdjustReturnAndMixing);
    EXPECT_ENUM_EQ(state->dataHeatBal->ZoneAirMassFlow.InfiltrationTreatment, DataHeatBalance::InfiltrationFlow::No);
    EXPECT_ENUM_EQ(state->dataHeatBal->ZoneAirMassFlow.InfiltrationForZones, DataHeatBalance::InfiltrationZoneType::Invalid);
}

TEST_F(EnergyPlusFixture, HeatBalanceManager_ZoneAirMassFlowConservationReportVariableTest)
{
    // Test get output variables for ZoneAirMassFlowConservation object #5637

    std::string const idf_objects = delimited_string({
        "Building,",
        "My Building, !- Name",
        "30., !- North Axis{ deg }",
        "City, !- Terrain",
        "0.04, !- Loads Convergence Tolerance Value",
        "0.4, !- Temperature Convergence Tolerance Value{ deltaC }",
        "FullExterior, !- Solar Distribution",
        "25, !- Maximum Number of Warmup Days",
        "6;                       !- Minimum Number of Warmup Days",
        "ZoneAirMassFlowConservation,",
        "AdjustMixingOnly, !- Adjust Zone Mixing and Return For Air Mass Flow Balance",
        "AdjustInfiltrationFlow, !- Infiltration Balancing Method",
        "AllZones;                !- Infiltration Balancing Zones",

        "  Zone,",
        "    WEST ZONE,               !- Name",
        "    0,                       !- Direction of Relative North {deg}",
        "    0,                       !- X Origin {m}",
        "    0,                       !- Y Origin {m}",
        "    0,                       !- Z Origin {m}",
        "    1,                       !- Type",
        "    1,                       !- Multiplier",
        "    autocalculate,           !- Ceiling Height {m}",
        "    autocalculate;           !- Volume {m3}",

        "  Zone,",
        "    EAST ZONE,               !- Name",
        "    0,                       !- Direction of Relative North {deg}",
        "    0,                       !- X Origin {m}",
        "    0,                       !- Y Origin {m}",
        "    0,                       !- Z Origin {m}",
        "    1,                       !- Type",
        "    1,                       !- Multiplier",
        "    autocalculate,           !- Ceiling Height {m}",
        "    autocalculate;           !- Volume {m3}",
        " Output:Variable,",
        "   *, !- Key Value",
        "   Zone Air Mass Balance Exhaust Mass Flow Rate, !- Variable Name",
        "   hourly;                  !- Reporting Frequency",
    });

    ASSERT_TRUE(process_idf(idf_objects));

    bool ErrorsFound(false); // If errors detected in input

    // call to process input
    ErrorsFound = false;
    GetProjectControlData(*state, ErrorsFound); // returns ErrorsFound false, ZoneAirMassFlowConservation never sets it
    EXPECT_FALSE(ErrorsFound);
    state->dataGlobal->NumOfZones = 2;
    state->dataHeatBalFanSys->ZoneReOrder.allocate(state->dataGlobal->NumOfZones);
    ErrorsFound = false;
    GetZoneData(*state, ErrorsFound);
    EXPECT_FALSE(ErrorsFound);
    ErrorsFound = false;
    GetSimpleAirModelInputs(*state, ErrorsFound);
    EXPECT_FALSE(ErrorsFound);

    // first 2 have indexes swapped now since they are in lexicigraphical order now according to the new input processor
    EXPECT_EQ("WEST ZONE:Zone Air Mass Balance Exhaust Mass Flow Rate", state->dataOutputProcessor->outVars[0]->keyColonName);
    EXPECT_EQ("EAST ZONE:Zone Air Mass Balance Exhaust Mass Flow Rate", state->dataOutputProcessor->outVars[1]->keyColonName);
    EXPECT_EQ(1, state->dataOutputProcessor->outVars[0]->ReportID);
    EXPECT_EQ(2, state->dataOutputProcessor->outVars[1]->ReportID);
}

TEST_F(EnergyPlusFixture, HeatBalanceManager_GetMaterialRoofVegetation)
{
    std::string const idf_objects = delimited_string({
        "  Material:RoofVegetation,",
        "    ThickSoil,               !- Name",
        "    0.5,                     !- Height of Plants {m}",
        "    5,                       !- Leaf Area Index {dimensionless}",
        "    0.2,                     !- Leaf Reflectivity {dimensionless}",
        "    0.95,                    !- Leaf Emissivity",
        "    180,                     !- Minimum Stomatal Resistance {s/m}",
        "    EcoRoofSoil,             !- Soil Layer Name",
        "    MediumSmooth,            !- Roughness",
        "    0.36,                    !- Thickness {m}",
        "    0.4,                     !- Conductivity of Dry Soil {W/m-K}",
        "    641,                     !- Density of Dry Soil {kg/m3}",
        "    1100,                    !- Specific Heat of Dry Soil {J/kg-K}",
        "    0.95,                    !- Thermal Absorptance",
        "    0.8,                     !- Solar Absorptance",
        "    0.7,                     !- Visible Absorptance",
        "    0.4,                     !- Saturation Volumetric Moisture Content of the Soil Layer",
        "    0.01,                    !- Residual Volumetric Moisture Content of the Soil Layer",
        "    0.45,                    !- Initial Volumetric Moisture Content of the Soil Layer",
        "    Advanced;                !- Moisture Diffusion Calculation Method",
    });

    ASSERT_TRUE(process_idf(idf_objects));

    bool ErrorsFound(false);
    Material::GetMaterialData(*state, ErrorsFound);
    EXPECT_FALSE(ErrorsFound);

    // check the "Material:RoofVegetation" names
    auto const *thisMaterial_1 = dynamic_cast<Material::MaterialChild *>(state->dataMaterial->Material(1));
    EXPECT_EQ(thisMaterial_1->Name, "THICKSOIL");
    // check maximum (saturated) moisture content
    EXPECT_EQ(0.4, thisMaterial_1->Porosity);
    // check initial moisture Content was reset
    EXPECT_EQ(0.4, thisMaterial_1->InitMoisture); // reset from 0.45 to 0.4 during get input
}

TEST_F(EnergyPlusFixture, HeatBalanceManager_WarmUpConvergenceSmallLoadTest)
{

    state->dataGlobal->WarmupFlag = false;
    state->dataGlobal->DayOfSim = 7;
    state->dataHeatBal->MinNumberOfWarmupDays = 25;
    state->dataGlobal->NumOfZones = 1;
    state->dataHeatBalMgr->WarmupConvergenceValues.allocate(state->dataGlobal->NumOfZones);
    state->dataHeatBal->TempConvergTol = 0.01;
    state->dataHeatBal->LoadsConvergTol = 0.01;
    state->dataHeatBalMgr->MaxTempPrevDay.allocate(state->dataGlobal->NumOfZones);
    state->dataHeatBalMgr->MaxTempPrevDay(1) = 23.0;
    state->dataHeatBalMgr->MaxTempZone.allocate(state->dataGlobal->NumOfZones);
    state->dataHeatBalMgr->MaxTempZone(1) = 23.0;
    state->dataHeatBalMgr->MinTempPrevDay.allocate(state->dataGlobal->NumOfZones);
    state->dataHeatBalMgr->MinTempPrevDay(1) = 23.0;
    state->dataHeatBalMgr->MinTempZone.allocate(state->dataGlobal->NumOfZones);
    state->dataHeatBalMgr->MinTempZone(1) = 23.0;
    state->dataHeatBalMgr->MaxHeatLoadZone.allocate(state->dataGlobal->NumOfZones);
    state->dataHeatBalMgr->MaxHeatLoadPrevDay.allocate(state->dataGlobal->NumOfZones);
    state->dataHeatBalMgr->WarmupConvergenceValues(1).TestMaxHeatLoadValue = 0.0;
    state->dataHeatBalMgr->MaxCoolLoadZone.allocate(state->dataGlobal->NumOfZones);
    state->dataHeatBalMgr->MaxCoolLoadPrevDay.allocate(state->dataGlobal->NumOfZones);
    state->dataHeatBalMgr->WarmupConvergenceValues(1).TestMaxCoolLoadValue = 0.0;

    // Test 1: All Maxs both less than MinLoad (100.0)
    state->dataHeatBalMgr->MaxHeatLoadZone(1) = 50.0;
    state->dataHeatBalMgr->MaxHeatLoadPrevDay(1) = 90.0;
    state->dataHeatBalMgr->MaxCoolLoadZone(1) = 50.0;
    state->dataHeatBalMgr->MaxCoolLoadPrevDay(1) = 90.0;
    CheckWarmupConvergence(*state);
    EXPECT_EQ(state->dataHeatBalMgr->WarmupConvergenceValues(1).PassFlag(3), 2);
    EXPECT_EQ(state->dataHeatBalMgr->WarmupConvergenceValues(1).PassFlag(4), 2);
    EXPECT_NEAR(state->dataHeatBalMgr->WarmupConvergenceValues(1).TestMaxHeatLoadValue, 0.0, 0.0001);
    EXPECT_NEAR(state->dataHeatBalMgr->WarmupConvergenceValues(1).TestMaxCoolLoadValue, 0.0, 0.0001);

    // Test 2: Max Previous Day both less than MinLoad
    state->dataHeatBalMgr->MaxHeatLoadZone(1) = 100.5;
    state->dataHeatBalMgr->MaxHeatLoadPrevDay(1) = 90.0;
    state->dataHeatBalMgr->MaxCoolLoadZone(1) = 100.5;
    state->dataHeatBalMgr->MaxCoolLoadPrevDay(1) = 90.0;
    CheckWarmupConvergence(*state);
    EXPECT_EQ(state->dataHeatBalMgr->WarmupConvergenceValues(1).PassFlag(3), 2);
    EXPECT_EQ(state->dataHeatBalMgr->WarmupConvergenceValues(1).PassFlag(4), 2);
    EXPECT_NEAR(state->dataHeatBalMgr->WarmupConvergenceValues(1).TestMaxHeatLoadValue, 0.005, 0.0001);
    EXPECT_NEAR(state->dataHeatBalMgr->WarmupConvergenceValues(1).TestMaxCoolLoadValue, 0.005, 0.0001);

    // Test 3: Max Current Day both less than MinLoad
    state->dataHeatBalMgr->MaxHeatLoadZone(1) = 90.0;
    state->dataHeatBalMgr->MaxHeatLoadPrevDay(1) = 100.5;
    state->dataHeatBalMgr->MaxCoolLoadZone(1) = 90.0;
    state->dataHeatBalMgr->MaxCoolLoadPrevDay(1) = 100.5;
    CheckWarmupConvergence(*state);
    EXPECT_EQ(state->dataHeatBalMgr->WarmupConvergenceValues(1).PassFlag(3), 2);
    EXPECT_EQ(state->dataHeatBalMgr->WarmupConvergenceValues(1).PassFlag(4), 2);
    EXPECT_NEAR(state->dataHeatBalMgr->WarmupConvergenceValues(1).TestMaxHeatLoadValue, 0.005, 0.0001);
    EXPECT_NEAR(state->dataHeatBalMgr->WarmupConvergenceValues(1).TestMaxCoolLoadValue, 0.005, 0.0001);

    // Test 4: Everything greater than MinLoad (pass convergence test)
    state->dataHeatBalMgr->MaxHeatLoadZone(1) = 201.0;
    state->dataHeatBalMgr->MaxHeatLoadPrevDay(1) = 200.0;
    state->dataHeatBalMgr->MaxCoolLoadZone(1) = 201.0;
    state->dataHeatBalMgr->MaxCoolLoadPrevDay(1) = 200.0;
    CheckWarmupConvergence(*state);
    EXPECT_EQ(state->dataHeatBalMgr->WarmupConvergenceValues(1).PassFlag(3), 2);
    EXPECT_EQ(state->dataHeatBalMgr->WarmupConvergenceValues(1).PassFlag(4), 2);
    EXPECT_NEAR(state->dataHeatBalMgr->WarmupConvergenceValues(1).TestMaxHeatLoadValue, 0.005, 0.0001);
    EXPECT_NEAR(state->dataHeatBalMgr->WarmupConvergenceValues(1).TestMaxCoolLoadValue, 0.005, 0.0001);

    // Test 5: Everything greater than MinLoad (fail convergence test)
    state->dataHeatBalMgr->MaxHeatLoadZone(1) = 210.0;
    state->dataHeatBalMgr->MaxHeatLoadPrevDay(1) = 200.0;
    state->dataHeatBalMgr->MaxCoolLoadZone(1) = 210.0;
    state->dataHeatBalMgr->MaxCoolLoadPrevDay(1) = 200.0;
    CheckWarmupConvergence(*state);
    EXPECT_EQ(state->dataHeatBalMgr->WarmupConvergenceValues(1).PassFlag(3), 1);
    EXPECT_EQ(state->dataHeatBalMgr->WarmupConvergenceValues(1).PassFlag(4), 1);
    EXPECT_NEAR(state->dataHeatBalMgr->WarmupConvergenceValues(1).TestMaxHeatLoadValue, 0.05, 0.005);
    EXPECT_NEAR(state->dataHeatBalMgr->WarmupConvergenceValues(1).TestMaxCoolLoadValue, 0.05, 0.005);
}

TEST_F(EnergyPlusFixture, HeatBalanceManager_TestZonePropertyLocalEnv)
{

    std::string const idf_objects = delimited_string({

        "  Building,",
        "    House with Local Air Nodes,  !- Name",
        "    0,                       !- North Axis {deg}",
        "    Suburbs,                 !- Terrain",
        "    0.001,                   !- Loads Convergence Tolerance Value",
        "    0.0050000,               !- Temperature Convergence Tolerance Value {deltaC}",
        "    FullInteriorAndExterior, !- Solar Distribution",
        "    25,                      !- Maximum Number of Warmup Days",
        "    6;                       !- Minimum Number of Warmup Days",

        "  Timestep,6;",

        "  SurfaceConvectionAlgorithm:Inside,TARP;",

        "  SurfaceConvectionAlgorithm:Outside,DOE-2;",

        "  HeatBalanceAlgorithm,ConductionTransferFunction;",

        "  SimulationControl,",
        "    No,                      !- Do Zone Sizing Calculation",
        "    No,                      !- Do System Sizing Calculation",
        "    No,                      !- Do Plant Sizing Calculation",
        "    Yes,                     !- Run Simulation for Sizing Periods",
        "    Yes;                     !- Run Simulation for Weather File Run Periods",

        "  RunPeriod,",
        "    WinterDay,               !- Name",
        "    1,                       !- Begin Month",
        "    14,                      !- Begin Day of Month",
        "    ,                        !- Begin Year",
        "    1,                       !- End Month",
        "    14,                      !- End Day of Month",
        "    ,                        !- End Year",
        "    Tuesday,                 !- Day of Week for Start Day",
        "    Yes,                     !- Use Weather File Holidays and Special Days",
        "    Yes,                     !- Use Weather File Daylight Saving Period",
        "    No,                      !- Apply Weekend Holiday Rule",
        "    Yes,                     !- Use Weather File Rain Indicators",
        "    Yes;                     !- Use Weather File Snow Indicators",

        "  RunPeriod,",
        "    SummerDay,               !- Name",
        "    7,                       !- Begin Month",
        "    7,                       !- Begin Day of Month",
        "    ,                        !- Begin Year",
        "    7,                       !- End Month",
        "    7,                       !- End Day of Month",
        "    ,                        !- End Year",
        "    Tuesday,                 !- Day of Week for Start Day",
        "    Yes,                     !- Use Weather File Holidays and Special Days",
        "    Yes,                     !- Use Weather File Daylight Saving Period",
        "    No,                      !- Apply Weekend Holiday Rule",
        "    Yes,                     !- Use Weather File Rain Indicators",
        "    No;                      !- Use Weather File Snow Indicators",

        "  Site:Location,",
        "    CHICAGO_IL_USA TMY2-94846,  !- Name",
        "    41.78,                   !- Latitude {deg}",
        "    -87.75,                  !- Longitude {deg}",
        "    -6.00,                   !- Time Zone {hr}",
        "    190.00;                  !- Elevation {m}",

        "  SizingPeriod:DesignDay,",
        "    CHICAGO_IL_USA Annual Heating 99% Design Conditions DB,  !- Name",
        "    1,                       !- Month",
        "    21,                      !- Day of Month",
        "    WinterDesignDay,         !- Day Type",
        "    -17.3,                   !- Maximum Dry-Bulb Temperature {C}",
        "    0.0,                     !- Daily Dry-Bulb Temperature Range {deltaC}",
        "    ,                        !- Dry-Bulb Temperature Range Modifier Type",
        "    ,                        !- Dry-Bulb Temperature Range Modifier Day Schedule Name",
        "    Wetbulb,                 !- Humidity Condition Type",
        "    -17.3,                   !- Wetbulb or DewPoint at Maximum Dry-Bulb {C}",
        "    ,                        !- Humidity Condition Day Schedule Name",
        "    ,                        !- Humidity Ratio at Maximum Dry-Bulb {kgWater/kgDryAir}",
        "    ,                        !- Enthalpy at Maximum Dry-Bulb {J/kg}",
        "    ,                        !- Daily Wet-Bulb Temperature Range {deltaC}",
        "    99063.,                  !- Barometric Pressure {Pa}",
        "    4.9,                     !- Wind Speed {m/s}",
        "    270,                     !- Wind Direction {deg}",
        "    No,                      !- Rain Indicator",
        "    No,                      !- Snow Indicator",
        "    No,                      !- Daylight Saving Time Indicator",
        "    ASHRAEClearSky,          !- Solar Model Indicator",
        "    ,                        !- Beam Solar Day Schedule Name",
        "    ,                        !- Diffuse Solar Day Schedule Name",
        "    ,                        !- ASHRAE Clear Sky Optical Depth for Beam Irradiance (taub) {dimensionless}",
        "    ,                        !- ASHRAE Clear Sky Optical Depth for Diffuse Irradiance (taud) {dimensionless}",
        "    0.0;                     !- Sky Clearness",

        "  SizingPeriod:DesignDay,",
        "    CHICAGO_IL_USA Annual Cooling 1% Design Conditions DB/MCWB,  !- Name",
        "    7,                       !- Month",
        "    21,                      !- Day of Month",
        "    SummerDesignDay,         !- Day Type",
        "    31.5,                    !- Maximum Dry-Bulb Temperature {C}",
        "    10.7,                    !- Daily Dry-Bulb Temperature Range {deltaC}",
        "    ,                        !- Dry-Bulb Temperature Range Modifier Type",
        "    ,                        !- Dry-Bulb Temperature Range Modifier Day Schedule Name",
        "    Wetbulb,                 !- Humidity Condition Type",
        "    23.0,                    !- Wetbulb or DewPoint at Maximum Dry-Bulb {C}",
        "    ,                        !- Humidity Condition Day Schedule Name",
        "    ,                        !- Humidity Ratio at Maximum Dry-Bulb {kgWater/kgDryAir}",
        "    ,                        !- Enthalpy at Maximum Dry-Bulb {J/kg}",
        "    ,                        !- Daily Wet-Bulb Temperature Range {deltaC}",
        "    99063.,                  !- Barometric Pressure {Pa}",
        "    5.3,                     !- Wind Speed {m/s}",
        "    230,                     !- Wind Direction {deg}",
        "    No,                      !- Rain Indicator",
        "    No,                      !- Snow Indicator",
        "    No,                      !- Daylight Saving Time Indicator",
        "    ASHRAEClearSky,          !- Solar Model Indicator",
        "    ,                        !- Beam Solar Day Schedule Name",
        "    ,                        !- Diffuse Solar Day Schedule Name",
        "    ,                        !- ASHRAE Clear Sky Optical Depth for Beam Irradiance (taub) {dimensionless}",
        "    ,                        !- ASHRAE Clear Sky Optical Depth for Diffuse Irradiance (taud) {dimensionless}",
        "    1.0;                     !- Sky Clearness",

        "  Site:GroundTemperature:BuildingSurface,20.03,20.03,20.13,20.30,20.43,20.52,20.62,20.77,20.78,20.55,20.44,20.20;",

        "  Material,",
        "    A1 - 1 IN STUCCO,        !- Name",
        "    Smooth,                  !- Roughness",
        "    2.5389841E-02,           !- Thickness {m}",
        "    0.6918309,               !- Conductivity {W/m-K}",
        "    1858.142,                !- Density {kg/m3}",
        "    836.8000,                !- Specific Heat {J/kg-K}",
        "    0.9000000,               !- Thermal Absorptance",
        "    0.9200000,               !- Solar Absorptance",
        "    0.9200000;               !- Visible Absorptance",

        "  Material,",
        "    CB11,                    !- Name",
        "    MediumRough,             !- Roughness",
        "    0.2032000,               !- Thickness {m}",
        "    1.048000,                !- Conductivity {W/m-K}",
        "    1105.000,                !- Density {kg/m3}",
        "    837.0000,                !- Specific Heat {J/kg-K}",
        "    0.9000000,               !- Thermal Absorptance",
        "    0.2000000,               !- Solar Absorptance",
        "    0.2000000;               !- Visible Absorptance",

        "  Material,",
        "    GP01,                    !- Name",
        "    MediumSmooth,            !- Roughness",
        "    1.2700000E-02,           !- Thickness {m}",
        "    0.1600000,               !- Conductivity {W/m-K}",
        "    801.0000,                !- Density {kg/m3}",
        "    837.0000,                !- Specific Heat {J/kg-K}",
        "    0.9000000,               !- Thermal Absorptance",
        "    0.7500000,               !- Solar Absorptance",
        "    0.7500000;               !- Visible Absorptance",

        "  Material,",
        "    IN02,                    !- Name",
        "    Rough,                   !- Roughness",
        "    9.0099998E-02,           !- Thickness {m}",
        "    4.3000001E-02,           !- Conductivity {W/m-K}",
        "    10.00000,                !- Density {kg/m3}",
        "    837.0000,                !- Specific Heat {J/kg-K}",
        "    0.9000000,               !- Thermal Absorptance",
        "    0.7500000,               !- Solar Absorptance",
        "    0.7500000;               !- Visible Absorptance",

        "  Material,",
        "    IN05,                    !- Name",
        "    Rough,                   !- Roughness",
        "    0.2458000,               !- Thickness {m}",
        "    4.3000001E-02,           !- Conductivity {W/m-K}",
        "    10.00000,                !- Density {kg/m3}",
        "    837.0000,                !- Specific Heat {J/kg-K}",
        "    0.9000000,               !- Thermal Absorptance",
        "    0.7500000,               !- Solar Absorptance",
        "    0.7500000;               !- Visible Absorptance",

        "  Material,",
        "    PW03,                    !- Name",
        "    MediumSmooth,            !- Roughness",
        "    1.2700000E-02,           !- Thickness {m}",
        "    0.1150000,               !- Conductivity {W/m-K}",
        "    545.0000,                !- Density {kg/m3}",
        "    1213.000,                !- Specific Heat {J/kg-K}",
        "    0.9000000,               !- Thermal Absorptance",
        "    0.7800000,               !- Solar Absorptance",
        "    0.7800000;               !- Visible Absorptance",

        "  Material,",
        "    CC03,                    !- Name",
        "    MediumRough,             !- Roughness",
        "    0.1016000,               !- Thickness {m}",
        "    1.310000,                !- Conductivity {W/m-K}",
        "    2243.000,                !- Density {kg/m3}",
        "    837.0000,                !- Specific Heat {J/kg-K}",
        "    0.9000000,               !- Thermal Absorptance",
        "    0.6500000,               !- Solar Absorptance",
        "    0.6500000;               !- Visible Absorptance",

        "  Material,",
        "    HF-A3,                   !- Name",
        "    Smooth,                  !- Roughness",
        "    1.5000000E-03,           !- Thickness {m}",
        "    44.96960,                !- Conductivity {W/m-K}",
        "    7689.000,                !- Density {kg/m3}",
        "    418.0000,                !- Specific Heat {J/kg-K}",
        "    0.9000000,               !- Thermal Absorptance",
        "    0.2000000,               !- Solar Absorptance",
        "    0.2000000;               !- Visible Absorptance",

        "  Material:NoMass,",
        "    AR02,                    !- Name",
        "    VeryRough,               !- Roughness",
        "    7.8000002E-02,           !- Thermal Resistance {m2-K/W}",
        "    0.9000000,               !- Thermal Absorptance",
        "    0.7000000,               !- Solar Absorptance",
        "    0.7000000;               !- Visible Absorptance",

        "  Material:NoMass,",
        "    CP02,                    !- Name",
        "    Rough,                   !- Roughness",
        "    0.2170000,               !- Thermal Resistance {m2-K/W}",
        "    0.9000000,               !- Thermal Absorptance",
        "    0.7500000,               !- Solar Absorptance",
        "    0.7500000;               !- Visible Absorptance",

        "  Construction,",
        "    EXTWALL:LIVING,          !- Name",
        "    A1 - 1 IN STUCCO,        !- Outside Layer",
        "    GP01;                    !- Layer 3",

        "  Construction,",
        "    FLOOR:LIVING,            !- Name",
        "    CC03,                    !- Outside Layer",
        "    CP02;                    !- Layer 2",

        "  Construction,",
        "    ROOF,                    !- Name",
        "    AR02,                    !- Outside Layer",
        "    PW03;                    !- Layer 2",

        "  Zone,",
        "    LIVING ZONE,             !- Name",
        "    0,                       !- Direction of Relative North {deg}",
        "    0,                       !- X Origin {m}",
        "    0,                       !- Y Origin {m}",
        "    0,                       !- Z Origin {m}",
        "    1,                       !- Type",
        "    1,                       !- Multiplier",
        "    autocalculate,           !- Ceiling Height {m}",
        "    autocalculate;           !- Volume {m3}",

        "  GlobalGeometryRules,",
        "    UpperLeftCorner,         !- Starting Vertex Position",
        "    CounterClockWise,        !- Vertex Entry Direction",
        "    World;                   !- Coordinate System",

        "  BuildingSurface:Detailed,",
        "    Living:North,            !- Name",
        "    Wall,                    !- Surface Type",
        "    EXTWALL:LIVING,          !- Construction Name",
        "    LIVING ZONE,             !- Zone Name",
        "    ,                        !- Space Name",
        "    Outdoors,                !- Outside Boundary Condition",
        "    ,                        !- Outside Boundary Condition Object",
        "    SunExposed,              !- Sun Exposure",
        "    WindExposed,             !- Wind Exposure",
        "    0.5000000,               !- View Factor to Ground",
        "    4,                       !- Number of Vertices",
        "    1,1,1,  !- X,Y,Z ==> Vertex 1 {m}",
        "    1,1,0,  !- X,Y,Z ==> Vertex 2 {m}",
        "    0,1,0,  !- X,Y,Z ==> Vertex 3 {m}",
        "    0,1,1;  !- X,Y,Z ==> Vertex 4 {m}",

        "  BuildingSurface:Detailed,",
        "    Living:East,             !- Name",
        "    Wall,                    !- Surface Type",
        "    EXTWALL:LIVING,          !- Construction Name",
        "    LIVING ZONE,             !- Zone Name",
        "    ,                        !- Space Name",
        "    Outdoors,                !- Outside Boundary Condition",
        "    ,                        !- Outside Boundary Condition Object",
        "    SunExposed,              !- Sun Exposure",
        "    WindExposed,             !- Wind Exposure",
        "    0.5000000,               !- View Factor to Ground",
        "    4,                       !- Number of Vertices",
        "    1,0,1,  !- X,Y,Z ==> Vertex 1 {m}",
        "    1,0,0,  !- X,Y,Z ==> Vertex 2 {m}",
        "    1,1,0,  !- X,Y,Z ==> Vertex 3 {m}",
        "    1,1,1;  !- X,Y,Z ==> Vertex 4 {m}",

        "  BuildingSurface:Detailed,",
        "    Living:South,            !- Name",
        "    Wall,                    !- Surface Type",
        "    EXTWALL:LIVING,          !- Construction Name",
        "    LIVING ZONE,             !- Zone Name",
        "    ,                        !- Space Name",
        "    Outdoors,                !- Outside Boundary Condition",
        "    ,                        !- Outside Boundary Condition Object",
        "    SunExposed,              !- Sun Exposure",
        "    WindExposed,             !- Wind Exposure",
        "    0.5000000,               !- View Factor to Ground",
        "    4,                       !- Number of Vertices",
        "    0,0,1,  !- X,Y,Z ==> Vertex 1 {m}",
        "    0,0,0,  !- X,Y,Z ==> Vertex 2 {m}",
        "    1,0,0,  !- X,Y,Z ==> Vertex 3 {m}",
        "    1,0,1;  !- X,Y,Z ==> Vertex 4 {m}",

        "  BuildingSurface:Detailed,",
        "    Living:West,             !- Name",
        "    Wall,                    !- Surface Type",
        "    EXTWALL:LIVING,          !- Construction Name",
        "    LIVING ZONE,             !- Zone Name",
        "    ,                        !- Space Name",
        "    Outdoors,                !- Outside Boundary Condition",
        "    ,                        !- Outside Boundary Condition Object",
        "    SunExposed,              !- Sun Exposure",
        "    WindExposed,             !- Wind Exposure",
        "    0.5000000,               !- View Factor to Ground",
        "    4,                       !- Number of Vertices",
        "    0,1,1,  !- X,Y,Z ==> Vertex 1 {m}",
        "    0,1,0,  !- X,Y,Z ==> Vertex 2 {m}",
        "    0,0,0,  !- X,Y,Z ==> Vertex 3 {m}",
        "    0,0,1;  !- X,Y,Z ==> Vertex 4 {m}",

        "  BuildingSurface:Detailed,",
        "    Living:Floor,            !- Name",
        "    FLOOR,                   !- Surface Type",
        "    FLOOR:LIVING,            !- Construction Name",
        "    LIVING ZONE,             !- Zone Name",
        "    ,                        !- Space Name",
        "    Surface,                 !- Outside Boundary Condition",
        "    Living:Floor,            !- Outside Boundary Condition Object",
        "    NoSun,                   !- Sun Exposure",
        "    NoWind,                  !- Wind Exposure",
        "    0,                       !- View Factor to Ground",
        "    4,                       !- Number of Vertices",
        "    0,0,0,  !- X,Y,Z ==> Vertex 1 {m}",
        "    0,1,0,  !- X,Y,Z ==> Vertex 2 {m}",
        "    1,1,0,  !- X,Y,Z ==> Vertex 3 {m}",
        "    1,0,0;  !- X,Y,Z ==> Vertex 4 {m}",

        "  BuildingSurface:Detailed,",
        "    Living:Ceiling,          !- Name",
        "    ROOF,                 !- Surface Type",
        "    ROOF,          !- Construction Name",
        "    LIVING ZONE,             !- Zone Name",
        "    ,                        !- Space Name",
        "    Outdoors,                !- Outside Boundary Condition",
        "    ,                        !- Outside Boundary Condition Object",
        "    SunExposed,              !- Sun Exposure",
        "    WindExposed,             !- Wind Exposure",
        "    0,                       !- View Factor to Ground",
        "    4,                       !- Number of Vertices",
        "    0,1,1,  !- X,Y,Z ==> Vertex 1 {m}",
        "    0,0,1,  !- X,Y,Z ==> Vertex 2 {m}",
        "    1,0,1,  !- X,Y,Z ==> Vertex 3 {m}",
        "    1,1,1;  !- X,Y,Z ==> Vertex 4 {m}",

        "  ZoneProperty:LocalEnvironment,",
        "    LocEnv:LIVING ZONE,           !- Name",
        "    LIVING ZONE,                  !- Exterior Surface Name",
        "    OutdoorAirNode:0001;          !- Outdoor Air Node Name",

        "  OutdoorAir:Node,",
        "    OutdoorAirNode:0001,          !- Name",
        "    ,                             !- Height Above Ground",
        "    OutdoorAirNodeDryBulb:0001,   !- Drybulb Temperature Schedule Name",
        "    OutdoorAirNodeWetBulb:0001,   !- Wetbulb Schedule Name",
        "    OutdoorAirNodeWindSpeed:0001, !- Wind Speed Schedule Name",
        "    OutdoorAirNodeWindDir:0001;   !- Wind Direction Schedule Name",

        "  ScheduleTypeLimits,",
        "    Any Number;                   !- Name",

        "  Schedule:Compact,",
        "    OutdoorAirNodeDryBulb:0001,   !- Name",
        "    Any Number,                   !- Schedule Type Limits Name",
        "    Through: 12/31,               !- Field 1",
        "    For: AllDays,                 !- Field 2",
        "    Until: 24:00, 15.0;           !- Field 3",

        "  Schedule:Compact,",
        "    OutdoorAirNodeWetBulb:0001,   !- Name",
        "    Any Number,                   !- Schedule Type Limits Name",
        "    Through: 12/31,               !- Field 1",
        "    For: AllDays,                 !- Field 2",
        "    Until: 24:00, 12.0;           !- Field 3",

        "  Schedule:Compact,",
        "    OutdoorAirNodeWindSpeed:0001, !- Name",
        "    Any Number,                   !- Schedule Type Limits Name",
        "    Through: 12/31,               !- Field 1",
        "    For: AllDays,                 !- Field 2",
        "    Until: 24:00, 1.23;           !- Field 3",

        "  Schedule:Compact,",
        "    OutdoorAirNodeWindDir:0001,   !- Name",
        "    Any Number,                   !- Schedule Type Limits Name",
        "    Through: 12/31,               !- Field 1",
        "    For: AllDays,                 !- Field 2",
        "    Until: 24:00, 90;             !- Field 3"});

    ASSERT_TRUE(process_idf(idf_objects));
    bool ErrorsFound = false;

    ScheduleManager::ProcessScheduleInput(*state);

    HeatBalanceManager::GetProjectControlData(*state, ErrorsFound);
    EXPECT_FALSE(ErrorsFound);
    HeatBalanceManager::GetZoneData(*state, ErrorsFound);
    EXPECT_FALSE(ErrorsFound);
    Material::GetMaterialData(*state, ErrorsFound);
    EXPECT_FALSE(ErrorsFound);
    HeatBalanceManager::GetConstructData(*state, ErrorsFound);
    EXPECT_FALSE(ErrorsFound);

    EXPECT_TRUE(state->dataGlobal->AnyLocalEnvironmentsInModel);

    state->dataZoneEquip->ZoneEquipConfig.allocate(1);
    state->dataZoneEquip->ZoneEquipConfig(1).ZoneName = "LIVING ZONE";
    std::vector<int> controlledZoneEquipConfigNums;
    controlledZoneEquipConfigNums.push_back(1);
    state->dataHeatBal->Zone(1).IsControlled = true;

    state->dataZoneEquip->ZoneEquipConfig(1).NumInNodes = 2;
    state->dataZoneEquip->ZoneEquipConfig(1).InNodeNums.allocate(2);
    state->dataZoneEquip->ZoneEquipConfig(1).InNodeNums(1) = 1;
    state->dataZoneEquip->ZoneEquipConfig(1).InNodeNums(2) = 2;
    state->dataZoneEquip->ZoneEquipConfig(1).NumExhaustNodes = 1;
    state->dataZoneEquip->ZoneEquipConfig(1).ExhaustNodeNums.allocate(1);
    state->dataZoneEquip->ZoneEquipConfig(1).ExhaustNodeNums(1) = 3;
    state->dataZoneEquip->ZoneEquipConfig(1).NumReturnNodes = 1;
    state->dataZoneEquip->ZoneEquipConfig(1).ReturnNodeNums.allocate(1);
    state->dataZoneEquip->ZoneEquipConfig(1).ReturnNodeNums(1) = 4;
    state->dataZoneEquip->ZoneEquipConfig(1).FixedReturnFlow.allocate(1);

    state->dataHeatBal->SurfTempEffBulkAir.allocate(6);

    state->dataHeatBalSurf->SurfHConvInt.allocate(6);
    state->dataHeatBalSurf->SurfHConvInt(1) = 0.5;
    state->dataHeatBalSurf->SurfHConvInt(2) = 0.5;
    state->dataHeatBalSurf->SurfHConvInt(3) = 0.5;
    state->dataHeatBalSurf->SurfHConvInt(4) = 0.5;
    state->dataHeatBalSurf->SurfHConvInt(5) = 0.5;
    state->dataHeatBalSurf->SurfHConvInt(6) = 0.5;

    state->dataGlobal->KickOffSimulation = true;
    state->dataZoneTempPredictorCorrector->zoneHeatBalance.allocate(1);
    state->dataGlobal->TimeStepZoneSec = 900;
    state->dataHeatBal->ZoneWinHeatGain.allocate(1);
    state->dataHeatBal->ZoneWinHeatGainRep.allocate(1);
    state->dataHeatBal->ZoneWinHeatGainRepEnergy.allocate(1);

    // Set up
    OutAirNodeManager::GetOutAirNodesInput(*state);
    state->dataEnvrn->OutBaroPress = 101325;
    state->dataScheduleMgr->Schedule(1).CurrentValue = 25.0;
    state->dataScheduleMgr->Schedule(2).CurrentValue = 20.0;
    state->dataScheduleMgr->Schedule(3).CurrentValue = 1.5;
    state->dataScheduleMgr->Schedule(4).CurrentValue = 90.0;

    OutAirNodeManager::InitOutAirNodes(*state);

    auto &dln = state->dataLoopNodes;
    auto *node1 = dln->nodes(1);
    
    // Test if local nodes data correctly overwritten
<<<<<<< HEAD
    EXPECT_EQ(25.0, node1->OutAirDryBulb);
    EXPECT_EQ(20.0, node1->OutAirWetBulb);
    EXPECT_EQ(1.5, node1->OutAirWindSpeed);
    EXPECT_EQ(90.0, node1->OutAirWindDir);
    EXPECT_DOUBLE_EQ(0.012611481326656135, node1->HumRat);
    EXPECT_DOUBLE_EQ(57247.660939392081, node1->Enthalpy);
=======
    EXPECT_EQ(25.0, state->dataLoopNodes->Node(1).OutAirDryBulb);
    EXPECT_EQ(20.0, state->dataLoopNodes->Node(1).OutAirWetBulb);
    EXPECT_EQ(1.5, state->dataLoopNodes->Node(1).OutAirWindSpeed);
    EXPECT_EQ(90.0, state->dataLoopNodes->Node(1).OutAirWindDir);
    EXPECT_NEAR(0.012611481326656135, state->dataLoopNodes->Node(1).HumRat, 0.000000000000001);
    EXPECT_NEAR(57247.660939392081, state->dataLoopNodes->Node(1).Enthalpy, 0.000000001);
>>>>>>> 15f64911

    InitHeatBalance(*state);

    // Test if local value correctly overwritten
    EXPECT_EQ(25.0, state->dataHeatBal->Zone(1).OutDryBulbTemp);
    EXPECT_EQ(20.0, state->dataHeatBal->Zone(1).OutWetBulbTemp);
    EXPECT_EQ(1.5, state->dataHeatBal->Zone(1).WindSpeed);
    EXPECT_EQ(90.0, state->dataHeatBal->Zone(1).WindDir);

    // Add a test for #7308 without inputs of schedule names
    node1->OutAirDryBulbSchedNum = 0;
    node1->OutAirWetBulbSchedNum = 0;
    node1->OutAirWindSpeedSchedNum = 0;
    node1->OutAirWindDirSchedNum = 0;
    state->dataEnvrn->OutDryBulbTemp = 25.0;
    state->dataEnvrn->OutWetBulbTemp = 20.0;
    state->dataEnvrn->WindSpeed = 1.5;
    state->dataEnvrn->WindDir = 90.0;

    InitHeatBalance(*state);

    // Test if local value correctly overwritten
    EXPECT_EQ(25.0, state->dataHeatBal->Zone(1).OutDryBulbTemp);
    EXPECT_EQ(20.0, state->dataHeatBal->Zone(1).OutWetBulbTemp);
    EXPECT_EQ(1.5, state->dataHeatBal->Zone(1).WindSpeed);
    EXPECT_EQ(90.0, state->dataHeatBal->Zone(1).WindDir);
}

TEST_F(EnergyPlusFixture, HeatBalanceManager_HVACSystemRootFindingAlgorithmInputTest)
{
    // Test eio output for HVACSystemRootFindingAlgorithm

    std::string const idf_objects = delimited_string({
        "Building,",
        "My Building, !- Name",
        "30., !- North Axis{ deg }",
        "City, !- Terrain",
        "0.04, !- Loads Convergence Tolerance Value",
        "0.4, !- Temperature Convergence Tolerance Value{ deltaC }",
        "FullExterior, !- Solar Distribution",
        "25, !- Maximum Number of Warmup Days",
        "6;                       !- Minimum Number of Warmup Days",
        "ZoneAirMassFlowConservation,",
        "None, !- Adjust Zone Mixing and Return For Air Mass Flow Balance",
        "None, !- Infiltration Balancing Method",
        ";                !- Infiltration Balancing Zones",
        " HVACSystemRootFindingAlgorithm,",
        " RegulaFalsiThenBisection,!- Algorithm",
        " 5;                       !- Number of Iterations Before Algorithm Switch",

    });

    ASSERT_TRUE(process_idf(idf_objects));

    bool ErrorsFound(false); // If errors detected in input
    ErrorsFound = false;
    GetProjectControlData(*state, ErrorsFound); // returns ErrorsFound false
    EXPECT_FALSE(ErrorsFound);
    EXPECT_EQ(state->dataRootFinder->HVACSystemRootFinding.Algorithm, "REGULAFALSITHENBISECTION");
}

TEST_F(EnergyPlusFixture, HeatBalanceManager_HVACSystemRootFindingAlgorithmNoInputTest)
{
    // Test that root solver algorithm is RegulaFalsi when no HVACSystemRootFindingAlgorithm object exists

    std::string const idf_objects = delimited_string({
        "Building,",
        "My Building, !- Name",
        "30., !- North Axis{ deg }",
        "City, !- Terrain",
        "0.04, !- Loads Convergence Tolerance Value",
        "0.4, !- Temperature Convergence Tolerance Value{ deltaC }",
        "FullExterior, !- Solar Distribution",
        "25, !- Maximum Number of Warmup Days",
        "6;                       !- Minimum Number of Warmup Days",
        "ZoneAirMassFlowConservation,",
        "None, !- Adjust Zone Mixing and Return For Air Mass Flow Balance",
        "None, !- Infiltration Balancing Method",
        ";                !- Infiltration Balancing Zones",

    });

    ASSERT_TRUE(process_idf(idf_objects));

    bool ErrorsFound(false); // If errors detected in input
    ErrorsFound = false;
    GetProjectControlData(*state, ErrorsFound); // returns ErrorsFound false
    EXPECT_FALSE(ErrorsFound);
    EXPECT_EQ(state->dataRootFinder->HVACSystemRootFinding.Algorithm, "RegulaFalsi");
}

TEST_F(EnergyPlusFixture, HeatBalanceManager_EMSConstructionTest)
{

    state->dataIPShortCut->lAlphaFieldBlanks = true;

    std::string const idf_objects = delimited_string({
        "  SimulationControl,",
        "    No,                      !- Do Zone Sizing Calculation",
        "    No,                      !- Do System Sizing Calculation",
        "    No,                      !- Do Plant Sizing Calculation",
        "    Yes,                     !- Run Simulation for Sizing Periods",
        "    No;                      !- Run Simulation for Weather File Run Periods",

        "  SizingPeriod:DesignDay,",
        "    SunnyWinterDay,  !- Name",
        "    1,                       !- Month",
        "    21,                      !- Day of Month",
        "    WinterDesignDay,         !- Day Type",
        "    5.0,                    !- Maximum Dry-Bulb Temperature {C}",
        "    0.0,                    !- Daily Dry-Bulb Temperature Range {deltaC}",
        "    ,                        !- Dry-Bulb Temperature Range Modifier Type",
        "    ,                        !- Dry-Bulb Temperature Range Modifier Day Schedule Name",
        "    Wetbulb,                 !- Humidity Condition Type",
        "    4.0,                    !- Wetbulb or DewPoint at Maximum Dry-Bulb {C}",
        "    ,                        !- Humidity Condition Day Schedule Name",
        "    ,                        !- Humidity Ratio at Maximum Dry-Bulb {kgWater/kgDryAir}",
        "    ,                        !- Enthalpy at Maximum Dry-Bulb {J/kg}",
        "    ,                        !- Daily Wet-Bulb Temperature Range {deltaC}",
        "    83411.,                  !- Barometric Pressure {Pa}",
        "    4,                       !- Wind Speed {m/s}",
        "    120,                     !- Wind Direction {deg}",
        "    No,                      !- Rain Indicator",
        "    No,                      !- Snow Indicator",
        "    No,                      !- Daylight Saving Time Indicator",
        "    ASHRAEClearSky,          !- Solar Model Indicator",
        "    ,                        !- Beam Solar Day Schedule Name",
        "    ,                        !- Diffuse Solar Day Schedule Name",
        "    ,                        !- ASHRAE Clear Sky Optical Depth for Beam Irradiance (taub) {dimensionless}",
        "    ,                        !- ASHRAE Clear Sky Optical Depth for Diffuse Irradiance (taud) {dimensionless}",
        "    1.00;                    !- Sky Clearness",

        "  Site:Location,",
        "    Denver Stapleton Intl Arpt CO USA WMO=724690,  !- Name",
        "    39.77,                   !- Latitude {deg}",
        "    -104.87,                 !- Longitude {deg}",
        "    -7.00,                   !- Time Zone {hr}",
        "    1611.00;                 !- Elevation {m}",
        "Material,",
        "  Concrete Block,          !- Name",
        "  MediumRough,             !- Roughness",
        "  0.1014984,               !- Thickness {m}",
        "  0.3805070,               !- Conductivity {W/m-K}",
        "  608.7016,                !- Density {kg/m3}",
        "  836.8000;                !- Specific Heat {J/kg-K}",
        "Construction,",
        "  WallConstruction,        !- Name",
        "  Concrete Block;          !- Outside Layer",
        "  WindowMaterial:Glazing,",
        "    ELECTRO GLASS DARK STATE,!- Name",
        "    SpectralAverage,         !- Optical Data Type",
        "    ,                        !- Window Glass Spectral Data Set Name",
        "    0.006,                   !- Thickness {m}",
        "    0.111,                   !- Solar Transmittance at Normal Incidence",
        "    0.179,                   !- Front Side Solar Reflectance at Normal Incidence",
        "    0.179,                   !- Back Side Solar Reflectance at Normal Incidence",
        "    0.128,                   !- Visible Transmittance at Normal Incidence",
        "    0.081,                   !- Front Side Visible Reflectance at Normal Incidence",
        "    0.081,                   !- Back Side Visible Reflectance at Normal Incidence",
        "    0.0,                     !- Infrared Transmittance at Normal Incidence",
        "    0.0001,                    !- Front Side Infrared Hemispherical Emissivity",
        "    0.0001,                    !- Back Side Infrared Hemispherical Emissivity",
        "    0.9;                     !- Conductivity {W/m-K}",
        "  WindowMaterial:Glazing,",
        "    ELECTRO GLASS LIGHT STATE,!- Name",
        "    SpectralAverage,         !- Optical Data Type",
        "    ,                        !- Window Glass Spectral Data Set Name",
        "    0.006,                   !- Thickness {m}",
        "    0.9,                   !- Solar Transmittance at Normal Incidence",
        "    0.1,                   !- Front Side Solar Reflectance at Normal Incidence",
        "    0.1,                   !- Back Side Solar Reflectance at Normal Incidence",
        "    0.9,                   !- Visible Transmittance at Normal Incidence",
        "    0.1,                   !- Front Side Visible Reflectance at Normal Incidence",
        "    0.1,                   !- Back Side Visible Reflectance at Normal Incidence",
        "    0.0,                     !- Infrared Transmittance at Normal Incidence",
        "    0.0001,                    !- Front Side Infrared Hemispherical Emissivity",
        "    0.0001,                    !- Back Side Infrared Hemispherical Emissivity",
        "    0.9;                     !- Conductivity {W/m-K}",
        "Construction,",
        "  WindowConstruction1,      !- Name",
        "  ELECTRO GLASS LIGHT STATE;          !- Outside Layer",
        "Construction,",
        "  WindowConstruction2,      !- Name",
        "  ELECTRO GLASS DARK STATE;          !- Outside Layer",
        "FenestrationSurface:Detailed,",
        "  FenestrationSurface,     !- Name",
        "  Window,                  !- Surface Type",
        "  WindowConstruction1,      !- Construction Name",
        "  Wall,                    !- Building Surface Name",
        "  ,                        !- Outside Boundary Condition Object",
        "  0.5000000,               !- View Factor to Ground",
        "  ,                        !- Frame and Divider Name",
        "  1.0,                     !- Multiplier",
        "  4,                       !- Number of Vertices",
        "  0.200000,0.000000,9.900000,  !- X,Y,Z ==> Vertex 1 {m}",
        "  0.200000,0.000000,0.1000000,  !- X,Y,Z ==> Vertex 2 {m}",
        "  9.900000,0.000000,0.1000000,  !- X,Y,Z ==> Vertex 3 {m}",
        "  9.900000,0.000000,9.900000;  !- X,Y,Z ==> Vertex 4 {m}",
        "BuildingSurface:Detailed,"
        "  Wall,                    !- Name",
        "  Wall,                    !- Surface Type",
        "  WallConstruction,        !- Construction Name",
        "  Zone,                    !- Zone Name",
        "    ,                        !- Space Name",
        "  Outdoors,                !- Outside Boundary Condition",
        "  ,                        !- Outside Boundary Condition Object",
        "  SunExposed,              !- Sun Exposure",
        "  WindExposed,             !- Wind Exposure",
        "  0.5000000,               !- View Factor to Ground",
        "  4,                       !- Number of Vertices",
        "  0.000000,0.000000,10.00000,  !- X,Y,Z ==> Vertex 1 {m}",
        "  0.000000,0.000000,0,  !- X,Y,Z ==> Vertex 2 {m}",
        "  10.00000,0.000000,0,  !- X,Y,Z ==> Vertex 3 {m}",
        "  10.00000,0.000000,10.00000;  !- X,Y,Z ==> Vertex 4 {m}",
        "BuildingSurface:Detailed,"
        "  Floor,                   !- Name",
        "  Floor,                   !- Surface Type",
        "  WallConstruction,        !- Construction Name",
        "  Zone,                    !- Zone Name",
        "    ,                        !- Space Name",
        "  Outdoors,                !- Outside Boundary Condition",
        "  ,                        !- Outside Boundary Condition Object",
        "  NoSun,                   !- Sun Exposure",
        "  NoWind,                  !- Wind Exposure",
        "  1.0,                     !- View Factor to Ground",
        "  4,                       !- Number of Vertices",
        "  0.000000,0.000000,0,  !- X,Y,Z ==> Vertex 1 {m}",
        "  0.000000,10.000000,0,  !- X,Y,Z ==> Vertex 2 {m}",
        "  10.00000,10.000000,0,  !- X,Y,Z ==> Vertex 3 {m}",
        "  10.00000,0.000000,0;  !- X,Y,Z ==> Vertex 4 {m}",
        "Zone,"
        "  Zone,                    !- Name",
        "  0,                       !- Direction of Relative North {deg}",
        "  6.000000,                !- X Origin {m}",
        "  6.000000,                !- Y Origin {m}",
        "  0,                       !- Z Origin {m}",
        "  1,                       !- Type",
        "  1,                       !- Multiplier",
        "  autocalculate,           !- Ceiling Height {m}",
        "  autocalculate;           !- Volume {m3}",
        "  Daylighting:Controls,",
        "    Daylighting Control,!- Name",
        "    Zone,          !- Zone Name",
        "    SplitFlux,               !- Daylighting Method",
        "    ,                        !- Availability Schedule Name",
        "    Continuous,              !- Lighting Control Type",
        "    0.3,                     !- Minimum Input Power Fraction for Continuous or ContinuousOff Dimming Control",
        "    0.2,                     !- Minimum Light Output Fraction for Continuous or ContinuousOff Dimming Control",
        "    1,                       !- Number of Stepped Control Steps",
        "    1,                       !- Probability Lighting will be Reset When Needed in Manual Stepped Control",
        "    ,                        !- Glare Calculation Daylighting Reference Point Name",
        "    ,                        !- Glare Calculation Azimuth Angle of View Direction Clockwise from Zone y-Axis {deg}",
        "    22,                      !- Maximum Allowable Discomfort Glare Index",
        "    ,                        !- DElight Gridding Resolution {m2}",
        "    Reference Point 1,  !- Daylighting Reference Point 1 Name",
        "    1,                       !- Fraction of Zone Controlled by Reference Point 1",
        "    500;                     !- Illuminance Setpoint at Reference Point 1 {lux}",
        "",
        "  Daylighting:ReferencePoint,",
        "    Reference Point 1,  !- Name",
        "    Zone,          !- Zone Name",
        "    12,                      !- X-Coordinate of Reference Point {m}",
        "    2.5,                     !- Y-Coordinate of Reference Point {m}",
        "    0.8;                     !- Z-Coordinate of Reference Point {m}",
        "  ShadowCalculation,",
        "    PolygonClipping,         !- Shading Calculation Method",
        "    Timestep,                !- Shading Calculation Update Frequency Method",
        "    30,                       !- Shading Calculation Update Frequency",
        "    15000;                   !- Maximum Figures in Shadow Overlap Calculations",
        "EnergyManagementSystem:ConstructionIndexVariable, Win_1, WINDOWCONSTRUCTION1;",
        "EnergyManagementSystem:ConstructionIndexVariable, Win_2, WINDOWCONSTRUCTION2;",
        "  EnergyManagementSystem:Actuator,",
        "    Win1_Construct,          !- Name",
        "    FenestrationSurface,  !- Actuated Component Unique Name",
        "    Surface,                 !- Actuated Component Type",
        "    Construction State;      !- Actuated Component Control Type",
        "",
        "  EnergyManagementSystem:ProgramCallingManager,",
        "    Window Switcher,  !- Name",
        "    BeginTimestepBeforePredictor,  !- EnergyPlus Model Calling Point",
        "    ZN_1_wall_south_Window_1_Control;  !- Program Name 1",
        "",
        "  EnergyManagementSystem:Program,",
        "    ZN_1_wall_south_Window_1_Control,  !- Name",
        "    IF Hour > 12,    !- Program Line 1",
        "    Set Win1_Construct = Win_2,  !- Program Line 2",
        "    ELSE,                    !- <none>",
        "    SET Win1_Construct = Win_1,  !- <none>",
        "    ENDIF;                   !- <none>",

    });

    ASSERT_TRUE(process_idf(idf_objects));

    // OutputProcessor::TimeValue.allocate(2);
    SimulationManager::ManageSimulation(*state);
    state->dataGlobal->DayOfSim = 2; // avoid array bounds problem in RecKeepHeatBalance
    state->dataWeather->Envrn = 1;

    // Test 1 - Set time of day to morning - should use high transmittance window
    state->dataGlobal->TimeStep = 1;
    state->dataGlobal->HourOfDay = 11;
    state->dataGlobal->CurrentTime = 11.0;
    Weather::SetCurrentWeather(*state);
    HeatBalanceManager::ManageHeatBalance(*state);
    // For now, must call this twice in order to hit the BeginTimeStepBeforePredictor EMS calling point
    HeatBalanceManager::ManageHeatBalance(*state);
    // Find the fenestration surface
    int winSurfNum = Util::FindItemInList("FENESTRATIONSURFACE", state->dataSurface->Surface);
    int win1ConstNum = Util::FindItemInList("WINDOWCONSTRUCTION1", state->dataConstruction->Construct);
    EXPECT_EQ(state->dataSurface->Surface(winSurfNum).Construction, win1ConstNum);
    Real64 transSol = state->dataSurface->SurfWinSysSolTransmittance(winSurfNum);
    EXPECT_GT(transSol, 0.8);
    Real64 refPtIllum = state->dataDayltg->daylightControl(1).refPts(1).lums[(int)DataSurfaces::Lum::Illum];
    EXPECT_GT(refPtIllum, 3000.0);

    // Test 2 - Set time of day to afternoon - should use low transmittance window
    state->dataGlobal->TimeStep = 1;
    state->dataGlobal->HourOfDay = 14;
    state->dataGlobal->CurrentTime = 14.0;
    Weather::SetCurrentWeather(*state);
    HeatBalanceManager::ManageHeatBalance(*state);
    // For now, must call this twice in order to hit the BeginTimeStepBeforePredictor EMS calling point
    HeatBalanceManager::ManageHeatBalance(*state);
    int win2ConstNum = Util::FindItemInList("WINDOWCONSTRUCTION2", state->dataConstruction->Construct);
    EXPECT_EQ(state->dataSurface->Surface(winSurfNum).Construction, win2ConstNum);
    transSol = state->dataSurface->SurfWinSysSolTransmittance(winSurfNum);
    EXPECT_LT(transSol, 0.2);
    refPtIllum = state->dataDayltg->daylightControl(1).refPts(1).lums[(int)DataSurfaces::Lum::Illum];
    EXPECT_LT(refPtIllum, 1000.0);
}

TEST_F(EnergyPlusFixture, HeatBalanceManager_HeatBalanceAlgorithm_Default)
{
    // Test various inputs for HeatBalanceAlgorithm
    // Default is CTF if no HeatBalanceAlgorithm object is present

    EXPECT_FALSE(state->dataHeatBal->AnyCTF);
    bool errorsfound = false;

    std::string const idf_objects = delimited_string({
        "  Building, My Building;",
    });

    EXPECT_TRUE(process_idf(idf_objects));

    HeatBalanceManager::GetProjectControlData(*state, errorsfound);
    EXPECT_FALSE(errorsfound);
    EXPECT_TRUE(state->dataHeatBal->AnyCTF);
    EXPECT_FALSE(state->dataHeatBal->AnyEMPD);
    EXPECT_FALSE(state->dataHeatBal->AnyCondFD);
    EXPECT_FALSE(state->dataHeatBal->AnyHAMT);
    EXPECT_ENUM_EQ(state->dataHeatBal->OverallHeatTransferSolutionAlgo, DataSurfaces::HeatTransferModel::CTF);
}

TEST_F(EnergyPlusFixture, HeatBalanceManager_HeatBalanceAlgorithm_CTF)
{
    // Test various inputs for HeatBalanceAlgorithm

    EXPECT_FALSE(state->dataHeatBal->AnyCTF);
    bool errorsfound = false;

    std::string const idf_objects = delimited_string({
        "  Building, My Building;",
        "  HeatBalanceAlgorithm,",
        "  ConductionTransferFunction, !- Algorithm",
        "  205.2,                      !- Surface Temperature Upper Limit",
        "  0.004,                      !- Minimum Surface Convection Heat Transfer Coefficient Value",
        "  200.6;                      !- Maximum Surface Convection Heat Transfer Coefficient Value",
    });

    EXPECT_TRUE(process_idf(idf_objects));

    HeatBalanceManager::GetProjectControlData(*state, errorsfound);
    EXPECT_FALSE(errorsfound);
    EXPECT_TRUE(state->dataHeatBal->AnyCTF);
    EXPECT_FALSE(state->dataHeatBal->AnyEMPD);
    EXPECT_FALSE(state->dataHeatBal->AnyCondFD);
    EXPECT_FALSE(state->dataHeatBal->AnyHAMT);
    EXPECT_ENUM_EQ(state->dataHeatBal->OverallHeatTransferSolutionAlgo, DataSurfaces::HeatTransferModel::CTF);
    EXPECT_EQ(state->dataHeatBalSurf->MaxSurfaceTempLimit, 205.2);
    EXPECT_EQ(state->dataHeatBal->LowHConvLimit, 0.004);
    EXPECT_EQ(state->dataHeatBal->HighHConvLimit, 200.6);
}

TEST_F(EnergyPlusFixture, HeatBalanceManager_HeatBalanceAlgorithm_EMPD)
{
    // Test various inputs for HeatBalanceAlgorithm

    bool errorsfound = false;

    std::string const idf_objects = delimited_string({
        "  Building, My Building;",
        "  HeatBalanceAlgorithm,",
        "  MoisturePenetrationDepthConductionTransferFunction; !- Algorithm",
    });

    EXPECT_TRUE(process_idf(idf_objects));

    HeatBalanceManager::GetProjectControlData(*state, errorsfound);
    EXPECT_FALSE(errorsfound);
    EXPECT_FALSE(state->dataHeatBal->AnyCTF);
    EXPECT_TRUE(state->dataHeatBal->AnyEMPD);
    EXPECT_FALSE(state->dataHeatBal->AnyCondFD);
    EXPECT_FALSE(state->dataHeatBal->AnyHAMT);
    EXPECT_ENUM_EQ(state->dataHeatBal->OverallHeatTransferSolutionAlgo, DataSurfaces::HeatTransferModel::EMPD);
}

TEST_F(EnergyPlusFixture, HeatBalanceManager_HeatBalanceAlgorithm_CondFD)
{
    // Test various inputs for HeatBalanceAlgorithm

    bool errorsfound = false;

    std::string const idf_objects = delimited_string({
        "  Building, My Building;",
        "  HeatBalanceAlgorithm,",
        "  ConductionFiniteDifference; !- Algorithm",
    });

    EXPECT_TRUE(process_idf(idf_objects));

    HeatBalanceManager::GetProjectControlData(*state, errorsfound);
    EXPECT_FALSE(errorsfound);
    EXPECT_FALSE(state->dataHeatBal->AnyCTF);
    EXPECT_FALSE(state->dataHeatBal->AnyEMPD);
    EXPECT_TRUE(state->dataHeatBal->AnyCondFD);
    EXPECT_FALSE(state->dataHeatBal->AnyHAMT);
    EXPECT_ENUM_EQ(state->dataHeatBal->OverallHeatTransferSolutionAlgo, DataSurfaces::HeatTransferModel::CondFD);
}

TEST_F(EnergyPlusFixture, HeatBalanceManager_HeatBalanceAlgorithm_HAMT)
{
    // Test various inputs for HeatBalanceAlgorithm

    bool errorsfound = false;

    std::string const idf_objects = delimited_string({
        "  Building, My Building;",
        "  HeatBalanceAlgorithm,",
        "  CombinedHeatAndMoistureFiniteElement; !- Algorithm",
    });

    EXPECT_TRUE(process_idf(idf_objects));

    HeatBalanceManager::GetProjectControlData(*state, errorsfound);
    EXPECT_FALSE(errorsfound);
    EXPECT_FALSE(state->dataHeatBal->AnyCTF);
    EXPECT_FALSE(state->dataHeatBal->AnyEMPD);
    EXPECT_FALSE(state->dataHeatBal->AnyCondFD);
    EXPECT_TRUE(state->dataHeatBal->AnyHAMT);
    EXPECT_ENUM_EQ(state->dataHeatBal->OverallHeatTransferSolutionAlgo, DataSurfaces::HeatTransferModel::HAMT);
}

TEST_F(EnergyPlusFixture, HeatBalanceManager_GlazingEquivalentLayer_RValue)
{

    bool errorsfound = false;

    std::string const idf_objects = delimited_string({
        "  Building, My Building;",
        "WindowMaterial:Glazing:EquivalentLayer,",
        "GLZCLR,                  !- Name",
        "SpectralAverage,         !- Optical Data Type",
        ",                        !- Window Glass Spectral Data Set Name",
        "0.77,                    !- Front Side Beam-Beam Solar Transmittance {dimensionless}",
        "0.77,                    !- Back Side Beam-Beam Solar Transmittance {dimensionless}",
        "0.07,                    !- Front Side Beam-Beam Solar Reflectance {dimensionless}",
        "0.07,                    !- Back Side Beam-Beam Solar Reflectance {dimensionless}",
        "0.0,                     !- Front Side Beam-Beam Visible Solar Transmittance {dimensionless}",
        "0.0,                     !- Back Side Beam-Beam Visible Solar Transmittance {dimensionless}",
        "0.0,                     !- Front Side Beam-Beam Visible Solar Reflectance {dimensionless}",
        "0.0,                     !- Back Side Beam-Beam Visible Solar Reflectance {dimensionless}",
        "0.0,                     !- Front Side Beam-Diffuse Solar Transmittance {dimensionless}",
        "0.0,                     !- Back Side Beam-Diffuse Solar Transmittance {dimensionless}",
        "0.0,                     !- Front Side Beam-Diffuse Solar Reflectance {dimensionless}",
        "0.0,                     !- Back Side Beam-Diffuse Solar Reflectance {dimensionless}",
        "0.0,                     !- Front Side Beam-Diffuse Visible Solar Transmittance {dimensionless}",
        "0.0,                     !- Back Side Beam-Diffuse Visible Solar Transmittance {dimensionless}",
        "0.0,                     !- Front Side Beam-Diffuse Visible Solar Reflectance {dimensionless}",
        "0.0,                     !- Back Side Beam-Diffuse Visible Solar Reflectance {dimensionless}",
        "0.695,                   !- Diffuse-Diffuse Solar Transmittance {dimensionless}",
        "0.16,                    !- Front Side Diffuse-Diffuse Solar Reflectance {dimensionless}",
        "0.16,                    !- Back Side Diffuse-Diffuse Solar Reflectance {dimensionless}",
        "0.0,                     !- Diffuse-Diffuse Visible Solar Transmittance {dimensionless}",
        "0.0,                     !- Front Side Diffuse-Diffuse Visible Solar Reflectance {dimensionless}",
        "0.0,                     !- Back Side Diffuse-Diffuse Visible Solar Reflectance {dimensionless}",
        "0.0,                     !- Infrared Transmittance (applies to front and back) {dimensionless}",
        "0.84,                    !- Front Side Infrared Emissivity {dimensionless}",
        "0.84;                    !- Back Side Infrared Emissivity {dimensionless}",
    });

    EXPECT_TRUE(process_idf(idf_objects));

    Material::GetMaterialData(*state, errorsfound);

    EXPECT_FALSE(errorsfound);
    EXPECT_NEAR(dynamic_cast<const Material::MaterialChild *>(state->dataMaterial->Material(1))->Resistance, 0.158, 0.0001);
}

TEST_F(EnergyPlusFixture, HeatBalanceManager_GetAirBoundaryConstructData)
{

    std::string const idf_objects = delimited_string({

        "Construction:AirBoundary,",
        "Grouped Air Boundary, !- Name",
        "None;                    !- Air Exchange Method",

        "Construction:AirBoundary,",
        "Air Boundary with Good Mixing Schedule, !- Name",
        "SimpleMixing,            !- Air Exchange Method",
        "0.4,                     !- Simple Mixing Air Changes per Hour {1 / hr}",
        "Always2;                 !- Simple Mixing Schedule Name",

        "Schedule:Constant,Always2,,2.0;",

    });

    ASSERT_TRUE(process_idf(idf_objects));

    bool ErrorsFound(false);
    ProcessScheduleInput(*state);

    // get constructions
    ErrorsFound = false;
    GetConstructData(*state, ErrorsFound);
    EXPECT_FALSE(ErrorsFound);

    EXPECT_EQ(state->dataHeatBal->TotConstructs, 2);

    int constrNum = Util::FindItemInList(Util::makeUPPER("Grouped Air Boundary"), state->dataConstruction->Construct);
    EXPECT_TRUE(Util::SameString(state->dataConstruction->Construct(constrNum).Name, "Grouped Air Boundary"));
    EXPECT_TRUE(state->dataConstruction->Construct(constrNum).TypeIsAirBoundary);
    EXPECT_FALSE(state->dataConstruction->Construct(constrNum).IsUsedCTF);
    EXPECT_FALSE(state->dataConstruction->Construct(constrNum).TypeIsAirBoundaryMixing);
    EXPECT_EQ(state->dataConstruction->Construct(constrNum).TotLayers, 0);
    EXPECT_EQ(state->dataConstruction->Construct(constrNum).AirBoundaryACH, 0.0); // Not processed for GroupedZone mixing option
    EXPECT_EQ(state->dataConstruction->Construct(constrNum).AirBoundaryMixingSched, 0);
    EXPECT_EQ(state->dataHeatBal->NominalRforNominalUCalculation(constrNum), 0.0);

    constrNum = Util::FindItemInList(Util::makeUPPER("Air Boundary with Good Mixing Schedule"), state->dataConstruction->Construct);
    EXPECT_TRUE(Util::SameString(state->dataConstruction->Construct(constrNum).Name, "Air Boundary with Good Mixing Schedule"));
    EXPECT_TRUE(state->dataConstruction->Construct(constrNum).TypeIsAirBoundary);
    EXPECT_FALSE(state->dataConstruction->Construct(constrNum).IsUsedCTF);
    EXPECT_TRUE(state->dataConstruction->Construct(constrNum).TypeIsAirBoundaryMixing);
    EXPECT_EQ(state->dataConstruction->Construct(constrNum).TotLayers, 0);
    EXPECT_EQ(state->dataConstruction->Construct(constrNum).AirBoundaryACH, 0.4);
    EXPECT_EQ(state->dataConstruction->Construct(constrNum).AirBoundaryMixingSched, 1);
    EXPECT_EQ(state->dataHeatBal->NominalRforNominalUCalculation(constrNum), 0.0);
}

TEST_F(EnergyPlusFixture, HeatBalanceManager_GetAirBoundaryConstructData2)
{

    std::string const idf_objects = delimited_string({

        "Construction:AirBoundary,",
        "Air Boundary with Bad Mixing Schedule, !- Name",
        "SimpleMixing,            !- Air Exchange Method",
        "0.1,                     !- Simple Mixing Air Changes per Hour {1 / hr}",
        "xyz;                     !- Simple Mixing Schedule Name",

        "Schedule:Constant,Always2,,2.0;",

    });

    ASSERT_TRUE(process_idf(idf_objects));

    bool ErrorsFound(false);
    ProcessScheduleInput(*state);

    // skip call to get material data since this doesn't use IRT
    ErrorsFound = false;
    EXPECT_EQ(state->dataMaterial->TotMaterials, 0);

    // get constructions
    ErrorsFound = false;
    GetConstructData(*state, ErrorsFound);
    EXPECT_TRUE(ErrorsFound);

    std::string const error_string =
        delimited_string({"   ** Severe  ** CreateAirBoundaryConstructionsConstruction:AirBoundary=\"AIR BOUNDARY WITH BAD MIXING SCHEDULE\", "
                          "invalid (not found) Simple Mixing Schedule Name=\"xyz\".",
                          "   ** Severe  ** Errors found in creating the constructions defined with Construction:AirBoundary.",
                          "   ** Warning ** This building has no thermal mass which can cause an unstable solution.",
                          "   **   ~~~   ** Use Material object for all opaque material definitions except very light insulation layers."});
    EXPECT_TRUE(compare_err_stream(error_string, true));

    EXPECT_EQ(state->dataHeatBal->TotConstructs, 1);

    int constrNum = Util::FindItemInList(Util::makeUPPER("Air Boundary with Bad Mixing Schedule"), state->dataConstruction->Construct);
    EXPECT_TRUE(Util::SameString(state->dataConstruction->Construct(constrNum).Name, "Air Boundary with Bad Mixing Schedule"));
    EXPECT_TRUE(state->dataConstruction->Construct(constrNum).TypeIsAirBoundary);
    EXPECT_FALSE(state->dataConstruction->Construct(constrNum).IsUsedCTF);
    EXPECT_TRUE(state->dataConstruction->Construct(constrNum).TypeIsAirBoundaryMixing);
    EXPECT_EQ(state->dataConstruction->Construct(constrNum).TotLayers, 0);
    EXPECT_EQ(state->dataConstruction->Construct(constrNum).AirBoundaryACH, 0.1);
    EXPECT_EQ(state->dataConstruction->Construct(constrNum).AirBoundaryMixingSched, 0);
    EXPECT_EQ(state->dataHeatBal->NominalRforNominalUCalculation(constrNum), 0.0);
}

TEST_F(EnergyPlusFixture, HeatBalanceManager_UpdateWindowFaceTempsNonBSDFWin)
{

    state->dataSurface->TotSurfaces = 3;
    state->dataSurface->Surface.allocate(state->dataSurface->TotSurfaces);
    state->dataHeatBal->TotConstructs = 3;
    state->dataConstruction->Construct.allocate(state->dataHeatBal->TotConstructs);

    state->dataSurface->Surface(1).Class = DataSurfaces::SurfaceClass::Wall;
    state->dataSurface->Surface(2).Class = DataSurfaces::SurfaceClass::Window;
    state->dataSurface->Surface(3).Class = DataSurfaces::SurfaceClass::Window;
    state->dataSurface->Surface(1).Construction = 1;
    state->dataSurface->Surface(2).Construction = 2;
    state->dataSurface->Surface(3).Construction = 3;
    state->dataSurface->AllHTWindowSurfaceList.push_back(2);
    state->dataSurface->AllHTWindowSurfaceList.push_back(3);
    state->dataConstruction->Construct(1).WindowTypeBSDF = false;
    state->dataConstruction->Construct(2).WindowTypeBSDF = false;
    state->dataConstruction->Construct(3).WindowTypeBSDF = true;

    int SurfsForRegWindow = 3;
    state->dataConstruction->Construct(1).TotLayers = 1;
    state->dataConstruction->Construct(2).TotLayers = SurfsForRegWindow;
    state->dataConstruction->Construct(3).TotLayers = 1;

    state->dataHeatBal->SurfWinFenLaySurfTempFront.dimension(state->dataSurface->TotSurfaces, 10, 0.0);
    state->dataHeatBal->SurfWinFenLaySurfTempBack.dimension(state->dataSurface->TotSurfaces, 10, 0.0);
    state->dataHeatBalSurf->SurfOutsideTempHist.allocate(1);
    state->dataHeatBalSurf->SurfInsideTempHist.allocate(1);
    state->dataHeatBalSurf->SurfOutsideTempHist(1).dimension(state->dataSurface->TotSurfaces, 0.0);
    state->dataHeatBalSurf->SurfInsideTempHist(1).dimension(state->dataSurface->TotSurfaces, 0.0);

    state->dataHeatBalSurf->SurfOutsideTempHist(1)(1) = 21.0;
    state->dataHeatBalSurf->SurfOutsideTempHist(1)(2) = 22.0;
    state->dataHeatBalSurf->SurfOutsideTempHist(1)(3) = 23.0;
    state->dataHeatBalSurf->SurfInsideTempHist(1)(1) = 34.0;
    state->dataHeatBalSurf->SurfInsideTempHist(1)(2) = 35.0;
    state->dataHeatBalSurf->SurfInsideTempHist(1)(3) = 36.0;

    Real64 ZeroResult = 0.0;

    HeatBalanceManager::UpdateWindowFaceTempsNonBSDFWin(*state);

    // First surface is NOT a window so these should NOT be set
    EXPECT_NEAR(state->dataHeatBal->SurfWinFenLaySurfTempFront(1, 1), ZeroResult, 0.0001);
    EXPECT_NEAR(state->dataHeatBal->SurfWinFenLaySurfTempBack(1, 1), ZeroResult, 0.0001);

    // Second surface is a window so these should be set
    EXPECT_NEAR(state->dataHeatBal->SurfWinFenLaySurfTempFront(2, 1), state->dataHeatBalSurf->SurfOutsideTempHist(1)(2), 0.0001);
    EXPECT_NEAR(state->dataHeatBal->SurfWinFenLaySurfTempBack(2, SurfsForRegWindow), state->dataHeatBalSurf->SurfInsideTempHist(1)(2), 0.0001);

    // Third surface is a window but is also a BSDF (complex window) so these should NOT be set
    EXPECT_NEAR(state->dataHeatBal->SurfWinFenLaySurfTempFront(3, 1), ZeroResult, 0.0001);
    EXPECT_NEAR(state->dataHeatBal->SurfWinFenLaySurfTempBack(3, 1), ZeroResult, 0.0001);
}

TEST_F(EnergyPlusFixture, HeatBalanceManager_HVACSystemRootFindingAlgorithmBisectionInputTest)
{
    // Test eio output for HVACSystemRootFindingAlgorithm

    std::string const idf_objects = delimited_string({
        "Building,",
        "My Building, !- Name",
        "30., !- North Axis{ deg }",
        "City, !- Terrain",
        "0.04, !- Loads Convergence Tolerance Value",
        "0.4, !- Temperature Convergence Tolerance Value{ deltaC }",
        "FullExterior, !- Solar Distribution",
        "25, !- Maximum Number of Warmup Days",
        "6;                       !- Minimum Number of Warmup Days",
        "ZoneAirMassFlowConservation,",
        "None, !- Adjust Zone Mixing and Return For Air Mass Flow Balance",
        "None, !- Infiltration Balancing Method",
        ";                !- Infiltration Balancing Zones",
        " HVACSystemRootFindingAlgorithm,",
        " Bisection;!- Algorithm",
    });

    ASSERT_TRUE(process_idf(idf_objects));

    bool ErrorsFound(false); // If errors detected in input
    ErrorsFound = false;
    GetProjectControlData(*state, ErrorsFound); // returns ErrorsFound false
    EXPECT_FALSE(ErrorsFound);
    EXPECT_EQ(state->dataRootFinder->HVACSystemRootFinding.Algorithm, "BISECTION");
}

TEST_F(EnergyPlusFixture, HeatBalanceManager_EMSConstructionSwitchTest)
{

    state->dataIPShortCut->lAlphaFieldBlanks = true;

    std::string const idf_objects = delimited_string({
        "Version,9.3;",
        "  SimulationControl,",
        "    No,                      !- Do Zone Sizing Calculation",
        "    No,                      !- Do System Sizing Calculation",
        "    No,                      !- Do Plant Sizing Calculation",
        "    Yes,                     !- Run Simulation for Sizing Periods",
        "    No;                      !- Run Simulation for Weather File Run Periods",

        "  SizingPeriod:DesignDay,",
        "    SunnyWinterDay,  !- Name",
        "    1,                       !- Month",
        "    21,                      !- Day of Month",
        "    WinterDesignDay,         !- Day Type",
        "    5.0,                    !- Maximum Dry-Bulb Temperature {C}",
        "    0.0,                    !- Daily Dry-Bulb Temperature Range {deltaC}",
        "    ,                        !- Dry-Bulb Temperature Range Modifier Type",
        "    ,                        !- Dry-Bulb Temperature Range Modifier Day Schedule Name",
        "    Wetbulb,                 !- Humidity Condition Type",
        "    4.0,                    !- Wetbulb or DewPoint at Maximum Dry-Bulb {C}",
        "    ,                        !- Humidity Condition Day Schedule Name",
        "    ,                        !- Humidity Ratio at Maximum Dry-Bulb {kgWater/kgDryAir}",
        "    ,                        !- Enthalpy at Maximum Dry-Bulb {J/kg}",
        "    ,                        !- Daily Wet-Bulb Temperature Range {deltaC}",
        "    83411.,                  !- Barometric Pressure {Pa}",
        "    4,                       !- Wind Speed {m/s}",
        "    120,                     !- Wind Direction {deg}",
        "    No,                      !- Rain Indicator",
        "    No,                      !- Snow Indicator",
        "    No,                      !- Daylight Saving Time Indicator",
        "    ASHRAEClearSky,          !- Solar Model Indicator",
        "    ,                        !- Beam Solar Day Schedule Name",
        "    ,                        !- Diffuse Solar Day Schedule Name",
        "    ,                        !- ASHRAE Clear Sky Optical Depth for Beam Irradiance (taub) {dimensionless}",
        "    ,                        !- ASHRAE Clear Sky Optical Depth for Diffuse Irradiance (taud) {dimensionless}",
        "    1.00;                    !- Sky Clearness",

        "  Site:Location,",
        "    Denver Stapleton Intl Arpt CO USA WMO=724690,  !- Name",
        "    39.77,                   !- Latitude {deg}",
        "    -104.87,                 !- Longitude {deg}",
        "    -7.00,                   !- Time Zone {hr}",
        "    1611.00;                 !- Elevation {m}",
        "Material,",
        "  Concrete Block,          !- Name",
        "  MediumRough,             !- Roughness",
        "  0.1014984,               !- Thickness {m}",
        "  0.3805070,               !- Conductivity {W/m-K}",
        "  608.7016,                !- Density {kg/m3}",
        "  836.8000;                !- Specific Heat {J/kg-K}",
        "Construction,",
        "  WallConstruction,        !- Name",
        "  Concrete Block;          !- Outside Layer",
        "  WindowMaterial:Glazing,",
        "    ELECTRO GLASS DARK STATE,!- Name",
        "    SpectralAverage,         !- Optical Data Type",
        "    ,                        !- Window Glass Spectral Data Set Name",
        "    0.006,                   !- Thickness {m}",
        "    0.111,                   !- Solar Transmittance at Normal Incidence",
        "    0.179,                   !- Front Side Solar Reflectance at Normal Incidence",
        "    0.179,                   !- Back Side Solar Reflectance at Normal Incidence",
        "    0.128,                   !- Visible Transmittance at Normal Incidence",
        "    0.081,                   !- Front Side Visible Reflectance at Normal Incidence",
        "    0.081,                   !- Back Side Visible Reflectance at Normal Incidence",
        "    0.0,                     !- Infrared Transmittance at Normal Incidence",
        "    0.0001,                    !- Front Side Infrared Hemispherical Emissivity",
        "    0.0001,                    !- Back Side Infrared Hemispherical Emissivity",
        "    0.9;                     !- Conductivity {W/m-K}",
        "  WindowMaterial:Glazing,",
        "    ELECTRO GLASS LIGHT STATE,!- Name",
        "    SpectralAverage,         !- Optical Data Type",
        "    ,                        !- Window Glass Spectral Data Set Name",
        "    0.006,                   !- Thickness {m}",
        "    0.9,                   !- Solar Transmittance at Normal Incidence",
        "    0.1,                   !- Front Side Solar Reflectance at Normal Incidence",
        "    0.1,                   !- Back Side Solar Reflectance at Normal Incidence",
        "    0.9,                   !- Visible Transmittance at Normal Incidence",
        "    0.1,                   !- Front Side Visible Reflectance at Normal Incidence",
        "    0.1,                   !- Back Side Visible Reflectance at Normal Incidence",
        "    0.0,                     !- Infrared Transmittance at Normal Incidence",
        "    0.0001,                    !- Front Side Infrared Hemispherical Emissivity",
        "    0.0001,                    !- Back Side Infrared Hemispherical Emissivity",
        "    0.9;                     !- Conductivity {W/m-K}",
        "Construction,",
        "  WindowConstruction1,      !- Name",
        "  ELECTRO GLASS LIGHT STATE;          !- Outside Layer",
        "Construction,",
        "  WindowConstruction2,      !- Name",
        "  ELECTRO GLASS DARK STATE;          !- Outside Layer",
        "FenestrationSurface:Detailed,",
        "  FenestrationSurface,     !- Name",
        "  Window,                  !- Surface Type",
        "  WindowConstruction1,      !- Construction Name",
        "  Wall,                    !- Building Surface Name",
        "  ,                        !- Outside Boundary Condition Object",
        "  0.5000000,               !- View Factor to Ground",
        "  ,                        !- Frame and Divider Name",
        "  1.0,                     !- Multiplier",
        "  4,                       !- Number of Vertices",
        "  0.200000,0.000000,9.900000,  !- X,Y,Z ==> Vertex 1 {m}",
        "  0.200000,0.000000,0.1000000,  !- X,Y,Z ==> Vertex 2 {m}",
        "  9.900000,0.000000,0.1000000,  !- X,Y,Z ==> Vertex 3 {m}",
        "  9.900000,0.000000,9.900000;  !- X,Y,Z ==> Vertex 4 {m}",
        "BuildingSurface:Detailed,"
        "  Wall,                    !- Name",
        "  Wall,                    !- Surface Type",
        "  WallConstruction,        !- Construction Name",
        "  Zone,                    !- Zone Name",
        "    ,                        !- Space Name",
        "  Outdoors,                !- Outside Boundary Condition",
        "  ,                        !- Outside Boundary Condition Object",
        "  SunExposed,              !- Sun Exposure",
        "  WindExposed,             !- Wind Exposure",
        "  0.5000000,               !- View Factor to Ground",
        "  4,                       !- Number of Vertices",
        "  0.000000,0.000000,10.00000,  !- X,Y,Z ==> Vertex 1 {m}",
        "  0.000000,0.000000,0,  !- X,Y,Z ==> Vertex 2 {m}",
        "  10.00000,0.000000,0,  !- X,Y,Z ==> Vertex 3 {m}",
        "  10.00000,0.000000,10.00000;  !- X,Y,Z ==> Vertex 4 {m}",
        "BuildingSurface:Detailed,"
        "  Floor,                   !- Name",
        "  Floor,                   !- Surface Type",
        "  WallConstruction,        !- Construction Name",
        "  Zone,                    !- Zone Name",
        "    ,                        !- Space Name",
        "  Outdoors,                !- Outside Boundary Condition",
        "  ,                        !- Outside Boundary Condition Object",
        "  NoSun,                   !- Sun Exposure",
        "  NoWind,                  !- Wind Exposure",
        "  1.0,                     !- View Factor to Ground",
        "  4,                       !- Number of Vertices",
        "  0.000000,0.000000,0,  !- X,Y,Z ==> Vertex 1 {m}",
        "  0.000000,10.000000,0,  !- X,Y,Z ==> Vertex 2 {m}",
        "  10.00000,10.000000,0,  !- X,Y,Z ==> Vertex 3 {m}",
        "  10.00000,0.000000,0;  !- X,Y,Z ==> Vertex 4 {m}",
        "Zone,"
        "  Zone,                    !- Name",
        "  0,                       !- Direction of Relative North {deg}",
        "  6.000000,                !- X Origin {m}",
        "  6.000000,                !- Y Origin {m}",
        "  0,                       !- Z Origin {m}",
        "  1,                       !- Type",
        "  1,                       !- Multiplier",
        "  autocalculate,           !- Ceiling Height {m}",
        "  autocalculate;           !- Volume {m3}",
        "  Daylighting:Controls,",
        "    Daylighting Control,!- Name",
        "    Zone,          !- Zone Name",
        "    SplitFlux,               !- Daylighting Method",
        "    ,                        !- Availability Schedule Name",
        "    Continuous,              !- Lighting Control Type",
        "    0.3,                     !- Minimum Input Power Fraction for Continuous or ContinuousOff Dimming Control",
        "    0.2,                     !- Minimum Light Output Fraction for Continuous or ContinuousOff Dimming Control",
        "    1,                       !- Number of Stepped Control Steps",
        "    1,                       !- Probability Lighting will be Reset When Needed in Manual Stepped Control",
        "    ,                        !- Glare Calculation Daylighting Reference Point Name",
        "    ,                        !- Glare Calculation Azimuth Angle of View Direction Clockwise from Zone y-Axis {deg}",
        "    22,                      !- Maximum Allowable Discomfort Glare Index",
        "    ,                        !- DElight Gridding Resolution {m2}",
        "    Reference Point 1,  !- Daylighting Reference Point 1 Name",
        "    1,                       !- Fraction of Zone Controlled by Reference Point 1",
        "    500;                     !- Illuminance Setpoint at Reference Point 1 {lux}",
        "",
        "  Daylighting:ReferencePoint,",
        "    Reference Point 1,  !- Name",
        "    Zone,          !- Zone Name",
        "    12,                      !- X-Coordinate of Reference Point {m}",
        "    2.5,                     !- Y-Coordinate of Reference Point {m}",
        "    0.8;                     !- Z-Coordinate of Reference Point {m}",
        "  ShadowCalculation,",
        "    PolygonClipping,         !- Shading Calculation Method",
        "    Timestep,                !- Shading Calculation Update Frequency Method",
        "    30,                       !- Shading Calculation Update Frequency",
        "    15000;                   !- Maximum Figures in Shadow Overlap Calculations",
        "EnergyManagementSystem:ConstructionIndexVariable, Win_1, WINDOWCONSTRUCTION1;",
        "EnergyManagementSystem:ConstructionIndexVariable, Win_2, WINDOWCONSTRUCTION2;",
        "  EnergyManagementSystem:Actuator,",
        "    Win1_Construct,          !- Name",
        "    FenestrationSurface,  !- Actuated Component Unique Name",
        "    Surface,                 !- Actuated Component Type",
        "    Construction State;      !- Actuated Component Control Type",
        "",
        "  EnergyManagementSystem:ProgramCallingManager,",
        "    Window Switcher,  !- Name",
        "    BeginZoneTimestepBeforeInitHeatBalance,  !- EnergyPlus Model Calling Point",
        "    ZN_1_wall_south_Window_1_Control;  !- Program Name 1",
        "",
        "  EnergyManagementSystem:Program,",
        "    ZN_1_wall_south_Window_1_Control,  !- Name",
        "    Set Win1_Construct = Win_2;  !- Program Line 2",

    });

    ASSERT_TRUE(process_idf(idf_objects));

    SimulationManager::ManageSimulation(*state);

    int surfNum = Util::FindItemInList("FENESTRATIONSURFACE", state->dataSurface->Surface);
    EXPECT_EQ(state->dataSurface->Surface(surfNum).Construction, state->dataSurface->SurfEMSConstructionOverrideValue(surfNum));
    EXPECT_TRUE(state->dataSurface->SurfEMSConstructionOverrideON(surfNum));
}

TEST_F(EnergyPlusFixture, HeatBalanceManager_GetSpaceData)
{
    // Test input processing of Space object

    // GetZoneData uses GetObjectItem with ipshortcuts so these need to be allocated
    int NumAlphas = 4;
    int NumNumbers = 9;
    state->dataIPShortCut->lNumericFieldBlanks.allocate(NumNumbers);
    state->dataIPShortCut->lAlphaFieldBlanks.allocate(NumAlphas);
    state->dataIPShortCut->cAlphaFieldNames.allocate(NumAlphas);
    state->dataIPShortCut->cNumericFieldNames.allocate(NumNumbers);
    state->dataIPShortCut->cAlphaArgs.allocate(NumAlphas);
    state->dataIPShortCut->rNumericArgs.allocate(NumNumbers);
    state->dataIPShortCut->lNumericFieldBlanks = false;
    state->dataIPShortCut->lAlphaFieldBlanks = false;
    state->dataIPShortCut->cAlphaFieldNames = " ";
    state->dataIPShortCut->cNumericFieldNames = " ";
    state->dataIPShortCut->cAlphaArgs = " ";
    state->dataIPShortCut->rNumericArgs = 0.0;

    // Original method of initializing epJSON input objects, but couldn't get this to work for extensible arrays
    // state->dataInputProcessing->inputProcessor->epJSON["Zone"]["Zone 1"] = {};
    // state->dataInputProcessing->inputProcessor->epJSON["Zone"]["Zone 2"] = {};
    // state->dataInputProcessing->inputProcessor->epJSON["Space"]["Space 1a"] = {{"zone_name", "Zone 1"}};

    // Using R_json raw string parsing to get the arrays processed correctly
    // Reference https://github.com/nlohmann/json#json-as-first-class-data-type
    state->dataInputProcessing->inputProcessor->epJSON = R"(
    {
        "Zone": {
            "Zone 1" : {
            },
            "Zone 2" : {
            }
        },
        "Space": {
            "Space 1a" : {
                 "zone_name": "Zone 1"
            },
            "Space 1b" : {
                 "zone_name": "Zone 1",
                 "floor_area": 100.0,
                 "space_type": "Office",
                 "tags": [
                    {
                        "tag": "Tag1"
                    },
                    {
                        "tag": "Tag2"
                    }
                ]
            }
        },
        "SpaceList": {
            "SomeSpaces" : {
                 "spaces": [
                    {
                        "space_name": "Space 1a"
                    },
                    {
                        "space_name": "Space 1b"
                    }
                ]
            }
        }
    }
    )"_json;

    state->dataGlobal->isEpJSON = true;
    state->dataInputProcessing->inputProcessor->initializeMaps();

    bool ErrorsFound = false;
    GetZoneData(*state, ErrorsFound);
    compare_err_stream("");
    EXPECT_FALSE(ErrorsFound);

    int zoneNum = 1;
    EXPECT_EQ("ZONE 1", state->dataHeatBal->Zone(zoneNum).Name);
    EXPECT_EQ(2, state->dataHeatBal->Zone(zoneNum).numSpaces);
    EXPECT_EQ("SPACE 1A", state->dataHeatBal->space(state->dataHeatBal->Zone(zoneNum).spaceIndexes[0]).Name);
    EXPECT_EQ("SPACE 1B", state->dataHeatBal->space(state->dataHeatBal->Zone(zoneNum).spaceIndexes[1]).Name);
    zoneNum = 2;
    EXPECT_EQ("ZONE 2", state->dataHeatBal->Zone(zoneNum).Name);
    EXPECT_EQ(1, state->dataHeatBal->Zone(zoneNum).numSpaces);
    EXPECT_EQ("ZONE 2", state->dataHeatBal->space(state->dataHeatBal->Zone(zoneNum).spaceIndexes[0]).Name);

    int spaceNum = 1;
    EXPECT_EQ("SPACE 1A", state->dataHeatBal->space(spaceNum).Name);
    EXPECT_EQ("GENERAL", state->dataHeatBal->space(spaceNum).spaceType);
    EXPECT_EQ("GENERAL", state->dataHeatBal->spaceTypes(state->dataHeatBal->space(spaceNum).spaceTypeNum));
    EXPECT_EQ("ZONE 1", state->dataHeatBal->Zone(state->dataHeatBal->space(spaceNum).zoneNum).Name);
    // Defaults
    EXPECT_EQ(-99999, state->dataHeatBal->space(spaceNum).userEnteredFloorArea);
    EXPECT_TRUE(state->dataHeatBal->space(spaceNum).tags.empty());

    spaceNum = 2;
    EXPECT_EQ("SPACE 1B", state->dataHeatBal->space(spaceNum).Name);
    EXPECT_EQ("OFFICE", state->dataHeatBal->space(spaceNum).spaceType);
    EXPECT_EQ("OFFICE", state->dataHeatBal->spaceTypes(state->dataHeatBal->space(spaceNum).spaceTypeNum));
    EXPECT_EQ("ZONE 1", state->dataHeatBal->Zone(state->dataHeatBal->space(spaceNum).zoneNum).Name);
    EXPECT_EQ(100, state->dataHeatBal->space(spaceNum).userEnteredFloorArea);
    EXPECT_EQ("TAG1", state->dataHeatBal->space(spaceNum).tags(1));
    EXPECT_EQ("TAG2", state->dataHeatBal->space(spaceNum).tags(2));

    EXPECT_EQ("SOMESPACES", state->dataHeatBal->spaceList(1).Name);
    EXPECT_EQ(2, state->dataHeatBal->spaceList(1).spaces.size());
    EXPECT_EQ("SPACE 1A", state->dataHeatBal->space(state->dataHeatBal->spaceList(1).spaces[0]).Name);
    EXPECT_EQ("SPACE 1B", state->dataHeatBal->space(state->dataHeatBal->spaceList(1).spaces[1]).Name);

    // This space is auto-generated
    spaceNum = 3;
    EXPECT_EQ("ZONE 2", state->dataHeatBal->space(spaceNum).Name);
    EXPECT_EQ("GENERAL", state->dataHeatBal->space(spaceNum).spaceType);
    EXPECT_EQ("GENERAL", state->dataHeatBal->spaceTypes(state->dataHeatBal->space(spaceNum).spaceTypeNum));
    EXPECT_EQ("ZONE 2", state->dataHeatBal->Zone(state->dataHeatBal->space(spaceNum).zoneNum).Name);
    // Defaults
    EXPECT_EQ(-99999, state->dataHeatBal->space(spaceNum).userEnteredFloorArea);
    EXPECT_TRUE(state->dataHeatBal->space(spaceNum).tags.empty());
}

TEST_F(EnergyPlusFixture, Window5DataFileSpaceInName)
{

    fs::path window5DataFilePath;
    window5DataFilePath = configured_source_directory() / "tst/EnergyPlus/unit/Resources/Window5DataFile_NameWithSpace.dat";
    std::string ConstructName{"DOUBLE CLEAR"};
    bool ConstructionFound{false};
    bool EOFonW5File{false};
    bool ErrorsFound{false};
    state->dataHeatBal->MaxSolidWinLayers = 2;

    SearchWindow5DataFile(*state, window5DataFilePath, ConstructName, ConstructionFound, EOFonW5File, ErrorsFound);

    EXPECT_EQ(ConstructName, "DOUBLE CLEAR");
    EXPECT_TRUE(ConstructionFound);
}

TEST_F(EnergyPlusFixture, Window5DataFileZeroSCSHGC)
{

    fs::path window5DataFilePath;
    window5DataFilePath = configured_source_directory() / "tst/EnergyPlus/unit/Resources/Window5DataFile_ZeroSCandSHGC.dat";
    std::string ConstructName{"DOUBLE CLEAR"};
    bool ConstructionFound{false};
    bool EOFonW5File{false};
    bool ErrorsFound{false};
    state->dataHeatBal->MaxSolidWinLayers = 2;

    SearchWindow5DataFile(*state, window5DataFilePath, ConstructName, ConstructionFound, EOFonW5File, ErrorsFound);

    EXPECT_EQ(ConstructName, "DOUBLE CLEAR");
    EXPECT_FALSE(ErrorsFound);

    std::string error_string = delimited_string({"   ** Warning ** HeatBalanceManager: SearchWindow5DataFile: Construction=DOUBLE CLEAR from the "
                                                 "Window5 data file has flawed data: it has a Shading Coefficient <= 0 in glazing system 1",
                                                 "   ** Warning ** HeatBalanceManager: SearchWindow5DataFile: Construction=DOUBLE CLEAR from the "
                                                 "Window5 data file has flawed data: it has a SHGC <= 0 in glazing system 1"});
    EXPECT_TRUE(compare_err_stream(error_string, true));
}

TEST_F(EnergyPlusFixture, ReadIncidentSolarMultiplierInput_invalidSched)
{
    std::string const idf_objects_invalid_sch = delimited_string({
        "Material:NoMass,",
        "R13LAYER,                !- Name",
        "Rough,                   !- Roughness",
        "2.290965,                !- Thermal Resistance {m2-K/W}",
        "0.9000000,               !- Thermal Absorptance",
        "0.7500000,               !- Solar Absorptance",
        "0.7500000;               !- Visible Absorptance",

        "Construction,",
        "R13WALL,                 !- Name",
        "R13LAYER;                !- Outside Layer",

        "CONSTRUCTION,",
        "GlzSys_1,                !- Name",
        "Glass_102_LayerAvg;      !- Outside Layer",

        "Construction,",
        "FLOOR,                   !- Name",
        "C5 - 4 IN HW CONCRETE;   !- Outside Layer",

        "Material,",
        "C5 - 4 IN HW CONCRETE,   !- Name",
        "MediumRough,             !- Roughness",
        "0.1014984,               !- Thickness {m}",
        "1.729577,                !- Conductivity {W/m-K}",
        "2242.585,                !- Density {kg/m3}",
        "836.8000,                !- Specific Heat {J/kg-K}",
        "0.9000000,               !- Thermal Absorptance",
        "0.6500000,               !- Solar Absorptance",
        "0.6500000;               !- Visible Absorptance",

        "WindowMaterial:Glazing,",
        "Glass_102_LayerAvg,      !- Name",
        "SpectralAverage,         !- Optical Data Type",
        ",                        !- Window Glass Spectral Data Set Name",
        "0.003048,                !- Thickness {m}",
        "0.833848,                !- Solar Transmittance at Normal Incidence",
        "7.476376e-002,           !- Front Side Solar Reflectance at Normal Incidence",
        "7.485449e-002,           !- Back Side Solar Reflectance at Normal Incidence",
        "0.899260,                !- Visible Transmittance at Normal Incidence",
        "0.082563,                !- Front Side Visible Reflectance at Normal Incidence",
        "0.082564,                !- Back Side Visible Reflectance at Normal Incidence",
        "0.000000,                !- Infrared Transmittance at Normal Incidence",
        "0.840000,                !- Front Side Infrared Hemispherical Emissivity",
        "0.840000,                !- Back Side Infrared Hemispherical Emissivity",
        "1.000000;                !- Conductivity {W/m-K}",

        "BuildingSurface:Detailed,",
        "Zn001:Wall001,           !- Name",
        "Wall,                    !- Surface Type",
        "R13WALL,                 !- Construction Name",
        "ZONE ONE,                !- Zone Name",
        ",                        !- Space Name",
        "Outdoors,                !- Outside Boundary Condition",
        ",                        !- Outside Boundary Condition Object",
        "SunExposed,              !- Sun Exposure",
        "WindExposed,             !- Wind Exposure",
        "0.5000000,               !- View Factor to Ground",
        "4,                       !- Number of Vertices",
        "0,0,4.572000,  !- X,Y,Z ==> Vertex 1 {m}",
        "0,0,0,  !- X,Y,Z ==> Vertex 2 {m}",
        "15.24000,0,0,  !- X,Y,Z ==> Vertex 3 {m}",
        "15.24000,0,4.572000;  !- X,Y,Z ==> Vertex 4 {m}",

        "FenestrationSurface:Detailed,",
        "Zn001:Wall001:Win001,    !- Name",
        "Window,                  !- Surface Type",
        "GlzSys_1,                !- Construction Name",
        "Zn001:Wall001,           !- Building Surface Name",
        ",                        !- Outside Boundary Condition Object",
        "0.5000000,               !- View Factor to Ground",
        ",                        !- Frame and Divider Name",
        "1.0,                     !- Multiplier",
        "4,                       !- Number of Vertices",
        "0.548000,0,2.5000,  !- X,Y,Z ==> Vertex 1 {m}",
        "0.548000,0,0.5000,  !- X,Y,Z ==> Vertex 2 {m}",
        "5.548000,0,0.5000,  !- X,Y,Z ==> Vertex 3 {m}",
        "5.548000,0,2.5000;  !- X,Y,Z ==> Vertex 4 {m}",

        "SurfaceProperty:IncidentSolarMultiplier,",
        "Zn001:Wall001:Win001,     !- Surface Name",
        "0.6,                      !- Shading Multiplier",
        "wrongSchedule;            !- Shading Multiplier Schedule Name",

        "  ScheduleTypeLimits,",
        "    Any Number;              !- Name",

        "Schedule:Compact,",
        "  SolarMultCompact,  !- Name",
        "  Any Number,              !- Schedule Type Limits Name",
        "  Through: 5/31,           !- Field 1",
        "  For: AllDays,            !- Field 2",
        "  Until: 24:00,            !- Field 3",
        "  0.1,                       !- Field 4",
        "  Through: 9/30,           !- Field 5",
        "  For: AllDays,            !- Field 6",
        "  Until: 24:00,            !- Field 7",
        "  0.3,                       !- Field 8",
        "  Through: 12/31,          !- Field 9",
        "  For: AllDays,            !- Field 10",
        "  Until: 24:00,            !- Field 11",
        "  0.1;                       !- Field 12",
    });
    ASSERT_TRUE(process_idf(idf_objects_invalid_sch));
    bool ErrorsFound = false;
    Material::GetMaterialData(*state, ErrorsFound);
    EXPECT_FALSE(ErrorsFound);
    HeatBalanceManager::GetConstructData(*state, ErrorsFound);
    EXPECT_FALSE(ErrorsFound);
    state->dataSurface->TotSurfaces = 2;
    state->dataSurface->Surface.allocate(state->dataSurface->TotSurfaces);
    state->dataSurface->Surface(1).Name = "ZN001:WALL001";
    state->dataSurface->Surface(1).Class = DataSurfaces::SurfaceClass::Wall;
    state->dataSurface->Surface(1).Construction = 1;
    state->dataSurface->Surface(2).Name = "ZN001:WALL001:WIN001";
    state->dataSurface->Surface(2).Class = DataSurfaces::SurfaceClass::Window;
    state->dataSurface->Surface(2).Construction = 2;
    GetIncidentSolarMultiplier(*state, ErrorsFound);
    std::string error_string =
        delimited_string({"   ** Severe  ** Invalid Incident Solar Multiplier Schedule Name in SurfaceProperty:IncidentSolarMultiplier"});
    EXPECT_TRUE(compare_err_stream(error_string, true));
}

TEST_F(EnergyPlusFixture, ReadIncidentSolarMultiplierInput)
{

    std::string const idf_objects = delimited_string({

        "Material:NoMass,",
        "R13LAYER,                !- Name",
        "Rough,                   !- Roughness",
        "2.290965,                !- Thermal Resistance {m2-K/W}",
        "0.9000000,               !- Thermal Absorptance",
        "0.7500000,               !- Solar Absorptance",
        "0.7500000;               !- Visible Absorptance",

        "Construction,",
        "R13WALL,                 !- Name",
        "R13LAYER;                !- Outside Layer",

        "CONSTRUCTION,",
        "GlzSys_1,                !- Name",
        "Glass_102_LayerAvg;      !- Outside Layer",

        "Construction,",
        "FLOOR,                   !- Name",
        "C5 - 4 IN HW CONCRETE;   !- Outside Layer",

        "Material,",
        "C5 - 4 IN HW CONCRETE,   !- Name",
        "MediumRough,             !- Roughness",
        "0.1014984,               !- Thickness {m}",
        "1.729577,                !- Conductivity {W/m-K}",
        "2242.585,                !- Density {kg/m3}",
        "836.8000,                !- Specific Heat {J/kg-K}",
        "0.9000000,               !- Thermal Absorptance",
        "0.6500000,               !- Solar Absorptance",
        "0.6500000;               !- Visible Absorptance",

        "WindowMaterial:Glazing,",
        "Glass_102_LayerAvg,      !- Name",
        "SpectralAverage,         !- Optical Data Type",
        ",                        !- Window Glass Spectral Data Set Name",
        "0.003048,                !- Thickness {m}",
        "0.833848,                !- Solar Transmittance at Normal Incidence",
        "7.476376e-002,           !- Front Side Solar Reflectance at Normal Incidence",
        "7.485449e-002,           !- Back Side Solar Reflectance at Normal Incidence",
        "0.899260,                !- Visible Transmittance at Normal Incidence",
        "0.082563,                !- Front Side Visible Reflectance at Normal Incidence",
        "0.082564,                !- Back Side Visible Reflectance at Normal Incidence",
        "0.000000,                !- Infrared Transmittance at Normal Incidence",
        "0.840000,                !- Front Side Infrared Hemispherical Emissivity",
        "0.840000,                !- Back Side Infrared Hemispherical Emissivity",
        "1.000000;                !- Conductivity {W/m-K}",

        "BuildingSurface:Detailed,",
        "Zn001:Wall001,           !- Name",
        "Wall,                    !- Surface Type",
        "R13WALL,                 !- Construction Name",
        "ZONE ONE,                !- Zone Name",
        ",                        !- Space Name",
        "Outdoors,                !- Outside Boundary Condition",
        ",                        !- Outside Boundary Condition Object",
        "SunExposed,              !- Sun Exposure",
        "WindExposed,             !- Wind Exposure",
        "0.5000000,               !- View Factor to Ground",
        "4,                       !- Number of Vertices",
        "0,0,4.572000,  !- X,Y,Z ==> Vertex 1 {m}",
        "0,0,0,  !- X,Y,Z ==> Vertex 2 {m}",
        "15.24000,0,0,  !- X,Y,Z ==> Vertex 3 {m}",
        "15.24000,0,4.572000;  !- X,Y,Z ==> Vertex 4 {m}",

        "FenestrationSurface:Detailed,",
        "Zn001:Wall001:Win001,    !- Name",
        "Window,                  !- Surface Type",
        "GlzSys_1,                !- Construction Name",
        "Zn001:Wall001,           !- Building Surface Name",
        ",                        !- Outside Boundary Condition Object",
        "0.5000000,               !- View Factor to Ground",
        ",                        !- Frame and Divider Name",
        "1.0,                     !- Multiplier",
        "4,                       !- Number of Vertices",
        "0.548000,0,2.5000,  !- X,Y,Z ==> Vertex 1 {m}",
        "0.548000,0,0.5000,  !- X,Y,Z ==> Vertex 2 {m}",
        "5.548000,0,0.5000,  !- X,Y,Z ==> Vertex 3 {m}",
        "5.548000,0,2.5000;  !- X,Y,Z ==> Vertex 4 {m}",

        "SurfaceProperty:IncidentSolarMultiplier,",
        "Zn001:Wall001:Win001,     !- Surface Name",
        "0.6,                      !- Shading Multiplier",
        "SolarMultCompact;           !- Shading Multiplier Schedule Name",

        "  ScheduleTypeLimits,",
        "    Any Number;              !- Name",

        "Schedule:Compact,",
        "  SolarMultCompact,  !- Name",
        "  Any Number,              !- Schedule Type Limits Name",
        "  Through: 5/31,           !- Field 1",
        "  For: AllDays,            !- Field 2",
        "  Until: 24:00,            !- Field 3",
        "  0.1,                       !- Field 4",
        "  Through: 9/30,           !- Field 5",
        "  For: AllDays,            !- Field 6",
        "  Until: 24:00,            !- Field 7",
        "  0.3,                       !- Field 8",
        "  Through: 12/31,          !- Field 9",
        "  For: AllDays,            !- Field 10",
        "  Until: 24:00,            !- Field 11",
        "  0.1;                       !- Field 12",
    });

    ASSERT_TRUE(process_idf(idf_objects));

    bool ErrorsFound = false;

    state->dataGlobal->NumOfTimeStepInHour = 4; // must initialize this to get schedules initialized
    state->dataGlobal->MinutesPerTimeStep = 15; // must initialize this to get schedules initialized
    state->dataGlobal->TimeStepZone = 0.25;
    state->dataGlobal->TimeStepZoneSec = state->dataGlobal->TimeStepZone * Constant::SecInHour;

    ScheduleManager::ProcessScheduleInput(*state); // read schedules

    state->dataEnvrn->Month = 5;
    state->dataEnvrn->DayOfMonth = 31;
    state->dataGlobal->HourOfDay = 24;
    state->dataEnvrn->DayOfWeek = 4;
    state->dataEnvrn->DayOfWeekTomorrow = 5;
    state->dataEnvrn->HolidayIndex = 0;
    state->dataGlobal->TimeStep = 1;
    state->dataEnvrn->DayOfYear_Schedule = General::OrdinalDay(state->dataEnvrn->Month, state->dataEnvrn->DayOfMonth, 0);
    ScheduleManager::UpdateScheduleValues(*state);

    Material::GetMaterialData(*state, ErrorsFound);
    EXPECT_FALSE(ErrorsFound);
    HeatBalanceManager::GetConstructData(*state, ErrorsFound);
    EXPECT_FALSE(ErrorsFound);

    state->dataSurface->TotSurfaces = 2;
    state->dataSurface->Surface.allocate(state->dataSurface->TotSurfaces);
    state->dataSurface->Surface(1).Name = "ZN001:WALL001";
    state->dataSurface->Surface(1).Class = DataSurfaces::SurfaceClass::Wall;
    state->dataSurface->Surface(1).Construction = 1;
    state->dataSurface->Surface(2).Name = "ZN001:WALL001:WIN001";
    state->dataSurface->Surface(2).Class = DataSurfaces::SurfaceClass::Window;
    state->dataSurface->Surface(2).Construction = 2;
    GetIncidentSolarMultiplier(*state, ErrorsFound);
    ASSERT_FALSE(ErrorsFound);
    EXPECT_EQ(state->dataSurface->SurfIncSolMultiplier(2).Scaler, 0.6);
    EXPECT_EQ(GetScheduleName(*state, state->dataSurface->SurfIncSolMultiplier(2).SchedPtr), "SOLARMULTCOMPACT");

    EXPECT_EQ(ScheduleManager::GetCurrentScheduleValue(*state, state->dataSurface->SurfIncSolMultiplier(2).SchedPtr), 0.1);

    state->dataSurface->Surface(2).Class = DataSurfaces::SurfaceClass::Door;
    GetIncidentSolarMultiplier(*state, ErrorsFound);
    std::string error_string = delimited_string({"   ** Severe  ** IncidentSolarMultiplier defined for non-window surfaces"});
    EXPECT_TRUE(compare_err_stream(error_string, true));

    state->dataSurface->Surface(2).Class = DataSurfaces::SurfaceClass::Window;
    state->dataSurface->Surface(2).ExtBoundCond = 1; // internal
    GetIncidentSolarMultiplier(*state, ErrorsFound);
    error_string = delimited_string({"   ** Severe  ** IncidentSolarMultiplier defined for interior surfaces"});
    EXPECT_TRUE(compare_err_stream(error_string, true));

    state->dataSurface->Surface(2).ExtBoundCond = DataSurfaces::ExternalEnvironment;
    state->dataSurface->Surface(2).HasShadeControl = true;
    GetIncidentSolarMultiplier(*state, ErrorsFound);
    error_string =
        delimited_string({"   ** Severe  ** Non-compatible shades defined alongside SurfaceProperty:IncidentSolarMultiplier for the same window"});
    EXPECT_TRUE(compare_err_stream(error_string, true));

    state->dataSurface->Surface(2).HasShadeControl = false;
    state->dataMaterial->Material(3)->group = Material::Group::Screen;
    GetIncidentSolarMultiplier(*state, ErrorsFound);
    error_string =
        delimited_string({"   ** Severe  ** Non-compatible shades defined alongside SurfaceProperty:IncidentSolarMultiplier for the same window"});
    EXPECT_TRUE(compare_err_stream(error_string, true));
}
} // namespace EnergyPlus<|MERGE_RESOLUTION|>--- conflicted
+++ resolved
@@ -1282,21 +1282,12 @@
     auto *node1 = dln->nodes(1);
     
     // Test if local nodes data correctly overwritten
-<<<<<<< HEAD
     EXPECT_EQ(25.0, node1->OutAirDryBulb);
     EXPECT_EQ(20.0, node1->OutAirWetBulb);
     EXPECT_EQ(1.5, node1->OutAirWindSpeed);
     EXPECT_EQ(90.0, node1->OutAirWindDir);
-    EXPECT_DOUBLE_EQ(0.012611481326656135, node1->HumRat);
-    EXPECT_DOUBLE_EQ(57247.660939392081, node1->Enthalpy);
-=======
-    EXPECT_EQ(25.0, state->dataLoopNodes->Node(1).OutAirDryBulb);
-    EXPECT_EQ(20.0, state->dataLoopNodes->Node(1).OutAirWetBulb);
-    EXPECT_EQ(1.5, state->dataLoopNodes->Node(1).OutAirWindSpeed);
-    EXPECT_EQ(90.0, state->dataLoopNodes->Node(1).OutAirWindDir);
-    EXPECT_NEAR(0.012611481326656135, state->dataLoopNodes->Node(1).HumRat, 0.000000000000001);
-    EXPECT_NEAR(57247.660939392081, state->dataLoopNodes->Node(1).Enthalpy, 0.000000001);
->>>>>>> 15f64911
+    EXPECT_NEAR(0.012611481326656135, node1->HumRat, 0.000000000000001);
+    EXPECT_NEAR(57247.660939392081, node1->Enthalpy, 0.000000001);
 
     InitHeatBalance(*state);
 
