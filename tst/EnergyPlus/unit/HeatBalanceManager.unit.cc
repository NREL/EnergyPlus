// EnergyPlus, Copyright (c) 1996-2017, The Board of Trustees of the University of Illinois and
// The Regents of the University of California, through Lawrence Berkeley National Laboratory
// (subject to receipt of any required approvals from the U.S. Dept. of Energy). All rights
// reserved.
//
// NOTICE: This Software was developed under funding from the U.S. Department of Energy and the
// U.S. Government consequently retains certain rights. As such, the U.S. Government has been
// granted for itself and others acting on its behalf a paid-up, nonexclusive, irrevocable,
// worldwide license in the Software to reproduce, distribute copies to the public, prepare
// derivative works, and perform publicly and display publicly, and to permit others to do so.
//
// Redistribution and use in source and binary forms, with or without modification, are permitted
// provided that the following conditions are met:
//
// (1) Redistributions of source code must retain the above copyright notice, this list of
//     conditions and the following disclaimer.
//
// (2) Redistributions in binary form must reproduce the above copyright notice, this list of
//     conditions and the following disclaimer in the documentation and/or other materials
//     provided with the distribution.
//
// (3) Neither the name of the University of California, Lawrence Berkeley National Laboratory,
//     the University of Illinois, U.S. Dept. of Energy nor the names of its contributors may be
//     used to endorse or promote products derived from this software without specific prior
//     written permission.
//
// (4) Use of EnergyPlus(TM) Name. If Licensee (i) distributes the software in stand-alone form
//     without changes from the version obtained under this License, or (ii) Licensee makes a
//     reference solely to the software portion of its product, Licensee must refer to the
//     software as "EnergyPlus version X" software, where "X" is the version number Licensee
//     obtained under this License and may not use a different name for the software. Except as
//     specifically required in this Section (4), Licensee shall not use in a company name, a
//     product name, in advertising, publicity, or other promotional activities any name, trade
//     name, trademark, logo, or other designation of "EnergyPlus", "E+", "e+" or confusingly
//     similar designation, without the U.S. Department of Energy's prior written consent.
//
// THIS SOFTWARE IS PROVIDED BY THE COPYRIGHT HOLDERS AND CONTRIBUTORS "AS IS" AND ANY EXPRESS OR
// IMPLIED WARRANTIES, INCLUDING, BUT NOT LIMITED TO, THE IMPLIED WARRANTIES OF MERCHANTABILITY
// AND FITNESS FOR A PARTICULAR PURPOSE ARE DISCLAIMED. IN NO EVENT SHALL THE COPYRIGHT OWNER OR
// CONTRIBUTORS BE LIABLE FOR ANY DIRECT, INDIRECT, INCIDENTAL, SPECIAL, EXEMPLARY, OR
// CONSEQUENTIAL DAMAGES (INCLUDING, BUT NOT LIMITED TO, PROCUREMENT OF SUBSTITUTE GOODS OR
// SERVICES; LOSS OF USE, DATA, OR PROFITS; OR BUSINESS INTERRUPTION) HOWEVER CAUSED AND ON ANY
// THEORY OF LIABILITY, WHETHER IN CONTRACT, STRICT LIABILITY, OR TORT (INCLUDING NEGLIGENCE OR
// OTHERWISE) ARISING IN ANY WAY OUT OF THE USE OF THIS SOFTWARE, EVEN IF ADVISED OF THE
// POSSIBILITY OF SUCH DAMAGE.

// EnergyPlus::HeatBalanceManager Unit Tests

// Google Test Headers
#include <gtest/gtest.h>

// EnergyPlus Headers
#include <EnergyPlus/DataGlobals.hh>
#include <EnergyPlus/DataHeatBalance.hh>
#include <EnergyPlus/DataIPShortCuts.hh>
#include <EnergyPlus/HeatBalanceManager.hh>
#include <ZoneEquipmentManager.hh>
#include <HeatBalanceAirManager.hh>
#include <ScheduleManager.hh>
#include <DataHeatBalFanSys.hh>
#include <DataZoneEquipment.hh>
#include <DataLoopNode.hh>
#include <DataAirLoop.hh>
#include <DataAirSystems.hh>
#include <DataHVACGlobals.hh>
#include <EnergyPlus/OutputProcessor.hh>
#include <OutAirNodeManager.hh>
#include <DataEnvironment.hh>

#include "Fixtures/EnergyPlusFixture.hh"

using namespace EnergyPlus::HeatBalanceManager;
using namespace EnergyPlus::DataHeatBalance;
using namespace EnergyPlus::DataIPShortCuts;
using namespace EnergyPlus::DataGlobals;
using namespace EnergyPlus::ZoneEquipmentManager;
using namespace EnergyPlus::HeatBalanceAirManager;
using namespace EnergyPlus::ScheduleManager;
using namespace EnergyPlus::DataHeatBalFanSys;
using namespace EnergyPlus::DataZoneEquipment;
using namespace EnergyPlus::DataLoopNode;
using namespace EnergyPlus::DataAirLoop;
using namespace EnergyPlus::DataAirSystems;
using namespace EnergyPlus::DataHVACGlobals;

namespace EnergyPlus {

	TEST_F( EnergyPlusFixture, HeatBalanceManager_WindowMaterial_Gap_Duplicate_Names )
	{
		std::string const idf_objects = delimited_string( {
			"Version,8.6;",
			"  WindowMaterial:Gap,",
			"    Gap_1_Layer,             !- Name",
			"    0.0127,                  !- Thickness {m}",
			"    Gas_1_W_0_0127,          !- Gas (or Gas Mixture)",
			"    101325.0000;             !- Pressure {Pa}",
			"  WindowGap:DeflectionState,",
			"    DeflectionState_813_Measured_Gap_1,  !- Name",
			"    0.0120;                  !- Deflected Thickness {m}",
			"  WindowMaterial:Gap,",
			"    Gap_6_Layer,             !- Name",
			"    0.0060,                  !- Thickness {m}",
			"    Gap_6_W_0_0060,          !- Gas (or Gas Mixture)",
			"    101300.0000,             !- Pressure {Pa}",
			"    DeflectionState_813_Measured_Gap_1;  !- Deflection State",
		    "  WindowMaterial:Gap,",
			"    Gap_1_Layer,             !- Name",
			"    0.0100,                  !- Thickness {m}",
			"    Gas_1_W_0_0100,          !- Gas (or Gas Mixture)",
			"    101325.0000;             !- Pressure {Pa}",
		} );

		ASSERT_FALSE( process_idf( idf_objects ) );

		bool ErrorsFound( false );

		GetMaterialData( ErrorsFound );

		EXPECT_TRUE( ErrorsFound );

	}

	TEST_F( EnergyPlusFixture, HeatBalanceManager_WindowMaterial_Gap_Duplicate_Names_2 )
	{
		std::string const idf_objects = delimited_string(
			{
				"Version,8.6;",
				"  WindowGap:DeflectionState,",
				"    DeflectionState_813_Measured_Gap_1,  !- Name",
				"    0.0120;                  !- Deflected Thickness {m}",
				"  WindowMaterial:Gap,",
				"    Gap_6_Layer,             !- Name",
				"    0.0060,                  !- Thickness {m}",
				"    Gap_6_W_0_0060,          !- Gas (or Gas Mixture)",
				"    101300.0000,             !- Pressure {Pa}",
				"    DeflectionState_813_Measured_Gap_1;  !- Deflection State",
				"  WindowMaterial:Gap,",
				"    Gap_1_Layer,             !- Name",
				"    0.0127,                  !- Thickness {m}",
				"    Gas_1_W_0_0127,          !- Gas (or Gas Mixture)",
				"    101325.0000;             !- Pressure {Pa}",
				"  WindowMaterial:Gap,",
				"    Gap_1_Layer,             !- Name",
				"    0.0100,                  !- Thickness {m}",
				"    Gas_1_W_0_0100,          !- Gas (or Gas Mixture)",
				"    101325.0000;             !- Pressure {Pa}",
			}
		);

		ASSERT_FALSE( process_idf( idf_objects ) );

		bool ErrorsFound( false );

		GetMaterialData( ErrorsFound );

		EXPECT_TRUE( ErrorsFound );

	}

	TEST_F( EnergyPlusFixture, HeatBalanceManager_ProcessZoneData )
	{
	// Test input processing of Zone object
	//	Zone,
	//		ZONE ONE, !- Name
	//		0, !- Direction of Relative North{ deg }
	//		0, 0, 0, !- X, Y, Z{ m }
	//		1, !- Type
	//		1, !- Multiplier
	//		autocalculate, !- Ceiling Height{ m }
	//		autocalculate, !- Volume{ m3 }
	//		, !- Floor Area{ m2 }
	//		AdaptiveConvectionAlgorithm;  !- Zone Inside Convection Algorithm

		bool ErrorsFound( false ); // If errors detected in input
		int ZoneNum( 0 ); // Zone number
		int NumAlphas ( 2 );
		int NumNumbers ( 9 );

		cCurrentModuleObject = "Zone";
		NumOfZones = 2;
		Zone.allocate( NumOfZones );

		// Set up a Zone object
		NumAlphas = 2;
		NumNumbers = 9;
		lNumericFieldBlanks.allocate ( NumNumbers );
		lAlphaFieldBlanks.allocate( NumAlphas );
		cAlphaFieldNames.allocate( NumAlphas );
		cNumericFieldNames.allocate( NumNumbers );
		cAlphaArgs.allocate( NumAlphas );
		rNumericArgs.allocate( NumNumbers );
		lNumericFieldBlanks = false;
		lAlphaFieldBlanks = false;
		cAlphaFieldNames = " ";
		cNumericFieldNames = " ";
		cAlphaArgs = " ";
		rNumericArgs = 0.0;

		ZoneNum = 1;
		cAlphaArgs( 1 ) = "Zone One"; // Name
		rNumericArgs( 1 ) = 0.0; // Direction of Relative North[deg]
		rNumericArgs( 2 ) = 0.0; // X [m]
		rNumericArgs( 3 ) = 0.0; // Y [m]
		rNumericArgs( 4 ) = 0.0; // Z [m]
		rNumericArgs( 5 ) = 0.0; // Type
		rNumericArgs( 6 ) = 0.0; // Multiplier
		lNumericFieldBlanks( 7 ) = true; // Ceiling Height{ m }
		lNumericFieldBlanks( 8 ) = true; // Volume{ m3 }
		lNumericFieldBlanks( 9 ) = true; // Floor Area{ m2 }
		cAlphaArgs( 2 ) = "ADAPTIVECONVECTIONALGORITHM"; // Zone Inside Convection Algorithm - Must be UPPERCASE by this point

		ErrorsFound = false;
		ProcessZoneData( cCurrentModuleObject, ZoneNum, cAlphaArgs, NumAlphas, rNumericArgs, NumNumbers, lNumericFieldBlanks, lAlphaFieldBlanks, cAlphaFieldNames, cNumericFieldNames, ErrorsFound );
		EXPECT_FALSE( ErrorsFound );

		ZoneNum = 2;
		cAlphaArgs( 1 ) = "Zone Two"; // Name
		cAlphaArgs( 2 ) = "InvalidChoice"; // Zone Inside Convection Algorithm - Must be UPPERCASE by this point
		ErrorsFound = false;
		ProcessZoneData( cCurrentModuleObject, ZoneNum, cAlphaArgs, NumAlphas, rNumericArgs, NumNumbers, lNumericFieldBlanks, lAlphaFieldBlanks, cAlphaFieldNames, cNumericFieldNames, ErrorsFound );
		EXPECT_TRUE( ErrorsFound );

		ZoneNum = 2;
		cAlphaArgs( 1 ) = "Zone Two"; // Name
		cAlphaArgs( 2 ) = "TARP"; // Zone Inside Convection Algorithm - Must be UPPERCASE by this point
		ErrorsFound = false;
		ProcessZoneData( cCurrentModuleObject, ZoneNum, cAlphaArgs, NumAlphas, rNumericArgs, NumNumbers, lNumericFieldBlanks, lAlphaFieldBlanks, cAlphaFieldNames, cNumericFieldNames, ErrorsFound );
		EXPECT_FALSE( ErrorsFound );

		EXPECT_EQ( "Zone One", Zone( 1 ).Name );
		EXPECT_EQ( AdaptiveConvectionAlgorithm, Zone( 1 ).InsideConvectionAlgo );
		EXPECT_EQ( "Zone Two", Zone( 2 ).Name );
		EXPECT_EQ( ASHRAETARP, Zone( 2 ).InsideConvectionAlgo );

	}

	TEST_F( EnergyPlusFixture, HeatBalanceManager_GetWindowConstructData )
	{
		// Test get input for window construction object
		// Construction,
		//	 WINDOWWBLIND, !- Name
		//	 GLASS,        !- Outside Layer
		//	 AIRGAP,       !- Layer 2
		//	 GLASS;        !- Layer 3

		std::string const idf_objects = delimited_string({
			"Version,8.3;",
			"Construction,",
			" WINDOWWBLIND, !- Name",
			" GLASS,        !- Outside Layer",
			" AIRGAP,       !- Layer 2",
			" GLASS;        !- Layer 3",
		});

		ASSERT_FALSE( process_idf( idf_objects ) );

		bool ErrorsFound( false ); // If errors detected in input

		TotMaterials = 3;
		Material.allocate( TotMaterials );
		Material( 1 ).Name = "GLASS";
		Material( 2 ).Name = "AIRGAP";
		Material( 3 ).Name = "GLASS";

		// Material layer group index
		Material( 1 ).Group = 3; // WindowGlass
		Material( 2 ).Group = 4; // WindowGas
		Material( 3 ).Group = 3; // WindowGlass

		NominalRforNominalUCalculation.allocate( 1 );
		NominalRforNominalUCalculation( 1 ) = 0.0;
		NominalR.allocate( TotMaterials );
		NominalR( 1 ) = 0.4; // Set these explicity for each material layer to avoid random failures of check for NominalRforNominalUCalculation == 0.0 at end of GetConstructData
		NominalR( 2 ) = 0.4;
		NominalR( 3 ) = 0.4;

		// call to get valid window material types
		ErrorsFound = false;
		GetConstructData( ErrorsFound ); // returns ErrorsFound as false since all layers are valid
		EXPECT_FALSE( ErrorsFound );

		// Clear shared arrays that were allocated in GetConstructData
		Construct.deallocate();

		// call to get invalid window material type
		Material( 2 ).Group = 16; // BlindEquivalentLayer, this layer is invalid in plain windows
		ErrorsFound = false;
		GetConstructData( ErrorsFound ); // returns ErrorsFound as true since layer 2 is invalid
		EXPECT_TRUE( ErrorsFound );

	}

	TEST_F( EnergyPlusFixture, HeatBalanceManager_ZoneAirMassFlowConservationData1 )
	{
		// Test get input for ZoneAirMassFlowConservation object

		std::string const idf_objects = delimited_string( {
			"Version,8.3;",
			"Building,",
			"My Building, !- Name",
			"30., !- North Axis{ deg }",
			"City, !- Terrain",
			"0.04, !- Loads Convergence Tolerance Value",
			"0.4, !- Temperature Convergence Tolerance Value{ deltaC }",
			"FullExterior, !- Solar Distribution",
			"25, !- Maximum Number of Warmup Days",
			"6;                       !- Minimum Number of Warmup Days",
			"ZoneAirMassFlowConservation,",
			"Yes, !- Adjust Zone Mixing For Zone Air Mass Flow Balance",
			"AddInfiltrationFlow, !- Infiltration Balancing Method",
			"MixingSourceZoneOnly; !- Infiltration Balancing Zones",
		} );

		ASSERT_FALSE( process_idf( idf_objects ) );

		bool ErrorsFound( false ); // If errors detected in input

		// call to process input
		ErrorsFound = false;
		GetProjectControlData( ErrorsFound ); // returns ErrorsFound false, ZoneAirMassFlowConservation never sets it
		EXPECT_FALSE( ErrorsFound );
		EXPECT_TRUE( ZoneAirMassFlow.EnforceZoneMassBalance );
		EXPECT_TRUE( ZoneAirMassFlow.BalanceMixing );
		EXPECT_EQ( ZoneAirMassFlow.InfiltrationTreatment, AddInfiltrationFlow );
		EXPECT_EQ( ZoneAirMassFlow.InfiltrationZoneType, MixingSourceZonesOnly );

	}

	TEST_F( EnergyPlusFixture, HeatBalanceManager_ZoneAirMassFlowConservationData2 )
	{
		// Test get input for ZoneAirMassFlowConservation object

		std::string const idf_objects = delimited_string( {
			"Version,8.3;",
			"Building,",
			"My Building, !- Name",
			"30., !- North Axis{ deg }",
			"City, !- Terrain",
			"0.04, !- Loads Convergence Tolerance Value",
			"0.4, !- Temperature Convergence Tolerance Value{ deltaC }",
			"FullExterior, !- Solar Distribution",
			"25, !- Maximum Number of Warmup Days",
			"6;                       !- Minimum Number of Warmup Days",
			"ZoneAirMassFlowConservation,",
			"No, !- Adjust Zone Mixing For Zone Air Mass Flow Balance",
			"AdjustInfiltrationFlow, !- Infiltration Balancing Method",
			"AllZones;                !- Infiltration Balancing Zones",
			"Zone, Zone 1;",
			"Zone, Zone 2;",
			"ZoneMixing,",
			"Zone 2 Zone Mixing, !- Name",
			"Zone 2, !- Zone Name",
			"Always1, !- Schedule Name",
			"Flow/Zone, !- Design Flow Rate Calculation Method",
			"0.07, !- Design Flow Rate{ m3 / s }",
			", !- Flow Rate per Zone Floor Area{ m3 / s - m2 }",
			", !- Flow Rate per Person{ m3 / s - person }",
			", !- Air Changes per Hour{ 1 / hr }",
			"Zone 1, !- Source Zone Name",
			"0.0;                     !- Delta Temperature{ deltaC }",
			"ZoneInfiltration:DesignFlowRate,",
			"Zone 1 Infil 1, !- Name",
			"Zone 1, !- Zone or ZoneList Name",
			"Always1, !- Schedule Name",
			"flow/zone, !- Design Flow Rate Calculation Method",
			"0.032, !- Design Flow Rate{ m3 / s }",
			", !- Flow per Zone Floor Area{ m3 / s - m2 }",
			", !- Flow per Exterior Surface Area{ m3 / s - m2 }",
			", !- Air Changes per Hour{ 1 / hr }",
			"1, !- Constant Term Coefficient",
			"0, !- Temperature Term Coefficient",
			"0, !- Velocity Term Coefficient",
			"0; !- Velocity Squared Term Coefficient",
			"Schedule:Constant,Always1,,1.0;"

		} );

		ASSERT_FALSE( process_idf( idf_objects ) );

		bool ErrorsFound( false ); // If errors detected in input

		// call to process input
		ProcessScheduleInput();
		ErrorsFound = false;
		GetProjectControlData( ErrorsFound ); // returns ErrorsFound false, ZoneAirMassFlowConservation never sets it
		EXPECT_FALSE( ErrorsFound );
		EXPECT_TRUE( ZoneAirMassFlow.EnforceZoneMassBalance );
		EXPECT_FALSE( ZoneAirMassFlow.BalanceMixing );
		EXPECT_EQ( ZoneAirMassFlow.InfiltrationTreatment, AdjustInfiltrationFlow );
		EXPECT_EQ( ZoneAirMassFlow.InfiltrationZoneType, AllZones );

		// setup mixing and infiltration objects
		NumOfZones = 2;
		ZoneReOrder.allocate( NumOfZones );
		ErrorsFound = false;
		GetZoneData( ErrorsFound );
		EXPECT_FALSE( ErrorsFound );
		AllocateHeatBalArrays();
		ErrorsFound = false;
		GetSimpleAirModelInputs( ErrorsFound );
		EXPECT_FALSE( ErrorsFound );
		SetZoneMassConservationFlag();
		// setup zone equipment configuration
		ZoneEquipConfig.allocate( NumOfZones );

		ZoneEquipConfig( 1 ).ZoneName = "Zone 1";
		ZoneEquipConfig( 1 ).ActualZoneNum = 1;
		ZoneEquipConfig( 1 ).NumInletNodes = 1;
		ZoneEquipConfig( 1 ).InletNode.allocate( 1 );
		ZoneEquipConfig( 1 ).NumExhaustNodes = 1;
		ZoneEquipConfig( 1 ).ExhaustNode.allocate( 1 );
		ZoneEquipConfig( 1 ).ZoneNode = 1;
		ZoneEquipConfig( 1 ).InletNode( 1 ) = 2;
		ZoneEquipConfig( 1 ).ExhaustNode( 1 ) = 3;
		ZoneEquipConfig( 1 ).ReturnAirNode = 4;
		ZoneEquipConfig( 1 ).NumReturnNodes = 1;
		ZoneEquipConfig( 1 ).ReturnNode.allocate( 1 );
		ZoneEquipConfig( 1 ).ReturnNode( 1 ) = 4;
		ZoneEquipConfig( 1 ).IsControlled = true;
		ZoneEquipConfig( 1 ).AirLoopNum = 1;
		ZoneEquipConfig( 1 ).ReturnFlowSchedPtrNum = ScheduleAlwaysOn;

		ZoneEquipConfig( 2 ).ZoneName = "Zone 2";
		ZoneEquipConfig( 2 ).ActualZoneNum = 2;
		ZoneEquipConfig( 2 ).NumExhaustNodes = 1;
		ZoneEquipConfig( 2 ).ExhaustNode.allocate( 1 );
		ZoneEquipConfig( 2 ).NumInletNodes = 1;
		ZoneEquipConfig( 2 ).InletNode.allocate( 1 );
		ZoneEquipConfig( 2 ).ZoneNode = 5;
		ZoneEquipConfig( 2 ).InletNode( 1 ) = 6;
		ZoneEquipConfig( 2 ).ExhaustNode( 1 ) = 7;
		ZoneEquipConfig( 2 ).ReturnAirNode = 8;
		ZoneEquipConfig( 2 ).NumReturnNodes = 1;
		ZoneEquipConfig( 2 ).ReturnNode.allocate( 1 );
		ZoneEquipConfig( 2 ).ReturnNode( 1 ) = 8;
		ZoneEquipConfig( 2 ).IsControlled = true;
		ZoneEquipConfig( 2 ).AirLoopNum = 1;
		ZoneEquipConfig( 2 ).ReturnFlowSchedPtrNum = ScheduleAlwaysOn;

		ZoneEquipInputsFilled = true;
		NumPrimaryAirSys = 1;
		AirLoopFlow.allocate( 1 );
		PrimaryAirSystem.allocate( 1 );
		PrimaryAirSystem( 1 ).OASysExists = true;
		Node.allocate( 8 );

		Node( 1 ).MassFlowRate = 0.0; // Zone 1 zone node
		Node( 2 ).MassFlowRate = 1.0; // Zone 1 inlet node
		Node( 3 ).MassFlowRate = 2.0; // Zone 1 exhaust node
		Node( 4 ).MassFlowRate = 9.0; // Zone 1 return node
		ZoneEquipConfig( 1 ).ZoneExh = 2.0;

		Node( 5 ).MassFlowRate = 0.0; // Zone 2 zone node
		Node( 6 ).MassFlowRate = 2.0; // Zone 2 inlet node
		Node( 7 ).MassFlowRate = 0.0; // Zone 2 exhaust node
		Node( 8 ).MassFlowRate = 8.0; // Zone 2 return node
		ZoneEquipConfig( 2 ).ZoneExh = 0.0;
		AirLoopFlow( 1 ).MaxOutAir = Node( 2 ).MassFlowRate + Node( 6 ).MassFlowRate;
		Infiltration( 1 ).MassFlowRate = 0.5;
		Mixing( 1 ).MixingMassFlowRate = 0.1;

		// call zone air mass balance
		CalcZoneMassBalance();
		EXPECT_EQ( Node( 4 ).MassFlowRate, 0.0 ); // Zone 1 return node (max(0.0, 1-2)
		EXPECT_EQ( Infiltration( 1 ).MassFlowRate, 1.0); // Zone 1 infiltration flow rate (2 - 1)
		EXPECT_EQ( Mixing( 1 ).MixingMassFlowRate, 0.1 ); // Zone 1 to Zone 2 mixing flow rate (unchanged)
		EXPECT_EQ( Node( 8 ).MassFlowRate, 1.0 ); // Zone 2 return node (2 * (2+1-2)/2)

		ZoneReOrder.deallocate();
		ZoneEquipConfig.deallocate();
		Node.deallocate();
		PrimaryAirSystem.deallocate();
		AirLoopFlow.deallocate();
		NumPrimaryAirSys = 0;

	}

	TEST_F( EnergyPlusFixture, HeatBalanceManager_ZoneAirMassFlowConservationData3 )
	{
		// Test get input for ZoneAirMassFlowConservation object

		std::string const idf_objects = delimited_string( {
			"Version,8.3;",
			"Building,",
			"My Building, !- Name",
			"30., !- North Axis{ deg }",
			"City, !- Terrain",
			"0.04, !- Loads Convergence Tolerance Value",
			"0.4, !- Temperature Convergence Tolerance Value{ deltaC }",
			"FullExterior, !- Solar Distribution",
			"25, !- Maximum Number of Warmup Days",
			"6;                       !- Minimum Number of Warmup Days",
			"ZoneAirMassFlowConservation,",
			"No, !- Adjust Zone Mixing For Zone Air Mass Flow Balance",
			"None, !- Infiltration Balancing Method",
			"Ignored;                !- Infiltration Balancing Zones"
		} );

		ASSERT_FALSE( process_idf( idf_objects ) );

		bool ErrorsFound( false ); // If errors detected in input

		// call to process input
		ErrorsFound = false;
		GetProjectControlData( ErrorsFound ); // returns ErrorsFound false, ZoneAirMassFlowConservation never sets it
		EXPECT_FALSE( ErrorsFound );
		EXPECT_FALSE( ZoneAirMassFlow.EnforceZoneMassBalance );
		EXPECT_FALSE( ZoneAirMassFlow.BalanceMixing );
		EXPECT_EQ( ZoneAirMassFlow.InfiltrationTreatment, NoInfiltrationFlow );
		EXPECT_EQ( ZoneAirMassFlow.InfiltrationZoneType, 0 );

	}

	TEST_F( EnergyPlusFixture, HeatBalanceManager_ZoneAirMassFlowConservationReportVariableTest )
	{
		// Test get output variables for ZoneAirMassFlowConservation object #5637

		std::string const idf_objects = delimited_string( {
			"Version,8.5;",
			"Building,",
			"My Building, !- Name",
			"30., !- North Axis{ deg }",
			"City, !- Terrain",
			"0.04, !- Loads Convergence Tolerance Value",
			"0.4, !- Temperature Convergence Tolerance Value{ deltaC }",
			"FullExterior, !- Solar Distribution",
			"25, !- Maximum Number of Warmup Days",
			"6;                       !- Minimum Number of Warmup Days",
			"ZoneAirMassFlowConservation,",
			"Yes, !- Adjust Zone Mixing For Zone Air Mass Flow Balance",
			"AdjustInfiltrationFlow, !- Infiltration Balancing Method",
			"AllZones;                !- Infiltration Balancing Zones",

			"  Zone,",
			"    WEST ZONE,               !- Name",
			"    0,                       !- Direction of Relative North {deg}",
			"    0,                       !- X Origin {m}",
			"    0,                       !- Y Origin {m}",
			"    0,                       !- Z Origin {m}",
			"    1,                       !- Type",
			"    1,                       !- Multiplier",
			"    autocalculate,           !- Ceiling Height {m}",
			"    autocalculate;           !- Volume {m3}",

			"  Zone,",
			"    EAST ZONE,               !- Name",
			"    0,                       !- Direction of Relative North {deg}",
			"    0,                       !- X Origin {m}",
			"    0,                       !- Y Origin {m}",
			"    0,                       !- Z Origin {m}",
			"    1,                       !- Type",
			"    1,                       !- Multiplier",
			"    autocalculate,           !- Ceiling Height {m}",
			"    autocalculate;           !- Volume {m3}",
			" Output:Variable,",
			"   *, !- Key Value",
			"   Zone Air Mass Balance Exhaust Mass Flow Rate, !- Variable Name",
			"   hourly;                  !- Reporting Frequency",
		} );

		ASSERT_FALSE( process_idf( idf_objects ) );

		bool ErrorsFound( false ); // If errors detected in input

		// call to process input
		ErrorsFound = false;
		GetProjectControlData( ErrorsFound ); // returns ErrorsFound false, ZoneAirMassFlowConservation never sets it
		EXPECT_FALSE( ErrorsFound );
		NumOfZones = 2;
		ZoneReOrder.allocate( NumOfZones );
		ErrorsFound = false;
		GetZoneData( ErrorsFound );
		EXPECT_FALSE( ErrorsFound );
		ErrorsFound = false;
		GetSimpleAirModelInputs( ErrorsFound );
		EXPECT_FALSE( ErrorsFound );

		EXPECT_EQ( "WEST ZONE:Zone Air Mass Balance Exhaust Mass Flow Rate", OutputProcessor::RVariableTypes( 1 ).VarName );
		EXPECT_EQ( "EAST ZONE:Zone Air Mass Balance Exhaust Mass Flow Rate", OutputProcessor::RVariableTypes( 2 ).VarName );
		EXPECT_EQ( 1, OutputProcessor::RVariableTypes( 1 ).ReportID );
		EXPECT_EQ( 2, OutputProcessor::RVariableTypes( 2 ).ReportID );

	}

	TEST_F( EnergyPlusFixture, HeatBalanceManager_GetMaterialRoofVegetation )
	{
		std::string const idf_objects = delimited_string( {
		"  Version,8.6;",
  
		"  Material:RoofVegetation,",
		"    ThickSoil,               !- Name",
		"    0.5,                     !- Height of Plants {m}",
		"    5,                       !- Leaf Area Index {dimensionless}",
		"    0.2,                     !- Leaf Reflectivity {dimensionless}",
		"    0.95,                    !- Leaf Emissivity",
		"    180,                     !- Minimum Stomatal Resistance {s/m}",
		"    EcoRoofSoil,             !- Soil Layer Name",
		"    MediumSmooth,            !- Roughness",
		"    0.36,                    !- Thickness {m}",
		"    0.4,                     !- Conductivity of Dry Soil {W/m-K}",
		"    641,                     !- Density of Dry Soil {kg/m3}",
		"    1100,                    !- Specific Heat of Dry Soil {J/kg-K}",
		"    0.95,                    !- Thermal Absorptance",
		"    0.8,                     !- Solar Absorptance",
		"    0.7,                     !- Visible Absorptance",
		"    0.4,                     !- Saturation Volumetric Moisture Content of the Soil Layer",
		"    0.01,                    !- Residual Volumetric Moisture Content of the Soil Layer",
		"    0.45,                    !- Initial Volumetric Moisture Content of the Soil Layer",
		"    Advanced;                !- Moisture Diffusion Calculation Method",
		} );

		ASSERT_FALSE( process_idf( idf_objects ) );

		bool ErrorsFound( false );
		GetMaterialData( ErrorsFound );
		EXPECT_FALSE( ErrorsFound );

		// check the "Material:RoofVegetation" names
		EXPECT_EQ( Material( 1 ).Name, "THICKSOIL" );
		// check maximum (saturated) moisture content 
		EXPECT_EQ( 0.4, Material( 1 ).Porosity );
		// check initial moisture Content was reset
		EXPECT_EQ( 0.4, Material( 1 ).InitMoisture ); // reset from 0.45 to 0.4 during get input

	}
	
	TEST_F( EnergyPlusFixture, HeatBalanceManager_WarmUpConvergenceSmallLoadTest )
	{

		WarmupFlag = false;
		DayOfSim = 7;
		MinNumberOfWarmupDays = 25;
		NumOfZones = 1;
		WarmupConvergenceValues.allocate( NumOfZones );
		TempConvergTol = 0.01;
		LoadsConvergTol = 0.01;
		MaxTempPrevDay.allocate( NumOfZones );
		MaxTempPrevDay( 1 ) = 23.0;
		MaxTempZone.allocate( NumOfZones );
		MaxTempZone( 1 ) = 23.0;
		MinTempPrevDay.allocate( NumOfZones );
		MinTempPrevDay( 1 ) = 23.0;
		MinTempZone.allocate( NumOfZones );
		MinTempZone( 1 ) = 23.0;
		MaxHeatLoadZone.allocate( NumOfZones );
		MaxHeatLoadPrevDay.allocate( NumOfZones );
		WarmupConvergenceValues( 1 ).TestMaxHeatLoadValue = 0.0;
		MaxCoolLoadZone.allocate( NumOfZones );
		MaxCoolLoadPrevDay.allocate( NumOfZones );
		WarmupConvergenceValues( 1 ).TestMaxCoolLoadValue = 0.0;
		
		// Test 1: All Maxs both less than MinLoad (100.0)
		MaxHeatLoadZone( 1 ) = 50.0;
		MaxHeatLoadPrevDay( 1 ) = 90.0;
		MaxCoolLoadZone( 1 ) = 50.0;
		MaxCoolLoadPrevDay( 1 ) = 90.0;
		CheckWarmupConvergence();
		EXPECT_EQ( WarmupConvergenceValues( 1 ).PassFlag( 3 ), 2 );
		EXPECT_EQ( WarmupConvergenceValues( 1 ).PassFlag( 4 ), 2 );
		EXPECT_NEAR( WarmupConvergenceValues( 1 ).TestMaxHeatLoadValue, 0.0, 0.0001 );
		EXPECT_NEAR( WarmupConvergenceValues( 1 ).TestMaxCoolLoadValue, 0.0, 0.0001 );
		
		// Test 2: Max Previous Day both less than MinLoad
		MaxHeatLoadZone( 1 ) = 100.5;
		MaxHeatLoadPrevDay( 1 ) = 90.0;
		MaxCoolLoadZone( 1 ) = 100.5;
		MaxCoolLoadPrevDay( 1 ) = 90.0;
		CheckWarmupConvergence();
		EXPECT_EQ( WarmupConvergenceValues( 1 ).PassFlag( 3 ), 2 );
		EXPECT_EQ( WarmupConvergenceValues( 1 ).PassFlag( 4 ), 2 );
		EXPECT_NEAR( WarmupConvergenceValues( 1 ).TestMaxHeatLoadValue, 0.005, 0.0001 );
		EXPECT_NEAR( WarmupConvergenceValues( 1 ).TestMaxCoolLoadValue, 0.005, 0.0001 );
		
		// Test 3: Max Current Day both less than MinLoad
		MaxHeatLoadZone( 1 ) = 90.0;
		MaxHeatLoadPrevDay( 1 ) = 100.5;
		MaxCoolLoadZone( 1 ) = 90.0;
		MaxCoolLoadPrevDay( 1 ) = 100.5;
		CheckWarmupConvergence();
		EXPECT_EQ( WarmupConvergenceValues( 1 ).PassFlag( 3 ), 2 );
		EXPECT_EQ( WarmupConvergenceValues( 1 ).PassFlag( 4 ), 2 );
		EXPECT_NEAR( WarmupConvergenceValues( 1 ).TestMaxHeatLoadValue, 0.005, 0.0001 );
		EXPECT_NEAR( WarmupConvergenceValues( 1 ).TestMaxCoolLoadValue, 0.005, 0.0001 );
		
		// Test 4: Everything greater than MinLoad (pass convergence test)
		MaxHeatLoadZone( 1 ) = 201.0;
		MaxHeatLoadPrevDay( 1 ) = 200.0;
		MaxCoolLoadZone( 1 ) = 201.0;
		MaxCoolLoadPrevDay( 1 ) = 200.0;
		CheckWarmupConvergence();
		EXPECT_EQ( WarmupConvergenceValues( 1 ).PassFlag( 3 ), 2 );
		EXPECT_EQ( WarmupConvergenceValues( 1 ).PassFlag( 4 ), 2 );
		EXPECT_NEAR( WarmupConvergenceValues( 1 ).TestMaxHeatLoadValue, 0.005, 0.0001 );
		EXPECT_NEAR( WarmupConvergenceValues( 1 ).TestMaxCoolLoadValue, 0.005, 0.0001 );
		
		// Test 5: Everything greater than MinLoad (fail convergence test)
		MaxHeatLoadZone( 1 ) = 210.0;
		MaxHeatLoadPrevDay( 1 ) = 200.0;
		MaxCoolLoadZone( 1 ) = 210.0;
		MaxCoolLoadPrevDay( 1 ) = 200.0;
		CheckWarmupConvergence();
		EXPECT_EQ( WarmupConvergenceValues( 1 ).PassFlag( 3 ), 1 );
		EXPECT_EQ( WarmupConvergenceValues( 1 ).PassFlag( 4 ), 1 );
		EXPECT_NEAR( WarmupConvergenceValues( 1 ).TestMaxHeatLoadValue, 0.05, 0.005 );
		EXPECT_NEAR( WarmupConvergenceValues( 1 ).TestMaxCoolLoadValue, 0.05, 0.005 );

	}

<<<<<<< HEAD
	TEST_F( EnergyPlusFixture, HeatBalanceManager_TestZonePropertyLocalEnv )
	{

		std::string const idf_objects = delimited_string({
			"  Version,8.8;",

			"  Building,",
			"    House with Local Air Nodes,  !- Name",
			"    0,                       !- North Axis {deg}",
			"    Suburbs,                 !- Terrain",
			"    0.001,                   !- Loads Convergence Tolerance Value",
			"    0.0050000,               !- Temperature Convergence Tolerance Value {deltaC}",
			"    FullInteriorAndExterior, !- Solar Distribution",
			"    25,                      !- Maximum Number of Warmup Days",
			"    6;                       !- Minimum Number of Warmup Days",

			"  Timestep,6;",

			"  SurfaceConvectionAlgorithm:Inside,TARP;",

			"  SurfaceConvectionAlgorithm:Outside,DOE-2;",

			"  HeatBalanceAlgorithm,ConductionTransferFunction;",

			"  Output:DebuggingData,0,0;",

			"  SimulationControl,",
			"    No,                      !- Do Zone Sizing Calculation",
			"    No,                      !- Do System Sizing Calculation",
			"    No,                      !- Do Plant Sizing Calculation",
			"    Yes,                     !- Run Simulation for Sizing Periods",
			"    Yes;                     !- Run Simulation for Weather File Run Periods",

			"  RunPeriod,",
			"    ,                        !- Name",
			"    1,                       !- Begin Month",
			"    14,                      !- Begin Day of Month",
			"    1,                       !- End Month",
			"    14,                      !- End Day of Month",
			"    Tuesday,                 !- Day of Week for Start Day",
			"    Yes,                     !- Use Weather File Holidays and Special Days",
			"    Yes,                     !- Use Weather File Daylight Saving Period",
			"    No,                      !- Apply Weekend Holiday Rule",
			"    Yes,                     !- Use Weather File Rain Indicators",
			"    Yes;                     !- Use Weather File Snow Indicators",

			"  RunPeriod,",
			"    ,                        !- Name",
			"    7,                       !- Begin Month",
			"    7,                       !- Begin Day of Month",
			"    7,                       !- End Month",
			"    7,                       !- End Day of Month",
			"    Tuesday,                 !- Day of Week for Start Day",
			"    Yes,                     !- Use Weather File Holidays and Special Days",
			"    Yes,                     !- Use Weather File Daylight Saving Period",
			"    No,                      !- Apply Weekend Holiday Rule",
			"    Yes,                     !- Use Weather File Rain Indicators",
			"    No;                      !- Use Weather File Snow Indicators",

			"  Site:Location,",
			"    CHICAGO_IL_USA TMY2-94846,  !- Name",
			"    41.78,                   !- Latitude {deg}",
			"    -87.75,                  !- Longitude {deg}",
			"    -6.00,                   !- Time Zone {hr}",
			"    190.00;                  !- Elevation {m}",


			"  SizingPeriod:DesignDay,",
			"    CHICAGO_IL_USA Annual Heating 99% Design Conditions DB,  !- Name",
			"    1,                       !- Month",
			"    21,                      !- Day of Month",
			"    WinterDesignDay,         !- Day Type",
			"    -17.3,                   !- Maximum Dry-Bulb Temperature {C}",
			"    0.0,                     !- Daily Dry-Bulb Temperature Range {deltaC}",
			"    ,                        !- Dry-Bulb Temperature Range Modifier Type",
			"    ,                        !- Dry-Bulb Temperature Range Modifier Day Schedule Name",
			"    Wetbulb,                 !- Humidity Condition Type",
			"    -17.3,                   !- Wetbulb or DewPoint at Maximum Dry-Bulb {C}",
			"    ,                        !- Humidity Condition Day Schedule Name",
			"    ,                        !- Humidity Ratio at Maximum Dry-Bulb {kgWater/kgDryAir}",
			"    ,                        !- Enthalpy at Maximum Dry-Bulb {J/kg}",
			"    ,                        !- Daily Wet-Bulb Temperature Range {deltaC}",
			"    99063.,                  !- Barometric Pressure {Pa}",
			"    4.9,                     !- Wind Speed {m/s}",
			"    270,                     !- Wind Direction {deg}",
			"    No,                      !- Rain Indicator",
			"    No,                      !- Snow Indicator",
			"    No,                      !- Daylight Saving Time Indicator",
			"    ASHRAEClearSky,          !- Solar Model Indicator",
			"    ,                        !- Beam Solar Day Schedule Name",
			"    ,                        !- Diffuse Solar Day Schedule Name",
			"    ,                        !- ASHRAE Clear Sky Optical Depth for Beam Irradiance (taub) {dimensionless}",
			"    ,                        !- ASHRAE Clear Sky Optical Depth for Diffuse Irradiance (taud) {dimensionless}",
			"    0.0;                     !- Sky Clearness",


			"  SizingPeriod:DesignDay,",
			"    CHICAGO_IL_USA Annual Cooling 1% Design Conditions DB/MCWB,  !- Name",
			"    7,                       !- Month",
			"    21,                      !- Day of Month",
			"    SummerDesignDay,         !- Day Type",
			"    31.5,                    !- Maximum Dry-Bulb Temperature {C}",
			"    10.7,                    !- Daily Dry-Bulb Temperature Range {deltaC}",
			"    ,                        !- Dry-Bulb Temperature Range Modifier Type",
			"    ,                        !- Dry-Bulb Temperature Range Modifier Day Schedule Name",
			"    Wetbulb,                 !- Humidity Condition Type",
			"    23.0,                    !- Wetbulb or DewPoint at Maximum Dry-Bulb {C}",
			"    ,                        !- Humidity Condition Day Schedule Name",
			"    ,                        !- Humidity Ratio at Maximum Dry-Bulb {kgWater/kgDryAir}",
			"    ,                        !- Enthalpy at Maximum Dry-Bulb {J/kg}",
			"    ,                        !- Daily Wet-Bulb Temperature Range {deltaC}",
			"    99063.,                  !- Barometric Pressure {Pa}",
			"    5.3,                     !- Wind Speed {m/s}",
			"    230,                     !- Wind Direction {deg}",
			"    No,                      !- Rain Indicator",
			"    No,                      !- Snow Indicator",
			"    No,                      !- Daylight Saving Time Indicator",
			"    ASHRAEClearSky,          !- Solar Model Indicator",
			"    ,                        !- Beam Solar Day Schedule Name",
			"    ,                        !- Diffuse Solar Day Schedule Name",
			"    ,                        !- ASHRAE Clear Sky Optical Depth for Beam Irradiance (taub) {dimensionless}",
			"    ,                        !- ASHRAE Clear Sky Optical Depth for Diffuse Irradiance (taud) {dimensionless}",
			"    1.0;                     !- Sky Clearness",

			"  Site:GroundTemperature:BuildingSurface,20.03,20.03,20.13,20.30,20.43,20.52,20.62,20.77,20.78,20.55,20.44,20.20;",

			"  Material,",
			"    A1 - 1 IN STUCCO,        !- Name",
			"    Smooth,                  !- Roughness",
			"    2.5389841E-02,           !- Thickness {m}",
			"    0.6918309,               !- Conductivity {W/m-K}",
			"    1858.142,                !- Density {kg/m3}",
			"    836.8000,                !- Specific Heat {J/kg-K}",
			"    0.9000000,               !- Thermal Absorptance",
			"    0.9200000,               !- Solar Absorptance",
			"    0.9200000;               !- Visible Absorptance",


			"  Material,",
			"    CB11,                    !- Name",
			"    MediumRough,             !- Roughness",
			"    0.2032000,               !- Thickness {m}",
			"    1.048000,                !- Conductivity {W/m-K}",
			"    1105.000,                !- Density {kg/m3}",
			"    837.0000,                !- Specific Heat {J/kg-K}",
			"    0.9000000,               !- Thermal Absorptance",
			"    0.2000000,               !- Solar Absorptance",
			"    0.2000000;               !- Visible Absorptance",


			"  Material,",
			"    GP01,                    !- Name",
			"    MediumSmooth,            !- Roughness",
			"    1.2700000E-02,           !- Thickness {m}",
			"    0.1600000,               !- Conductivity {W/m-K}",
			"    801.0000,                !- Density {kg/m3}",
			"    837.0000,                !- Specific Heat {J/kg-K}",
			"    0.9000000,               !- Thermal Absorptance",
			"    0.7500000,               !- Solar Absorptance",
			"    0.7500000;               !- Visible Absorptance",


			"  Material,",
			"    IN02,                    !- Name",
			"    Rough,                   !- Roughness",
			"    9.0099998E-02,           !- Thickness {m}",
			"    4.3000001E-02,           !- Conductivity {W/m-K}",
			"    10.00000,                !- Density {kg/m3}",
			"    837.0000,                !- Specific Heat {J/kg-K}",
			"    0.9000000,               !- Thermal Absorptance",
			"    0.7500000,               !- Solar Absorptance",
			"    0.7500000;               !- Visible Absorptance",


			"  Material,",
			"    IN05,                    !- Name",
			"    Rough,                   !- Roughness",
			"    0.2458000,               !- Thickness {m}",
			"    4.3000001E-02,           !- Conductivity {W/m-K}",
			"    10.00000,                !- Density {kg/m3}",
			"    837.0000,                !- Specific Heat {J/kg-K}",
			"    0.9000000,               !- Thermal Absorptance",
			"    0.7500000,               !- Solar Absorptance",
			"    0.7500000;               !- Visible Absorptance",


			"  Material,",
			"    PW03,                    !- Name",
			"    MediumSmooth,            !- Roughness",
			"    1.2700000E-02,           !- Thickness {m}",
			"    0.1150000,               !- Conductivity {W/m-K}",
			"    545.0000,                !- Density {kg/m3}",
			"    1213.000,                !- Specific Heat {J/kg-K}",
			"    0.9000000,               !- Thermal Absorptance",
			"    0.7800000,               !- Solar Absorptance",
			"    0.7800000;               !- Visible Absorptance",


			"  Material,",
			"    CC03,                    !- Name",
			"    MediumRough,             !- Roughness",
			"    0.1016000,               !- Thickness {m}",
			"    1.310000,                !- Conductivity {W/m-K}",
			"    2243.000,                !- Density {kg/m3}",
			"    837.0000,                !- Specific Heat {J/kg-K}",
			"    0.9000000,               !- Thermal Absorptance",
			"    0.6500000,               !- Solar Absorptance",
			"    0.6500000;               !- Visible Absorptance",


			"  Material,",
			"    HF-A3,                   !- Name",
			"    Smooth,                  !- Roughness",
			"    1.5000000E-03,           !- Thickness {m}",
			"    44.96960,                !- Conductivity {W/m-K}",
			"    7689.000,                !- Density {kg/m3}",
			"    418.0000,                !- Specific Heat {J/kg-K}",
			"    0.9000000,               !- Thermal Absorptance",
			"    0.2000000,               !- Solar Absorptance",
			"    0.2000000;               !- Visible Absorptance",


			"  Material:NoMass,",
			"    AR02,                    !- Name",
			"    VeryRough,               !- Roughness",
			"    7.8000002E-02,           !- Thermal Resistance {m2-K/W}",
			"    0.9000000,               !- Thermal Absorptance",
			"    0.7000000,               !- Solar Absorptance",
			"    0.7000000;               !- Visible Absorptance",


			"  Material:NoMass,",
			"    CP02,                    !- Name",
			"    Rough,                   !- Roughness",
			"    0.2170000,               !- Thermal Resistance {m2-K/W}",
			"    0.9000000,               !- Thermal Absorptance",
			"    0.7500000,               !- Solar Absorptance",
			"    0.7500000;               !- Visible Absorptance",

			"  Construction,",
			"    EXTWALL:LIVING,          !- Name",
			"    A1 - 1 IN STUCCO,        !- Outside Layer",
			"    GP01;                    !- Layer 3",

			"  Construction,",
			"    FLOOR:LIVING,            !- Name",
			"    CC03,                    !- Outside Layer",
			"    CP02;                    !- Layer 2",

			"  Construction,",
			"    ROOF,                    !- Name",
			"    AR02,                    !- Outside Layer",
			"    PW03;                    !- Layer 2",

			"  Zone,",
			"    LIVING ZONE,             !- Name",
			"    0,                       !- Direction of Relative North {deg}",
			"    0,                       !- X Origin {m}",
			"    0,                       !- Y Origin {m}",
			"    0,                       !- Z Origin {m}",
			"    1,                       !- Type",
			"    1,                       !- Multiplier",
			"    autocalculate,           !- Ceiling Height {m}",
			"    autocalculate;           !- Volume {m3}",

			"  GlobalGeometryRules,",
			"    UpperLeftCorner,         !- Starting Vertex Position",
			"    CounterClockWise,        !- Vertex Entry Direction",
			"    World;                   !- Coordinate System",

			"  BuildingSurface:Detailed,",
			"    Living:North,            !- Name",
			"    Wall,                    !- Surface Type",
			"    EXTWALL:LIVING,          !- Construction Name",
			"    LIVING ZONE,             !- Zone Name",
			"    Outdoors,                !- Outside Boundary Condition",
			"    ,                        !- Outside Boundary Condition Object",
			"    SunExposed,              !- Sun Exposure",
			"    WindExposed,             !- Wind Exposure",
			"    0.5000000,               !- View Factor to Ground",
			"    4,                       !- Number of Vertices",
			"    1,1,1,  !- X,Y,Z ==> Vertex 1 {m}",
			"    1,1,0,  !- X,Y,Z ==> Vertex 2 {m}",
			"    0,1,0,  !- X,Y,Z ==> Vertex 3 {m}",
			"    0,1,1;  !- X,Y,Z ==> Vertex 4 {m}",

			"  BuildingSurface:Detailed,",
			"    Living:East,             !- Name",
			"    Wall,                    !- Surface Type",
			"    EXTWALL:LIVING,          !- Construction Name",
			"    LIVING ZONE,             !- Zone Name",
			"    Outdoors,                !- Outside Boundary Condition",
			"    ,                        !- Outside Boundary Condition Object",
			"    SunExposed,              !- Sun Exposure",
			"    WindExposed,             !- Wind Exposure",
			"    0.5000000,               !- View Factor to Ground",
			"    4,                       !- Number of Vertices",
			"    1,0,1,  !- X,Y,Z ==> Vertex 1 {m}",
			"    1,0,0,  !- X,Y,Z ==> Vertex 2 {m}",
			"    1,1,0,  !- X,Y,Z ==> Vertex 3 {m}",
			"    1,1,1;  !- X,Y,Z ==> Vertex 4 {m}",

			"  BuildingSurface:Detailed,",
			"    Living:South,            !- Name",
			"    Wall,                    !- Surface Type",
			"    EXTWALL:LIVING,          !- Construction Name",
			"    LIVING ZONE,             !- Zone Name",
			"    Outdoors,                !- Outside Boundary Condition",
			"    ,                        !- Outside Boundary Condition Object",
			"    SunExposed,              !- Sun Exposure",
			"    WindExposed,             !- Wind Exposure",
			"    0.5000000,               !- View Factor to Ground",
			"    4,                       !- Number of Vertices",
			"    0,0,1,  !- X,Y,Z ==> Vertex 1 {m}",
			"    0,0,0,  !- X,Y,Z ==> Vertex 2 {m}",
			"    1,0,0,  !- X,Y,Z ==> Vertex 3 {m}",
			"    1,0,1;  !- X,Y,Z ==> Vertex 4 {m}",

			"  BuildingSurface:Detailed,",
			"    Living:West,             !- Name",
			"    Wall,                    !- Surface Type",
			"    EXTWALL:LIVING,          !- Construction Name",
			"    LIVING ZONE,             !- Zone Name",
			"    Outdoors,                !- Outside Boundary Condition",
			"    ,                        !- Outside Boundary Condition Object",
			"    SunExposed,              !- Sun Exposure",
			"    WindExposed,             !- Wind Exposure",
			"    0.5000000,               !- View Factor to Ground",
			"    4,                       !- Number of Vertices",
			"    0,1,1,  !- X,Y,Z ==> Vertex 1 {m}",
			"    0,1,0,  !- X,Y,Z ==> Vertex 2 {m}",
			"    0,0,0,  !- X,Y,Z ==> Vertex 3 {m}",
			"    0,0,1;  !- X,Y,Z ==> Vertex 4 {m}",

			"  BuildingSurface:Detailed,",
			"    Living:Floor,            !- Name",
			"    FLOOR,                   !- Surface Type",
			"    FLOOR:LIVING,            !- Construction Name",
			"    LIVING ZONE,             !- Zone Name",
			"    Surface,                 !- Outside Boundary Condition",
			"    Living:Floor,            !- Outside Boundary Condition Object",
			"    NoSun,                   !- Sun Exposure",
			"    NoWind,                  !- Wind Exposure",
			"    0,                       !- View Factor to Ground",
			"    4,                       !- Number of Vertices",
			"    0,0,0,  !- X,Y,Z ==> Vertex 1 {m}",
			"    0,1,0,  !- X,Y,Z ==> Vertex 2 {m}",
			"    1,1,0,  !- X,Y,Z ==> Vertex 3 {m}",
			"    1,0,0;  !- X,Y,Z ==> Vertex 4 {m}",

			"  BuildingSurface:Detailed,",
			"    Living:Ceiling,          !- Name",
			"    ROOF,                 !- Surface Type",
			"    ROOF,          !- Construction Name",
			"    LIVING ZONE,             !- Zone Name",
			"    Outdoors,                !- Outside Boundary Condition",
			"    ,                        !- Outside Boundary Condition Object",
			"    SunExposed,              !- Sun Exposure",
			"    WindExposed,             !- Wind Exposure",
			"    0,                       !- View Factor to Ground",
			"    4,                       !- Number of Vertices",
			"    0,1,1,  !- X,Y,Z ==> Vertex 1 {m}",
			"    0,0,1,  !- X,Y,Z ==> Vertex 2 {m}",
			"    1,0,1,  !- X,Y,Z ==> Vertex 3 {m}",
			"    1,1,1;  !- X,Y,Z ==> Vertex 4 {m}",

			"  ZoneProperty:LocalEnvironment,",
			"    LocEnv:LIVING ZONE,           !- Name",
			"    LIVING ZONE,                  !- Exterior Surface Name",
			"    OutdoorAirNode:0001;          !- Outdoor Air Node Name",

			"  OutdoorAir:Node,",
			"    OutdoorAirNode:0001,          !- Name",
			"    ,                             !- Height Above Ground",
			"    OutdoorAirNodeDryBulb:0001,   !- Drybulb Temperature Schedule Name",
			"    OutdoorAirNodeWetBulb:0001,   !- Wetbulb Schedule Name",
			"    OutdoorAirNodeWindSpeed:0001, !- Wind Speed Schedule Name",
			"    OutdoorAirNodeWindDir:0001;   !- Wind Direction Schedule Name",

			"  ScheduleTypeLimits,",
			"    Any Number;                   !- Name",

			"  Schedule:Compact,",
			"    OutdoorAirNodeDryBulb:0001,   !- Name",
			"    Any Number,                   !- Schedule Type Limits Name",
			"    Through: 12/31,               !- Field 1",
			"    For: AllDays,                 !- Field 2",
			"    Until: 24:00, 15.0;           !- Field 3",

			"  Schedule:Compact,",
			"    OutdoorAirNodeWetBulb:0001,   !- Name",
			"    Any Number,                   !- Schedule Type Limits Name",
			"    Through: 12/31,               !- Field 1",
			"    For: AllDays,                 !- Field 2",
			"    Until: 24:00, 12.0;           !- Field 3",

			"  Schedule:Compact,",
			"    OutdoorAirNodeWindSpeed:0001, !- Name",
			"    Any Number,                   !- Schedule Type Limits Name",
			"    Through: 12/31,               !- Field 1",
			"    For: AllDays,                 !- Field 2",
			"    Until: 24:00, 1.23;           !- Field 3",

			"  Schedule:Compact,",
			"    OutdoorAirNodeWindDir:0001,   !- Name",
			"    Any Number,                   !- Schedule Type Limits Name",
			"    Through: 12/31,               !- Field 1",
			"    For: AllDays,                 !- Field 2",
			"    Until: 24:00, 90;             !- Field 3"
		});

		ASSERT_FALSE( process_idf( idf_objects ) );
		bool ErrorsFound = false;

		ScheduleManager::ProcessScheduleInput();

		HeatBalanceManager::GetProjectControlData( ErrorsFound );
		EXPECT_FALSE( ErrorsFound );
		HeatBalanceManager::GetZoneData( ErrorsFound );
		EXPECT_FALSE( ErrorsFound );
		HeatBalanceManager::GetMaterialData( ErrorsFound );
		EXPECT_FALSE( ErrorsFound );
		HeatBalanceManager::GetConstructData( ErrorsFound );
		EXPECT_FALSE( ErrorsFound );

		EXPECT_TRUE( DataGlobals::AnyLocalEnvironmentsInModel );

		DataZoneEquipment::ZoneEquipConfig.allocate(1);
		DataZoneEquipment::ZoneEquipConfig(1).ZoneName = "LIVING ZONE";
		DataZoneEquipment::ZoneEquipConfig(1).ActualZoneNum = 1;
		std::vector< int > controlledZoneEquipConfigNums;
		controlledZoneEquipConfigNums.push_back(1);
		DataHeatBalance::Zone(1).IsControlled = true;

		DataZoneEquipment::ZoneEquipConfig(1).NumInletNodes = 2;
		DataZoneEquipment::ZoneEquipConfig(1).InletNode.allocate(2);
		DataZoneEquipment::ZoneEquipConfig(1).InletNode(1) = 1;
		DataZoneEquipment::ZoneEquipConfig(1).InletNode(2) = 2;
		DataZoneEquipment::ZoneEquipConfig(1).NumExhaustNodes = 1;
		DataZoneEquipment::ZoneEquipConfig(1).ExhaustNode.allocate(1);
		DataZoneEquipment::ZoneEquipConfig(1).ExhaustNode(1) = 3;
		DataZoneEquipment::ZoneEquipConfig(1).ReturnAirNode = 4;
		
		DataHeatBalance::TempEffBulkAir.allocate(6);


		DataHeatBalance::HConvIn.allocate(6);
		DataHeatBalance::HConvIn(1) = 0.5;
		DataHeatBalance::HConvIn(2) = 0.5;
		DataHeatBalance::HConvIn(3) = 0.5;
		DataHeatBalance::HConvIn(4) = 0.5;
		DataHeatBalance::HConvIn(5) = 0.5;
		DataHeatBalance::HConvIn(6) = 0.5;

		DataGlobals::KickOffSimulation = true;
		DataHeatBalFanSys::ZoneLatentGain.allocate(1);
		DataGlobals::TimeStepZoneSec = 900;
		DataHeatBalance::ZoneWinHeatGain.allocate(1);
		DataHeatBalance::ZoneWinHeatGainRep.allocate(1);
		DataHeatBalance::ZoneWinHeatGainRepEnergy.allocate(1);

		// Set up
		OutAirNodeManager::GetOutAirNodesInput();
		DataEnvironment::OutBaroPress = 101325;
		ScheduleManager::Schedule( 1 ).CurrentValue = 25.0;
		ScheduleManager::Schedule( 2 ).CurrentValue = 20.0;
		ScheduleManager::Schedule( 3 ).CurrentValue = 1.5;
		ScheduleManager::Schedule( 4 ).CurrentValue = 90.0;

		OutAirNodeManager::InitOutAirNodes();

		// Test if local nodes data correctly overwritten
		EXPECT_EQ( 25.0, DataLoopNode::Node( 1 ).OutAirDryBulb );
		EXPECT_EQ( 20.0, DataLoopNode::Node( 1 ).OutAirWetBulb);
		EXPECT_EQ( 1.5, DataLoopNode::Node( 1 ).OutAirWindSpeed );
		EXPECT_EQ( 90.0, DataLoopNode::Node( 1 ).OutAirWindDir );
		EXPECT_DOUBLE_EQ( 0.012611481326656135, DataLoopNode::Node( 1 ).HumRat );
		EXPECT_DOUBLE_EQ( 57247.660939392081, DataLoopNode::Node( 1 ).Enthalpy );

		InitHeatBalance();

		// Test if local value correctly overwritten
		EXPECT_EQ( 25.0, Zone( 1 ).OutDryBulbTemp );
		EXPECT_EQ( 20.0, Zone( 1 ).OutWetBulbTemp );
		EXPECT_EQ( 1.5, Zone( 1 ).WindSpeed );
		EXPECT_EQ( 90.0, Zone( 1 ).WindDir );
=======
	TEST_F( EnergyPlusFixture, HeatBalanceManager_HVACSystemRootFindingAlgorithmInputTest )
	{
		// Test eio output for HVACSystemRootFindingAlgorithm

		std::string const idf_objects = delimited_string( {
			"Version,8.8;",
			"Building,",
			"My Building, !- Name",
			"30., !- North Axis{ deg }",
			"City, !- Terrain",
			"0.04, !- Loads Convergence Tolerance Value",
			"0.4, !- Temperature Convergence Tolerance Value{ deltaC }",
			"FullExterior, !- Solar Distribution",
			"25, !- Maximum Number of Warmup Days",
			"6;                       !- Minimum Number of Warmup Days",
			"ZoneAirMassFlowConservation,",
			"No, !- Adjust Zone Mixing For Zone Air Mass Flow Balance",
			"None, !- Infiltration Balancing Method",
			"Ignored;                !- Infiltration Balancing Zones",
			" HVACSystemRootFindingAlgorithm,",
			" RegulaFalsiThenBisection,!- Algorithm",
			" 5;                       !- Number of Iterations Before Algorithm Switch",

		} );

		ASSERT_FALSE( process_idf( idf_objects ) );

		bool ErrorsFound( false ); // If errors detected in input
		ErrorsFound = false;
		GetProjectControlData( ErrorsFound ); // returns ErrorsFound false
		EXPECT_FALSE( ErrorsFound );
		EXPECT_EQ( DataHVACGlobals::HVACSystemRootFinding.Algorithm, "REGULAFALSITHENBISECTION" );
	}

	TEST_F( EnergyPlusFixture, HeatBalanceManager_HVACSystemRootFindingAlgorithmNoInputTest )
	{
		// Test that root solver algorithm is RegulaFalsi when no HVACSystemRootFindingAlgorithm object exists

		std::string const idf_objects = delimited_string( {
			"Version,8.8;",
			"Building,",
			"My Building, !- Name",
			"30., !- North Axis{ deg }",
			"City, !- Terrain",
			"0.04, !- Loads Convergence Tolerance Value",
			"0.4, !- Temperature Convergence Tolerance Value{ deltaC }",
			"FullExterior, !- Solar Distribution",
			"25, !- Maximum Number of Warmup Days",
			"6;                       !- Minimum Number of Warmup Days",
			"ZoneAirMassFlowConservation,",
			"No, !- Adjust Zone Mixing For Zone Air Mass Flow Balance",
			"None, !- Infiltration Balancing Method",
			"Ignored;                !- Infiltration Balancing Zones",

		} );

		ASSERT_FALSE( process_idf( idf_objects ) );

		bool ErrorsFound( false ); // If errors detected in input
		ErrorsFound = false;
		GetProjectControlData( ErrorsFound ); // returns ErrorsFound false
		EXPECT_FALSE( ErrorsFound );
		EXPECT_EQ( DataHVACGlobals::HVACSystemRootFinding.Algorithm, "RegulaFalsi" );
>>>>>>> 46d706b0
	}

}<|MERGE_RESOLUTION|>--- conflicted
+++ resolved
@@ -706,7 +706,6 @@
 
 	}
 
-<<<<<<< HEAD
 	TEST_F( EnergyPlusFixture, HeatBalanceManager_TestZonePropertyLocalEnv )
 	{
 
@@ -1193,7 +1192,9 @@
 		EXPECT_EQ( 20.0, Zone( 1 ).OutWetBulbTemp );
 		EXPECT_EQ( 1.5, Zone( 1 ).WindSpeed );
 		EXPECT_EQ( 90.0, Zone( 1 ).WindDir );
-=======
+
+	}
+
 	TEST_F( EnergyPlusFixture, HeatBalanceManager_HVACSystemRootFindingAlgorithmInputTest )
 	{
 		// Test eio output for HVACSystemRootFindingAlgorithm
@@ -1257,7 +1258,6 @@
 		GetProjectControlData( ErrorsFound ); // returns ErrorsFound false
 		EXPECT_FALSE( ErrorsFound );
 		EXPECT_EQ( DataHVACGlobals::HVACSystemRootFinding.Algorithm, "RegulaFalsi" );
->>>>>>> 46d706b0
 	}
 
 }