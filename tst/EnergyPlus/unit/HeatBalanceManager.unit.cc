// EnergyPlus, Copyright (c) 1996-2020, The Board of Trustees of the University of Illinois,
// The Regents of the University of California, through Lawrence Berkeley National Laboratory
// (subject to receipt of any required approvals from the U.S. Dept. of Energy), Oak Ridge
// National Laboratory, managed by UT-Battelle, Alliance for Sustainable Energy, LLC, and other
// contributors. All rights reserved.
//
// NOTICE: This Software was developed under funding from the U.S. Department of Energy and the
// U.S. Government consequently retains certain rights. As such, the U.S. Government has been
// granted for itself and others acting on its behalf a paid-up, nonexclusive, irrevocable,
// worldwide license in the Software to reproduce, distribute copies to the public, prepare
// derivative works, and perform publicly and display publicly, and to permit others to do so.
//
// Redistribution and use in source and binary forms, with or without modification, are permitted
// provided that the following conditions are met:
//
// (1) Redistributions of source code must retain the above copyright notice, this list of
//     conditions and the following disclaimer.
//
// (2) Redistributions in binary form must reproduce the above copyright notice, this list of
//     conditions and the following disclaimer in the documentation and/or other materials
//     provided with the distribution.
//
// (3) Neither the name of the University of California, Lawrence Berkeley National Laboratory,
//     the University of Illinois, U.S. Dept. of Energy nor the names of its contributors may be
//     used to endorse or promote products derived from this software without specific prior
//     written permission.
//
// (4) Use of EnergyPlus(TM) Name. If Licensee (i) distributes the software in stand-alone form
//     without changes from the version obtained under this License, or (ii) Licensee makes a
//     reference solely to the software portion of its product, Licensee must refer to the
//     software as "EnergyPlus version X" software, where "X" is the version number Licensee
//     obtained under this License and may not use a different name for the software. Except as
//     specifically required in this Section (4), Licensee shall not use in a company name, a
//     product name, in advertising, publicity, or other promotional activities any name, trade
//     name, trademark, logo, or other designation of "EnergyPlus", "E+", "e+" or confusingly
//     similar designation, without the U.S. Department of Energy's prior written consent.
//
// THIS SOFTWARE IS PROVIDED BY THE COPYRIGHT HOLDERS AND CONTRIBUTORS "AS IS" AND ANY EXPRESS OR
// IMPLIED WARRANTIES, INCLUDING, BUT NOT LIMITED TO, THE IMPLIED WARRANTIES OF MERCHANTABILITY
// AND FITNESS FOR A PARTICULAR PURPOSE ARE DISCLAIMED. IN NO EVENT SHALL THE COPYRIGHT OWNER OR
// CONTRIBUTORS BE LIABLE FOR ANY DIRECT, INDIRECT, INCIDENTAL, SPECIAL, EXEMPLARY, OR
// CONSEQUENTIAL DAMAGES (INCLUDING, BUT NOT LIMITED TO, PROCUREMENT OF SUBSTITUTE GOODS OR
// SERVICES; LOSS OF USE, DATA, OR PROFITS; OR BUSINESS INTERRUPTION) HOWEVER CAUSED AND ON ANY
// THEORY OF LIABILITY, WHETHER IN CONTRACT, STRICT LIABILITY, OR TORT (INCLUDING NEGLIGENCE OR
// OTHERWISE) ARISING IN ANY WAY OUT OF THE USE OF THIS SOFTWARE, EVEN IF ADVISED OF THE
// POSSIBILITY OF SUCH DAMAGE.

// EnergyPlus::HeatBalanceManager Unit Tests

// Google Test Headers
#include <gtest/gtest.h>

// EnergyPlus Headers
#include <EnergyPlus/Construction.hh>
#include <EnergyPlus/DataAirLoop.hh>
#include <EnergyPlus/DataAirSystems.hh>
#include <EnergyPlus/DataDaylighting.hh>
#include <EnergyPlus/DataEnvironment.hh>
#include <EnergyPlus/DataGlobals.hh>
#include <EnergyPlus/DataHVACGlobals.hh>
#include <EnergyPlus/DataHeatBalFanSys.hh>
#include <EnergyPlus/DataHeatBalSurface.hh>
#include <EnergyPlus/DataHeatBalance.hh>
#include <EnergyPlus/DataIPShortCuts.hh>
#include <EnergyPlus/DataLoopNode.hh>
#include <EnergyPlus/DataSurfaces.hh>
#include <EnergyPlus/DataZoneEquipment.hh>
#include <EnergyPlus/DataGlobals.hh>
#include <EnergyPlus/DataHeatBalance.hh>
#include <EnergyPlus/DataIPShortCuts.hh>
#include <EnergyPlus/HeatBalanceAirManager.hh>
#include <EnergyPlus/HeatBalanceManager.hh>
#include <EnergyPlus/IOFiles.hh>
#include <EnergyPlus/InputProcessing/InputProcessor.hh>
#include <EnergyPlus/Material.hh>
#include <EnergyPlus/OutputProcessor.hh>
#include <EnergyPlus/OutAirNodeManager.hh>
#include <EnergyPlus/ScheduleManager.hh>
#include <EnergyPlus/SimulationManager.hh>
#include <EnergyPlus/UtilityRoutines.hh>
#include <EnergyPlus/WeatherManager.hh>
#include <EnergyPlus/ZoneEquipmentManager.hh>

#include "Fixtures/EnergyPlusFixture.hh"

using namespace EnergyPlus::HeatBalanceManager;
using namespace EnergyPlus::DataHeatBalance;
using namespace EnergyPlus::DataIPShortCuts;
using namespace EnergyPlus::DataGlobals;
using namespace EnergyPlus::ZoneEquipmentManager;
using namespace EnergyPlus::HeatBalanceAirManager;
using namespace EnergyPlus::ScheduleManager;
using namespace EnergyPlus::DataHeatBalFanSys;
using namespace EnergyPlus::DataZoneEquipment;
using namespace EnergyPlus::DataLoopNode;
using namespace EnergyPlus::DataAirLoop;
using namespace EnergyPlus::DataAirSystems;
using namespace EnergyPlus::DataHVACGlobals;

namespace EnergyPlus {

TEST_F(EnergyPlusFixture, HeatBalanceManager_ZoneAirBalance_OutdoorAir)
{
    std::string const idf_objects = delimited_string({
        "ZoneAirBalance:OutdoorAir,\n",
        "    LIVING ZONE Balance 1,   !- Name\n",
        "    LIVING ZONE,             !- Zone Name\n",
        "    Quadrature,              !- Air Balance Method\n",
        "    0.01,                    !- Induced Outdoor Air Due to Unbalanced Duct Leakage {m3/s}\n",
        "    INF-SCHED;               !- Induced Outdoor Air Schedule Name",
        "ZoneAirBalance:OutdoorAir,\n",
        "    LIVING ZONE Balance 2,   !- Name\n",
        "    LIVING ZONE,             !- Zone Name\n",
        "    Quadrature,              !- Air Balance Method\n",
        "    0.01,                    !- Induced Outdoor Air Due to Unbalanced Duct Leakage {m3/s}\n",
        "    INF-SCHED2;              !- Induced Outdoor Air Schedule Name",
        "Zone,",
        "LIVING ZONE,             !- Name",
        "0,                       !- Direction of Relative North {deg}",
        "0,                       !- X Origin {m}",
        "0,                       !- Y Origin {m}",
        "0,                       !- Z Origin {m}",
        "1,                       !- Type",
        "1,                       !- Multiplier",
        "autocalculate,           !- Ceiling Height {m}",
        "autocalculate;           !- Volume {m3}",

    });
    ASSERT_TRUE(process_idf(idf_objects));
    bool ErrorsFound = false;
    auto numZones = inputProcessor->getNumObjectsFound("Zone");
    ZoneReOrder.allocate(numZones);
    GetZoneData(ErrorsFound);
    GetAirFlowFlag(state, ErrorsFound);
    EXPECT_TRUE(ErrorsFound);
}

TEST_F(EnergyPlusFixture, HeatBalanceManager_WindowMaterial_Gap_Duplicate_Names)
{
    std::string const idf_objects = delimited_string({
        "  WindowMaterial:Gap,",
        "    Gap_1_Layer,             !- Name",
        "    0.0127,                  !- Thickness {m}",
        "    Gas_1_W_0_0127,          !- Gas (or Gas Mixture)",
        "    101325.0000;             !- Pressure {Pa}",
        "  WindowGap:DeflectionState,",
        "    DeflectionState_813_Measured_Gap_1,  !- Name",
        "    0.0120;                  !- Deflected Thickness {m}",
        "  WindowMaterial:Gap,",
        "    Gap_6_Layer,             !- Name",
        "    0.0060,                  !- Thickness {m}",
        "    Gap_6_W_0_0060,          !- Gas (or Gas Mixture)",
        "    101300.0000,             !- Pressure {Pa}",
        "    DeflectionState_813_Measured_Gap_1;  !- Deflection State",
        "  WindowMaterial:Gap,",
        "    Gap_1_Layer,             !- Name",
        "    0.0100,                  !- Thickness {m}",
        "    Gas_1_W_0_0100,          !- Gas (or Gas Mixture)",
        "    101325.0000;             !- Pressure {Pa}",
    });

    ASSERT_FALSE(process_idf(idf_objects, false)); // expect errors
    std::string const error_string = delimited_string({
        "   ** Severe  ** Duplicate name found. name: \"Gap_1_Layer\". Overwriting existing object.",
    });
    EXPECT_TRUE(compare_err_stream(error_string, true));

    bool ErrorsFound(false);

<<<<<<< HEAD
    GetMaterialData(*state.dataWindowEquivalentLayer, state.files, ErrorsFound);
=======
    GetMaterialData(state, state.dataWindowEquivalentLayer, state.files, ErrorsFound);
>>>>>>> 42d84720

    EXPECT_FALSE(ErrorsFound);
}

TEST_F(EnergyPlusFixture, HeatBalanceManager_WindowMaterial_Gap_Duplicate_Names_2)
{
    std::string const idf_objects = delimited_string({
        "  WindowGap:DeflectionState,",
        "    DeflectionState_813_Measured_Gap_1,  !- Name",
        "    0.0120;                  !- Deflected Thickness {m}",
        "  WindowMaterial:Gap,",
        "    Gap_6_Layer,             !- Name",
        "    0.0060,                  !- Thickness {m}",
        "    Gap_6_W_0_0060,          !- Gas (or Gas Mixture)",
        "    101300.0000,             !- Pressure {Pa}",
        "    DeflectionState_813_Measured_Gap_1;  !- Deflection State",
        "  WindowMaterial:Gap,",
        "    Gap_1_Layer,             !- Name",
        "    0.0127,                  !- Thickness {m}",
        "    Gas_1_W_0_0127,          !- Gas (or Gas Mixture)",
        "    101325.0000;             !- Pressure {Pa}",
        "  WindowMaterial:Gap,",
        "    Gap_1_Layer,             !- Name",
        "    0.0100,                  !- Thickness {m}",
        "    Gas_1_W_0_0100,          !- Gas (or Gas Mixture)",
        "    101325.0000;             !- Pressure {Pa}",
    });

    ASSERT_FALSE(process_idf(idf_objects, false)); // expect errors
    std::string const error_string = delimited_string({
        "   ** Severe  ** Duplicate name found. name: \"Gap_1_Layer\". Overwriting existing object.",
    });
    EXPECT_TRUE(compare_err_stream(error_string, true));

    bool ErrorsFound(false);

<<<<<<< HEAD
    GetMaterialData(*state.dataWindowEquivalentLayer, state.files, ErrorsFound);
=======
    GetMaterialData(state, state.dataWindowEquivalentLayer, state.files, ErrorsFound);
>>>>>>> 42d84720

    EXPECT_FALSE(ErrorsFound);
}

TEST_F(EnergyPlusFixture, HeatBalanceManager_ProcessZoneData)
{
    // Test input processing of Zone object
    //	Zone,
    //		ZONE ONE, !- Name
    //		0, !- Direction of Relative North{ deg }
    //		0, 0, 0, !- X, Y, Z{ m }
    //		1, !- Type
    //		1, !- Multiplier
    //		autocalculate, !- Ceiling Height{ m }
    //		autocalculate, !- Volume{ m3 }
    //		, !- Floor Area{ m2 }
    //		AdaptiveConvectionAlgorithm;  !- Zone Inside Convection Algorithm

    bool ErrorsFound(false); // If errors detected in input
    int ZoneNum(0);          // Zone number
    int NumAlphas(2);
    int NumNumbers(9);

    cCurrentModuleObject = "Zone";
    NumOfZones = 2;
    Zone.allocate(NumOfZones);

    // Set up a Zone object
    NumAlphas = 2;
    NumNumbers = 9;
    lNumericFieldBlanks.allocate(NumNumbers);
    lAlphaFieldBlanks.allocate(NumAlphas);
    cAlphaFieldNames.allocate(NumAlphas);
    cNumericFieldNames.allocate(NumNumbers);
    cAlphaArgs.allocate(NumAlphas);
    rNumericArgs.allocate(NumNumbers);
    lNumericFieldBlanks = false;
    lAlphaFieldBlanks = false;
    cAlphaFieldNames = " ";
    cNumericFieldNames = " ";
    cAlphaArgs = " ";
    rNumericArgs = 0.0;

    ZoneNum = 1;
    cAlphaArgs(1) = "Zone One";                    // Name
    rNumericArgs(1) = 0.0;                         // Direction of Relative North[deg]
    rNumericArgs(2) = 0.0;                         // X [m]
    rNumericArgs(3) = 0.0;                         // Y [m]
    rNumericArgs(4) = 0.0;                         // Z [m]
    rNumericArgs(5) = 0.0;                         // Type
    rNumericArgs(6) = 0.0;                         // Multiplier
    lNumericFieldBlanks(7) = true;                 // Ceiling Height{ m }
    lNumericFieldBlanks(8) = true;                 // Volume{ m3 }
    lNumericFieldBlanks(9) = true;                 // Floor Area{ m2 }
    cAlphaArgs(2) = "ADAPTIVECONVECTIONALGORITHM"; // Zone Inside Convection Algorithm - Must be UPPERCASE by this point

    ErrorsFound = false;
    ProcessZoneData(cCurrentModuleObject,
                    ZoneNum,
                    cAlphaArgs,
                    NumAlphas,
                    rNumericArgs,
                    NumNumbers,
                    lNumericFieldBlanks,
                    lAlphaFieldBlanks,
                    cAlphaFieldNames,
                    cNumericFieldNames,
                    ErrorsFound);
    EXPECT_FALSE(ErrorsFound);

    ZoneNum = 2;
    cAlphaArgs(1) = "Zone Two";      // Name
    cAlphaArgs(2) = "InvalidChoice"; // Zone Inside Convection Algorithm - Must be UPPERCASE by this point
    ErrorsFound = false;
    ProcessZoneData(cCurrentModuleObject,
                    ZoneNum,
                    cAlphaArgs,
                    NumAlphas,
                    rNumericArgs,
                    NumNumbers,
                    lNumericFieldBlanks,
                    lAlphaFieldBlanks,
                    cAlphaFieldNames,
                    cNumericFieldNames,
                    ErrorsFound);
    EXPECT_TRUE(ErrorsFound);

    ZoneNum = 2;
    cAlphaArgs(1) = "Zone Two"; // Name
    cAlphaArgs(2) = "TARP";     // Zone Inside Convection Algorithm - Must be UPPERCASE by this point
    ErrorsFound = false;
    ProcessZoneData(cCurrentModuleObject,
                    ZoneNum,
                    cAlphaArgs,
                    NumAlphas,
                    rNumericArgs,
                    NumNumbers,
                    lNumericFieldBlanks,
                    lAlphaFieldBlanks,
                    cAlphaFieldNames,
                    cNumericFieldNames,
                    ErrorsFound);
    EXPECT_FALSE(ErrorsFound);

    EXPECT_EQ("Zone One", Zone(1).Name);
    EXPECT_EQ(AdaptiveConvectionAlgorithm, Zone(1).InsideConvectionAlgo);
    EXPECT_EQ("Zone Two", Zone(2).Name);
    EXPECT_EQ(ASHRAETARP, Zone(2).InsideConvectionAlgo);
}

TEST_F(EnergyPlusFixture, HeatBalanceManager_GetWindowConstructData)
{
    // Test get input for window construction object
    // Construction,
    //	 WINDOWWBLIND, !- Name
    //	 GLASS,        !- Outside Layer
    //	 AIRGAP,       !- Layer 2
    //	 GLASS;        !- Layer 3

    std::string const idf_objects = delimited_string({
        "Construction,",
        " WINDOWWBLIND, !- Name",
        " GLASS,        !- Outside Layer",
        " AIRGAP,       !- Layer 2",
        " GLASS;        !- Layer 3",
    });

    ASSERT_TRUE(process_idf(idf_objects));

    bool ErrorsFound(false); // If errors detected in input

    TotMaterials = 3;
    dataMaterial.Material.allocate(TotMaterials);
    dataMaterial.Material(1).Name = "GLASS";
    dataMaterial.Material(2).Name = "AIRGAP";
    dataMaterial.Material(3).Name = "GLASS";

    // Material layer group index
    dataMaterial.Material(1).Group = 3; // WindowGlass
    dataMaterial.Material(2).Group = 4; // WindowGas
    dataMaterial.Material(3).Group = 3; // WindowGlass

    NominalRforNominalUCalculation.allocate(1);
    NominalRforNominalUCalculation(1) = 0.0;
    NominalR.allocate(TotMaterials);
    NominalR(1) = 0.4; // Set these explicity for each material layer to avoid random failures of check for NominalRforNominalUCalculation == 0.0 at
                       // end of GetConstructData
    NominalR(2) = 0.4;
    NominalR(3) = 0.4;

    // call to get valid window material types
    ErrorsFound = false;
    GetConstructData(state.files, ErrorsFound); // returns ErrorsFound as false since all layers are valid
    EXPECT_FALSE(ErrorsFound);

    // Clear shared arrays that were allocated in GetConstructData
    dataConstruction.Construct.deallocate();

    // call to get invalid window material type
    //		Material( 2 ).Group = 16; // BlindEquivalentLayer, this layer is invalid in plain windows
    //		ErrorsFound = false;
    //		GetConstructData( ErrorsFound ); // returns ErrorsFound as true since layer 2 is invalid
    //		EXPECT_TRUE( ErrorsFound );
}

TEST_F(EnergyPlusFixture, HeatBalanceManager_ZoneAirMassFlowConservationData1)
{
    // Test get input for ZoneAirMassFlowConservation object

    std::string const idf_objects = delimited_string({
        "Building,",
        "My Building, !- Name",
        "30., !- North Axis{ deg }",
        "City, !- Terrain",
        "0.04, !- Loads Convergence Tolerance Value",
        "0.4, !- Temperature Convergence Tolerance Value{ deltaC }",
        "FullExterior, !- Solar Distribution",
        "25, !- Maximum Number of Warmup Days",
        "6;                       !- Minimum Number of Warmup Days",
        "ZoneAirMassFlowConservation,",
        "Yes, !- Adjust Zone Mixing For Zone Air Mass Flow Balance",
        "AddInfiltrationFlow, !- Infiltration Balancing Method",
        "MixingSourceZonesOnly; !- Infiltration Balancing Zones",
    });

    ASSERT_TRUE(process_idf(idf_objects));

    bool ErrorsFound(false); // If errors detected in input

    // call to process input
    ErrorsFound = false;
    GetProjectControlData(state, ErrorsFound); // returns ErrorsFound false, ZoneAirMassFlowConservation never sets it
    EXPECT_FALSE(ErrorsFound);
    EXPECT_TRUE(ZoneAirMassFlow.EnforceZoneMassBalance);
    EXPECT_TRUE(ZoneAirMassFlow.BalanceMixing);
    EXPECT_EQ(ZoneAirMassFlow.InfiltrationTreatment, AddInfiltrationFlow);
    EXPECT_EQ(ZoneAirMassFlow.InfiltrationZoneType, MixingSourceZonesOnly);
}

TEST_F(EnergyPlusFixture, HeatBalanceManager_ZoneAirMassFlowConservationData2)
{
    // Test get input for ZoneAirMassFlowConservation object

    std::string const idf_objects = delimited_string({
            "Building,",
        "My Building, !- Name",
        "30., !- North Axis{ deg }",
        "City, !- Terrain",
        "0.04, !- Loads Convergence Tolerance Value",
        "0.4, !- Temperature Convergence Tolerance Value{ deltaC }",
        "FullExterior, !- Solar Distribution",
        "25, !- Maximum Number of Warmup Days",
        "6;                       !- Minimum Number of Warmup Days",
        "ZoneAirMassFlowConservation,",
        "No, !- Adjust Zone Mixing For Zone Air Mass Flow Balance",
        "AdjustInfiltrationFlow, !- Infiltration Balancing Method",
        "AllZones;                !- Infiltration Balancing Zones",
        "Zone, Zone 1;",
        "Zone, Zone 2;",
        "ZoneMixing,",
        "Zone 2 Zone Mixing, !- Name",
        "Zone 2, !- Zone Name",
        "Always1, !- Schedule Name",
        "Flow/Zone, !- Design Flow Rate Calculation Method",
        "0.07, !- Design Flow Rate{ m3 / s }",
        ", !- Flow Rate per Zone Floor Area{ m3 / s - m2 }",
        ", !- Flow Rate per Person{ m3 / s - person }",
        ", !- Air Changes per Hour{ 1 / hr }",
        "Zone 1, !- Source Zone Name",
        "0.0;                     !- Delta Temperature{ deltaC }",
        "ZoneInfiltration:DesignFlowRate,",
        "Zone 1 Infil 1, !- Name",
        "Zone 1, !- Zone or ZoneList Name",
        "Always1, !- Schedule Name",
        "flow/zone, !- Design Flow Rate Calculation Method",
        "0.032, !- Design Flow Rate{ m3 / s }",
        ", !- Flow per Zone Floor Area{ m3 / s - m2 }",
        ", !- Flow per Exterior Surface Area{ m3 / s - m2 }",
        ", !- Air Changes per Hour{ 1 / hr }",
        "1, !- Constant Term Coefficient",
        "0, !- Temperature Term Coefficient",
        "0, !- Velocity Term Coefficient",
        "0; !- Velocity Squared Term Coefficient",
        "Schedule:Constant,Always1,,1.0;"

    });

    ASSERT_TRUE(process_idf(idf_objects));

    bool ErrorsFound(false); // If errors detected in input

    // call to process input
    ProcessScheduleInput(state.files);
    ErrorsFound = false;
    GetProjectControlData(state, ErrorsFound); // returns ErrorsFound false, ZoneAirMassFlowConservation never sets it
    EXPECT_FALSE(ErrorsFound);
    EXPECT_TRUE(ZoneAirMassFlow.EnforceZoneMassBalance);
    EXPECT_FALSE(ZoneAirMassFlow.BalanceMixing);
    EXPECT_EQ(ZoneAirMassFlow.InfiltrationTreatment, AdjustInfiltrationFlow);
    EXPECT_EQ(ZoneAirMassFlow.InfiltrationZoneType, AllZones);

    // setup mixing and infiltration objects
    NumOfZones = 2;
    ZoneReOrder.allocate(NumOfZones);
    ErrorsFound = false;
    GetZoneData(ErrorsFound);
    EXPECT_FALSE(ErrorsFound);
    AllocateHeatBalArrays();
    ErrorsFound = false;
    GetSimpleAirModelInputs(state, ErrorsFound);
    EXPECT_FALSE(ErrorsFound);
    SetZoneMassConservationFlag();
    // setup zone equipment configuration
    ZoneEquipConfig.allocate(NumOfZones);

    ZoneEquipConfig(1).ZoneName = "Zone 1";
    ZoneEquipConfig(1).ActualZoneNum = 1;
    ZoneEquipConfig(1).NumInletNodes = 1;
    ZoneEquipConfig(1).InletNode.allocate(1);
    ZoneEquipConfig(1).NumExhaustNodes = 1;
    ZoneEquipConfig(1).ExhaustNode.allocate(1);
    ZoneEquipConfig(1).ZoneNode = 1;
    ZoneEquipConfig(1).InletNode(1) = 2;
    ZoneEquipConfig(1).ExhaustNode(1) = 3;
    ZoneEquipConfig(1).NumReturnNodes = 1;
    ZoneEquipConfig(1).ReturnNode.allocate(1);
    ZoneEquipConfig(1).ReturnNode(1) = 4;
    ZoneEquipConfig(1).FixedReturnFlow.allocate(1);
    ZoneEquipConfig(1).IsControlled = true;
    ZoneEquipConfig(1).ReturnFlowSchedPtrNum = ScheduleAlwaysOn;
    ZoneEquipConfig(1).InletNodeAirLoopNum.allocate(1);
    ZoneEquipConfig(1).InletNodeADUNum.allocate(1);
    ZoneEquipConfig(1).AirDistUnitCool.allocate(1);
    ZoneEquipConfig(1).AirDistUnitHeat.allocate(1);
    ZoneEquipConfig(1).InletNodeAirLoopNum(1) = 1;
    ZoneEquipConfig(1).InletNodeADUNum(1) = 0;
    ZoneEquipConfig(1).AirDistUnitCool(1).InNode = 2;
    ZoneEquipConfig(1).ReturnNodeAirLoopNum.allocate(1);
    ZoneEquipConfig(1).ReturnNodeInletNum.allocate(1);
    ZoneEquipConfig(1).ReturnNodeAirLoopNum(1) = 1;
    ZoneEquipConfig(1).ReturnNodeInletNum(1) = 1;

    ZoneEquipConfig(2).ZoneName = "Zone 2";
    ZoneEquipConfig(2).ActualZoneNum = 2;
    ZoneEquipConfig(2).NumExhaustNodes = 1;
    ZoneEquipConfig(2).ExhaustNode.allocate(1);
    ZoneEquipConfig(2).NumInletNodes = 1;
    ZoneEquipConfig(2).InletNode.allocate(1);
    ZoneEquipConfig(2).ZoneNode = 5;
    ZoneEquipConfig(2).InletNode(1) = 6;
    ZoneEquipConfig(2).ExhaustNode(1) = 7;
    ZoneEquipConfig(2).NumReturnNodes = 1;
    ZoneEquipConfig(2).ReturnNode.allocate(1);
    ZoneEquipConfig(2).ReturnNode(1) = 8;
    ZoneEquipConfig(2).FixedReturnFlow.allocate(1);
    ZoneEquipConfig(2).IsControlled = true;
    ZoneEquipConfig(2).ReturnFlowSchedPtrNum = ScheduleAlwaysOn;
    ZoneEquipConfig(2).InletNodeAirLoopNum.allocate(1);
    ZoneEquipConfig(2).InletNodeADUNum.allocate(1);
    ZoneEquipConfig(2).AirDistUnitCool.allocate(1);
    ZoneEquipConfig(2).AirDistUnitHeat.allocate(1);
    ZoneEquipConfig(2).InletNodeAirLoopNum(1) = 1;
    ZoneEquipConfig(2).InletNodeADUNum(1) = 0;
    ZoneEquipConfig(2).AirDistUnitCool(1).InNode = 6;
    ZoneEquipConfig(2).ReturnNodeAirLoopNum.allocate(1);
    ZoneEquipConfig(2).ReturnNodeInletNum.allocate(1);
    ZoneEquipConfig(2).ReturnNodeAirLoopNum(1) = 1;
    ZoneEquipConfig(2).ReturnNodeInletNum(1) = 1;

    ZoneEquipInputsFilled = true;
    NumPrimaryAirSys = 1;
    state.dataAirLoop->AirLoopFlow.allocate(1);
    PrimaryAirSystem.allocate(1);
    PrimaryAirSystem(1).OASysExists = true;
    Node.allocate(8);

    // Avoid zero values in volume flow balance check
    DataEnvironment::StdRhoAir = 1.2;
    DataEnvironment::OutBaroPress = 100000.0;
    Node(ZoneEquipConfig(1).ZoneNode).Temp = 20.0;
    Node(ZoneEquipConfig(1).ZoneNode).HumRat = 0.004;
    Node(ZoneEquipConfig(2).ZoneNode).Temp = 20.0;
    Node(ZoneEquipConfig(2).ZoneNode).HumRat = 0.004;

    Node(1).MassFlowRate = 0.0; // Zone 1 zone node
    Node(2).MassFlowRate = 1.0; // Zone 1 inlet node
    Node(3).MassFlowRate = 2.0; // Zone 1 exhaust node
    Node(4).MassFlowRate = 9.0; // Zone 1 return node
    ZoneEquipConfig(1).ZoneExh = 2.0;

    Node(5).MassFlowRate = 0.0; // Zone 2 zone node
    Node(6).MassFlowRate = 2.0; // Zone 2 inlet node
    Node(7).MassFlowRate = 0.0; // Zone 2 exhaust node
    Node(8).MassFlowRate = 8.0; // Zone 2 return node
    ZoneEquipConfig(2).ZoneExh = 0.0;
    state.dataAirLoop->AirLoopFlow(1).OAFlow = Node(2).MassFlowRate + Node(6).MassFlowRate;
    state.dataAirLoop->AirLoopFlow(1).MaxOutAir = state.dataAirLoop->AirLoopFlow(1).OAFlow;
    Infiltration(1).MassFlowRate = 0.5;
    Mixing(1).MixingMassFlowRate = 0.1;

    // call zone air mass balance
    CalcZoneMassBalance(state, false);
    EXPECT_EQ(Node(4).MassFlowRate, 0.0);         // Zone 1 return node (max(0.0, 1-2)
    EXPECT_EQ(Infiltration(1).MassFlowRate, 1.0); // Zone 1 infiltration flow rate (2 - 1)
    EXPECT_EQ(Mixing(1).MixingMassFlowRate, 0.1); // Zone 1 to Zone 2 mixing flow rate (unchanged)
    EXPECT_EQ(Node(8).MassFlowRate,
              2.0); // Zone 2 return node (should be 2 now, because this has zone mass conservation active, so return should equal supply)

    ZoneReOrder.deallocate();
    ZoneEquipConfig.deallocate();
    Node.deallocate();
    PrimaryAirSystem.deallocate();
    state.dataAirLoop->AirLoopFlow.deallocate();
    NumPrimaryAirSys = 0;
}

TEST_F(EnergyPlusFixture, HeatBalanceManager_ZoneAirMassFlowConservationData3)
{
    // Test get input for ZoneAirMassFlowConservation object

    std::string const idf_objects = delimited_string({"Building,",
        "My Building, !- Name",
        "30., !- North Axis{ deg }",
        "City, !- Terrain",
        "0.04, !- Loads Convergence Tolerance Value",
        "0.4, !- Temperature Convergence Tolerance Value{ deltaC }",
        "FullExterior, !- Solar Distribution",
        "25, !- Maximum Number of Warmup Days",
        "6;                       !- Minimum Number of Warmup Days",
        "ZoneAirMassFlowConservation,",
        "No, !- Adjust Zone Mixing For Zone Air Mass Flow Balance",
        "None, !- Infiltration Balancing Method",
        ";                !- Infiltration Balancing Zones"
    });

    ASSERT_TRUE(process_idf(idf_objects));

    bool ErrorsFound(false); // If errors detected in input

    // call to process input
    ErrorsFound = false;
    GetProjectControlData(state, ErrorsFound); // returns ErrorsFound false, ZoneAirMassFlowConservation never sets it
    EXPECT_FALSE(ErrorsFound);
    EXPECT_FALSE(ZoneAirMassFlow.EnforceZoneMassBalance);
    EXPECT_FALSE(ZoneAirMassFlow.BalanceMixing);
    EXPECT_EQ(ZoneAirMassFlow.InfiltrationTreatment, NoInfiltrationFlow);
    EXPECT_EQ(ZoneAirMassFlow.InfiltrationZoneType, 0);
}

TEST_F(EnergyPlusFixture, HeatBalanceManager_ZoneAirMassFlowConservationReportVariableTest)
{
    // Test get output variables for ZoneAirMassFlowConservation object #5637

    std::string const idf_objects = delimited_string({
        "Building,",
        "My Building, !- Name",
        "30., !- North Axis{ deg }",
        "City, !- Terrain",
        "0.04, !- Loads Convergence Tolerance Value",
        "0.4, !- Temperature Convergence Tolerance Value{ deltaC }",
        "FullExterior, !- Solar Distribution",
        "25, !- Maximum Number of Warmup Days",
        "6;                       !- Minimum Number of Warmup Days",
        "ZoneAirMassFlowConservation,",
        "Yes, !- Adjust Zone Mixing For Zone Air Mass Flow Balance",
        "AdjustInfiltrationFlow, !- Infiltration Balancing Method",
        "AllZones;                !- Infiltration Balancing Zones",

        "  Zone,",
        "    WEST ZONE,               !- Name",
        "    0,                       !- Direction of Relative North {deg}",
        "    0,                       !- X Origin {m}",
        "    0,                       !- Y Origin {m}",
        "    0,                       !- Z Origin {m}",
        "    1,                       !- Type",
        "    1,                       !- Multiplier",
        "    autocalculate,           !- Ceiling Height {m}",
        "    autocalculate;           !- Volume {m3}",

        "  Zone,",
        "    EAST ZONE,               !- Name",
        "    0,                       !- Direction of Relative North {deg}",
        "    0,                       !- X Origin {m}",
        "    0,                       !- Y Origin {m}",
        "    0,                       !- Z Origin {m}",
        "    1,                       !- Type",
        "    1,                       !- Multiplier",
        "    autocalculate,           !- Ceiling Height {m}",
        "    autocalculate;           !- Volume {m3}",
        " Output:Variable,",
        "   *, !- Key Value",
        "   Zone Air Mass Balance Exhaust Mass Flow Rate, !- Variable Name",
        "   hourly;                  !- Reporting Frequency",
    });

    ASSERT_TRUE(process_idf(idf_objects));

    bool ErrorsFound(false); // If errors detected in input

    // call to process input
    ErrorsFound = false;
    GetProjectControlData(state, ErrorsFound); // returns ErrorsFound false, ZoneAirMassFlowConservation never sets it
    EXPECT_FALSE(ErrorsFound);
    NumOfZones = 2;
    ZoneReOrder.allocate(NumOfZones);
    ErrorsFound = false;
    GetZoneData(ErrorsFound);
    EXPECT_FALSE(ErrorsFound);
    ErrorsFound = false;
    GetSimpleAirModelInputs(state, ErrorsFound);
    EXPECT_FALSE(ErrorsFound);

    // first 2 have indexes swapped now since they are in lexicigraphical order now according to the new input processor
    EXPECT_EQ("WEST ZONE:Zone Air Mass Balance Exhaust Mass Flow Rate", OutputProcessor::RVariableTypes(1).VarName);
    EXPECT_EQ("EAST ZONE:Zone Air Mass Balance Exhaust Mass Flow Rate", OutputProcessor::RVariableTypes(2).VarName);
    EXPECT_EQ(1, OutputProcessor::RVariableTypes(1).ReportID);
    EXPECT_EQ(2, OutputProcessor::RVariableTypes(2).ReportID);
}

TEST_F(EnergyPlusFixture, HeatBalanceManager_GetMaterialRoofVegetation)
{
    std::string const idf_objects = delimited_string({
        "  Material:RoofVegetation,",
        "    ThickSoil,               !- Name",
        "    0.5,                     !- Height of Plants {m}",
        "    5,                       !- Leaf Area Index {dimensionless}",
        "    0.2,                     !- Leaf Reflectivity {dimensionless}",
        "    0.95,                    !- Leaf Emissivity",
        "    180,                     !- Minimum Stomatal Resistance {s/m}",
        "    EcoRoofSoil,             !- Soil Layer Name",
        "    MediumSmooth,            !- Roughness",
        "    0.36,                    !- Thickness {m}",
        "    0.4,                     !- Conductivity of Dry Soil {W/m-K}",
        "    641,                     !- Density of Dry Soil {kg/m3}",
        "    1100,                    !- Specific Heat of Dry Soil {J/kg-K}",
        "    0.95,                    !- Thermal Absorptance",
        "    0.8,                     !- Solar Absorptance",
        "    0.7,                     !- Visible Absorptance",
        "    0.4,                     !- Saturation Volumetric Moisture Content of the Soil Layer",
        "    0.01,                    !- Residual Volumetric Moisture Content of the Soil Layer",
        "    0.45,                    !- Initial Volumetric Moisture Content of the Soil Layer",
        "    Advanced;                !- Moisture Diffusion Calculation Method",
    });

    ASSERT_TRUE(process_idf(idf_objects));

    bool ErrorsFound(false);
<<<<<<< HEAD
    GetMaterialData(*state.dataWindowEquivalentLayer, state.files, ErrorsFound);
=======
    GetMaterialData(state, state.dataWindowEquivalentLayer, state.files, ErrorsFound);
>>>>>>> 42d84720
    EXPECT_FALSE(ErrorsFound);

    // check the "Material:RoofVegetation" names
    EXPECT_EQ(dataMaterial.Material(1).Name, "THICKSOIL");
    // check maximum (saturated) moisture content
    EXPECT_EQ(0.4, dataMaterial.Material(1).Porosity);
    // check initial moisture Content was reset
    EXPECT_EQ(0.4, dataMaterial.Material(1).InitMoisture); // reset from 0.45 to 0.4 during get input
}

TEST_F(EnergyPlusFixture, HeatBalanceManager_WarmUpConvergenceSmallLoadTest)
{

    WarmupFlag = false;
    DayOfSim = 7;
    MinNumberOfWarmupDays = 25;
    NumOfZones = 1;
    WarmupConvergenceValues.allocate(NumOfZones);
    TempConvergTol = 0.01;
    LoadsConvergTol = 0.01;
    MaxTempPrevDay.allocate(NumOfZones);
    MaxTempPrevDay(1) = 23.0;
    MaxTempZone.allocate(NumOfZones);
    MaxTempZone(1) = 23.0;
    MinTempPrevDay.allocate(NumOfZones);
    MinTempPrevDay(1) = 23.0;
    MinTempZone.allocate(NumOfZones);
    MinTempZone(1) = 23.0;
    MaxHeatLoadZone.allocate(NumOfZones);
    MaxHeatLoadPrevDay.allocate(NumOfZones);
    WarmupConvergenceValues(1).TestMaxHeatLoadValue = 0.0;
    MaxCoolLoadZone.allocate(NumOfZones);
    MaxCoolLoadPrevDay.allocate(NumOfZones);
    WarmupConvergenceValues(1).TestMaxCoolLoadValue = 0.0;

    // Test 1: All Maxs both less than MinLoad (100.0)
    MaxHeatLoadZone(1) = 50.0;
    MaxHeatLoadPrevDay(1) = 90.0;
    MaxCoolLoadZone(1) = 50.0;
    MaxCoolLoadPrevDay(1) = 90.0;
    CheckWarmupConvergence();
    EXPECT_EQ(WarmupConvergenceValues(1).PassFlag(3), 2);
    EXPECT_EQ(WarmupConvergenceValues(1).PassFlag(4), 2);
    EXPECT_NEAR(WarmupConvergenceValues(1).TestMaxHeatLoadValue, 0.0, 0.0001);
    EXPECT_NEAR(WarmupConvergenceValues(1).TestMaxCoolLoadValue, 0.0, 0.0001);

    // Test 2: Max Previous Day both less than MinLoad
    MaxHeatLoadZone(1) = 100.5;
    MaxHeatLoadPrevDay(1) = 90.0;
    MaxCoolLoadZone(1) = 100.5;
    MaxCoolLoadPrevDay(1) = 90.0;
    CheckWarmupConvergence();
    EXPECT_EQ(WarmupConvergenceValues(1).PassFlag(3), 2);
    EXPECT_EQ(WarmupConvergenceValues(1).PassFlag(4), 2);
    EXPECT_NEAR(WarmupConvergenceValues(1).TestMaxHeatLoadValue, 0.005, 0.0001);
    EXPECT_NEAR(WarmupConvergenceValues(1).TestMaxCoolLoadValue, 0.005, 0.0001);

    // Test 3: Max Current Day both less than MinLoad
    MaxHeatLoadZone(1) = 90.0;
    MaxHeatLoadPrevDay(1) = 100.5;
    MaxCoolLoadZone(1) = 90.0;
    MaxCoolLoadPrevDay(1) = 100.5;
    CheckWarmupConvergence();
    EXPECT_EQ(WarmupConvergenceValues(1).PassFlag(3), 2);
    EXPECT_EQ(WarmupConvergenceValues(1).PassFlag(4), 2);
    EXPECT_NEAR(WarmupConvergenceValues(1).TestMaxHeatLoadValue, 0.005, 0.0001);
    EXPECT_NEAR(WarmupConvergenceValues(1).TestMaxCoolLoadValue, 0.005, 0.0001);

    // Test 4: Everything greater than MinLoad (pass convergence test)
    MaxHeatLoadZone(1) = 201.0;
    MaxHeatLoadPrevDay(1) = 200.0;
    MaxCoolLoadZone(1) = 201.0;
    MaxCoolLoadPrevDay(1) = 200.0;
    CheckWarmupConvergence();
    EXPECT_EQ(WarmupConvergenceValues(1).PassFlag(3), 2);
    EXPECT_EQ(WarmupConvergenceValues(1).PassFlag(4), 2);
    EXPECT_NEAR(WarmupConvergenceValues(1).TestMaxHeatLoadValue, 0.005, 0.0001);
    EXPECT_NEAR(WarmupConvergenceValues(1).TestMaxCoolLoadValue, 0.005, 0.0001);

    // Test 5: Everything greater than MinLoad (fail convergence test)
    MaxHeatLoadZone(1) = 210.0;
    MaxHeatLoadPrevDay(1) = 200.0;
    MaxCoolLoadZone(1) = 210.0;
    MaxCoolLoadPrevDay(1) = 200.0;
    CheckWarmupConvergence();
    EXPECT_EQ(WarmupConvergenceValues(1).PassFlag(3), 1);
    EXPECT_EQ(WarmupConvergenceValues(1).PassFlag(4), 1);
    EXPECT_NEAR(WarmupConvergenceValues(1).TestMaxHeatLoadValue, 0.05, 0.005);
    EXPECT_NEAR(WarmupConvergenceValues(1).TestMaxCoolLoadValue, 0.05, 0.005);
}

TEST_F(EnergyPlusFixture, HeatBalanceManager_TestZonePropertyLocalEnv)
{

    std::string const idf_objects = delimited_string({

        "  Building,",
        "    House with Local Air Nodes,  !- Name",
        "    0,                       !- North Axis {deg}",
        "    Suburbs,                 !- Terrain",
        "    0.001,                   !- Loads Convergence Tolerance Value",
        "    0.0050000,               !- Temperature Convergence Tolerance Value {deltaC}",
        "    FullInteriorAndExterior, !- Solar Distribution",
        "    25,                      !- Maximum Number of Warmup Days",
        "    6;                       !- Minimum Number of Warmup Days",

        "  Timestep,6;",

        "  SurfaceConvectionAlgorithm:Inside,TARP;",

        "  SurfaceConvectionAlgorithm:Outside,DOE-2;",

        "  HeatBalanceAlgorithm,ConductionTransferFunction;",

        "  SimulationControl,",
        "    No,                      !- Do Zone Sizing Calculation",
        "    No,                      !- Do System Sizing Calculation",
        "    No,                      !- Do Plant Sizing Calculation",
        "    Yes,                     !- Run Simulation for Sizing Periods",
        "    Yes;                     !- Run Simulation for Weather File Run Periods",

        "  RunPeriod,",
        "    WinterDay,               !- Name",
        "    1,                       !- Begin Month",
        "    14,                      !- Begin Day of Month",
        "    ,                        !- Begin Year",
        "    1,                       !- End Month",
        "    14,                      !- End Day of Month",
        "    ,                        !- End Year",
        "    Tuesday,                 !- Day of Week for Start Day",
        "    Yes,                     !- Use Weather File Holidays and Special Days",
        "    Yes,                     !- Use Weather File Daylight Saving Period",
        "    No,                      !- Apply Weekend Holiday Rule",
        "    Yes,                     !- Use Weather File Rain Indicators",
        "    Yes;                     !- Use Weather File Snow Indicators",

        "  RunPeriod,",
        "    SummerDay,               !- Name",
        "    7,                       !- Begin Month",
        "    7,                       !- Begin Day of Month",
        "    ,                        !- Begin Year",
        "    7,                       !- End Month",
        "    7,                       !- End Day of Month",
        "    ,                        !- End Year",
        "    Tuesday,                 !- Day of Week for Start Day",
        "    Yes,                     !- Use Weather File Holidays and Special Days",
        "    Yes,                     !- Use Weather File Daylight Saving Period",
        "    No,                      !- Apply Weekend Holiday Rule",
        "    Yes,                     !- Use Weather File Rain Indicators",
        "    No;                      !- Use Weather File Snow Indicators",

        "  Site:Location,",
        "    CHICAGO_IL_USA TMY2-94846,  !- Name",
        "    41.78,                   !- Latitude {deg}",
        "    -87.75,                  !- Longitude {deg}",
        "    -6.00,                   !- Time Zone {hr}",
        "    190.00;                  !- Elevation {m}",

        "  SizingPeriod:DesignDay,",
        "    CHICAGO_IL_USA Annual Heating 99% Design Conditions DB,  !- Name",
        "    1,                       !- Month",
        "    21,                      !- Day of Month",
        "    WinterDesignDay,         !- Day Type",
        "    -17.3,                   !- Maximum Dry-Bulb Temperature {C}",
        "    0.0,                     !- Daily Dry-Bulb Temperature Range {deltaC}",
        "    ,                        !- Dry-Bulb Temperature Range Modifier Type",
        "    ,                        !- Dry-Bulb Temperature Range Modifier Day Schedule Name",
        "    Wetbulb,                 !- Humidity Condition Type",
        "    -17.3,                   !- Wetbulb or DewPoint at Maximum Dry-Bulb {C}",
        "    ,                        !- Humidity Condition Day Schedule Name",
        "    ,                        !- Humidity Ratio at Maximum Dry-Bulb {kgWater/kgDryAir}",
        "    ,                        !- Enthalpy at Maximum Dry-Bulb {J/kg}",
        "    ,                        !- Daily Wet-Bulb Temperature Range {deltaC}",
        "    99063.,                  !- Barometric Pressure {Pa}",
        "    4.9,                     !- Wind Speed {m/s}",
        "    270,                     !- Wind Direction {deg}",
        "    No,                      !- Rain Indicator",
        "    No,                      !- Snow Indicator",
        "    No,                      !- Daylight Saving Time Indicator",
        "    ASHRAEClearSky,          !- Solar Model Indicator",
        "    ,                        !- Beam Solar Day Schedule Name",
        "    ,                        !- Diffuse Solar Day Schedule Name",
        "    ,                        !- ASHRAE Clear Sky Optical Depth for Beam Irradiance (taub) {dimensionless}",
        "    ,                        !- ASHRAE Clear Sky Optical Depth for Diffuse Irradiance (taud) {dimensionless}",
        "    0.0;                     !- Sky Clearness",

        "  SizingPeriod:DesignDay,",
        "    CHICAGO_IL_USA Annual Cooling 1% Design Conditions DB/MCWB,  !- Name",
        "    7,                       !- Month",
        "    21,                      !- Day of Month",
        "    SummerDesignDay,         !- Day Type",
        "    31.5,                    !- Maximum Dry-Bulb Temperature {C}",
        "    10.7,                    !- Daily Dry-Bulb Temperature Range {deltaC}",
        "    ,                        !- Dry-Bulb Temperature Range Modifier Type",
        "    ,                        !- Dry-Bulb Temperature Range Modifier Day Schedule Name",
        "    Wetbulb,                 !- Humidity Condition Type",
        "    23.0,                    !- Wetbulb or DewPoint at Maximum Dry-Bulb {C}",
        "    ,                        !- Humidity Condition Day Schedule Name",
        "    ,                        !- Humidity Ratio at Maximum Dry-Bulb {kgWater/kgDryAir}",
        "    ,                        !- Enthalpy at Maximum Dry-Bulb {J/kg}",
        "    ,                        !- Daily Wet-Bulb Temperature Range {deltaC}",
        "    99063.,                  !- Barometric Pressure {Pa}",
        "    5.3,                     !- Wind Speed {m/s}",
        "    230,                     !- Wind Direction {deg}",
        "    No,                      !- Rain Indicator",
        "    No,                      !- Snow Indicator",
        "    No,                      !- Daylight Saving Time Indicator",
        "    ASHRAEClearSky,          !- Solar Model Indicator",
        "    ,                        !- Beam Solar Day Schedule Name",
        "    ,                        !- Diffuse Solar Day Schedule Name",
        "    ,                        !- ASHRAE Clear Sky Optical Depth for Beam Irradiance (taub) {dimensionless}",
        "    ,                        !- ASHRAE Clear Sky Optical Depth for Diffuse Irradiance (taud) {dimensionless}",
        "    1.0;                     !- Sky Clearness",

        "  Site:GroundTemperature:BuildingSurface,20.03,20.03,20.13,20.30,20.43,20.52,20.62,20.77,20.78,20.55,20.44,20.20;",

        "  Material,",
        "    A1 - 1 IN STUCCO,        !- Name",
        "    Smooth,                  !- Roughness",
        "    2.5389841E-02,           !- Thickness {m}",
        "    0.6918309,               !- Conductivity {W/m-K}",
        "    1858.142,                !- Density {kg/m3}",
        "    836.8000,                !- Specific Heat {J/kg-K}",
        "    0.9000000,               !- Thermal Absorptance",
        "    0.9200000,               !- Solar Absorptance",
        "    0.9200000;               !- Visible Absorptance",

        "  Material,",
        "    CB11,                    !- Name",
        "    MediumRough,             !- Roughness",
        "    0.2032000,               !- Thickness {m}",
        "    1.048000,                !- Conductivity {W/m-K}",
        "    1105.000,                !- Density {kg/m3}",
        "    837.0000,                !- Specific Heat {J/kg-K}",
        "    0.9000000,               !- Thermal Absorptance",
        "    0.2000000,               !- Solar Absorptance",
        "    0.2000000;               !- Visible Absorptance",

        "  Material,",
        "    GP01,                    !- Name",
        "    MediumSmooth,            !- Roughness",
        "    1.2700000E-02,           !- Thickness {m}",
        "    0.1600000,               !- Conductivity {W/m-K}",
        "    801.0000,                !- Density {kg/m3}",
        "    837.0000,                !- Specific Heat {J/kg-K}",
        "    0.9000000,               !- Thermal Absorptance",
        "    0.7500000,               !- Solar Absorptance",
        "    0.7500000;               !- Visible Absorptance",

        "  Material,",
        "    IN02,                    !- Name",
        "    Rough,                   !- Roughness",
        "    9.0099998E-02,           !- Thickness {m}",
        "    4.3000001E-02,           !- Conductivity {W/m-K}",
        "    10.00000,                !- Density {kg/m3}",
        "    837.0000,                !- Specific Heat {J/kg-K}",
        "    0.9000000,               !- Thermal Absorptance",
        "    0.7500000,               !- Solar Absorptance",
        "    0.7500000;               !- Visible Absorptance",

        "  Material,",
        "    IN05,                    !- Name",
        "    Rough,                   !- Roughness",
        "    0.2458000,               !- Thickness {m}",
        "    4.3000001E-02,           !- Conductivity {W/m-K}",
        "    10.00000,                !- Density {kg/m3}",
        "    837.0000,                !- Specific Heat {J/kg-K}",
        "    0.9000000,               !- Thermal Absorptance",
        "    0.7500000,               !- Solar Absorptance",
        "    0.7500000;               !- Visible Absorptance",

        "  Material,",
        "    PW03,                    !- Name",
        "    MediumSmooth,            !- Roughness",
        "    1.2700000E-02,           !- Thickness {m}",
        "    0.1150000,               !- Conductivity {W/m-K}",
        "    545.0000,                !- Density {kg/m3}",
        "    1213.000,                !- Specific Heat {J/kg-K}",
        "    0.9000000,               !- Thermal Absorptance",
        "    0.7800000,               !- Solar Absorptance",
        "    0.7800000;               !- Visible Absorptance",

        "  Material,",
        "    CC03,                    !- Name",
        "    MediumRough,             !- Roughness",
        "    0.1016000,               !- Thickness {m}",
        "    1.310000,                !- Conductivity {W/m-K}",
        "    2243.000,                !- Density {kg/m3}",
        "    837.0000,                !- Specific Heat {J/kg-K}",
        "    0.9000000,               !- Thermal Absorptance",
        "    0.6500000,               !- Solar Absorptance",
        "    0.6500000;               !- Visible Absorptance",

        "  Material,",
        "    HF-A3,                   !- Name",
        "    Smooth,                  !- Roughness",
        "    1.5000000E-03,           !- Thickness {m}",
        "    44.96960,                !- Conductivity {W/m-K}",
        "    7689.000,                !- Density {kg/m3}",
        "    418.0000,                !- Specific Heat {J/kg-K}",
        "    0.9000000,               !- Thermal Absorptance",
        "    0.2000000,               !- Solar Absorptance",
        "    0.2000000;               !- Visible Absorptance",

        "  Material:NoMass,",
        "    AR02,                    !- Name",
        "    VeryRough,               !- Roughness",
        "    7.8000002E-02,           !- Thermal Resistance {m2-K/W}",
        "    0.9000000,               !- Thermal Absorptance",
        "    0.7000000,               !- Solar Absorptance",
        "    0.7000000;               !- Visible Absorptance",

        "  Material:NoMass,",
        "    CP02,                    !- Name",
        "    Rough,                   !- Roughness",
        "    0.2170000,               !- Thermal Resistance {m2-K/W}",
        "    0.9000000,               !- Thermal Absorptance",
        "    0.7500000,               !- Solar Absorptance",
        "    0.7500000;               !- Visible Absorptance",

        "  Construction,",
        "    EXTWALL:LIVING,          !- Name",
        "    A1 - 1 IN STUCCO,        !- Outside Layer",
        "    GP01;                    !- Layer 3",

        "  Construction,",
        "    FLOOR:LIVING,            !- Name",
        "    CC03,                    !- Outside Layer",
        "    CP02;                    !- Layer 2",

        "  Construction,",
        "    ROOF,                    !- Name",
        "    AR02,                    !- Outside Layer",
        "    PW03;                    !- Layer 2",

        "  Zone,",
        "    LIVING ZONE,             !- Name",
        "    0,                       !- Direction of Relative North {deg}",
        "    0,                       !- X Origin {m}",
        "    0,                       !- Y Origin {m}",
        "    0,                       !- Z Origin {m}",
        "    1,                       !- Type",
        "    1,                       !- Multiplier",
        "    autocalculate,           !- Ceiling Height {m}",
        "    autocalculate;           !- Volume {m3}",

        "  GlobalGeometryRules,",
        "    UpperLeftCorner,         !- Starting Vertex Position",
        "    CounterClockWise,        !- Vertex Entry Direction",
        "    World;                   !- Coordinate System",

        "  BuildingSurface:Detailed,",
        "    Living:North,            !- Name",
        "    Wall,                    !- Surface Type",
        "    EXTWALL:LIVING,          !- Construction Name",
        "    LIVING ZONE,             !- Zone Name",
        "    Outdoors,                !- Outside Boundary Condition",
        "    ,                        !- Outside Boundary Condition Object",
        "    SunExposed,              !- Sun Exposure",
        "    WindExposed,             !- Wind Exposure",
        "    0.5000000,               !- View Factor to Ground",
        "    4,                       !- Number of Vertices",
        "    1,1,1,  !- X,Y,Z ==> Vertex 1 {m}",
        "    1,1,0,  !- X,Y,Z ==> Vertex 2 {m}",
        "    0,1,0,  !- X,Y,Z ==> Vertex 3 {m}",
        "    0,1,1;  !- X,Y,Z ==> Vertex 4 {m}",

        "  BuildingSurface:Detailed,",
        "    Living:East,             !- Name",
        "    Wall,                    !- Surface Type",
        "    EXTWALL:LIVING,          !- Construction Name",
        "    LIVING ZONE,             !- Zone Name",
        "    Outdoors,                !- Outside Boundary Condition",
        "    ,                        !- Outside Boundary Condition Object",
        "    SunExposed,              !- Sun Exposure",
        "    WindExposed,             !- Wind Exposure",
        "    0.5000000,               !- View Factor to Ground",
        "    4,                       !- Number of Vertices",
        "    1,0,1,  !- X,Y,Z ==> Vertex 1 {m}",
        "    1,0,0,  !- X,Y,Z ==> Vertex 2 {m}",
        "    1,1,0,  !- X,Y,Z ==> Vertex 3 {m}",
        "    1,1,1;  !- X,Y,Z ==> Vertex 4 {m}",

        "  BuildingSurface:Detailed,",
        "    Living:South,            !- Name",
        "    Wall,                    !- Surface Type",
        "    EXTWALL:LIVING,          !- Construction Name",
        "    LIVING ZONE,             !- Zone Name",
        "    Outdoors,                !- Outside Boundary Condition",
        "    ,                        !- Outside Boundary Condition Object",
        "    SunExposed,              !- Sun Exposure",
        "    WindExposed,             !- Wind Exposure",
        "    0.5000000,               !- View Factor to Ground",
        "    4,                       !- Number of Vertices",
        "    0,0,1,  !- X,Y,Z ==> Vertex 1 {m}",
        "    0,0,0,  !- X,Y,Z ==> Vertex 2 {m}",
        "    1,0,0,  !- X,Y,Z ==> Vertex 3 {m}",
        "    1,0,1;  !- X,Y,Z ==> Vertex 4 {m}",

        "  BuildingSurface:Detailed,",
        "    Living:West,             !- Name",
        "    Wall,                    !- Surface Type",
        "    EXTWALL:LIVING,          !- Construction Name",
        "    LIVING ZONE,             !- Zone Name",
        "    Outdoors,                !- Outside Boundary Condition",
        "    ,                        !- Outside Boundary Condition Object",
        "    SunExposed,              !- Sun Exposure",
        "    WindExposed,             !- Wind Exposure",
        "    0.5000000,               !- View Factor to Ground",
        "    4,                       !- Number of Vertices",
        "    0,1,1,  !- X,Y,Z ==> Vertex 1 {m}",
        "    0,1,0,  !- X,Y,Z ==> Vertex 2 {m}",
        "    0,0,0,  !- X,Y,Z ==> Vertex 3 {m}",
        "    0,0,1;  !- X,Y,Z ==> Vertex 4 {m}",

        "  BuildingSurface:Detailed,",
        "    Living:Floor,            !- Name",
        "    FLOOR,                   !- Surface Type",
        "    FLOOR:LIVING,            !- Construction Name",
        "    LIVING ZONE,             !- Zone Name",
        "    Surface,                 !- Outside Boundary Condition",
        "    Living:Floor,            !- Outside Boundary Condition Object",
        "    NoSun,                   !- Sun Exposure",
        "    NoWind,                  !- Wind Exposure",
        "    0,                       !- View Factor to Ground",
        "    4,                       !- Number of Vertices",
        "    0,0,0,  !- X,Y,Z ==> Vertex 1 {m}",
        "    0,1,0,  !- X,Y,Z ==> Vertex 2 {m}",
        "    1,1,0,  !- X,Y,Z ==> Vertex 3 {m}",
        "    1,0,0;  !- X,Y,Z ==> Vertex 4 {m}",

        "  BuildingSurface:Detailed,",
        "    Living:Ceiling,          !- Name",
        "    ROOF,                 !- Surface Type",
        "    ROOF,          !- Construction Name",
        "    LIVING ZONE,             !- Zone Name",
        "    Outdoors,                !- Outside Boundary Condition",
        "    ,                        !- Outside Boundary Condition Object",
        "    SunExposed,              !- Sun Exposure",
        "    WindExposed,             !- Wind Exposure",
        "    0,                       !- View Factor to Ground",
        "    4,                       !- Number of Vertices",
        "    0,1,1,  !- X,Y,Z ==> Vertex 1 {m}",
        "    0,0,1,  !- X,Y,Z ==> Vertex 2 {m}",
        "    1,0,1,  !- X,Y,Z ==> Vertex 3 {m}",
        "    1,1,1;  !- X,Y,Z ==> Vertex 4 {m}",

        "  ZoneProperty:LocalEnvironment,",
        "    LocEnv:LIVING ZONE,           !- Name",
        "    LIVING ZONE,                  !- Exterior Surface Name",
        "    OutdoorAirNode:0001;          !- Outdoor Air Node Name",

        "  OutdoorAir:Node,",
        "    OutdoorAirNode:0001,          !- Name",
        "    ,                             !- Height Above Ground",
        "    OutdoorAirNodeDryBulb:0001,   !- Drybulb Temperature Schedule Name",
        "    OutdoorAirNodeWetBulb:0001,   !- Wetbulb Schedule Name",
        "    OutdoorAirNodeWindSpeed:0001, !- Wind Speed Schedule Name",
        "    OutdoorAirNodeWindDir:0001;   !- Wind Direction Schedule Name",

        "  ScheduleTypeLimits,",
        "    Any Number;                   !- Name",

        "  Schedule:Compact,",
        "    OutdoorAirNodeDryBulb:0001,   !- Name",
        "    Any Number,                   !- Schedule Type Limits Name",
        "    Through: 12/31,               !- Field 1",
        "    For: AllDays,                 !- Field 2",
        "    Until: 24:00, 15.0;           !- Field 3",

        "  Schedule:Compact,",
        "    OutdoorAirNodeWetBulb:0001,   !- Name",
        "    Any Number,                   !- Schedule Type Limits Name",
        "    Through: 12/31,               !- Field 1",
        "    For: AllDays,                 !- Field 2",
        "    Until: 24:00, 12.0;           !- Field 3",

        "  Schedule:Compact,",
        "    OutdoorAirNodeWindSpeed:0001, !- Name",
        "    Any Number,                   !- Schedule Type Limits Name",
        "    Through: 12/31,               !- Field 1",
        "    For: AllDays,                 !- Field 2",
        "    Until: 24:00, 1.23;           !- Field 3",

        "  Schedule:Compact,",
        "    OutdoorAirNodeWindDir:0001,   !- Name",
        "    Any Number,                   !- Schedule Type Limits Name",
        "    Through: 12/31,               !- Field 1",
        "    For: AllDays,                 !- Field 2",
        "    Until: 24:00, 90;             !- Field 3"
    });

    ASSERT_TRUE(process_idf(idf_objects));
    bool ErrorsFound = false;

    ScheduleManager::ProcessScheduleInput(state.files);

    HeatBalanceManager::GetProjectControlData(state, ErrorsFound);
    EXPECT_FALSE(ErrorsFound);
    HeatBalanceManager::GetZoneData(ErrorsFound);
    EXPECT_FALSE(ErrorsFound);
<<<<<<< HEAD
    HeatBalanceManager::GetMaterialData(*state.dataWindowEquivalentLayer, state.files, ErrorsFound);
=======
    HeatBalanceManager::GetMaterialData(state, state.dataWindowEquivalentLayer, state.files, ErrorsFound);
>>>>>>> 42d84720
    EXPECT_FALSE(ErrorsFound);
    HeatBalanceManager::GetConstructData(state.files, ErrorsFound);
    EXPECT_FALSE(ErrorsFound);

    EXPECT_TRUE(DataGlobals::AnyLocalEnvironmentsInModel);

    DataZoneEquipment::ZoneEquipConfig.allocate(1);
    DataZoneEquipment::ZoneEquipConfig(1).ZoneName = "LIVING ZONE";
    DataZoneEquipment::ZoneEquipConfig(1).ActualZoneNum = 1;
    std::vector<int> controlledZoneEquipConfigNums;
    controlledZoneEquipConfigNums.push_back(1);
    DataHeatBalance::Zone(1).IsControlled = true;

    DataZoneEquipment::ZoneEquipConfig(1).NumInletNodes = 2;
    DataZoneEquipment::ZoneEquipConfig(1).InletNode.allocate(2);
    DataZoneEquipment::ZoneEquipConfig(1).InletNode(1) = 1;
    DataZoneEquipment::ZoneEquipConfig(1).InletNode(2) = 2;
    DataZoneEquipment::ZoneEquipConfig(1).NumExhaustNodes = 1;
    DataZoneEquipment::ZoneEquipConfig(1).ExhaustNode.allocate(1);
    DataZoneEquipment::ZoneEquipConfig(1).ExhaustNode(1) = 3;
    DataZoneEquipment::ZoneEquipConfig(1).NumReturnNodes = 1;
    DataZoneEquipment::ZoneEquipConfig(1).ReturnNode.allocate(1);
    DataZoneEquipment::ZoneEquipConfig(1).ReturnNode(1) = 4;
    DataZoneEquipment::ZoneEquipConfig(1).FixedReturnFlow.allocate(1);

    DataHeatBalance::TempEffBulkAir.allocate(6);

    DataHeatBalance::HConvIn.allocate(6);
    DataHeatBalance::HConvIn(1) = 0.5;
    DataHeatBalance::HConvIn(2) = 0.5;
    DataHeatBalance::HConvIn(3) = 0.5;
    DataHeatBalance::HConvIn(4) = 0.5;
    DataHeatBalance::HConvIn(5) = 0.5;
    DataHeatBalance::HConvIn(6) = 0.5;

    DataGlobals::KickOffSimulation = true;
    DataHeatBalFanSys::ZoneLatentGain.allocate(1);
    DataGlobals::TimeStepZoneSec = 900;
    DataHeatBalance::ZoneWinHeatGain.allocate(1);
    DataHeatBalance::ZoneWinHeatGainRep.allocate(1);
    DataHeatBalance::ZoneWinHeatGainRepEnergy.allocate(1);

    // Set up
    OutAirNodeManager::GetOutAirNodesInput();
    DataEnvironment::OutBaroPress = 101325;
    ScheduleManager::Schedule(1).CurrentValue = 25.0;
    ScheduleManager::Schedule(2).CurrentValue = 20.0;
    ScheduleManager::Schedule(3).CurrentValue = 1.5;
    ScheduleManager::Schedule(4).CurrentValue = 90.0;

    OutAirNodeManager::InitOutAirNodes();

    // Test if local nodes data correctly overwritten
    EXPECT_EQ(25.0, DataLoopNode::Node(1).OutAirDryBulb);
    EXPECT_EQ(20.0, DataLoopNode::Node(1).OutAirWetBulb);
    EXPECT_EQ(1.5, DataLoopNode::Node(1).OutAirWindSpeed);
    EXPECT_EQ(90.0, DataLoopNode::Node(1).OutAirWindDir);
    EXPECT_DOUBLE_EQ(0.012611481326656135, DataLoopNode::Node(1).HumRat);
    EXPECT_DOUBLE_EQ(57247.660939392081, DataLoopNode::Node(1).Enthalpy);

<<<<<<< HEAD
    InitHeatBalance(state, state.files);
=======
    InitHeatBalance(state, state.dataWindowComplexManager, state.dataWindowEquivalentLayer, state.dataWindowManager, state.files);
>>>>>>> 42d84720

    // Test if local value correctly overwritten
    EXPECT_EQ(25.0, Zone(1).OutDryBulbTemp);
    EXPECT_EQ(20.0, Zone(1).OutWetBulbTemp);
    EXPECT_EQ(1.5, Zone(1).WindSpeed);
    EXPECT_EQ(90.0, Zone(1).WindDir);

    // Add a test for #7308 without inputs of schedule names
    DataLoopNode::Node(1).OutAirDryBulbSchedNum = 0;
    DataLoopNode::Node(1).OutAirWetBulbSchedNum = 0;
    DataLoopNode::Node(1).OutAirWindSpeedSchedNum = 0;
    DataLoopNode::Node(1).OutAirWindDirSchedNum = 0;
    DataEnvironment::OutDryBulbTemp = 25.0;
    DataEnvironment::OutWetBulbTemp = 20.0;
    DataEnvironment::WindSpeed = 1.5;
    DataEnvironment::WindDir = 90.0;

<<<<<<< HEAD
    InitHeatBalance(state, state.files);
=======
    InitHeatBalance(state, state.dataWindowComplexManager, state.dataWindowEquivalentLayer, state.dataWindowManager, state.files);
>>>>>>> 42d84720

    // Test if local value correctly overwritten
    EXPECT_EQ(25.0, Zone(1).OutDryBulbTemp);
    EXPECT_EQ(20.0, Zone(1).OutWetBulbTemp);
    EXPECT_EQ(1.5, Zone(1).WindSpeed);
    EXPECT_EQ(90.0, Zone(1).WindDir);
}

TEST_F(EnergyPlusFixture, HeatBalanceManager_HVACSystemRootFindingAlgorithmInputTest)
{
    // Test eio output for HVACSystemRootFindingAlgorithm

    std::string const idf_objects = delimited_string({
        "Building,",
        "My Building, !- Name",
        "30., !- North Axis{ deg }",
        "City, !- Terrain",
        "0.04, !- Loads Convergence Tolerance Value",
        "0.4, !- Temperature Convergence Tolerance Value{ deltaC }",
        "FullExterior, !- Solar Distribution",
        "25, !- Maximum Number of Warmup Days",
        "6;                       !- Minimum Number of Warmup Days",
        "ZoneAirMassFlowConservation,",
        "No, !- Adjust Zone Mixing For Zone Air Mass Flow Balance",
        "None, !- Infiltration Balancing Method",
        ";                !- Infiltration Balancing Zones",
        " HVACSystemRootFindingAlgorithm,",
        " RegulaFalsiThenBisection,!- Algorithm",
        " 5;                       !- Number of Iterations Before Algorithm Switch",

    });

    ASSERT_TRUE(process_idf(idf_objects));

    bool ErrorsFound(false); // If errors detected in input
    ErrorsFound = false;
    GetProjectControlData(state, ErrorsFound); // returns ErrorsFound false
    EXPECT_FALSE(ErrorsFound);
    EXPECT_EQ(DataHVACGlobals::HVACSystemRootFinding.Algorithm, "REGULAFALSITHENBISECTION");
}

TEST_F(EnergyPlusFixture, HeatBalanceManager_HVACSystemRootFindingAlgorithmNoInputTest)
{
    // Test that root solver algorithm is RegulaFalsi when no HVACSystemRootFindingAlgorithm object exists

    std::string const idf_objects = delimited_string({
        "Building,",
        "My Building, !- Name",
        "30., !- North Axis{ deg }",
        "City, !- Terrain",
        "0.04, !- Loads Convergence Tolerance Value",
        "0.4, !- Temperature Convergence Tolerance Value{ deltaC }",
        "FullExterior, !- Solar Distribution",
        "25, !- Maximum Number of Warmup Days",
        "6;                       !- Minimum Number of Warmup Days",
        "ZoneAirMassFlowConservation,",
        "No, !- Adjust Zone Mixing For Zone Air Mass Flow Balance",
        "None, !- Infiltration Balancing Method",
        ";                !- Infiltration Balancing Zones",

    });

    ASSERT_TRUE(process_idf(idf_objects));

    bool ErrorsFound(false); // If errors detected in input
    ErrorsFound = false;
    GetProjectControlData(state, ErrorsFound); // returns ErrorsFound false
    EXPECT_FALSE(ErrorsFound);
    EXPECT_EQ(DataHVACGlobals::HVACSystemRootFinding.Algorithm, "RegulaFalsi");
}

TEST_F(EnergyPlusFixture, HeatBalanceManager_EMSConstructionTest)
{

    DataIPShortCuts::lAlphaFieldBlanks = true;

    std::string const idf_objects = delimited_string({
        "  SimulationControl,",
        "    No,                      !- Do Zone Sizing Calculation",
        "    No,                      !- Do System Sizing Calculation",
        "    No,                      !- Do Plant Sizing Calculation",
        "    Yes,                     !- Run Simulation for Sizing Periods",
        "    No;                      !- Run Simulation for Weather File Run Periods",

        "  SizingPeriod:DesignDay,",
        "    SunnyWinterDay,  !- Name",
        "    1,                       !- Month",
        "    21,                      !- Day of Month",
        "    WinterDesignDay,         !- Day Type",
        "    5.0,                    !- Maximum Dry-Bulb Temperature {C}",
        "    0.0,                    !- Daily Dry-Bulb Temperature Range {deltaC}",
        "    ,                        !- Dry-Bulb Temperature Range Modifier Type",
        "    ,                        !- Dry-Bulb Temperature Range Modifier Day Schedule Name",
        "    Wetbulb,                 !- Humidity Condition Type",
        "    4.0,                    !- Wetbulb or DewPoint at Maximum Dry-Bulb {C}",
        "    ,                        !- Humidity Condition Day Schedule Name",
        "    ,                        !- Humidity Ratio at Maximum Dry-Bulb {kgWater/kgDryAir}",
        "    ,                        !- Enthalpy at Maximum Dry-Bulb {J/kg}",
        "    ,                        !- Daily Wet-Bulb Temperature Range {deltaC}",
        "    83411.,                  !- Barometric Pressure {Pa}",
        "    4,                       !- Wind Speed {m/s}",
        "    120,                     !- Wind Direction {deg}",
        "    No,                      !- Rain Indicator",
        "    No,                      !- Snow Indicator",
        "    No,                      !- Daylight Saving Time Indicator",
        "    ASHRAEClearSky,          !- Solar Model Indicator",
        "    ,                        !- Beam Solar Day Schedule Name",
        "    ,                        !- Diffuse Solar Day Schedule Name",
        "    ,                        !- ASHRAE Clear Sky Optical Depth for Beam Irradiance (taub) {dimensionless}",
        "    ,                        !- ASHRAE Clear Sky Optical Depth for Diffuse Irradiance (taud) {dimensionless}",
        "    1.00;                    !- Sky Clearness",

        "  Site:Location,",
        "    Denver Stapleton Intl Arpt CO USA WMO=724690,  !- Name",
        "    39.77,                   !- Latitude {deg}",
        "    -104.87,                 !- Longitude {deg}",
        "    -7.00,                   !- Time Zone {hr}",
        "    1611.00;                 !- Elevation {m}",
        "Material,",
        "  Concrete Block,          !- Name",
        "  MediumRough,             !- Roughness",
        "  0.1014984,               !- Thickness {m}",
        "  0.3805070,               !- Conductivity {W/m-K}",
        "  608.7016,                !- Density {kg/m3}",
        "  836.8000;                !- Specific Heat {J/kg-K}",
        "Construction,",
        "  WallConstruction,        !- Name",
        "  Concrete Block;          !- Outside Layer",
        "  WindowMaterial:Glazing,",
        "    ELECTRO GLASS DARK STATE,!- Name",
        "    SpectralAverage,         !- Optical Data Type",
        "    ,                        !- Window Glass Spectral Data Set Name",
        "    0.006,                   !- Thickness {m}",
        "    0.111,                   !- Solar Transmittance at Normal Incidence",
        "    0.179,                   !- Front Side Solar Reflectance at Normal Incidence",
        "    0.179,                   !- Back Side Solar Reflectance at Normal Incidence",
        "    0.128,                   !- Visible Transmittance at Normal Incidence",
        "    0.081,                   !- Front Side Visible Reflectance at Normal Incidence",
        "    0.081,                   !- Back Side Visible Reflectance at Normal Incidence",
        "    0.0,                     !- Infrared Transmittance at Normal Incidence",
        "    0.0001,                    !- Front Side Infrared Hemispherical Emissivity",
        "    0.0001,                    !- Back Side Infrared Hemispherical Emissivity",
        "    0.9;                     !- Conductivity {W/m-K}",
        "  WindowMaterial:Glazing,",
        "    ELECTRO GLASS LIGHT STATE,!- Name",
        "    SpectralAverage,         !- Optical Data Type",
        "    ,                        !- Window Glass Spectral Data Set Name",
        "    0.006,                   !- Thickness {m}",
        "    0.9,                   !- Solar Transmittance at Normal Incidence",
        "    0.1,                   !- Front Side Solar Reflectance at Normal Incidence",
        "    0.1,                   !- Back Side Solar Reflectance at Normal Incidence",
        "    0.9,                   !- Visible Transmittance at Normal Incidence",
        "    0.1,                   !- Front Side Visible Reflectance at Normal Incidence",
        "    0.1,                   !- Back Side Visible Reflectance at Normal Incidence",
        "    0.0,                     !- Infrared Transmittance at Normal Incidence",
        "    0.0001,                    !- Front Side Infrared Hemispherical Emissivity",
        "    0.0001,                    !- Back Side Infrared Hemispherical Emissivity",
        "    0.9;                     !- Conductivity {W/m-K}",
        "Construction,",
        "  WindowConstruction1,      !- Name",
        "  ELECTRO GLASS LIGHT STATE;          !- Outside Layer",
        "Construction,",
        "  WindowConstruction2,      !- Name",
        "  ELECTRO GLASS DARK STATE;          !- Outside Layer",
        "FenestrationSurface:Detailed,",
        "  FenestrationSurface,     !- Name",
        "  Window,                  !- Surface Type",
        "  WindowConstruction1,      !- Construction Name",
        "  Wall,                    !- Building Surface Name",
        "  ,                        !- Outside Boundary Condition Object",
        "  0.5000000,               !- View Factor to Ground",
        "  ,                        !- Frame and Divider Name",
        "  1.0,                     !- Multiplier",
        "  4,                       !- Number of Vertices",
        "  0.200000,0.000000,9.900000,  !- X,Y,Z ==> Vertex 1 {m}",
        "  0.200000,0.000000,0.1000000,  !- X,Y,Z ==> Vertex 2 {m}",
        "  9.900000,0.000000,0.1000000,  !- X,Y,Z ==> Vertex 3 {m}",
        "  9.900000,0.000000,9.900000;  !- X,Y,Z ==> Vertex 4 {m}",
        "BuildingSurface:Detailed,"
        "  Wall,                    !- Name",
        "  Wall,                    !- Surface Type",
        "  WallConstruction,        !- Construction Name",
        "  Zone,                    !- Zone Name",
        "  Outdoors,                !- Outside Boundary Condition",
        "  ,                        !- Outside Boundary Condition Object",
        "  SunExposed,              !- Sun Exposure",
        "  WindExposed,             !- Wind Exposure",
        "  0.5000000,               !- View Factor to Ground",
        "  4,                       !- Number of Vertices",
        "  0.000000,0.000000,10.00000,  !- X,Y,Z ==> Vertex 1 {m}",
        "  0.000000,0.000000,0,  !- X,Y,Z ==> Vertex 2 {m}",
        "  10.00000,0.000000,0,  !- X,Y,Z ==> Vertex 3 {m}",
        "  10.00000,0.000000,10.00000;  !- X,Y,Z ==> Vertex 4 {m}",
        "BuildingSurface:Detailed,"
        "  Floor,                   !- Name",
        "  Floor,                   !- Surface Type",
        "  WallConstruction,        !- Construction Name",
        "  Zone,                    !- Zone Name",
        "  Outdoors,                !- Outside Boundary Condition",
        "  ,                        !- Outside Boundary Condition Object",
        "  NoSun,                   !- Sun Exposure",
        "  NoWind,                  !- Wind Exposure",
        "  1.0,                     !- View Factor to Ground",
        "  4,                       !- Number of Vertices",
        "  0.000000,0.000000,0,  !- X,Y,Z ==> Vertex 1 {m}",
        "  0.000000,10.000000,0,  !- X,Y,Z ==> Vertex 2 {m}",
        "  10.00000,10.000000,0,  !- X,Y,Z ==> Vertex 3 {m}",
        "  10.00000,0.000000,0;  !- X,Y,Z ==> Vertex 4 {m}",
        "Zone,"
        "  Zone,                    !- Name",
        "  0,                       !- Direction of Relative North {deg}",
        "  6.000000,                !- X Origin {m}",
        "  6.000000,                !- Y Origin {m}",
        "  0,                       !- Z Origin {m}",
        "  1,                       !- Type",
        "  1,                       !- Multiplier",
        "  autocalculate,           !- Ceiling Height {m}",
        "  autocalculate;           !- Volume {m3}",
        "  Daylighting:Controls,",
        "    Daylighting Control,!- Name",
        "    Zone,          !- Zone Name",
        "    SplitFlux,               !- Daylighting Method",
        "    ,                        !- Availability Schedule Name",
        "    Continuous,              !- Lighting Control Type",
        "    0.3,                     !- Minimum Input Power Fraction for Continuous or ContinuousOff Dimming Control",
        "    0.2,                     !- Minimum Light Output Fraction for Continuous or ContinuousOff Dimming Control",
        "    1,                       !- Number of Stepped Control Steps",
        "    1,                       !- Probability Lighting will be Reset When Needed in Manual Stepped Control",
        "    ,                        !- Glare Calculation Daylighting Reference Point Name",
        "    ,                        !- Glare Calculation Azimuth Angle of View Direction Clockwise from Zone y-Axis {deg}",
        "    22,                      !- Maximum Allowable Discomfort Glare Index",
        "    ,                        !- DElight Gridding Resolution {m2}",
        "    Reference Point 1,  !- Daylighting Reference Point 1 Name",
        "    1,                       !- Fraction of Zone Controlled by Reference Point 1",
        "    500;                     !- Illuminance Setpoint at Reference Point 1 {lux}",
        "",
        "  Daylighting:ReferencePoint,",
        "    Reference Point 1,  !- Name",
        "    Zone,          !- Zone Name",
        "    12,                      !- X-Coordinate of Reference Point {m}",
        "    2.5,                     !- Y-Coordinate of Reference Point {m}",
        "    0.8;                     !- Z-Coordinate of Reference Point {m}",
        "  ShadowCalculation,",
        "    PolygonClipping,         !- Shading Calculation Method",
        "    Timestep,                !- Shading Calculation Update Frequency Method",
        "    30,                       !- Shading Calculation Update Frequency",
        "    15000;                   !- Maximum Figures in Shadow Overlap Calculations",
        "EnergyManagementSystem:ConstructionIndexVariable, Win_1, WINDOWCONSTRUCTION1;",
        "EnergyManagementSystem:ConstructionIndexVariable, Win_2, WINDOWCONSTRUCTION2;",
        "  EnergyManagementSystem:Actuator,",
        "    Win1_Construct,          !- Name",
        "    FenestrationSurface,  !- Actuated Component Unique Name",
        "    Surface,                 !- Actuated Component Type",
        "    Construction State;      !- Actuated Component Control Type",
        "",
        "  EnergyManagementSystem:ProgramCallingManager,",
        "    Window Switcher,  !- Name",
        "    BeginTimestepBeforePredictor,  !- EnergyPlus Model Calling Point",
        "    ZN_1_wall_south_Window_1_Control;  !- Program Name 1",
        "",
        "  EnergyManagementSystem:Program,",
        "    ZN_1_wall_south_Window_1_Control,  !- Name",
        "    IF Hour > 12,    !- Program Line 1",
        "    Set Win1_Construct = Win_2,  !- Program Line 2",
        "    ELSE,                    !- <none>",
        "    SET Win1_Construct = Win_1,  !- <none>",
        "    ENDIF;                   !- <none>",

    });

    ASSERT_TRUE(process_idf(idf_objects));

    // OutputProcessor::TimeValue.allocate(2);
    SimulationManager::ManageSimulation(state);
    DataGlobals::DayOfSim = 2; // avoid array bounds problem in RecKeepHeatBalance
    state.dataWeatherManager->Envrn = 1;

    // Test 1 - Set time of day to morning - should use high transmittance window
    DataGlobals::TimeStep = 1;
    DataGlobals::HourOfDay = 11;
    DataGlobals::CurrentTime = 11.0;
    WeatherManager::SetCurrentWeather(state);
    HeatBalanceManager::ManageHeatBalance(state);
    // For now, must call this twice in order to hit the BeginTimeStepBeforePredictor EMS calling point
    HeatBalanceManager::ManageHeatBalance(state);
    // Find the fenestration surface
    int winSurfNum = UtilityRoutines::FindItemInList("FENESTRATIONSURFACE", DataSurfaces::Surface);
    int win1ConstNum = UtilityRoutines::FindItemInList("WINDOWCONSTRUCTION1", dataConstruction.Construct);
    EXPECT_EQ(DataSurfaces::Surface(winSurfNum).Construction, win1ConstNum);
    Real64 transSol = DataSurfaces::WinSysSolTransmittance(winSurfNum);
    EXPECT_GT(transSol, 0.8);
    Real64 refPtIllum = DataDaylighting::ZoneDaylight(1).DaylIllumAtRefPt(1);
    EXPECT_GT(refPtIllum, 3000.0);

    // Test 2 - Set time of day to afternoon - should use low transmittance window
    DataGlobals::TimeStep = 1;
    DataGlobals::HourOfDay = 14;
    DataGlobals::CurrentTime = 14.0;
    WeatherManager::SetCurrentWeather(state);
    HeatBalanceManager::ManageHeatBalance(state);
    // For now, must call this twice in order to hit the BeginTimeStepBeforePredictor EMS calling point
    HeatBalanceManager::ManageHeatBalance(state);
    int win2ConstNum = UtilityRoutines::FindItemInList("WINDOWCONSTRUCTION2", dataConstruction.Construct);
    EXPECT_EQ(DataSurfaces::Surface(winSurfNum).Construction, win2ConstNum);
    transSol = DataSurfaces::WinSysSolTransmittance(winSurfNum);
    EXPECT_LT(transSol, 0.2);
    refPtIllum = DataDaylighting::ZoneDaylight(1).DaylIllumAtRefPt(1);
    EXPECT_LT(refPtIllum, 1000.0);
}

TEST_F(EnergyPlusFixture, HeatBalanceManager_HeatBalanceAlgorithm_Default)
{
    // Test various inputs for HeatBalanceAlgorithm
    // Default is CTF if no HeatBalanceAlgorithm object is present

    EXPECT_FALSE(DataHeatBalance::AnyCTF);
    bool errorsfound = false;

    std::string const idf_objects = delimited_string({
        "  Building, My Building;",
    });

    EXPECT_TRUE(process_idf(idf_objects));

    HeatBalanceManager::GetProjectControlData(state, errorsfound);
    EXPECT_FALSE(errorsfound);
    EXPECT_TRUE(DataHeatBalance::AnyCTF);
    EXPECT_FALSE(DataHeatBalance::AnyEMPD);
    EXPECT_FALSE(DataHeatBalance::AnyCondFD);
    EXPECT_FALSE(DataHeatBalance::AnyHAMT);
    EXPECT_EQ(DataHeatBalance::OverallHeatTransferSolutionAlgo, DataSurfaces::HeatTransferModel_CTF);
}

TEST_F(EnergyPlusFixture, HeatBalanceManager_HeatBalanceAlgorithm_CTF)
{
    // Test various inputs for HeatBalanceAlgorithm

    EXPECT_FALSE(DataHeatBalance::AnyCTF);
    bool errorsfound = false;

    std::string const idf_objects = delimited_string({
        "  Building, My Building;",
        "  HeatBalanceAlgorithm,",
        "  ConductionTransferFunction, !- Algorithm",
        "  205.2,                      !- Surface Temperature Upper Limit",
        "  0.004,                      !- Minimum Surface Convection Heat Transfer Coefficient Value",
        "  200.6;                      !- Maximum Surface Convection Heat Transfer Coefficient Value",
    });

    EXPECT_TRUE(process_idf(idf_objects));

    HeatBalanceManager::GetProjectControlData(state, errorsfound);
    EXPECT_FALSE(errorsfound);
    EXPECT_TRUE(DataHeatBalance::AnyCTF);
    EXPECT_FALSE(DataHeatBalance::AnyEMPD);
    EXPECT_FALSE(DataHeatBalance::AnyCondFD);
    EXPECT_FALSE(DataHeatBalance::AnyHAMT);
    EXPECT_EQ(DataHeatBalance::OverallHeatTransferSolutionAlgo, DataSurfaces::HeatTransferModel_CTF);
    EXPECT_EQ(DataHeatBalSurface::MaxSurfaceTempLimit, 205.2);
    EXPECT_EQ(DataHeatBalance::LowHConvLimit, 0.004);
    EXPECT_EQ(DataHeatBalance::HighHConvLimit, 200.6);
}

TEST_F(EnergyPlusFixture, HeatBalanceManager_HeatBalanceAlgorithm_EMPD)
{
    // Test various inputs for HeatBalanceAlgorithm

    bool errorsfound = false;

    std::string const idf_objects = delimited_string({
        "  Building, My Building;",
        "  HeatBalanceAlgorithm,",
        "  MoisturePenetrationDepthConductionTransferFunction; !- Algorithm",
    });

    EXPECT_TRUE(process_idf(idf_objects));

    HeatBalanceManager::GetProjectControlData(state, errorsfound);
    EXPECT_FALSE(errorsfound);
    EXPECT_FALSE(DataHeatBalance::AnyCTF);
    EXPECT_TRUE(DataHeatBalance::AnyEMPD);
    EXPECT_FALSE(DataHeatBalance::AnyCondFD);
    EXPECT_FALSE(DataHeatBalance::AnyHAMT);
    EXPECT_EQ(DataHeatBalance::OverallHeatTransferSolutionAlgo, DataSurfaces::HeatTransferModel_EMPD);
}

TEST_F(EnergyPlusFixture, HeatBalanceManager_HeatBalanceAlgorithm_CondFD)
{
    // Test various inputs for HeatBalanceAlgorithm

    bool errorsfound = false;

    std::string const idf_objects = delimited_string({
        "  Building, My Building;",
        "  HeatBalanceAlgorithm,",
        "  ConductionFiniteDifference; !- Algorithm",
    });

    EXPECT_TRUE(process_idf(idf_objects));

    HeatBalanceManager::GetProjectControlData(state, errorsfound);
    EXPECT_FALSE(errorsfound);
    EXPECT_FALSE(DataHeatBalance::AnyCTF);
    EXPECT_FALSE(DataHeatBalance::AnyEMPD);
    EXPECT_TRUE(DataHeatBalance::AnyCondFD);
    EXPECT_FALSE(DataHeatBalance::AnyHAMT);
    EXPECT_EQ(DataHeatBalance::OverallHeatTransferSolutionAlgo, DataSurfaces::HeatTransferModel_CondFD);
}

TEST_F(EnergyPlusFixture, HeatBalanceManager_HeatBalanceAlgorithm_HAMT)
{
    // Test various inputs for HeatBalanceAlgorithm

    bool errorsfound = false;

    std::string const idf_objects = delimited_string({
        "  Building, My Building;",
        "  HeatBalanceAlgorithm,",
        "  CombinedHeatAndMoistureFiniteElement; !- Algorithm",
    });

    EXPECT_TRUE(process_idf(idf_objects));

    HeatBalanceManager::GetProjectControlData(state, errorsfound);
    EXPECT_FALSE(errorsfound);
    EXPECT_FALSE(DataHeatBalance::AnyCTF);
    EXPECT_FALSE(DataHeatBalance::AnyEMPD);
    EXPECT_FALSE(DataHeatBalance::AnyCondFD);
    EXPECT_TRUE(DataHeatBalance::AnyHAMT);
    EXPECT_EQ(DataHeatBalance::OverallHeatTransferSolutionAlgo, DataSurfaces::HeatTransferModel_HAMT);
}

TEST_F(EnergyPlusFixture, HeatBalanceManager_GlazingEquivalentLayer_RValue)
{

    bool errorsfound = false;

    std::string const idf_objects = delimited_string({
        "  Building, My Building;",
        "WindowMaterial:Glazing:EquivalentLayer,",
        "GLZCLR,                  !- Name",
        "SpectralAverage,         !- Optical Data Type",
        ",                        !- Window Glass Spectral Data Set Name",
        "0.77,                    !- Front Side Beam-Beam Solar Transmittance {dimensionless}",
        "0.77,                    !- Back Side Beam-Beam Solar Transmittance {dimensionless}",
        "0.07,                    !- Front Side Beam-Beam Solar Reflectance {dimensionless}",
        "0.07,                    !- Back Side Beam-Beam Solar Reflectance {dimensionless}",
        "0.0,                     !- Front Side Beam-Beam Visible Solar Transmittance {dimensionless}",
        "0.0,                     !- Back Side Beam-Beam Visible Solar Transmittance {dimensionless}",
        "0.0,                     !- Front Side Beam-Beam Visible Solar Reflectance {dimensionless}",
        "0.0,                     !- Back Side Beam-Beam Visible Solar Reflectance {dimensionless}",
        "0.0,                     !- Front Side Beam-Diffuse Solar Transmittance {dimensionless}",
        "0.0,                     !- Back Side Beam-Diffuse Solar Transmittance {dimensionless}",
        "0.0,                     !- Front Side Beam-Diffuse Solar Reflectance {dimensionless}",
        "0.0,                     !- Back Side Beam-Diffuse Solar Reflectance {dimensionless}",
        "0.0,                     !- Front Side Beam-Diffuse Visible Solar Transmittance {dimensionless}",
        "0.0,                     !- Back Side Beam-Diffuse Visible Solar Transmittance {dimensionless}",
        "0.0,                     !- Front Side Beam-Diffuse Visible Solar Reflectance {dimensionless}",
        "0.0,                     !- Back Side Beam-Diffuse Visible Solar Reflectance {dimensionless}",
        "0.695,                   !- Diffuse-Diffuse Solar Transmittance {dimensionless}",
        "0.16,                    !- Front Side Diffuse-Diffuse Solar Reflectance {dimensionless}",
        "0.16,                    !- Back Side Diffuse-Diffuse Solar Reflectance {dimensionless}",
        "0.0,                     !- Diffuse-Diffuse Visible Solar Transmittance {dimensionless}",
        "0.0,                     !- Front Side Diffuse-Diffuse Visible Solar Reflectance {dimensionless}",
        "0.0,                     !- Back Side Diffuse-Diffuse Visible Solar Reflectance {dimensionless}",
        "0.0,                     !- Infrared Transmittance (applies to front and back) {dimensionless}",
        "0.84,                    !- Front Side Infrared Emissivity {dimensionless}",
        "0.84;                    !- Back Side Infrared Emissivity {dimensionless}",
    });

    EXPECT_TRUE(process_idf(idf_objects));

<<<<<<< HEAD
    HeatBalanceManager::GetMaterialData(*state.dataWindowEquivalentLayer, state.files, errorsfound);
=======
    HeatBalanceManager::GetMaterialData(state, state.dataWindowEquivalentLayer, state.files, errorsfound);
>>>>>>> 42d84720

    EXPECT_FALSE(errorsfound);
    EXPECT_NEAR(dataMaterial.Material(1).Resistance,0.158,0.0001);

}

TEST_F(EnergyPlusFixture, HeatBalanceManager_GetAirBoundaryConstructData)
{

    std::string const idf_objects = delimited_string({

        "Construction:AirBoundary,",
        "Grouped Air Boundary, !- Name",
        "GroupedZones,            !- Solar and Daylighting Method",
        "GroupedZones,            !- Radiant Exchange Method",
        "None;                    !- Air Exchange Method",

        "Construction:AirBoundary,",
        "Non-Grouped Air Boundary, !- Name",
        "InteriorWindow,          !- Solar and Daylighting Method",
        "IRTSurface,              !- Radiant Exchange Method",
        "SimpleMixing,            !- Air Exchange Method",
        ",                        !- Simple Mixing Air Changes per Hour {1 / hr}",
        ";                        !- Simple Mixing Schedule Name",

        "Construction:AirBoundary,",
        "Air Boundary with Good Mixing Schedule, !- Name",
        "InteriorWindow,          !- Solar and Daylighting Method",
        "IRTSurface,              !- Radiant Exchange Method",
        "SimpleMixing,            !- Air Exchange Method",
        "0.4,                     !- Simple Mixing Air Changes per Hour {1 / hr}",
        "Always2;                 !- Simple Mixing Schedule Name",

        "Schedule:Constant,Always2,,2.0;",

    });

    ASSERT_TRUE(process_idf(idf_objects));

    bool ErrorsFound(false);
    ProcessScheduleInput(state.files);

    // call get material data to auto-generate IRTSurface material
    ErrorsFound = false;
<<<<<<< HEAD
    HeatBalanceManager::GetMaterialData(*state.dataWindowEquivalentLayer, state.files, ErrorsFound);
=======
    HeatBalanceManager::GetMaterialData(state, state.dataWindowEquivalentLayer, state.files, ErrorsFound);
>>>>>>> 42d84720
    EXPECT_FALSE(ErrorsFound);
    EXPECT_EQ(DataHeatBalance::TotMaterials, 1);
    int MaterNum = 1;
    EXPECT_EQ(dataMaterial.Material(MaterNum).Group, DataHeatBalance::IRTMaterial);
    EXPECT_EQ(dataMaterial.Material(MaterNum).Name, "~AirBoundary-IRTMaterial");
    EXPECT_EQ(dataMaterial.Material(MaterNum).ROnly, true);
    EXPECT_EQ(dataMaterial.Material(MaterNum).Resistance, 0.01);
    EXPECT_EQ(dataMaterial.Material(MaterNum).AbsorpThermal, 0.9999);
    EXPECT_EQ(dataMaterial.Material(MaterNum).AbsorpThermalInput, 0.9999);
    EXPECT_EQ(dataMaterial.Material(MaterNum).AbsorpSolar, 0.0);
    EXPECT_EQ(dataMaterial.Material(MaterNum).AbsorpSolarInput, 0.0);
    EXPECT_EQ(dataMaterial.Material(MaterNum).AbsorpVisible, 0.0);
    EXPECT_EQ(dataMaterial.Material(MaterNum).AbsorpVisibleInput, 0.0);
    EXPECT_EQ(DataHeatBalance::NominalR(MaterNum), dataMaterial.Material(MaterNum).Resistance);

    // get constructions
    ErrorsFound = false;
    GetConstructData(state.files, ErrorsFound);
    EXPECT_FALSE(ErrorsFound);

    EXPECT_EQ(DataHeatBalance::TotConstructs, 3);

    int constrNum = UtilityRoutines::FindItemInList(UtilityRoutines::MakeUPPERCase("Non-Grouped Air Boundary"), dataConstruction.Construct);
    EXPECT_TRUE(UtilityRoutines::SameString(dataConstruction.Construct(constrNum).Name, "Non-Grouped Air Boundary"));
    EXPECT_TRUE(dataConstruction.Construct(constrNum).TypeIsAirBoundary);
    EXPECT_FALSE(dataConstruction.Construct(constrNum).TypeIsAirBoundaryGroupedRadiant);
    EXPECT_FALSE(dataConstruction.Construct(constrNum).TypeIsAirBoundarySolar);
    EXPECT_TRUE(dataConstruction.Construct(constrNum).TypeIsAirBoundaryInteriorWindow);
    EXPECT_TRUE(dataConstruction.Construct(constrNum).IsUsedCTF);
    EXPECT_TRUE(dataConstruction.Construct(constrNum).TypeIsAirBoundaryIRTSurface);
    EXPECT_TRUE(dataConstruction.Construct(constrNum).TypeIsAirBoundaryMixing);
    EXPECT_EQ(dataConstruction.Construct(constrNum).TotLayers, 1);
    EXPECT_TRUE(UtilityRoutines::SameString(dataMaterial.Material(dataConstruction.Construct(constrNum).LayerPoint(1)).Name, "~AirBoundary-IRTMaterial"));
    EXPECT_EQ(dataConstruction.Construct(constrNum).AirBoundaryACH, 0.5); // Default value from IDD
    EXPECT_EQ(dataConstruction.Construct(constrNum).AirBoundaryMixingSched, -1);
    EXPECT_EQ(DataHeatBalance::NominalRforNominalUCalculation(constrNum), 0.01);

    constrNum = UtilityRoutines::FindItemInList(UtilityRoutines::MakeUPPERCase("Grouped Air Boundary"), dataConstruction.Construct);
    EXPECT_TRUE(UtilityRoutines::SameString(dataConstruction.Construct(constrNum).Name, "Grouped Air Boundary"));
    EXPECT_TRUE(dataConstruction.Construct(constrNum).TypeIsAirBoundary);
    EXPECT_TRUE(dataConstruction.Construct(constrNum).TypeIsAirBoundaryGroupedRadiant);
    EXPECT_TRUE(dataConstruction.Construct(constrNum).TypeIsAirBoundarySolar);
    EXPECT_FALSE(dataConstruction.Construct(constrNum).TypeIsAirBoundaryInteriorWindow);
    EXPECT_FALSE(dataConstruction.Construct(constrNum).IsUsedCTF);
    EXPECT_FALSE(dataConstruction.Construct(constrNum).TypeIsAirBoundaryIRTSurface);
    EXPECT_FALSE(dataConstruction.Construct(constrNum).TypeIsAirBoundaryMixing);
    EXPECT_EQ(dataConstruction.Construct(constrNum).TotLayers, 0);
    EXPECT_EQ(dataConstruction.Construct(constrNum).AirBoundaryACH, 0.0); // Not processed for GroupedZone mixing option
    EXPECT_EQ(dataConstruction.Construct(constrNum).AirBoundaryMixingSched, 0);
    EXPECT_EQ(DataHeatBalance::NominalRforNominalUCalculation(constrNum), 0.0);

    constrNum = UtilityRoutines::FindItemInList(UtilityRoutines::MakeUPPERCase("Air Boundary with Good Mixing Schedule"), dataConstruction.Construct);
    EXPECT_TRUE(UtilityRoutines::SameString(dataConstruction.Construct(constrNum).Name, "Air Boundary with Good Mixing Schedule"));
    EXPECT_TRUE(dataConstruction.Construct(constrNum).TypeIsAirBoundary);
    EXPECT_FALSE(dataConstruction.Construct(constrNum).TypeIsAirBoundaryGroupedRadiant);
    EXPECT_FALSE(dataConstruction.Construct(constrNum).TypeIsAirBoundarySolar);
    EXPECT_TRUE(dataConstruction.Construct(constrNum).TypeIsAirBoundaryInteriorWindow);
    EXPECT_TRUE(dataConstruction.Construct(constrNum).IsUsedCTF);
    EXPECT_TRUE(dataConstruction.Construct(constrNum).TypeIsAirBoundaryIRTSurface);
    EXPECT_TRUE(dataConstruction.Construct(constrNum).TypeIsAirBoundaryMixing);
    EXPECT_EQ(dataConstruction.Construct(constrNum).TotLayers, 1);
    EXPECT_TRUE(UtilityRoutines::SameString(dataMaterial.Material(dataConstruction.Construct(constrNum).LayerPoint(1)).Name, "~AirBoundary-IRTMaterial"));
    EXPECT_EQ(dataConstruction.Construct(constrNum).AirBoundaryACH, 0.4);
    EXPECT_EQ(dataConstruction.Construct(constrNum).AirBoundaryMixingSched, 1);
    EXPECT_EQ(DataHeatBalance::NominalRforNominalUCalculation(constrNum), 0.01);

}

TEST_F(EnergyPlusFixture, HeatBalanceManager_GetAirBoundaryConstructData2)
{

    std::string const idf_objects = delimited_string({

        "Construction:AirBoundary,",
        "Air Boundary with Bad Mixing Schedule, !- Name",
        "GroupedZones,            !- Solar and Daylighting Method",
        "GroupedZones,            !- Radiant Exchange Method",
        "SimpleMixing,            !- Air Exchange Method",
        "0.1,                     !- Simple Mixing Air Changes per Hour {1 / hr}",
        "xyz;                     !- Simple Mixing Schedule Name",

        "Schedule:Constant,Always2,,2.0;",

        });

    ASSERT_TRUE(process_idf(idf_objects));

    bool ErrorsFound(false);
    ProcessScheduleInput(state.files);

    // skip call to get material data since this doesn't use IRT
    ErrorsFound = false;
    EXPECT_EQ(DataHeatBalance::TotMaterials, 0);

    // get constructions
    ErrorsFound = false;
    GetConstructData(state.files, ErrorsFound);
    EXPECT_TRUE(ErrorsFound);

    std::string const error_string = delimited_string({
    "   ** Severe  ** CreateAirBoundaryConstructionsConstruction:AirBoundary=\"AIR BOUNDARY WITH BAD MIXING SCHEDULE\", invalid (not found) Simple Mixing Schedule Name=\"xyz\".",
    "   ** Severe  ** Errors found in creating the constructions defined with Construction:AirBoundary.",
    "   ** Warning ** This building has no thermal mass which can cause an unstable solution.",
    "   **   ~~~   ** Use Material object for all opaque material definitions except very light insulation layers."
    });
    EXPECT_TRUE(compare_err_stream(error_string, true));

    EXPECT_EQ(DataHeatBalance::TotConstructs, 1);

    int constrNum = UtilityRoutines::FindItemInList(UtilityRoutines::MakeUPPERCase("Air Boundary with Bad Mixing Schedule"), dataConstruction.Construct);
    EXPECT_TRUE(UtilityRoutines::SameString(dataConstruction.Construct(constrNum).Name, "Air Boundary with Bad Mixing Schedule"));
    EXPECT_TRUE(dataConstruction.Construct(constrNum).TypeIsAirBoundary);
    EXPECT_TRUE(dataConstruction.Construct(constrNum).TypeIsAirBoundaryGroupedRadiant);
    EXPECT_TRUE(dataConstruction.Construct(constrNum).TypeIsAirBoundarySolar);
    EXPECT_FALSE(dataConstruction.Construct(constrNum).TypeIsAirBoundaryInteriorWindow);
    EXPECT_FALSE(dataConstruction.Construct(constrNum).IsUsedCTF);
    EXPECT_FALSE(dataConstruction.Construct(constrNum).TypeIsAirBoundaryIRTSurface);
    EXPECT_TRUE(dataConstruction.Construct(constrNum).TypeIsAirBoundaryMixing);
    EXPECT_EQ(dataConstruction.Construct(constrNum).TotLayers, 0);
    EXPECT_EQ(dataConstruction.Construct(constrNum).AirBoundaryACH, 0.1);
    EXPECT_EQ(dataConstruction.Construct(constrNum).AirBoundaryMixingSched, 0);
    EXPECT_EQ(DataHeatBalance::NominalRforNominalUCalculation(constrNum), 0.0);

}

TEST_F(EnergyPlusFixture, HeatBalanceManager_GetMaterialData_IRTSurfaces)
{
    std::string const idf_objects = delimited_string({
        "Material:InfraredTransparent,",
        "IRTMaterial1;            !- Name",
    });

    ASSERT_TRUE(process_idf(idf_objects));

    bool ErrorsFound(false); // If errors detected in input

<<<<<<< HEAD
    HeatBalanceManager::GetMaterialData(*state.dataWindowEquivalentLayer, state.files, ErrorsFound);
=======
    HeatBalanceManager::GetMaterialData(state, state.dataWindowEquivalentLayer, state.files, ErrorsFound);
>>>>>>> 42d84720

    ASSERT_FALSE(ErrorsFound);

    int MaterNum = 1;

    EXPECT_EQ(dataMaterial.Material(MaterNum).ROnly, true);
    EXPECT_NEAR(dataMaterial.Material(MaterNum).Resistance, 0.01, 0.00001);
    EXPECT_NEAR(dataMaterial.Material(MaterNum).AbsorpThermal, 0.9999, 0.00001);
    EXPECT_NEAR(dataMaterial.Material(MaterNum).AbsorpThermalInput, 0.9999, 0.00001);
    EXPECT_NEAR(dataMaterial.Material(MaterNum).AbsorpSolar, 1.0, 0.00001);
    EXPECT_NEAR(dataMaterial.Material(MaterNum).AbsorpSolarInput, 1.0, 0.00001);
    EXPECT_NEAR(dataMaterial.Material(MaterNum).AbsorpVisible, 1.0, 0.00001);
    EXPECT_NEAR(dataMaterial.Material(MaterNum).AbsorpVisibleInput, 1.0, 0.00001);

}

TEST_F(EnergyPlusFixture, HeatBalanceManager_UpdateWindowFaceTempsNonBSDFWin)
{

    DataSurfaces::TotSurfaces = 3;
    DataSurfaces::Surface.allocate(DataSurfaces::TotSurfaces);
    DataHeatBalance::TotConstructs = 3;
    dataConstruction.Construct.allocate( DataHeatBalance::TotConstructs);

    DataSurfaces::Surface(1).Class = DataSurfaces::SurfaceClass_Wall;
    DataSurfaces::Surface(2).Class = DataSurfaces::SurfaceClass_Window;
    DataSurfaces::Surface(3).Class = DataSurfaces::SurfaceClass_Window;
    DataSurfaces::Surface(1).Construction = 1;
    DataSurfaces::Surface(2).Construction = 2;
    DataSurfaces::Surface(3).Construction = 3;
    dataConstruction.Construct(1).WindowTypeBSDF = false;
    dataConstruction.Construct(2).WindowTypeBSDF = false;
    dataConstruction.Construct(3).WindowTypeBSDF = true;
    int SurfsForRegWindow = 3;
    dataConstruction.Construct(1).TotLayers = 1;
    dataConstruction.Construct(2).TotLayers = SurfsForRegWindow;
    dataConstruction.Construct(3).TotLayers = 1;

    FenLaySurfTempFront.dimension(10, DataSurfaces::TotSurfaces, 0.0);
    FenLaySurfTempBack.dimension(10, DataSurfaces::TotSurfaces, 0.0);
    DataHeatBalSurface::TH.dimension(2, Construction::MaxCTFTerms, DataSurfaces::TotSurfaces, 0.0);

    DataHeatBalSurface::TH(1,1,1) = 21.0;
    DataHeatBalSurface::TH(1,1,2) = 22.0;
    DataHeatBalSurface::TH(1,1,3) = 23.0;
    DataHeatBalSurface::TH(2,1,1) = 34.0;
    DataHeatBalSurface::TH(2,1,2) = 35.0;
    DataHeatBalSurface::TH(2,1,3) = 36.0;

    Real64 ZeroResult = 0.0;

    HeatBalanceManager::UpdateWindowFaceTempsNonBSDFWin();

    // First surface is NOT a window so these should NOT be set
    EXPECT_NEAR(FenLaySurfTempFront(1,1),ZeroResult,0.0001);
    EXPECT_NEAR(FenLaySurfTempBack(1,1),ZeroResult,0.0001);

    // Second surface is a window so these should be set
    EXPECT_NEAR(FenLaySurfTempFront(1,2),DataHeatBalSurface::TH(1,1,2),0.0001);
    EXPECT_NEAR(FenLaySurfTempBack(SurfsForRegWindow,2),DataHeatBalSurface::TH(2,1,2),0.0001);

    // Third surface is a window but is also a BSDF (complex window) so these should NOT be set
    EXPECT_NEAR(FenLaySurfTempFront(1,3),ZeroResult,0.0001);
    EXPECT_NEAR(FenLaySurfTempBack(1,3),ZeroResult,0.0001);

}

TEST_F(EnergyPlusFixture, HeatBalanceManager_HVACSystemRootFindingAlgorithmBisectionInputTest)
{
    // Test eio output for HVACSystemRootFindingAlgorithm

    std::string const idf_objects = delimited_string({
        "Building,",
        "My Building, !- Name",
        "30., !- North Axis{ deg }",
        "City, !- Terrain",
        "0.04, !- Loads Convergence Tolerance Value",
        "0.4, !- Temperature Convergence Tolerance Value{ deltaC }",
        "FullExterior, !- Solar Distribution",
        "25, !- Maximum Number of Warmup Days",
        "6;                       !- Minimum Number of Warmup Days",
        "ZoneAirMassFlowConservation,",
        "No, !- Adjust Zone Mixing For Zone Air Mass Flow Balance",
        "None, !- Infiltration Balancing Method",
        ";                !- Infiltration Balancing Zones",
        " HVACSystemRootFindingAlgorithm,",
        " Bisection;!- Algorithm",
    });

    ASSERT_TRUE(process_idf(idf_objects));

    bool ErrorsFound(false); // If errors detected in input
    ErrorsFound = false;
    GetProjectControlData(state, ErrorsFound); // returns ErrorsFound false
    EXPECT_FALSE(ErrorsFound);
    EXPECT_EQ(DataHVACGlobals::HVACSystemRootFinding.Algorithm, "BISECTION");
}

TEST_F(EnergyPlusFixture, HeatBalanceManager_EMSConstructionSwitchTest)
{

    DataIPShortCuts::lAlphaFieldBlanks = true;

    std::string const idf_objects = delimited_string({
        "Version,9.3;",
        "  SimulationControl,",
        "    No,                      !- Do Zone Sizing Calculation",
        "    No,                      !- Do System Sizing Calculation",
        "    No,                      !- Do Plant Sizing Calculation",
        "    Yes,                     !- Run Simulation for Sizing Periods",
        "    No;                      !- Run Simulation for Weather File Run Periods",

        "  SizingPeriod:DesignDay,",
        "    SunnyWinterDay,  !- Name",
        "    1,                       !- Month",
        "    21,                      !- Day of Month",
        "    WinterDesignDay,         !- Day Type",
        "    5.0,                    !- Maximum Dry-Bulb Temperature {C}",
        "    0.0,                    !- Daily Dry-Bulb Temperature Range {deltaC}",
        "    ,                        !- Dry-Bulb Temperature Range Modifier Type",
        "    ,                        !- Dry-Bulb Temperature Range Modifier Day Schedule Name",
        "    Wetbulb,                 !- Humidity Condition Type",
        "    4.0,                    !- Wetbulb or DewPoint at Maximum Dry-Bulb {C}",
        "    ,                        !- Humidity Condition Day Schedule Name",
        "    ,                        !- Humidity Ratio at Maximum Dry-Bulb {kgWater/kgDryAir}",
        "    ,                        !- Enthalpy at Maximum Dry-Bulb {J/kg}",
        "    ,                        !- Daily Wet-Bulb Temperature Range {deltaC}",
        "    83411.,                  !- Barometric Pressure {Pa}",
        "    4,                       !- Wind Speed {m/s}",
        "    120,                     !- Wind Direction {deg}",
        "    No,                      !- Rain Indicator",
        "    No,                      !- Snow Indicator",
        "    No,                      !- Daylight Saving Time Indicator",
        "    ASHRAEClearSky,          !- Solar Model Indicator",
        "    ,                        !- Beam Solar Day Schedule Name",
        "    ,                        !- Diffuse Solar Day Schedule Name",
        "    ,                        !- ASHRAE Clear Sky Optical Depth for Beam Irradiance (taub) {dimensionless}",
        "    ,                        !- ASHRAE Clear Sky Optical Depth for Diffuse Irradiance (taud) {dimensionless}",
        "    1.00;                    !- Sky Clearness",

        "  Site:Location,",
        "    Denver Stapleton Intl Arpt CO USA WMO=724690,  !- Name",
        "    39.77,                   !- Latitude {deg}",
        "    -104.87,                 !- Longitude {deg}",
        "    -7.00,                   !- Time Zone {hr}",
        "    1611.00;                 !- Elevation {m}",
        "Material,",
        "  Concrete Block,          !- Name",
        "  MediumRough,             !- Roughness",
        "  0.1014984,               !- Thickness {m}",
        "  0.3805070,               !- Conductivity {W/m-K}",
        "  608.7016,                !- Density {kg/m3}",
        "  836.8000;                !- Specific Heat {J/kg-K}",
        "Construction,",
        "  WallConstruction,        !- Name",
        "  Concrete Block;          !- Outside Layer",
        "  WindowMaterial:Glazing,",
        "    ELECTRO GLASS DARK STATE,!- Name",
        "    SpectralAverage,         !- Optical Data Type",
        "    ,                        !- Window Glass Spectral Data Set Name",
        "    0.006,                   !- Thickness {m}",
        "    0.111,                   !- Solar Transmittance at Normal Incidence",
        "    0.179,                   !- Front Side Solar Reflectance at Normal Incidence",
        "    0.179,                   !- Back Side Solar Reflectance at Normal Incidence",
        "    0.128,                   !- Visible Transmittance at Normal Incidence",
        "    0.081,                   !- Front Side Visible Reflectance at Normal Incidence",
        "    0.081,                   !- Back Side Visible Reflectance at Normal Incidence",
        "    0.0,                     !- Infrared Transmittance at Normal Incidence",
        "    0.0001,                    !- Front Side Infrared Hemispherical Emissivity",
        "    0.0001,                    !- Back Side Infrared Hemispherical Emissivity",
        "    0.9;                     !- Conductivity {W/m-K}",
        "  WindowMaterial:Glazing,",
        "    ELECTRO GLASS LIGHT STATE,!- Name",
        "    SpectralAverage,         !- Optical Data Type",
        "    ,                        !- Window Glass Spectral Data Set Name",
        "    0.006,                   !- Thickness {m}",
        "    0.9,                   !- Solar Transmittance at Normal Incidence",
        "    0.1,                   !- Front Side Solar Reflectance at Normal Incidence",
        "    0.1,                   !- Back Side Solar Reflectance at Normal Incidence",
        "    0.9,                   !- Visible Transmittance at Normal Incidence",
        "    0.1,                   !- Front Side Visible Reflectance at Normal Incidence",
        "    0.1,                   !- Back Side Visible Reflectance at Normal Incidence",
        "    0.0,                     !- Infrared Transmittance at Normal Incidence",
        "    0.0001,                    !- Front Side Infrared Hemispherical Emissivity",
        "    0.0001,                    !- Back Side Infrared Hemispherical Emissivity",
        "    0.9;                     !- Conductivity {W/m-K}",
        "Construction,",
        "  WindowConstruction1,      !- Name",
        "  ELECTRO GLASS LIGHT STATE;          !- Outside Layer",
        "Construction,",
        "  WindowConstruction2,      !- Name",
        "  ELECTRO GLASS DARK STATE;          !- Outside Layer",
        "FenestrationSurface:Detailed,",
        "  FenestrationSurface,     !- Name",
        "  Window,                  !- Surface Type",
        "  WindowConstruction1,      !- Construction Name",
        "  Wall,                    !- Building Surface Name",
        "  ,                        !- Outside Boundary Condition Object",
        "  0.5000000,               !- View Factor to Ground",
        "  ,                        !- Frame and Divider Name",
        "  1.0,                     !- Multiplier",
        "  4,                       !- Number of Vertices",
        "  0.200000,0.000000,9.900000,  !- X,Y,Z ==> Vertex 1 {m}",
        "  0.200000,0.000000,0.1000000,  !- X,Y,Z ==> Vertex 2 {m}",
        "  9.900000,0.000000,0.1000000,  !- X,Y,Z ==> Vertex 3 {m}",
        "  9.900000,0.000000,9.900000;  !- X,Y,Z ==> Vertex 4 {m}",
        "BuildingSurface:Detailed,"
        "  Wall,                    !- Name",
        "  Wall,                    !- Surface Type",
        "  WallConstruction,        !- Construction Name",
        "  Zone,                    !- Zone Name",
        "  Outdoors,                !- Outside Boundary Condition",
        "  ,                        !- Outside Boundary Condition Object",
        "  SunExposed,              !- Sun Exposure",
        "  WindExposed,             !- Wind Exposure",
        "  0.5000000,               !- View Factor to Ground",
        "  4,                       !- Number of Vertices",
        "  0.000000,0.000000,10.00000,  !- X,Y,Z ==> Vertex 1 {m}",
        "  0.000000,0.000000,0,  !- X,Y,Z ==> Vertex 2 {m}",
        "  10.00000,0.000000,0,  !- X,Y,Z ==> Vertex 3 {m}",
        "  10.00000,0.000000,10.00000;  !- X,Y,Z ==> Vertex 4 {m}",
        "BuildingSurface:Detailed,"
        "  Floor,                   !- Name",
        "  Floor,                   !- Surface Type",
        "  WallConstruction,        !- Construction Name",
        "  Zone,                    !- Zone Name",
        "  Outdoors,                !- Outside Boundary Condition",
        "  ,                        !- Outside Boundary Condition Object",
        "  NoSun,                   !- Sun Exposure",
        "  NoWind,                  !- Wind Exposure",
        "  1.0,                     !- View Factor to Ground",
        "  4,                       !- Number of Vertices",
        "  0.000000,0.000000,0,  !- X,Y,Z ==> Vertex 1 {m}",
        "  0.000000,10.000000,0,  !- X,Y,Z ==> Vertex 2 {m}",
        "  10.00000,10.000000,0,  !- X,Y,Z ==> Vertex 3 {m}",
        "  10.00000,0.000000,0;  !- X,Y,Z ==> Vertex 4 {m}",
        "Zone,"
        "  Zone,                    !- Name",
        "  0,                       !- Direction of Relative North {deg}",
        "  6.000000,                !- X Origin {m}",
        "  6.000000,                !- Y Origin {m}",
        "  0,                       !- Z Origin {m}",
        "  1,                       !- Type",
        "  1,                       !- Multiplier",
        "  autocalculate,           !- Ceiling Height {m}",
        "  autocalculate;           !- Volume {m3}",
        "  Daylighting:Controls,",
        "    Daylighting Control,!- Name",
        "    Zone,          !- Zone Name",
        "    SplitFlux,               !- Daylighting Method",
        "    ,                        !- Availability Schedule Name",
        "    Continuous,              !- Lighting Control Type",
        "    0.3,                     !- Minimum Input Power Fraction for Continuous or ContinuousOff Dimming Control",
        "    0.2,                     !- Minimum Light Output Fraction for Continuous or ContinuousOff Dimming Control",
        "    1,                       !- Number of Stepped Control Steps",
        "    1,                       !- Probability Lighting will be Reset When Needed in Manual Stepped Control",
        "    ,                        !- Glare Calculation Daylighting Reference Point Name",
        "    ,                        !- Glare Calculation Azimuth Angle of View Direction Clockwise from Zone y-Axis {deg}",
        "    22,                      !- Maximum Allowable Discomfort Glare Index",
        "    ,                        !- DElight Gridding Resolution {m2}",
        "    Reference Point 1,  !- Daylighting Reference Point 1 Name",
        "    1,                       !- Fraction of Zone Controlled by Reference Point 1",
        "    500;                     !- Illuminance Setpoint at Reference Point 1 {lux}",
        "",
        "  Daylighting:ReferencePoint,",
        "    Reference Point 1,  !- Name",
        "    Zone,          !- Zone Name",
        "    12,                      !- X-Coordinate of Reference Point {m}",
        "    2.5,                     !- Y-Coordinate of Reference Point {m}",
        "    0.8;                     !- Z-Coordinate of Reference Point {m}",
        "  ShadowCalculation,",
        "    PolygonClipping,         !- Shading Calculation Method",
        "    Timestep,                !- Shading Calculation Update Frequency Method",
        "    30,                       !- Shading Calculation Update Frequency",
        "    15000;                   !- Maximum Figures in Shadow Overlap Calculations",
        "EnergyManagementSystem:ConstructionIndexVariable, Win_1, WINDOWCONSTRUCTION1;",
        "EnergyManagementSystem:ConstructionIndexVariable, Win_2, WINDOWCONSTRUCTION2;",
        "  EnergyManagementSystem:Actuator,",
        "    Win1_Construct,          !- Name",
        "    FenestrationSurface,  !- Actuated Component Unique Name",
        "    Surface,                 !- Actuated Component Type",
        "    Construction State;      !- Actuated Component Control Type",
        "",
        "  EnergyManagementSystem:ProgramCallingManager,",
        "    Window Switcher,  !- Name",
        "    BeginZoneTimestepBeforeInitHeatBalance,  !- EnergyPlus Model Calling Point",
        "    ZN_1_wall_south_Window_1_Control;  !- Program Name 1",
        "",
        "  EnergyManagementSystem:Program,",
        "    ZN_1_wall_south_Window_1_Control,  !- Name",
        "    Set Win1_Construct = Win_2;  !- Program Line 2",

    });

    ASSERT_TRUE(process_idf(idf_objects));

    SimulationManager::ManageSimulation(state);

    int surfNum = UtilityRoutines::FindItemInList("FENESTRATIONSURFACE", DataSurfaces::Surface);
    EXPECT_EQ(DataSurfaces::Surface(surfNum).Construction, DataSurfaces::Surface(surfNum).EMSConstructionOverrideValue);
    EXPECT_TRUE(DataSurfaces::Surface(surfNum).EMSConstructionOverrideON);
}

} // namespace EnergyPlus<|MERGE_RESOLUTION|>--- conflicted
+++ resolved
@@ -167,11 +167,7 @@
 
     bool ErrorsFound(false);
 
-<<<<<<< HEAD
-    GetMaterialData(*state.dataWindowEquivalentLayer, state.files, ErrorsFound);
-=======
-    GetMaterialData(state, state.dataWindowEquivalentLayer, state.files, ErrorsFound);
->>>>>>> 42d84720
+    GetMaterialData(state, *state.dataWindowEquivalentLayer, state.files, ErrorsFound);
 
     EXPECT_FALSE(ErrorsFound);
 }
@@ -208,11 +204,7 @@
 
     bool ErrorsFound(false);
 
-<<<<<<< HEAD
-    GetMaterialData(*state.dataWindowEquivalentLayer, state.files, ErrorsFound);
-=======
-    GetMaterialData(state, state.dataWindowEquivalentLayer, state.files, ErrorsFound);
->>>>>>> 42d84720
+    GetMaterialData(state, *state.dataWindowEquivalentLayer, state.files, ErrorsFound);
 
     EXPECT_FALSE(ErrorsFound);
 }
@@ -720,11 +712,7 @@
     ASSERT_TRUE(process_idf(idf_objects));
 
     bool ErrorsFound(false);
-<<<<<<< HEAD
-    GetMaterialData(*state.dataWindowEquivalentLayer, state.files, ErrorsFound);
-=======
-    GetMaterialData(state, state.dataWindowEquivalentLayer, state.files, ErrorsFound);
->>>>>>> 42d84720
+    GetMaterialData(state, *state.dataWindowEquivalentLayer, state.files, ErrorsFound);
     EXPECT_FALSE(ErrorsFound);
 
     // check the "Material:RoofVegetation" names
@@ -1226,11 +1214,7 @@
     EXPECT_FALSE(ErrorsFound);
     HeatBalanceManager::GetZoneData(ErrorsFound);
     EXPECT_FALSE(ErrorsFound);
-<<<<<<< HEAD
-    HeatBalanceManager::GetMaterialData(*state.dataWindowEquivalentLayer, state.files, ErrorsFound);
-=======
-    HeatBalanceManager::GetMaterialData(state, state.dataWindowEquivalentLayer, state.files, ErrorsFound);
->>>>>>> 42d84720
+    HeatBalanceManager::GetMaterialData(state, *state.dataWindowEquivalentLayer, state.files, ErrorsFound);
     EXPECT_FALSE(ErrorsFound);
     HeatBalanceManager::GetConstructData(state.files, ErrorsFound);
     EXPECT_FALSE(ErrorsFound);
@@ -1291,11 +1275,7 @@
     EXPECT_DOUBLE_EQ(0.012611481326656135, DataLoopNode::Node(1).HumRat);
     EXPECT_DOUBLE_EQ(57247.660939392081, DataLoopNode::Node(1).Enthalpy);
 
-<<<<<<< HEAD
     InitHeatBalance(state, state.files);
-=======
-    InitHeatBalance(state, state.dataWindowComplexManager, state.dataWindowEquivalentLayer, state.dataWindowManager, state.files);
->>>>>>> 42d84720
 
     // Test if local value correctly overwritten
     EXPECT_EQ(25.0, Zone(1).OutDryBulbTemp);
@@ -1313,11 +1293,7 @@
     DataEnvironment::WindSpeed = 1.5;
     DataEnvironment::WindDir = 90.0;
 
-<<<<<<< HEAD
     InitHeatBalance(state, state.files);
-=======
-    InitHeatBalance(state, state.dataWindowComplexManager, state.dataWindowEquivalentLayer, state.dataWindowManager, state.files);
->>>>>>> 42d84720
 
     // Test if local value correctly overwritten
     EXPECT_EQ(25.0, Zone(1).OutDryBulbTemp);
@@ -1790,11 +1766,7 @@
 
     EXPECT_TRUE(process_idf(idf_objects));
 
-<<<<<<< HEAD
-    HeatBalanceManager::GetMaterialData(*state.dataWindowEquivalentLayer, state.files, errorsfound);
-=======
-    HeatBalanceManager::GetMaterialData(state, state.dataWindowEquivalentLayer, state.files, errorsfound);
->>>>>>> 42d84720
+    HeatBalanceManager::GetMaterialData(state, *state.dataWindowEquivalentLayer, state.files, errorsfound);
 
     EXPECT_FALSE(errorsfound);
     EXPECT_NEAR(dataMaterial.Material(1).Resistance,0.158,0.0001);
@@ -1839,11 +1811,7 @@
 
     // call get material data to auto-generate IRTSurface material
     ErrorsFound = false;
-<<<<<<< HEAD
-    HeatBalanceManager::GetMaterialData(*state.dataWindowEquivalentLayer, state.files, ErrorsFound);
-=======
-    HeatBalanceManager::GetMaterialData(state, state.dataWindowEquivalentLayer, state.files, ErrorsFound);
->>>>>>> 42d84720
+    HeatBalanceManager::GetMaterialData(state, *state.dataWindowEquivalentLayer, state.files, ErrorsFound);
     EXPECT_FALSE(ErrorsFound);
     EXPECT_EQ(DataHeatBalance::TotMaterials, 1);
     int MaterNum = 1;
@@ -1980,11 +1948,7 @@
 
     bool ErrorsFound(false); // If errors detected in input
 
-<<<<<<< HEAD
-    HeatBalanceManager::GetMaterialData(*state.dataWindowEquivalentLayer, state.files, ErrorsFound);
-=======
-    HeatBalanceManager::GetMaterialData(state, state.dataWindowEquivalentLayer, state.files, ErrorsFound);
->>>>>>> 42d84720
+    HeatBalanceManager::GetMaterialData(state, *state.dataWindowEquivalentLayer, state.files, ErrorsFound);
 
     ASSERT_FALSE(ErrorsFound);
 
