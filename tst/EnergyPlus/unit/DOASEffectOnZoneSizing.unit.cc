--- conflicted
+++ resolved
@@ -145,17 +145,10 @@
     Node.allocate(10);
     state->dataSize->ZoneEqSizing.allocate(2);
     state->dataHeatBal->Zone.allocate(2);
-<<<<<<< HEAD
-    CalcZoneSizing.allocate(1, 2);
-    CalcFinalZoneSizing.allocate(2);
+    state->dataSize->CalcZoneSizing.allocate(1, 2);
+    state->dataSize->CalcFinalZoneSizing.allocate(2);
     state->dataHeatBalFanSys->NonAirSystemResponse.allocate(2);
     state->dataHeatBalFanSys->SysDepZoneLoads.allocate(2);
-=======
-    state->dataSize->CalcZoneSizing.allocate(1, 2);
-    state->dataSize->CalcFinalZoneSizing.allocate(2);
-    NonAirSystemResponse.allocate(2);
-    SysDepZoneLoads.allocate(2);
->>>>>>> acf6f6ab
     state->dataZoneEquip->ZoneEquipConfig.allocate(2);
     state->dataHeatBalFanSys->TempControlType.allocate(2);
     state->dataHeatBalFanSys->TempZoneThermostatSetPoint.allocate(2);
@@ -174,7 +167,6 @@
     state->dataHeatBal->MassConservation.allocate(state->dataGlobal->NumOfZones);
     HeatBalanceManager::AllocateHeatBalArrays(*state);
     AirflowNetwork::AirflowNetworkNumOfExhFan = 0;
-<<<<<<< HEAD
     state->dataHeatBalFanSys->TempControlType(1) = 4;
     state->dataHeatBalFanSys->TempControlType(2) = 4;
     state->dataHeatBalFanSys->TempZoneThermostatSetPoint(1) = 0.0;
@@ -183,18 +175,7 @@
     state->dataHeatBalFanSys->ZoneThermostatSetPointLo(2) = 22.;
     state->dataHeatBalFanSys->ZoneThermostatSetPointHi(1) = 24.;
     state->dataHeatBalFanSys->ZoneThermostatSetPointHi(2) = 24.;
-    CurOverallSimDay = 1;
-=======
-    TempControlType(1) = 4;
-    TempControlType(2) = 4;
-    TempZoneThermostatSetPoint(1) = 0.0;
-    TempZoneThermostatSetPoint(2) = 0.0;
-    ZoneThermostatSetPointLo(1) = 22.;
-    ZoneThermostatSetPointLo(2) = 22.;
-    ZoneThermostatSetPointHi(1) = 24.;
-    ZoneThermostatSetPointHi(2) = 24.;
     state->dataSize->CurOverallSimDay = 1;
->>>>>>> acf6f6ab
     state->dataZoneEquip->ZoneEquipConfig(1).IsControlled = true;
     state->dataZoneEquip->ZoneEquipConfig(2).IsControlled = true;
     state->dataSize->CalcZoneSizing(1, 1).ActualZoneNum = 1;
@@ -337,15 +318,9 @@
     Node.deallocate();
     state->dataSize->ZoneEqSizing.deallocate();
     state->dataHeatBal->Zone.deallocate();
-<<<<<<< HEAD
-    CalcZoneSizing.deallocate();
+    state->dataSize->CalcZoneSizing.deallocate();
     state->dataHeatBalFanSys->NonAirSystemResponse.deallocate();
     state->dataHeatBalFanSys->SysDepZoneLoads.deallocate();
-=======
-    state->dataSize->CalcZoneSizing.deallocate();
-    NonAirSystemResponse.deallocate();
-    SysDepZoneLoads.deallocate();
->>>>>>> acf6f6ab
     state->dataZoneEquip->ZoneEquipConfig(1).InletNode.deallocate();
     state->dataZoneEquip->ZoneEquipConfig(2).InletNode.deallocate();
     state->dataZoneEquip->ZoneEquipConfig(1).ExhaustNode.deallocate();
