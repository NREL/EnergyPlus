--- conflicted
+++ resolved
@@ -138,14 +138,11 @@
 
 TEST_F(EnergyPlusFixture, DOASEffectOnZoneSizing_SizeZoneEquipment)
 {
-<<<<<<< HEAD
+    state->init_state(*state);
+
     auto &dln = state->dataLoopNodes;
     for (int i = 0; i < 10; ++i) dln->nodes.push_back(new Node::NodeData);
 
-=======
-    state->init_state(*state);
-    state->dataLoopNodes->Node.allocate(10);
->>>>>>> 15f64911
     state->dataSize->ZoneEqSizing.allocate(2);
     state->dataHeatBal->Zone.allocate(2);
     state->dataSize->CalcZoneSizing.allocate(1, 2);
