// EnergyPlus, Copyright (c) 1996-2020, The Board of Trustees of the University of Illinois,
// The Regents of the University of California, through Lawrence Berkeley National Laboratory
// (subject to receipt of any required approvals from the U.S. Dept. of Energy), Oak Ridge
// National Laboratory, managed by UT-Battelle, Alliance for Sustainable Energy, LLC, and other
// contributors. All rights reserved.
//
// NOTICE: This Software was developed under funding from the U.S. Department of Energy and the
// U.S. Government consequently retains certain rights. As such, the U.S. Government has been
// granted for itself and others acting on its behalf a paid-up, nonexclusive, irrevocable,
// worldwide license in the Software to reproduce, distribute copies to the public, prepare
// derivative works, and perform publicly and display publicly, and to permit others to do so.
//
// Redistribution and use in source and binary forms, with or without modification, are permitted
// provided that the following conditions are met:
//
// (1) Redistributions of source code must retain the above copyright notice, this list of
//     conditions and the following disclaimer.
//
// (2) Redistributions in binary form must reproduce the above copyright notice, this list of
//     conditions and the following disclaimer in the documentation and/or other materials
//     provided with the distribution.
//
// (3) Neither the name of the University of California, Lawrence Berkeley National Laboratory,
//     the University of Illinois, U.S. Dept. of Energy nor the names of its contributors may be
//     used to endorse or promote products derived from this software without specific prior
//     written permission.
//
// (4) Use of EnergyPlus(TM) Name. If Licensee (i) distributes the software in stand-alone form
//     without changes from the version obtained under this License, or (ii) Licensee makes a
//     reference solely to the software portion of its product, Licensee must refer to the
//     software as "EnergyPlus version X" software, where "X" is the version number Licensee
//     obtained under this License and may not use a different name for the software. Except as
//     specifically required in this Section (4), Licensee shall not use in a company name, a
//     product name, in advertising, publicity, or other promotional activities any name, trade
//     name, trademark, logo, or other designation of "EnergyPlus", "E+", "e+" or confusingly
//     similar designation, without the U.S. Department of Energy's prior written consent.
//
// THIS SOFTWARE IS PROVIDED BY THE COPYRIGHT HOLDERS AND CONTRIBUTORS "AS IS" AND ANY EXPRESS OR
// IMPLIED WARRANTIES, INCLUDING, BUT NOT LIMITED TO, THE IMPLIED WARRANTIES OF MERCHANTABILITY
// AND FITNESS FOR A PARTICULAR PURPOSE ARE DISCLAIMED. IN NO EVENT SHALL THE COPYRIGHT OWNER OR
// CONTRIBUTORS BE LIABLE FOR ANY DIRECT, INDIRECT, INCIDENTAL, SPECIAL, EXEMPLARY, OR
// CONSEQUENTIAL DAMAGES (INCLUDING, BUT NOT LIMITED TO, PROCUREMENT OF SUBSTITUTE GOODS OR
// SERVICES; LOSS OF USE, DATA, OR PROFITS; OR BUSINESS INTERRUPTION) HOWEVER CAUSED AND ON ANY
// THEORY OF LIABILITY, WHETHER IN CONTRACT, STRICT LIABILITY, OR TORT (INCLUDING NEGLIGENCE OR
// OTHERWISE) ARISING IN ANY WAY OUT OF THE USE OF THIS SOFTWARE, EVEN IF ADVISED OF THE
// POSSIBILITY OF SUCH DAMAGE.

// EnergyPlus::Standalone ERV Unit Tests

// Google Test Headers
#include <gtest/gtest.h>

// EnergyPlus Headers
#include "Fixtures/EnergyPlusFixture.hh"
#include <EnergyPlus/Data/EnergyPlusData.hh>
#include <EnergyPlus/DataEnvironment.hh>
#include <EnergyPlus/DataHVACGlobals.hh>
#include <EnergyPlus/DataHeatBalance.hh>
#include <EnergyPlus/DataSizing.hh>
#include <EnergyPlus/DataZoneEquipment.hh>
#include <EnergyPlus/Fans.hh>
#include <EnergyPlus/HVACStandAloneERV.hh>
#include <EnergyPlus/IOFiles.hh>
#include <EnergyPlus/ScheduleManager.hh>
#include <EnergyPlus/UtilityRoutines.hh>

using namespace EnergyPlus;
using namespace EnergyPlus::HVACStandAloneERV;
using namespace ObjexxFCL;
using namespace EnergyPlus::DataHeatBalance;
using namespace EnergyPlus::DataHVACGlobals;
using namespace DataGlobals;
using namespace EnergyPlus::DataZoneEquipment;
using namespace EnergyPlus::DataSizing;
using namespace EnergyPlus::Fans;
using namespace EnergyPlus::ScheduleManager;

TEST_F(EnergyPlusFixture, HVACStandAloneERV_Test1)
{
    std::string const idf_objects = delimited_string({
        "  Fan:OnOff,",
        "    ERV Supply Fan,          !- Name",
        "    FanAndCoilAvailSched,    !- Availability Schedule Name",
        "    0.5,                     !- Fan Total Efficiency",
        "    75.0,                    !- Pressure Rise {Pa}",
        "    20000.0,                 !- Maximum Flow Rate {m3/s}",
        "    0.9,                     !- Motor Efficiency",
        "    1.0,                     !- Motor In Airstream Fraction",
        "    HR Supply Outlet Node,   !- Air Inlet Node Name",
        "    Supply Fan Outlet Node;  !- Air Outlet Node Name",

        "  Fan:OnOff,",
        "    ERV Exhaust Fan,         !- Name",
        "    FanAndCoilAvailSched,    !- Availability Schedule Name",
        "    0.5,                     !- Fan Total Efficiency",
        "    75.0,                    !- Pressure Rise {Pa}",
        "    20000.0,                 !- Maximum Flow Rate {m3/s}",
        "    0.9,                     !- Motor Efficiency",
        "    1.0,                     !- Motor In Airstream Fraction",
        "    HR Secondary Outlet Node,!- Air Inlet Node Name",
        "    Exhaust Fan Outlet Node; !- Air Outlet Node Name",

        "  Schedule:Compact,",
        "    FanAndCoilAvailSched,    !- Name",
        "    Fraction,                !- Schedule Type Limits Name",
        "    Through: 12/31,          !- Field 1",
        "    For: AllDays,            !- Field 2",
        "    Until: 24:00,1.0;        !- Field 3",
    });

    ASSERT_TRUE(process_idf(idf_objects));
    DataEnvironment::StdRhoAir = 1.0;
    ZoneEquipConfig.allocate(1);
    ZoneEquipConfig(1).ZoneName = "Zone 1";
    ZoneEquipConfig(1).ActualZoneNum = 1;

    Zone.allocate(1);
    Zone(1).Name = ZoneEquipConfig(1).ZoneName;
    ZoneEqSizing.allocate(1);
    CurZoneEqNum = 1;
    DataSizing::ZoneEqSizing(CurZoneEqNum).SizingMethod.allocate(DataHVACGlobals::NumOfSizingTypes);

    TotPeople = 2; // Total number of people statements
    People.allocate(TotPeople);
    People(1).ZonePtr = 1;
    People(1).NumberOfPeople = 100.0;
    People(1).NumberOfPeoplePtr = ScheduleAlwaysOn; // From dataglobals, always returns a 1 for schedule value
    People(2).ZonePtr = 1;
    People(2).NumberOfPeople = 200.0;
    People(2).NumberOfPeoplePtr = ScheduleAlwaysOn; // From dataglobals, always returns a 1 for schedule value

    StandAloneERV.allocate(1);

    // size on floor area
    StandAloneERV(1).SupplyAirVolFlow = AutoSize;
    StandAloneERV(1).ExhaustAirVolFlow = AutoSize;
    StandAloneERV(1).AirVolFlowPerFloorArea = 1.0;
    StandAloneERV(1).AirVolFlowPerOccupant = 0.0;
    StandAloneERV(1).SupplyAirFanType_Num = DataHVACGlobals::FanType_SimpleOnOff;
    StandAloneERV(1).SupplyAirFanName = "ERV SUPPLY FAN";
    StandAloneERV(1).SupplyAirFanIndex = 1;
    StandAloneERV(1).ExhaustAirFanType_Num = DataHVACGlobals::FanType_SimpleOnOff;
    StandAloneERV(1).ExhaustAirFanName = "ERV EXHAUST FAN";
    StandAloneERV(1).ExhaustAirFanIndex = 2;
    Zone(1).Multiplier = 1.0;
    Zone(1).FloorArea = 1000.0;
    SizeStandAloneERV(state, 1);
    EXPECT_EQ(1000.0, StandAloneERV(1).SupplyAirVolFlow);

    // size on occupancy
    StandAloneERV(1).SupplyAirVolFlow = AutoSize; // Need to reset this for each pass
    StandAloneERV(1).ExhaustAirVolFlow = AutoSize;
    StandAloneERV(1).AirVolFlowPerFloorArea = 0.0;
    StandAloneERV(1).AirVolFlowPerOccupant = 10.0;
    Zone(1).Multiplier = 1.0;
    Zone(1).FloorArea = 1000.0;
    SizeStandAloneERV(state, 1);
    EXPECT_EQ(3000.0, StandAloneERV(1).SupplyAirVolFlow);

    // size on floor area and occupancy
    StandAloneERV(1).SupplyAirVolFlow = AutoSize;
    StandAloneERV(1).ExhaustAirVolFlow = AutoSize;
    StandAloneERV(1).AirVolFlowPerFloorArea = 1.0;
    StandAloneERV(1).AirVolFlowPerOccupant = 10.0;
    Zone(1).Multiplier = 1.0;
    Zone(1).FloorArea = 1000.0;
    SizeStandAloneERV(state, 1);
    EXPECT_EQ(4000.0, StandAloneERV(1).SupplyAirVolFlow);

    // size on floor area and occupancy using zone multiplier
    StandAloneERV(1).SupplyAirVolFlow = AutoSize;
    StandAloneERV(1).ExhaustAirVolFlow = AutoSize;
    Zone(1).Multiplier = 5.0;
    SizeStandAloneERV(state, 1);
    EXPECT_EQ(20000.0, StandAloneERV(1).SupplyAirVolFlow);
}

TEST_F(EnergyPlusFixture, HVACStandAloneERV_Test2)
{

    std::string const idf_objects = delimited_string({
        "  Fan:OnOff,",
        "    ERV Supply Fan,          !- Name",
        "    FanAndCoilAvailSched,    !- Availability Schedule Name",
        "    0.5,                     !- Fan Total Efficiency",
        "    75.0,                    !- Pressure Rise {Pa}",
        "    autosize,                !- Maximum Flow Rate {m3/s}",
        "    0.9,                     !- Motor Efficiency",
        "    1.0,                     !- Motor In Airstream Fraction",
        "    HR Supply Outlet Node,   !- Air Inlet Node Name",
        "    Supply Fan Outlet Node;  !- Air Outlet Node Name",

        "  Fan:OnOff,",
        "    ERV Exhaust Fan,         !- Name",
        "    FanAndCoilAvailSched,    !- Availability Schedule Name",
        "    0.5,                     !- Fan Total Efficiency",
        "    75.0,                    !- Pressure Rise {Pa}",
        "    autosize,                !- Maximum Flow Rate {m3/s}",
        "    0.9,                     !- Motor Efficiency",
        "    1.0,                     !- Motor In Airstream Fraction",
        "    HR Secondary Outlet Node,!- Air Inlet Node Name",
        "    Exhaust Fan Outlet Node; !- Air Outlet Node Name",

        "  Schedule:Compact,",
        "    FanAndCoilAvailSched,    !- Name",
        "    Fraction,                !- Schedule Type Limits Name",
        "    Through: 12/31,          !- Field 1",
        "    For: AllDays,            !- Field 2",
        "    Until: 24:00,1.0;        !- Field 3",
    });

    ASSERT_TRUE(process_idf(idf_objects));
    DataEnvironment::StdRhoAir = 1.0;

    NumOfTimeStepInHour = 1; // must initialize this to get schedules initialized
    MinutesPerTimeStep = 60; // must initialize this to get schedules initialized
    ProcessScheduleInput(state.files);  // read schedules

<<<<<<< HEAD
    GetFanInput(state.fans, state.files);
=======
    GetFanInput(state, state.fans);
>>>>>>> e7001b2e

    EnergyPlus::DataSizing::CurZoneEqNum = 1;

    ZoneEquipConfig.allocate(1);
    ZoneEquipConfig(1).ZoneName = "Zone 1";
    ZoneEquipConfig(1).ActualZoneNum = 1;

    Zone.allocate(1);
    Zone(1).Name = ZoneEquipConfig(1).ZoneName;
    Zone(1).Multiplier = 1.0;
    Zone(1).FloorArea = 100.0;

    ZoneEqSizing.allocate(1);
    ZoneEqSizing(CurZoneEqNum).SizingMethod.allocate(25);
    ZoneEqSizing(CurZoneEqNum).SizingMethod(DataHVACGlobals::SystemAirflowSizing) = DataSizing::SupplyAirFlowRate;

    FinalZoneSizing.allocate(1);
    FinalZoneSizing(CurZoneEqNum).DesCoolVolFlow = 0.0;
    FinalZoneSizing(CurZoneEqNum).DesHeatVolFlow = 0.0;

    TotPeople = 2; // Total number of people objects
    People.allocate(TotPeople);
    People(1).ZonePtr = 1;
    People(1).NumberOfPeople = 10.0;
    People(1).NumberOfPeoplePtr = ScheduleAlwaysOn; // always returns a 1 for schedule value
    People(2).ZonePtr = 1;
    People(2).NumberOfPeople = 20.0;
    People(2).NumberOfPeoplePtr = ScheduleAlwaysOn; // always returns a 1 for schedule value

    StandAloneERV.allocate(1);
    StandAloneERV(1).SupplyAirVolFlow = DataSizing::AutoSize;
    StandAloneERV(1).ExhaustAirVolFlow = DataSizing::AutoSize;
    StandAloneERV(1).DesignSAFanVolFlowRate = DataSizing::AutoSize;
    StandAloneERV(1).DesignEAFanVolFlowRate = DataSizing::AutoSize;
    StandAloneERV(1).DesignHXVolFlowRate = DataSizing::AutoSize;
    StandAloneERV(1).SupplyAirFanName = Fan(1).FanName;
    StandAloneERV(1).SupplyAirFanIndex = 1;
    StandAloneERV(1).ExhaustAirFanName = Fan(2).FanName;
    StandAloneERV(1).ExhaustAirFanIndex = 2;
    StandAloneERV(1).HeatExchangerTypeNum = HX_AIRTOAIR_GENERIC;
    StandAloneERV(1).HeatExchangerName = "ERV Heat Exchanger";
    StandAloneERV(1).AirVolFlowPerFloorArea = 0.01;
    StandAloneERV(1).AirVolFlowPerOccupant = 0.0;
    StandAloneERV(1).HighRHOAFlowRatio = 1.2;

    SizeStandAloneERV(state, 1);

    EXPECT_EQ(1.0, StandAloneERV(1).SupplyAirVolFlow);
    EXPECT_EQ(1.2, StandAloneERV(1).DesignSAFanVolFlowRate);
    EXPECT_EQ(1.2, StandAloneERV(1).DesignEAFanVolFlowRate);
}<|MERGE_RESOLUTION|>--- conflicted
+++ resolved
@@ -216,11 +216,7 @@
     MinutesPerTimeStep = 60; // must initialize this to get schedules initialized
     ProcessScheduleInput(state.files);  // read schedules
 
-<<<<<<< HEAD
-    GetFanInput(state.fans, state.files);
-=======
-    GetFanInput(state, state.fans);
->>>>>>> e7001b2e
+    GetFanInput(state);
 
     EnergyPlus::DataSizing::CurZoneEqNum = 1;
 
