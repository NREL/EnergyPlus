--- conflicted
+++ resolved
@@ -285,27 +285,15 @@
         state->dataLoopNodes->Node(state->dataMixedAir->OAMixer(1).InletNode).Enthalpy = 18000;
         state->dataLoopNodes->Node(state->dataMixedAir->OAMixer(1).InletNode).HumRat = PsyWFnTdbH(*state, state->dataLoopNodes->Node(state->dataMixedAir->OAMixer(1).InletNode).Temp, state->dataLoopNodes->Node(state->dataMixedAir->OAMixer(1).InletNode).Enthalpy);
 
-<<<<<<< HEAD
-        state->dataLoopNodes->Node(FanCoil(1).AirInNode).MassFlowRate = AirMassFlow;
-        state->dataLoopNodes->Node(FanCoil(1).AirInNode).MassFlowRateMin = AirMassFlow;
-        state->dataLoopNodes->Node(FanCoil(1).AirInNode).MassFlowRateMinAvail = AirMassFlow;
-        state->dataLoopNodes->Node(FanCoil(1).AirInNode).MassFlowRateMax = MaxAirMassFlow;
-        state->dataLoopNodes->Node(FanCoil(1).AirInNode).MassFlowRateMaxAvail = MaxAirMassFlow;
-
-        FanCoil(1).OutAirMassFlow = 0.0;
-        FanCoil(1).MaxAirMassFlow = MaxAirMassFlow;
-        state->dataLoopNodes->Node(FanCoil(1).OutsideAirNode).MassFlowRateMax = 0.0;
-=======
-        Node(state->dataFanCoilUnits->FanCoil(1).AirInNode).MassFlowRate = AirMassFlow;
-        Node(state->dataFanCoilUnits->FanCoil(1).AirInNode).MassFlowRateMin = AirMassFlow;
-        Node(state->dataFanCoilUnits->FanCoil(1).AirInNode).MassFlowRateMinAvail = AirMassFlow;
-        Node(state->dataFanCoilUnits->FanCoil(1).AirInNode).MassFlowRateMax = MaxAirMassFlow;
-        Node(state->dataFanCoilUnits->FanCoil(1).AirInNode).MassFlowRateMaxAvail = MaxAirMassFlow;
+        state->dataLoopNodes->Node(state->dataFanCoilUnits->FanCoil(1).AirInNode).MassFlowRate = AirMassFlow;
+        state->dataLoopNodes->Node(state->dataFanCoilUnits->FanCoil(1).AirInNode).MassFlowRateMin = AirMassFlow;
+        state->dataLoopNodes->Node(state->dataFanCoilUnits->FanCoil(1).AirInNode).MassFlowRateMinAvail = AirMassFlow;
+        state->dataLoopNodes->Node(state->dataFanCoilUnits->FanCoil(1).AirInNode).MassFlowRateMax = MaxAirMassFlow;
+        state->dataLoopNodes->Node(state->dataFanCoilUnits->FanCoil(1).AirInNode).MassFlowRateMaxAvail = MaxAirMassFlow;
 
         state->dataFanCoilUnits->FanCoil(1).OutAirMassFlow = 0.0;
         state->dataFanCoilUnits->FanCoil(1).MaxAirMassFlow = MaxAirMassFlow;
-        Node(state->dataFanCoilUnits->FanCoil(1).OutsideAirNode).MassFlowRateMax = 0.0;
->>>>>>> 8f1c7581
+        state->dataLoopNodes->Node(state->dataFanCoilUnits->FanCoil(1).OutsideAirNode).MassFlowRateMax = 0.0;
 
         Fan(1).InletAirMassFlowRate = AirMassFlow;
         Fan(1).MaxAirMassFlowRate = MaxAirMassFlow;
@@ -411,23 +399,14 @@
 
         EXPECT_NEAR(QZnReq, QUnitOut, 5.0);
         // expect inlet and outlet node air mass flow rates are equal
-<<<<<<< HEAD
-        EXPECT_EQ(state->dataLoopNodes->Node(FanCoil(1).AirInNode).MassFlowRate, state->dataLoopNodes->Node(FanCoil(1).AirOutNode).MassFlowRate);
-=======
-        EXPECT_EQ(Node(state->dataFanCoilUnits->FanCoil(1).AirInNode).MassFlowRate, Node(state->dataFanCoilUnits->FanCoil(1).AirOutNode).MassFlowRate);
->>>>>>> 8f1c7581
+        EXPECT_EQ(state->dataLoopNodes->Node(state->dataFanCoilUnits->FanCoil(1).AirInNode).MassFlowRate, state->dataLoopNodes->Node(state->dataFanCoilUnits->FanCoil(1).AirOutNode).MassFlowRate);
 
         state->dataGlobal->DoingSizing = false;
 
         state->dataPlnt->PlantLoop.deallocate();
         state->dataZoneEnergyDemand->ZoneSysEnergyDemand.deallocate();
-<<<<<<< HEAD
-        FanCoil.deallocate();
+        state->dataFanCoilUnits->FanCoil.deallocate();
         state->dataLoopNodes->Node.deallocate();
-=======
-        state->dataFanCoilUnits->FanCoil.deallocate();
-        Node.deallocate();
->>>>>>> 8f1c7581
         state->dataWaterCoils->WaterCoil.deallocate();
         state->dataZoneEquip->ZoneEquipConfig.deallocate();
         state->dataHeatBal->Zone.deallocate();
@@ -619,27 +598,15 @@
         state->dataLoopNodes->Node(state->dataMixedAir->OAMixer(1).InletNode).Enthalpy = 53000;
         state->dataLoopNodes->Node(state->dataMixedAir->OAMixer(1).InletNode).HumRat = PsyWFnTdbH(*state, state->dataLoopNodes->Node(state->dataMixedAir->OAMixer(1).InletNode).Temp, state->dataLoopNodes->Node(state->dataMixedAir->OAMixer(1).InletNode).Enthalpy);
 
-<<<<<<< HEAD
-        state->dataLoopNodes->Node(FanCoil(1).AirInNode).MassFlowRate = AirMassFlow;
-        state->dataLoopNodes->Node(FanCoil(1).AirInNode).MassFlowRateMin = AirMassFlow;
-        state->dataLoopNodes->Node(FanCoil(1).AirInNode).MassFlowRateMinAvail = AirMassFlow;
-        state->dataLoopNodes->Node(FanCoil(1).AirInNode).MassFlowRateMax = MaxAirMassFlow;
-        state->dataLoopNodes->Node(FanCoil(1).AirInNode).MassFlowRateMaxAvail = MaxAirMassFlow;
-
-        FanCoil(1).OutAirMassFlow = 0.0;
-        FanCoil(1).MaxAirMassFlow = MaxAirMassFlow;
-        state->dataLoopNodes->Node(FanCoil(1).OutsideAirNode).MassFlowRateMax = 0.0;
-=======
-        Node(state->dataFanCoilUnits->FanCoil(1).AirInNode).MassFlowRate = AirMassFlow;
-        Node(state->dataFanCoilUnits->FanCoil(1).AirInNode).MassFlowRateMin = AirMassFlow;
-        Node(state->dataFanCoilUnits->FanCoil(1).AirInNode).MassFlowRateMinAvail = AirMassFlow;
-        Node(state->dataFanCoilUnits->FanCoil(1).AirInNode).MassFlowRateMax = MaxAirMassFlow;
-        Node(state->dataFanCoilUnits->FanCoil(1).AirInNode).MassFlowRateMaxAvail = MaxAirMassFlow;
+        state->dataLoopNodes->Node(state->dataFanCoilUnits->FanCoil(1).AirInNode).MassFlowRate = AirMassFlow;
+        state->dataLoopNodes->Node(state->dataFanCoilUnits->FanCoil(1).AirInNode).MassFlowRateMin = AirMassFlow;
+        state->dataLoopNodes->Node(state->dataFanCoilUnits->FanCoil(1).AirInNode).MassFlowRateMinAvail = AirMassFlow;
+        state->dataLoopNodes->Node(state->dataFanCoilUnits->FanCoil(1).AirInNode).MassFlowRateMax = MaxAirMassFlow;
+        state->dataLoopNodes->Node(state->dataFanCoilUnits->FanCoil(1).AirInNode).MassFlowRateMaxAvail = MaxAirMassFlow;
 
         state->dataFanCoilUnits->FanCoil(1).OutAirMassFlow = 0.0;
         state->dataFanCoilUnits->FanCoil(1).MaxAirMassFlow = MaxAirMassFlow;
-        Node(state->dataFanCoilUnits->FanCoil(1).OutsideAirNode).MassFlowRateMax = 0.0;
->>>>>>> 8f1c7581
+        state->dataLoopNodes->Node(state->dataFanCoilUnits->FanCoil(1).OutsideAirNode).MassFlowRateMax = 0.0;
 
         Fan(1).InletAirMassFlowRate = AirMassFlow;
         Fan(1).MaxAirMassFlowRate = MaxAirMassFlow;
@@ -745,22 +712,13 @@
 
         EXPECT_NEAR(QZnReq, QUnitOut, 5.0);
         // expect inlet and outlet node air mass flow rates are equal
-<<<<<<< HEAD
-        EXPECT_EQ(state->dataLoopNodes->Node(FanCoil(1).AirInNode).MassFlowRate, state->dataLoopNodes->Node(FanCoil(1).AirOutNode).MassFlowRate);
-=======
-        EXPECT_EQ(Node(state->dataFanCoilUnits->FanCoil(1).AirInNode).MassFlowRate, Node(state->dataFanCoilUnits->FanCoil(1).AirOutNode).MassFlowRate);
->>>>>>> 8f1c7581
+        EXPECT_EQ(state->dataLoopNodes->Node(state->dataFanCoilUnits->FanCoil(1).AirInNode).MassFlowRate, state->dataLoopNodes->Node(state->dataFanCoilUnits->FanCoil(1).AirOutNode).MassFlowRate);
 
         state->dataGlobal->DoingSizing = false;
         state->dataPlnt->PlantLoop.deallocate();
         state->dataZoneEnergyDemand->ZoneSysEnergyDemand.deallocate();
-<<<<<<< HEAD
-        FanCoil.deallocate();
+        state->dataFanCoilUnits->FanCoil.deallocate();
         state->dataLoopNodes->Node.deallocate();
-=======
-        state->dataFanCoilUnits->FanCoil.deallocate();
-        Node.deallocate();
->>>>>>> 8f1c7581
         state->dataWaterCoils->WaterCoil.deallocate();
         state->dataZoneEquip->ZoneEquipConfig.deallocate();
         state->dataHeatBal->Zone.deallocate();
@@ -949,38 +907,22 @@
         state->dataLoopNodes->Node(state->dataMixedAir->OAMixer(1).InletNode).Enthalpy = 18000;
         state->dataLoopNodes->Node(state->dataMixedAir->OAMixer(1).InletNode).HumRat = PsyWFnTdbH(*state, state->dataLoopNodes->Node(state->dataMixedAir->OAMixer(1).InletNode).Temp, state->dataLoopNodes->Node(state->dataMixedAir->OAMixer(1).InletNode).Enthalpy);
 
-<<<<<<< HEAD
-        state->dataLoopNodes->Node(FanCoil(1).AirInNode).MassFlowRate = AirMassFlow;
-        state->dataLoopNodes->Node(FanCoil(1).AirInNode).MassFlowRateMin = AirMassFlow;
-        state->dataLoopNodes->Node(FanCoil(1).AirInNode).MassFlowRateMinAvail = AirMassFlow;
-        state->dataLoopNodes->Node(FanCoil(1).AirInNode).MassFlowRateMax = MaxAirMassFlow;
-        state->dataLoopNodes->Node(FanCoil(1).AirInNode).MassFlowRateMaxAvail = MaxAirMassFlow;
-=======
-        Node(state->dataFanCoilUnits->FanCoil(1).AirInNode).MassFlowRate = AirMassFlow;
-        Node(state->dataFanCoilUnits->FanCoil(1).AirInNode).MassFlowRateMin = AirMassFlow;
-        Node(state->dataFanCoilUnits->FanCoil(1).AirInNode).MassFlowRateMinAvail = AirMassFlow;
-        Node(state->dataFanCoilUnits->FanCoil(1).AirInNode).MassFlowRateMax = MaxAirMassFlow;
-        Node(state->dataFanCoilUnits->FanCoil(1).AirInNode).MassFlowRateMaxAvail = MaxAirMassFlow;
->>>>>>> 8f1c7581
+        state->dataLoopNodes->Node(state->dataFanCoilUnits->FanCoil(1).AirInNode).MassFlowRate = AirMassFlow;
+        state->dataLoopNodes->Node(state->dataFanCoilUnits->FanCoil(1).AirInNode).MassFlowRateMin = AirMassFlow;
+        state->dataLoopNodes->Node(state->dataFanCoilUnits->FanCoil(1).AirInNode).MassFlowRateMinAvail = AirMassFlow;
+        state->dataLoopNodes->Node(state->dataFanCoilUnits->FanCoil(1).AirInNode).MassFlowRateMax = MaxAirMassFlow;
+        state->dataLoopNodes->Node(state->dataFanCoilUnits->FanCoil(1).AirInNode).MassFlowRateMaxAvail = MaxAirMassFlow;
 
         state->dataFanCoilUnits->FanCoil(1).OutAirMassFlow = 0.0;
         state->dataFanCoilUnits->FanCoil(1).MaxAirMassFlow = MaxAirMassFlow;
         state->dataFanCoilUnits->FanCoil(1).MaxCoolCoilFluidFlow = 0.14;
         state->dataFanCoilUnits->FanCoil(1).MaxHeatCoilFluidFlow = 0.14;
 
-<<<<<<< HEAD
-        state->dataLoopNodes->Node(FanCoil(1).OutsideAirNode).MassFlowRateMax = 0.0;
-        state->dataLoopNodes->Node(FanCoil(1).CoolCoilFluidInletNode).MassFlowRateMax = 0.14;
-        state->dataLoopNodes->Node(FanCoil(1).HeatCoilFluidInletNode).MassFlowRateMax = 0.14;
-        state->dataLoopNodes->Node(FanCoil(1).CoolCoilFluidInletNode).MassFlowRateMaxAvail = 0.14;
-        state->dataLoopNodes->Node(FanCoil(1).HeatCoilFluidInletNode).MassFlowRateMaxAvail = 0.14;
-=======
-        Node(state->dataFanCoilUnits->FanCoil(1).OutsideAirNode).MassFlowRateMax = 0.0;
-        Node(state->dataFanCoilUnits->FanCoil(1).CoolCoilFluidInletNode).MassFlowRateMax = 0.14;
-        Node(state->dataFanCoilUnits->FanCoil(1).HeatCoilFluidInletNode).MassFlowRateMax = 0.14;
-        Node(state->dataFanCoilUnits->FanCoil(1).CoolCoilFluidInletNode).MassFlowRateMaxAvail = 0.14;
-        Node(state->dataFanCoilUnits->FanCoil(1).HeatCoilFluidInletNode).MassFlowRateMaxAvail = 0.14;
->>>>>>> 8f1c7581
+        state->dataLoopNodes->Node(state->dataFanCoilUnits->FanCoil(1).OutsideAirNode).MassFlowRateMax = 0.0;
+        state->dataLoopNodes->Node(state->dataFanCoilUnits->FanCoil(1).CoolCoilFluidInletNode).MassFlowRateMax = 0.14;
+        state->dataLoopNodes->Node(state->dataFanCoilUnits->FanCoil(1).HeatCoilFluidInletNode).MassFlowRateMax = 0.14;
+        state->dataLoopNodes->Node(state->dataFanCoilUnits->FanCoil(1).CoolCoilFluidInletNode).MassFlowRateMaxAvail = 0.14;
+        state->dataLoopNodes->Node(state->dataFanCoilUnits->FanCoil(1).HeatCoilFluidInletNode).MassFlowRateMaxAvail = 0.14;
 
         Fan(1).InletAirMassFlowRate = AirMassFlow;
         Fan(1).MaxAirMassFlowRate = MaxAirMassFlow;
@@ -1104,39 +1046,22 @@
         Sim4PipeFanCoil(*state, FanCoilNum, ZoneNum, ControlledZoneNum, FirstHVACIteration, QUnitOut, LatOutputProvided);
         EXPECT_NEAR(QZnReq, QUnitOut, 5.0);
         // expect inlet and outlet node air mass flow rates are equal
-<<<<<<< HEAD
-        EXPECT_EQ(state->dataLoopNodes->Node(FanCoil(1).AirInNode).MassFlowRate, state->dataLoopNodes->Node(FanCoil(1).AirOutNode).MassFlowRate);
+        EXPECT_EQ(state->dataLoopNodes->Node(state->dataFanCoilUnits->FanCoil(1).AirInNode).MassFlowRate, state->dataLoopNodes->Node(state->dataFanCoilUnits->FanCoil(1).AirOutNode).MassFlowRate);
         FirstHVACIteration = false;
         state->dataPlnt->PlantLoop(1).LoopSide(1).FlowLock = DataPlant::iFlowLock::Locked;
-        state->dataLoopNodes->Node(FanCoil(1).HeatCoilFluidInletNode).MassFlowRate = 0.2;
-=======
-        EXPECT_EQ(Node(state->dataFanCoilUnits->FanCoil(1).AirInNode).MassFlowRate, Node(state->dataFanCoilUnits->FanCoil(1).AirOutNode).MassFlowRate);
-        FirstHVACIteration = false;
-        state->dataPlnt->PlantLoop(1).LoopSide(1).FlowLock = DataPlant::iFlowLock::Locked;
-        Node(state->dataFanCoilUnits->FanCoil(1).HeatCoilFluidInletNode).MassFlowRate = 0.2;
->>>>>>> 8f1c7581
+        state->dataLoopNodes->Node(state->dataFanCoilUnits->FanCoil(1).HeatCoilFluidInletNode).MassFlowRate = 0.2;
         // Simulate with flow lock on and locked flow > demand flow; bypass extra flow
         Sim4PipeFanCoil(*state, FanCoilNum, ZoneNum, ControlledZoneNum, FirstHVACIteration, QUnitOut, LatOutputProvided);
         EXPECT_NEAR(QZnReq, QUnitOut, 5.0);
         EXPECT_NEAR(55.31, state->dataLoopNodes->Node(10).Temp, 0.1);
         // expect inlet and outlet node air mass flow rates are equal
-<<<<<<< HEAD
-        EXPECT_EQ(state->dataLoopNodes->Node(FanCoil(1).AirInNode).MassFlowRate, state->dataLoopNodes->Node(FanCoil(1).AirOutNode).MassFlowRate);
+        EXPECT_EQ(state->dataLoopNodes->Node(state->dataFanCoilUnits->FanCoil(1).AirInNode).MassFlowRate, state->dataLoopNodes->Node(state->dataFanCoilUnits->FanCoil(1).AirOutNode).MassFlowRate);
         // heating simulation with flow lock on and locked flow < flow required for load; use locked flow
-        state->dataLoopNodes->Node(FanCoil(1).HeatCoilFluidInletNode).MassFlowRate = 0.05;
+        state->dataLoopNodes->Node(state->dataFanCoilUnits->FanCoil(1).HeatCoilFluidInletNode).MassFlowRate = 0.05;
         Sim4PipeFanCoil(*state, FanCoilNum, ZoneNum, ControlledZoneNum, FirstHVACIteration, QUnitOut, LatOutputProvided);
         EXPECT_NEAR(3780.0, QUnitOut, 5.0);
         // expect inlet and outlet node air mass flow rates are equal
-        EXPECT_EQ(state->dataLoopNodes->Node(FanCoil(1).AirInNode).MassFlowRate, state->dataLoopNodes->Node(FanCoil(1).AirOutNode).MassFlowRate);
-=======
-        EXPECT_EQ(Node(state->dataFanCoilUnits->FanCoil(1).AirInNode).MassFlowRate, Node(state->dataFanCoilUnits->FanCoil(1).AirOutNode).MassFlowRate);
-        // heating simulation with flow lock on and locked flow < flow required for load; use locked flow
-        Node(state->dataFanCoilUnits->FanCoil(1).HeatCoilFluidInletNode).MassFlowRate = 0.05;
-        Sim4PipeFanCoil(*state, FanCoilNum, ZoneNum, ControlledZoneNum, FirstHVACIteration, QUnitOut, LatOutputProvided);
-        EXPECT_NEAR(3780.0, QUnitOut, 5.0);
-        // expect inlet and outlet node air mass flow rates are equal
-        EXPECT_EQ(Node(state->dataFanCoilUnits->FanCoil(1).AirInNode).MassFlowRate, Node(state->dataFanCoilUnits->FanCoil(1).AirOutNode).MassFlowRate);
->>>>>>> 8f1c7581
+        EXPECT_EQ(state->dataLoopNodes->Node(state->dataFanCoilUnits->FanCoil(1).AirInNode).MassFlowRate, state->dataLoopNodes->Node(state->dataFanCoilUnits->FanCoil(1).AirOutNode).MassFlowRate);
         // normal heating, no flow lock, heating capacity exceeded
         QZnReq = 5000.0;
         state->dataZoneEnergyDemand->ZoneSysEnergyDemand(1).RemainingOutputReqToHeatSP = 5000.00;
@@ -1144,11 +1069,7 @@
         Sim4PipeFanCoil(*state, FanCoilNum, ZoneNum, ControlledZoneNum, FirstHVACIteration, QUnitOut, LatOutputProvided);
         EXPECT_NEAR(4420.0, QUnitOut, 5.0);
         // expect inlet and outlet node air mass flow rates are equal
-<<<<<<< HEAD
-        EXPECT_EQ(state->dataLoopNodes->Node(FanCoil(1).AirInNode).MassFlowRate, state->dataLoopNodes->Node(FanCoil(1).AirOutNode).MassFlowRate);
-=======
-        EXPECT_EQ(Node(state->dataFanCoilUnits->FanCoil(1).AirInNode).MassFlowRate, Node(state->dataFanCoilUnits->FanCoil(1).AirOutNode).MassFlowRate);
->>>>>>> 8f1c7581
+        EXPECT_EQ(state->dataLoopNodes->Node(state->dataFanCoilUnits->FanCoil(1).AirInNode).MassFlowRate, state->dataLoopNodes->Node(state->dataFanCoilUnits->FanCoil(1).AirOutNode).MassFlowRate);
 
         // Coil Off Capacity Test #1 - low heating load, no flow lock, setting QUnitOutNoHC when flow lock = 0
         QZnReq = 80.0;
@@ -1159,15 +1080,9 @@
         EXPECT_NEAR(80.0, QUnitOut, 1.0);
         EXPECT_NEAR(75.0, state->dataFanCoilUnits->FanCoil(1).QUnitOutNoHC, 1.0);
         // water mass flow rate needed to provide output of 80 W (including 75 W coil off capacity)
-<<<<<<< HEAD
-        EXPECT_NEAR(0.0000315, state->dataLoopNodes->Node(FanCoil(FanCoilNum).HeatCoilFluidInletNode).MassFlowRate, 0.000001);
+        EXPECT_NEAR(0.0000315, state->dataLoopNodes->Node(state->dataFanCoilUnits->FanCoil(FanCoilNum).HeatCoilFluidInletNode).MassFlowRate, 0.000001);
         // expect inlet and outlet node air mass flow rates are equal
-        EXPECT_EQ(state->dataLoopNodes->Node(FanCoil(1).AirInNode).MassFlowRate, state->dataLoopNodes->Node(FanCoil(1).AirOutNode).MassFlowRate);
-=======
-        EXPECT_NEAR(0.0000315, Node(state->dataFanCoilUnits->FanCoil(FanCoilNum).HeatCoilFluidInletNode).MassFlowRate, 0.000001);
-        // expect inlet and outlet node air mass flow rates are equal
-        EXPECT_EQ(Node(state->dataFanCoilUnits->FanCoil(1).AirInNode).MassFlowRate, Node(state->dataFanCoilUnits->FanCoil(1).AirOutNode).MassFlowRate);
->>>>>>> 8f1c7581
+        EXPECT_EQ(state->dataLoopNodes->Node(state->dataFanCoilUnits->FanCoil(1).AirInNode).MassFlowRate, state->dataLoopNodes->Node(state->dataFanCoilUnits->FanCoil(1).AirOutNode).MassFlowRate);
 
         // Coil Off Capacity Test #2 - lock plant flow after previous call
         state->dataPlnt->PlantLoop(1).LoopSide(1).FlowLock = DataPlant::iFlowLock::Locked;
@@ -1179,15 +1094,9 @@
         // off coil capacity is same as just prior to flow being locked
         EXPECT_NEAR(75.0, state->dataFanCoilUnits->FanCoil(1).QUnitOutNoHC, 1.0);
         // same water flow rate as before
-<<<<<<< HEAD
-        EXPECT_NEAR(0.0000315, state->dataLoopNodes->Node(FanCoil(FanCoilNum).HeatCoilFluidInletNode).MassFlowRate, 0.000001);
+        EXPECT_NEAR(0.0000315, state->dataLoopNodes->Node(state->dataFanCoilUnits->FanCoil(FanCoilNum).HeatCoilFluidInletNode).MassFlowRate, 0.000001);
         // expect inlet and outlet node air mass flow rates are equal
-        EXPECT_EQ(state->dataLoopNodes->Node(FanCoil(1).AirInNode).MassFlowRate, state->dataLoopNodes->Node(FanCoil(1).AirOutNode).MassFlowRate);
-=======
-        EXPECT_NEAR(0.0000315, Node(state->dataFanCoilUnits->FanCoil(FanCoilNum).HeatCoilFluidInletNode).MassFlowRate, 0.000001);
-        // expect inlet and outlet node air mass flow rates are equal
-        EXPECT_EQ(Node(state->dataFanCoilUnits->FanCoil(1).AirInNode).MassFlowRate, Node(state->dataFanCoilUnits->FanCoil(1).AirOutNode).MassFlowRate);
->>>>>>> 8f1c7581
+        EXPECT_EQ(state->dataLoopNodes->Node(state->dataFanCoilUnits->FanCoil(1).AirInNode).MassFlowRate, state->dataLoopNodes->Node(state->dataFanCoilUnits->FanCoil(1).AirOutNode).MassFlowRate);
 
         // Coil Off Capacity Test #3 - unlock plant flow to ensure that water flow rate would have been different had flow not been locked
         state->dataPlnt->PlantLoop(1).LoopSide(1).FlowLock = DataPlant::iFlowLock::Unlocked;
@@ -1197,16 +1106,11 @@
         // actual coil off output when inlet air temp = 25 C and h = 39000 J/kg
         EXPECT_NEAR(48.0, state->dataFanCoilUnits->FanCoil(1).QUnitOutNoHC, 1.0); // interesting that this is very different for a heating system (from Coil Off Capacity Test #1)
                                                          // water flow rate had to increase to get to 80 W since coil off capacity was much different at -1752 W
-<<<<<<< HEAD
-        EXPECT_NEAR(0.000219, state->dataLoopNodes->Node(FanCoil(FanCoilNum).HeatCoilFluidInletNode).MassFlowRate, 0.000001);
+        EXPECT_NEAR(0.000219, state->dataLoopNodes->Node(state->dataFanCoilUnits->FanCoil(FanCoilNum).HeatCoilFluidInletNode).MassFlowRate, 0.000001);
         // expect inlet and outlet node air mass flow rates are equal
-        EXPECT_EQ(state->dataLoopNodes->Node(FanCoil(1).AirInNode).MassFlowRate, state->dataLoopNodes->Node(FanCoil(1).AirOutNode).MassFlowRate);
-=======
-        EXPECT_NEAR(0.000219, Node(state->dataFanCoilUnits->FanCoil(FanCoilNum).HeatCoilFluidInletNode).MassFlowRate, 0.000001);
-        // expect inlet and outlet node air mass flow rates are equal
-        EXPECT_EQ(Node(state->dataFanCoilUnits->FanCoil(1).AirInNode).MassFlowRate, Node(state->dataFanCoilUnits->FanCoil(1).AirOutNode).MassFlowRate);
->>>>>>> 8f1c7581
+        EXPECT_EQ(state->dataLoopNodes->Node(state->dataFanCoilUnits->FanCoil(1).AirInNode).MassFlowRate, state->dataLoopNodes->Node(state->dataFanCoilUnits->FanCoil(1).AirOutNode).MassFlowRate);
     }
+
     TEST_F(EnergyPlusFixture, ElectricCoilFanCoilHeatingTest)
     {
 
@@ -1382,34 +1286,20 @@
         state->dataLoopNodes->Node(state->dataMixedAir->OAMixer(1).InletNode).Enthalpy = 18000;
         state->dataLoopNodes->Node(state->dataMixedAir->OAMixer(1).InletNode).HumRat = PsyWFnTdbH(*state, state->dataLoopNodes->Node(state->dataMixedAir->OAMixer(1).InletNode).Temp, state->dataLoopNodes->Node(state->dataMixedAir->OAMixer(1).InletNode).Enthalpy);
 
-<<<<<<< HEAD
-        state->dataLoopNodes->Node(FanCoil(1).AirInNode).MassFlowRate = AirMassFlow;
-        state->dataLoopNodes->Node(FanCoil(1).AirInNode).MassFlowRateMin = AirMassFlow;
-        state->dataLoopNodes->Node(FanCoil(1).AirInNode).MassFlowRateMinAvail = AirMassFlow;
-        state->dataLoopNodes->Node(FanCoil(1).AirInNode).MassFlowRateMax = MaxAirMassFlow;
-        state->dataLoopNodes->Node(FanCoil(1).AirInNode).MassFlowRateMaxAvail = MaxAirMassFlow;
-=======
-        Node(state->dataFanCoilUnits->FanCoil(1).AirInNode).MassFlowRate = AirMassFlow;
-        Node(state->dataFanCoilUnits->FanCoil(1).AirInNode).MassFlowRateMin = AirMassFlow;
-        Node(state->dataFanCoilUnits->FanCoil(1).AirInNode).MassFlowRateMinAvail = AirMassFlow;
-        Node(state->dataFanCoilUnits->FanCoil(1).AirInNode).MassFlowRateMax = MaxAirMassFlow;
-        Node(state->dataFanCoilUnits->FanCoil(1).AirInNode).MassFlowRateMaxAvail = MaxAirMassFlow;
->>>>>>> 8f1c7581
+        state->dataLoopNodes->Node(state->dataFanCoilUnits->FanCoil(1).AirInNode).MassFlowRate = AirMassFlow;
+        state->dataLoopNodes->Node(state->dataFanCoilUnits->FanCoil(1).AirInNode).MassFlowRateMin = AirMassFlow;
+        state->dataLoopNodes->Node(state->dataFanCoilUnits->FanCoil(1).AirInNode).MassFlowRateMinAvail = AirMassFlow;
+        state->dataLoopNodes->Node(state->dataFanCoilUnits->FanCoil(1).AirInNode).MassFlowRateMax = MaxAirMassFlow;
+        state->dataLoopNodes->Node(state->dataFanCoilUnits->FanCoil(1).AirInNode).MassFlowRateMaxAvail = MaxAirMassFlow;
 
         state->dataFanCoilUnits->FanCoil(1).OutAirMassFlow = 0.0;
         state->dataFanCoilUnits->FanCoil(1).MaxAirMassFlow = MaxAirMassFlow;
         state->dataFanCoilUnits->FanCoil(1).MaxCoolCoilFluidFlow = 0.14;
         state->dataFanCoilUnits->FanCoil(1).MaxHeatCoilFluidFlow = 0.14;
 
-<<<<<<< HEAD
-        state->dataLoopNodes->Node(FanCoil(1).OutsideAirNode).MassFlowRateMax = 0.0;
-        state->dataLoopNodes->Node(FanCoil(1).CoolCoilFluidInletNode).MassFlowRateMax = 0.14;
-        state->dataLoopNodes->Node(FanCoil(1).CoolCoilFluidInletNode).MassFlowRateMaxAvail = 0.14;
-=======
-        Node(state->dataFanCoilUnits->FanCoil(1).OutsideAirNode).MassFlowRateMax = 0.0;
-        Node(state->dataFanCoilUnits->FanCoil(1).CoolCoilFluidInletNode).MassFlowRateMax = 0.14;
-        Node(state->dataFanCoilUnits->FanCoil(1).CoolCoilFluidInletNode).MassFlowRateMaxAvail = 0.14;
->>>>>>> 8f1c7581
+        state->dataLoopNodes->Node(state->dataFanCoilUnits->FanCoil(1).OutsideAirNode).MassFlowRateMax = 0.0;
+        state->dataLoopNodes->Node(state->dataFanCoilUnits->FanCoil(1).CoolCoilFluidInletNode).MassFlowRateMax = 0.14;
+        state->dataLoopNodes->Node(state->dataFanCoilUnits->FanCoil(1).CoolCoilFluidInletNode).MassFlowRateMaxAvail = 0.14;
 
         Fan(1).InletAirMassFlowRate = AirMassFlow;
         Fan(1).MaxAirMassFlowRate = MaxAirMassFlow;
@@ -1510,37 +1400,25 @@
         Sim4PipeFanCoil(*state, FanCoilNum, ZoneNum, ControlledZoneNum, FirstHVACIteration, QUnitOut, LatOutputProvided);
         EXPECT_NEAR(QZnReq, QUnitOut, 5.0);
         // expect inlet and outlet node air mass flow rates are equal
-<<<<<<< HEAD
-        EXPECT_EQ(state->dataLoopNodes->Node(FanCoil(1).AirInNode).MassFlowRate, state->dataLoopNodes->Node(FanCoil(1).AirOutNode).MassFlowRate);
-=======
-        EXPECT_EQ(Node(state->dataFanCoilUnits->FanCoil(1).AirInNode).MassFlowRate, Node(state->dataFanCoilUnits->FanCoil(1).AirOutNode).MassFlowRate);
->>>>>>> 8f1c7581
+        EXPECT_EQ(state->dataLoopNodes->Node(state->dataFanCoilUnits->FanCoil(1).AirInNode).MassFlowRate, state->dataLoopNodes->Node(state->dataFanCoilUnits->FanCoil(1).AirOutNode).MassFlowRate);
         // normal heating, heating capacity exceeded
         QZnReq = 5000.0;
         state->dataZoneEnergyDemand->ZoneSysEnergyDemand(1).RemainingOutputReqToHeatSP = 5000.00;
         Sim4PipeFanCoil(*state, FanCoilNum, ZoneNum, ControlledZoneNum, FirstHVACIteration, QUnitOut, LatOutputProvided);
         EXPECT_NEAR(4575.0, QUnitOut, 5.0);
         // expect inlet and outlet node air mass flow rates are equal
-<<<<<<< HEAD
-        EXPECT_EQ(state->dataLoopNodes->Node(FanCoil(1).AirInNode).MassFlowRate, state->dataLoopNodes->Node(FanCoil(1).AirOutNode).MassFlowRate);
-=======
-        EXPECT_EQ(Node(state->dataFanCoilUnits->FanCoil(1).AirInNode).MassFlowRate, Node(state->dataFanCoilUnits->FanCoil(1).AirOutNode).MassFlowRate);
->>>>>>> 8f1c7581
+        EXPECT_EQ(state->dataLoopNodes->Node(state->dataFanCoilUnits->FanCoil(1).AirInNode).MassFlowRate, state->dataLoopNodes->Node(state->dataFanCoilUnits->FanCoil(1).AirOutNode).MassFlowRate);
 
         state->dataGlobal->DoingSizing = false;
         state->dataPlnt->PlantLoop.deallocate();
         state->dataZoneEnergyDemand->ZoneSysEnergyDemand.deallocate();
-<<<<<<< HEAD
-        FanCoil.deallocate();
+        state->dataFanCoilUnits->FanCoil.deallocate();
         state->dataLoopNodes->Node.deallocate();
-=======
-        state->dataFanCoilUnits->FanCoil.deallocate();
-        Node.deallocate();
->>>>>>> 8f1c7581
         state->dataWaterCoils->WaterCoil.deallocate();
         state->dataZoneEquip->ZoneEquipConfig.deallocate();
         state->dataHeatBal->Zone.deallocate();
     }
+
     TEST_F(EnergyPlusFixture, ConstantFanVariableFlowFanCoilCoolingTest)
     {
 
@@ -1728,38 +1606,22 @@
         state->dataLoopNodes->Node(state->dataMixedAir->OAMixer(1).InletNode).Enthalpy = 53000;
         state->dataLoopNodes->Node(state->dataMixedAir->OAMixer(1).InletNode).HumRat = PsyWFnTdbH(*state, state->dataLoopNodes->Node(state->dataMixedAir->OAMixer(1).InletNode).Temp, state->dataLoopNodes->Node(state->dataMixedAir->OAMixer(1).InletNode).Enthalpy);
 
-<<<<<<< HEAD
-        state->dataLoopNodes->Node(FanCoil(1).AirInNode).MassFlowRate = AirMassFlow;
-        state->dataLoopNodes->Node(FanCoil(1).AirInNode).MassFlowRateMin = AirMassFlow;
-        state->dataLoopNodes->Node(FanCoil(1).AirInNode).MassFlowRateMinAvail = AirMassFlow;
-        state->dataLoopNodes->Node(FanCoil(1).AirInNode).MassFlowRateMax = MaxAirMassFlow;
-        state->dataLoopNodes->Node(FanCoil(1).AirInNode).MassFlowRateMaxAvail = MaxAirMassFlow;
-=======
-        Node(state->dataFanCoilUnits->FanCoil(1).AirInNode).MassFlowRate = AirMassFlow;
-        Node(state->dataFanCoilUnits->FanCoil(1).AirInNode).MassFlowRateMin = AirMassFlow;
-        Node(state->dataFanCoilUnits->FanCoil(1).AirInNode).MassFlowRateMinAvail = AirMassFlow;
-        Node(state->dataFanCoilUnits->FanCoil(1).AirInNode).MassFlowRateMax = MaxAirMassFlow;
-        Node(state->dataFanCoilUnits->FanCoil(1).AirInNode).MassFlowRateMaxAvail = MaxAirMassFlow;
->>>>>>> 8f1c7581
+        state->dataLoopNodes->Node(state->dataFanCoilUnits->FanCoil(1).AirInNode).MassFlowRate = AirMassFlow;
+        state->dataLoopNodes->Node(state->dataFanCoilUnits->FanCoil(1).AirInNode).MassFlowRateMin = AirMassFlow;
+        state->dataLoopNodes->Node(state->dataFanCoilUnits->FanCoil(1).AirInNode).MassFlowRateMinAvail = AirMassFlow;
+        state->dataLoopNodes->Node(state->dataFanCoilUnits->FanCoil(1).AirInNode).MassFlowRateMax = MaxAirMassFlow;
+        state->dataLoopNodes->Node(state->dataFanCoilUnits->FanCoil(1).AirInNode).MassFlowRateMaxAvail = MaxAirMassFlow;
 
         state->dataFanCoilUnits->FanCoil(1).OutAirMassFlow = 0.0;
         state->dataFanCoilUnits->FanCoil(1).MaxAirMassFlow = MaxAirMassFlow;
         state->dataFanCoilUnits->FanCoil(1).MaxCoolCoilFluidFlow = 0.14;
         state->dataFanCoilUnits->FanCoil(1).MaxHeatCoilFluidFlow = 0.14;
 
-<<<<<<< HEAD
-        state->dataLoopNodes->Node(FanCoil(1).OutsideAirNode).MassFlowRateMax = 0.0;
-        state->dataLoopNodes->Node(FanCoil(1).CoolCoilFluidInletNode).MassFlowRateMax = 0.14;
-        state->dataLoopNodes->Node(FanCoil(1).HeatCoilFluidInletNode).MassFlowRateMax = 0.14;
-        state->dataLoopNodes->Node(FanCoil(1).CoolCoilFluidInletNode).MassFlowRateMaxAvail = 0.14;
-        state->dataLoopNodes->Node(FanCoil(1).HeatCoilFluidInletNode).MassFlowRateMaxAvail = 0.14;
-=======
-        Node(state->dataFanCoilUnits->FanCoil(1).OutsideAirNode).MassFlowRateMax = 0.0;
-        Node(state->dataFanCoilUnits->FanCoil(1).CoolCoilFluidInletNode).MassFlowRateMax = 0.14;
-        Node(state->dataFanCoilUnits->FanCoil(1).HeatCoilFluidInletNode).MassFlowRateMax = 0.14;
-        Node(state->dataFanCoilUnits->FanCoil(1).CoolCoilFluidInletNode).MassFlowRateMaxAvail = 0.14;
-        Node(state->dataFanCoilUnits->FanCoil(1).HeatCoilFluidInletNode).MassFlowRateMaxAvail = 0.14;
->>>>>>> 8f1c7581
+        state->dataLoopNodes->Node(state->dataFanCoilUnits->FanCoil(1).OutsideAirNode).MassFlowRateMax = 0.0;
+        state->dataLoopNodes->Node(state->dataFanCoilUnits->FanCoil(1).CoolCoilFluidInletNode).MassFlowRateMax = 0.14;
+        state->dataLoopNodes->Node(state->dataFanCoilUnits->FanCoil(1).HeatCoilFluidInletNode).MassFlowRateMax = 0.14;
+        state->dataLoopNodes->Node(state->dataFanCoilUnits->FanCoil(1).CoolCoilFluidInletNode).MassFlowRateMaxAvail = 0.14;
+        state->dataLoopNodes->Node(state->dataFanCoilUnits->FanCoil(1).HeatCoilFluidInletNode).MassFlowRateMaxAvail = 0.14;
 
         Fan(1).InletAirMassFlowRate = AirMassFlow;
         Fan(1).MaxAirMassFlowRate = MaxAirMassFlow;
@@ -1882,43 +1744,24 @@
         Sim4PipeFanCoil(*state, FanCoilNum, ZoneNum, ControlledZoneNum, FirstHVACIteration, QUnitOut, LatOutputProvided);
         EXPECT_NEAR(QZnReq, QUnitOut, 5.0);
         // expect inlet and outlet node air mass flow rates are equal
-<<<<<<< HEAD
-        EXPECT_EQ(state->dataLoopNodes->Node(FanCoil(1).AirInNode).MassFlowRate, state->dataLoopNodes->Node(FanCoil(1).AirOutNode).MassFlowRate);
+        EXPECT_EQ(state->dataLoopNodes->Node(state->dataFanCoilUnits->FanCoil(1).AirInNode).MassFlowRate, state->dataLoopNodes->Node(state->dataFanCoilUnits->FanCoil(1).AirOutNode).MassFlowRate);
 
         FirstHVACIteration = false;
         state->dataPlnt->PlantLoop(2).LoopSide(1).FlowLock = DataPlant::iFlowLock::Locked;
-        state->dataLoopNodes->Node(FanCoil(1).CoolCoilFluidInletNode).MassFlowRate = 0.2;
-=======
-        EXPECT_EQ(Node(state->dataFanCoilUnits->FanCoil(1).AirInNode).MassFlowRate, Node(state->dataFanCoilUnits->FanCoil(1).AirOutNode).MassFlowRate);
-
-        FirstHVACIteration = false;
-        state->dataPlnt->PlantLoop(2).LoopSide(1).FlowLock = DataPlant::iFlowLock::Locked;
-        Node(state->dataFanCoilUnits->FanCoil(1).CoolCoilFluidInletNode).MassFlowRate = 0.2;
->>>>>>> 8f1c7581
+        state->dataLoopNodes->Node(state->dataFanCoilUnits->FanCoil(1).CoolCoilFluidInletNode).MassFlowRate = 0.2;
         // cooling simulation with flow lock on and locked flow > flow that meets load; bypass extra flow
         Sim4PipeFanCoil(*state, FanCoilNum, ZoneNum, ControlledZoneNum, FirstHVACIteration, QUnitOut, LatOutputProvided);
         EXPECT_NEAR(QZnReq, QUnitOut, 5.0);
         EXPECT_NEAR(10.86, state->dataLoopNodes->Node(13).Temp, 0.1);
         // expect inlet and outlet node air mass flow rates are equal
-<<<<<<< HEAD
-        EXPECT_EQ(state->dataLoopNodes->Node(FanCoil(1).AirInNode).MassFlowRate, state->dataLoopNodes->Node(FanCoil(1).AirOutNode).MassFlowRate);
+        EXPECT_EQ(state->dataLoopNodes->Node(state->dataFanCoilUnits->FanCoil(1).AirInNode).MassFlowRate, state->dataLoopNodes->Node(state->dataFanCoilUnits->FanCoil(1).AirOutNode).MassFlowRate);
 
         // cooling simulation with flow lock on and locked flow < flow required for load; use locked flow
-        state->dataLoopNodes->Node(FanCoil(1).CoolCoilFluidInletNode).MassFlowRate = 0.05;
+        state->dataLoopNodes->Node(state->dataFanCoilUnits->FanCoil(1).CoolCoilFluidInletNode).MassFlowRate = 0.05;
         Sim4PipeFanCoil(*state, FanCoilNum, ZoneNum, ControlledZoneNum, FirstHVACIteration, QUnitOut, LatOutputProvided);
         EXPECT_NEAR(-3000.0, QUnitOut, 5.0);
         // expect inlet and outlet node air mass flow rates are equal
-        EXPECT_EQ(state->dataLoopNodes->Node(FanCoil(1).AirInNode).MassFlowRate, state->dataLoopNodes->Node(FanCoil(1).AirOutNode).MassFlowRate);
-=======
-        EXPECT_EQ(Node(state->dataFanCoilUnits->FanCoil(1).AirInNode).MassFlowRate, Node(state->dataFanCoilUnits->FanCoil(1).AirOutNode).MassFlowRate);
-
-        // cooling simulation with flow lock on and locked flow < flow required for load; use locked flow
-        Node(state->dataFanCoilUnits->FanCoil(1).CoolCoilFluidInletNode).MassFlowRate = 0.05;
-        Sim4PipeFanCoil(*state, FanCoilNum, ZoneNum, ControlledZoneNum, FirstHVACIteration, QUnitOut, LatOutputProvided);
-        EXPECT_NEAR(-3000.0, QUnitOut, 5.0);
-        // expect inlet and outlet node air mass flow rates are equal
-        EXPECT_EQ(Node(state->dataFanCoilUnits->FanCoil(1).AirInNode).MassFlowRate, Node(state->dataFanCoilUnits->FanCoil(1).AirOutNode).MassFlowRate);
->>>>>>> 8f1c7581
+        EXPECT_EQ(state->dataLoopNodes->Node(state->dataFanCoilUnits->FanCoil(1).AirInNode).MassFlowRate, state->dataLoopNodes->Node(state->dataFanCoilUnits->FanCoil(1).AirOutNode).MassFlowRate);
 
         // normal cooling, no flow lock, cooling capacity exceeded
         QZnReq = -5000.0;
@@ -1927,12 +1770,9 @@
         Sim4PipeFanCoil(*state, FanCoilNum, ZoneNum, ControlledZoneNum, FirstHVACIteration, QUnitOut, LatOutputProvided);
         EXPECT_NEAR(-4420.0, QUnitOut, 5.0);
         // expect inlet and outlet node air mass flow rates are equal
-<<<<<<< HEAD
-        EXPECT_EQ(state->dataLoopNodes->Node(FanCoil(1).AirInNode).MassFlowRate, state->dataLoopNodes->Node(FanCoil(1).AirOutNode).MassFlowRate);
-=======
-        EXPECT_EQ(Node(state->dataFanCoilUnits->FanCoil(1).AirInNode).MassFlowRate, Node(state->dataFanCoilUnits->FanCoil(1).AirOutNode).MassFlowRate);
->>>>>>> 8f1c7581
+        EXPECT_EQ(state->dataLoopNodes->Node(state->dataFanCoilUnits->FanCoil(1).AirInNode).MassFlowRate, state->dataLoopNodes->Node(state->dataFanCoilUnits->FanCoil(1).AirOutNode).MassFlowRate);
     }
+
     TEST_F(EnergyPlusFixture, FanCoil_ASHRAE90VariableFan)
     {
 
@@ -2122,29 +1962,16 @@
         state->dataLoopNodes->Node(state->dataMixedAir->OAMixer(1).InletNode).Enthalpy = 18000;
         state->dataLoopNodes->Node(state->dataMixedAir->OAMixer(1).InletNode).HumRat = PsyWFnTdbH(*state, state->dataLoopNodes->Node(state->dataMixedAir->OAMixer(1).InletNode).Temp, state->dataLoopNodes->Node(state->dataMixedAir->OAMixer(1).InletNode).Enthalpy);
 
-<<<<<<< HEAD
-        state->dataLoopNodes->Node(FanCoil(1).AirInNode).MassFlowRate = AirMassFlow;
-        state->dataLoopNodes->Node(FanCoil(1).AirInNode).MassFlowRateMin = AirMassFlow;
-        state->dataLoopNodes->Node(FanCoil(1).AirInNode).MassFlowRateMinAvail = AirMassFlow;
-        state->dataLoopNodes->Node(FanCoil(1).AirInNode).MassFlowRateMax = MaxAirMassFlow;
-        state->dataLoopNodes->Node(FanCoil(1).AirInNode).MassFlowRateMaxAvail = MaxAirMassFlow;
-
-        FanCoil(1).OutAirMassFlow = 0.0;
-        FanCoil(1).MaxAirMassFlow = MaxAirMassFlow;
-        state->dataLoopNodes->Node(FanCoil(1).OutsideAirNode).MassFlowRateMax = 0.0;
-        state->dataLoopNodes->Node(FanCoil(1).NodeNumOfControlledZone).Temp = 22.0;
-=======
-        Node(state->dataFanCoilUnits->FanCoil(1).AirInNode).MassFlowRate = AirMassFlow;
-        Node(state->dataFanCoilUnits->FanCoil(1).AirInNode).MassFlowRateMin = AirMassFlow;
-        Node(state->dataFanCoilUnits->FanCoil(1).AirInNode).MassFlowRateMinAvail = AirMassFlow;
-        Node(state->dataFanCoilUnits->FanCoil(1).AirInNode).MassFlowRateMax = MaxAirMassFlow;
-        Node(state->dataFanCoilUnits->FanCoil(1).AirInNode).MassFlowRateMaxAvail = MaxAirMassFlow;
+        state->dataLoopNodes->Node(state->dataFanCoilUnits->FanCoil(1).AirInNode).MassFlowRate = AirMassFlow;
+        state->dataLoopNodes->Node(state->dataFanCoilUnits->FanCoil(1).AirInNode).MassFlowRateMin = AirMassFlow;
+        state->dataLoopNodes->Node(state->dataFanCoilUnits->FanCoil(1).AirInNode).MassFlowRateMinAvail = AirMassFlow;
+        state->dataLoopNodes->Node(state->dataFanCoilUnits->FanCoil(1).AirInNode).MassFlowRateMax = MaxAirMassFlow;
+        state->dataLoopNodes->Node(state->dataFanCoilUnits->FanCoil(1).AirInNode).MassFlowRateMaxAvail = MaxAirMassFlow;
 
         state->dataFanCoilUnits->FanCoil(1).OutAirMassFlow = 0.0;
         state->dataFanCoilUnits->FanCoil(1).MaxAirMassFlow = MaxAirMassFlow;
-        Node(state->dataFanCoilUnits->FanCoil(1).OutsideAirNode).MassFlowRateMax = 0.0;
-        Node(state->dataFanCoilUnits->FanCoil(1).NodeNumOfControlledZone).Temp = 22.0;
->>>>>>> 8f1c7581
+        state->dataLoopNodes->Node(state->dataFanCoilUnits->FanCoil(1).OutsideAirNode).MassFlowRateMax = 0.0;
+        state->dataLoopNodes->Node(state->dataFanCoilUnits->FanCoil(1).NodeNumOfControlledZone).Temp = 22.0;
 
         Fan(1).InletAirMassFlowRate = AirMassFlow;
         Fan(1).MaxAirMassFlowRate = MaxAirMassFlow;
@@ -2274,47 +2101,28 @@
 
         // expect full flow and meet capacity
         EXPECT_NEAR(QZnReq, QUnitOut, 5.0);
-<<<<<<< HEAD
-        EXPECT_NEAR(state->dataLoopNodes->Node(1).MassFlowRate, FanCoil(1).MaxAirMassFlow, 0.0000000001);
+        EXPECT_NEAR(state->dataLoopNodes->Node(1).MassFlowRate, state->dataFanCoilUnits->FanCoil(1).MaxAirMassFlow, 0.0000000001);
         // expect inlet and outlet node air mass flow rates are equal
-        EXPECT_EQ(state->dataLoopNodes->Node(FanCoil(1).AirInNode).MassFlowRate, state->dataLoopNodes->Node(FanCoil(1).AirOutNode).MassFlowRate);
-=======
-        EXPECT_NEAR(Node(1).MassFlowRate, state->dataFanCoilUnits->FanCoil(1).MaxAirMassFlow, 0.0000000001);
-        // expect inlet and outlet node air mass flow rates are equal
-        EXPECT_EQ(Node(state->dataFanCoilUnits->FanCoil(1).AirInNode).MassFlowRate, Node(state->dataFanCoilUnits->FanCoil(1).AirOutNode).MassFlowRate);
->>>>>>> 8f1c7581
+        EXPECT_EQ(state->dataLoopNodes->Node(state->dataFanCoilUnits->FanCoil(1).AirInNode).MassFlowRate, state->dataLoopNodes->Node(state->dataFanCoilUnits->FanCoil(1).AirOutNode).MassFlowRate);
 
         // expect minimum flow and meet capacity
         state->dataZoneEnergyDemand->ZoneSysEnergyDemand(1).RemainingOutputReqToHeatSP = 1000.0;
         QZnReq = 1000.0;
         Sim4PipeFanCoil(*state, FanCoilNum, ZoneNum, ZoneNum, FirstHVACIteration, QUnitOut, QLatOut);
         EXPECT_NEAR(QZnReq, QUnitOut, 5.0);
-<<<<<<< HEAD
-        EXPECT_NEAR(state->dataLoopNodes->Node(1).MassFlowRate, FanCoil(1).MaxAirMassFlow * FanCoil(1).LowSpeedRatio, 0.0000000001);
+        EXPECT_NEAR(state->dataLoopNodes->Node(1).MassFlowRate, state->dataFanCoilUnits->FanCoil(1).MaxAirMassFlow * state->dataFanCoilUnits->FanCoil(1).LowSpeedRatio, 0.0000000001);
         // expect inlet and outlet node air mass flow rates are equal
-        EXPECT_EQ(state->dataLoopNodes->Node(FanCoil(1).AirInNode).MassFlowRate, state->dataLoopNodes->Node(FanCoil(1).AirOutNode).MassFlowRate);
-=======
-        EXPECT_NEAR(Node(1).MassFlowRate, state->dataFanCoilUnits->FanCoil(1).MaxAirMassFlow * state->dataFanCoilUnits->FanCoil(1).LowSpeedRatio, 0.0000000001);
-        // expect inlet and outlet node air mass flow rates are equal
-        EXPECT_EQ(Node(state->dataFanCoilUnits->FanCoil(1).AirInNode).MassFlowRate, Node(state->dataFanCoilUnits->FanCoil(1).AirOutNode).MassFlowRate);
->>>>>>> 8f1c7581
+        EXPECT_EQ(state->dataLoopNodes->Node(state->dataFanCoilUnits->FanCoil(1).AirInNode).MassFlowRate, state->dataLoopNodes->Node(state->dataFanCoilUnits->FanCoil(1).AirOutNode).MassFlowRate);
 
         // expect modulated flow and meet capacity
         state->dataZoneEnergyDemand->ZoneSysEnergyDemand(1).RemainingOutputReqToHeatSP = 2500.0;
         QZnReq = 2500.0;
         Sim4PipeFanCoil(*state, FanCoilNum, ZoneNum, ZoneNum, FirstHVACIteration, QUnitOut, QLatOut);
         EXPECT_NEAR(QZnReq, QUnitOut, 5.0);
-<<<<<<< HEAD
-        EXPECT_GT(state->dataLoopNodes->Node(1).MassFlowRate, FanCoil(1).MaxAirMassFlow * FanCoil(1).LowSpeedRatio);
-        EXPECT_LT(state->dataLoopNodes->Node(1).MassFlowRate, FanCoil(1).MaxAirMassFlow);
+        EXPECT_GT(state->dataLoopNodes->Node(1).MassFlowRate, state->dataFanCoilUnits->FanCoil(1).MaxAirMassFlow * state->dataFanCoilUnits->FanCoil(1).LowSpeedRatio);
+        EXPECT_LT(state->dataLoopNodes->Node(1).MassFlowRate, state->dataFanCoilUnits->FanCoil(1).MaxAirMassFlow);
         // expect inlet and outlet node air mass flow rates are equal
-        EXPECT_EQ(state->dataLoopNodes->Node(FanCoil(1).AirInNode).MassFlowRate, state->dataLoopNodes->Node(FanCoil(1).AirOutNode).MassFlowRate);
-=======
-        EXPECT_GT(Node(1).MassFlowRate, state->dataFanCoilUnits->FanCoil(1).MaxAirMassFlow * state->dataFanCoilUnits->FanCoil(1).LowSpeedRatio);
-        EXPECT_LT(Node(1).MassFlowRate, state->dataFanCoilUnits->FanCoil(1).MaxAirMassFlow);
-        // expect inlet and outlet node air mass flow rates are equal
-        EXPECT_EQ(Node(state->dataFanCoilUnits->FanCoil(1).AirInNode).MassFlowRate, Node(state->dataFanCoilUnits->FanCoil(1).AirOutNode).MassFlowRate);
->>>>>>> 8f1c7581
+        EXPECT_EQ(state->dataLoopNodes->Node(state->dataFanCoilUnits->FanCoil(1).AirInNode).MassFlowRate, state->dataLoopNodes->Node(state->dataFanCoilUnits->FanCoil(1).AirOutNode).MassFlowRate);
 
         // expect full flow and meet capacity
         state->dataZoneEnergyDemand->ZoneSysEnergyDemand(1).RemainingOutputReqToHeatSP = -5000.0;
@@ -2322,15 +2130,9 @@
         QZnReq = -4000.0;
         Sim4PipeFanCoil(*state, FanCoilNum, ZoneNum, ZoneNum, FirstHVACIteration, QUnitOut, QLatOut);
         EXPECT_NEAR(QZnReq, QUnitOut, 5.0);
-<<<<<<< HEAD
-        EXPECT_NEAR(state->dataLoopNodes->Node(1).MassFlowRate, FanCoil(1).MaxAirMassFlow, 0.0000000001);
+        EXPECT_NEAR(state->dataLoopNodes->Node(1).MassFlowRate, state->dataFanCoilUnits->FanCoil(1).MaxAirMassFlow, 0.0000000001);
         // expect inlet and outlet node air mass flow rates are equal
-        EXPECT_EQ(state->dataLoopNodes->Node(FanCoil(1).AirInNode).MassFlowRate, state->dataLoopNodes->Node(FanCoil(1).AirOutNode).MassFlowRate);
-=======
-        EXPECT_NEAR(Node(1).MassFlowRate, state->dataFanCoilUnits->FanCoil(1).MaxAirMassFlow, 0.0000000001);
-        // expect inlet and outlet node air mass flow rates are equal
-        EXPECT_EQ(Node(state->dataFanCoilUnits->FanCoil(1).AirInNode).MassFlowRate, Node(state->dataFanCoilUnits->FanCoil(1).AirOutNode).MassFlowRate);
->>>>>>> 8f1c7581
+        EXPECT_EQ(state->dataLoopNodes->Node(state->dataFanCoilUnits->FanCoil(1).AirInNode).MassFlowRate, state->dataLoopNodes->Node(state->dataFanCoilUnits->FanCoil(1).AirOutNode).MassFlowRate);
 
         // expect full flow and meet capacity
         state->dataZoneEnergyDemand->ZoneSysEnergyDemand(1).RemainingOutputReqToHeatSP = -5000.0;
@@ -2338,59 +2140,35 @@
         QZnReq = -4255.0;
         Sim4PipeFanCoil(*state, FanCoilNum, ZoneNum, ZoneNum, FirstHVACIteration, QUnitOut, QLatOut);
         EXPECT_NEAR(QZnReq, QUnitOut, 5.0);
-<<<<<<< HEAD
-        EXPECT_NEAR(state->dataLoopNodes->Node(1).MassFlowRate, FanCoil(1).MaxAirMassFlow, 0.0000000001);
+        EXPECT_NEAR(state->dataLoopNodes->Node(1).MassFlowRate, state->dataFanCoilUnits->FanCoil(1).MaxAirMassFlow, 0.0000000001);
         // expect inlet and outlet node air mass flow rates are equal
-        EXPECT_EQ(state->dataLoopNodes->Node(FanCoil(1).AirInNode).MassFlowRate, state->dataLoopNodes->Node(FanCoil(1).AirOutNode).MassFlowRate);
-=======
-        EXPECT_NEAR(Node(1).MassFlowRate, state->dataFanCoilUnits->FanCoil(1).MaxAirMassFlow, 0.0000000001);
-        // expect inlet and outlet node air mass flow rates are equal
-        EXPECT_EQ(Node(state->dataFanCoilUnits->FanCoil(1).AirInNode).MassFlowRate, Node(state->dataFanCoilUnits->FanCoil(1).AirOutNode).MassFlowRate);
->>>>>>> 8f1c7581
+        EXPECT_EQ(state->dataLoopNodes->Node(state->dataFanCoilUnits->FanCoil(1).AirInNode).MassFlowRate, state->dataLoopNodes->Node(state->dataFanCoilUnits->FanCoil(1).AirOutNode).MassFlowRate);
 
         // expect minimum flow and meet capacity
         state->dataZoneEnergyDemand->ZoneSysEnergyDemand(1).RemainingOutputReqToCoolSP = -1000.0;
         QZnReq = -1000.0;
         Sim4PipeFanCoil(*state, FanCoilNum, ZoneNum, ZoneNum, FirstHVACIteration, QUnitOut, QLatOut);
         EXPECT_NEAR(QZnReq, QUnitOut, 5.0);
-<<<<<<< HEAD
-        EXPECT_NEAR(state->dataLoopNodes->Node(1).MassFlowRate, FanCoil(1).MaxAirMassFlow * FanCoil(1).LowSpeedRatio, 0.0000000001);
+        EXPECT_NEAR(state->dataLoopNodes->Node(1).MassFlowRate, state->dataFanCoilUnits->FanCoil(1).MaxAirMassFlow * state->dataFanCoilUnits->FanCoil(1).LowSpeedRatio, 0.0000000001);
         // expect inlet and outlet node air mass flow rates are equal
-        EXPECT_EQ(state->dataLoopNodes->Node(FanCoil(1).AirInNode).MassFlowRate, state->dataLoopNodes->Node(FanCoil(1).AirOutNode).MassFlowRate);
-=======
-        EXPECT_NEAR(Node(1).MassFlowRate, state->dataFanCoilUnits->FanCoil(1).MaxAirMassFlow * state->dataFanCoilUnits->FanCoil(1).LowSpeedRatio, 0.0000000001);
-        // expect inlet and outlet node air mass flow rates are equal
-        EXPECT_EQ(Node(state->dataFanCoilUnits->FanCoil(1).AirInNode).MassFlowRate, Node(state->dataFanCoilUnits->FanCoil(1).AirOutNode).MassFlowRate);
->>>>>>> 8f1c7581
+        EXPECT_EQ(state->dataLoopNodes->Node(state->dataFanCoilUnits->FanCoil(1).AirInNode).MassFlowRate, state->dataLoopNodes->Node(state->dataFanCoilUnits->FanCoil(1).AirOutNode).MassFlowRate);
 
         // expect modulated flow and meet capacity
         state->dataZoneEnergyDemand->ZoneSysEnergyDemand(1).RemainingOutputReqToCoolSP = -2500.0;
         QZnReq = -2500.0;
         Sim4PipeFanCoil(*state, FanCoilNum, ZoneNum, ZoneNum, FirstHVACIteration, QUnitOut, QLatOut);
         EXPECT_NEAR(QZnReq, QUnitOut, 5.0);
-<<<<<<< HEAD
-        EXPECT_GT(state->dataLoopNodes->Node(1).MassFlowRate, FanCoil(1).MaxAirMassFlow * FanCoil(1).LowSpeedRatio);
-        EXPECT_LT(state->dataLoopNodes->Node(1).MassFlowRate, FanCoil(1).MaxAirMassFlow);
+        EXPECT_GT(state->dataLoopNodes->Node(1).MassFlowRate, state->dataFanCoilUnits->FanCoil(1).MaxAirMassFlow * state->dataFanCoilUnits->FanCoil(1).LowSpeedRatio);
+        EXPECT_LT(state->dataLoopNodes->Node(1).MassFlowRate, state->dataFanCoilUnits->FanCoil(1).MaxAirMassFlow);
         // expect inlet and outlet node air mass flow rates are equal
-        EXPECT_EQ(state->dataLoopNodes->Node(FanCoil(1).AirInNode).MassFlowRate, state->dataLoopNodes->Node(FanCoil(1).AirOutNode).MassFlowRate);
-=======
-        EXPECT_GT(Node(1).MassFlowRate, state->dataFanCoilUnits->FanCoil(1).MaxAirMassFlow * state->dataFanCoilUnits->FanCoil(1).LowSpeedRatio);
-        EXPECT_LT(Node(1).MassFlowRate, state->dataFanCoilUnits->FanCoil(1).MaxAirMassFlow);
-        // expect inlet and outlet node air mass flow rates are equal
-        EXPECT_EQ(Node(state->dataFanCoilUnits->FanCoil(1).AirInNode).MassFlowRate, Node(state->dataFanCoilUnits->FanCoil(1).AirOutNode).MassFlowRate);
->>>>>>> 8f1c7581
+        EXPECT_EQ(state->dataLoopNodes->Node(state->dataFanCoilUnits->FanCoil(1).AirInNode).MassFlowRate, state->dataLoopNodes->Node(state->dataFanCoilUnits->FanCoil(1).AirOutNode).MassFlowRate);
 
         state->dataGlobal->DoingSizing = false;
 
         state->dataPlnt->PlantLoop.deallocate();
         state->dataZoneEnergyDemand->ZoneSysEnergyDemand.deallocate();
-<<<<<<< HEAD
-        FanCoil.deallocate();
+        state->dataFanCoilUnits->FanCoil.deallocate();
         state->dataLoopNodes->Node.deallocate();
-=======
-        state->dataFanCoilUnits->FanCoil.deallocate();
-        Node.deallocate();
->>>>>>> 8f1c7581
         state->dataWaterCoils->WaterCoil.deallocate();
         state->dataZoneEquip->ZoneEquipConfig.deallocate();
         state->dataHeatBal->Zone.deallocate();
@@ -2538,25 +2316,14 @@
         int ControlledZoneNum = 1;
         Real64 MinWaterFlow = 0.0;
         Real64 MaxWaterFlow = 1.5;
-<<<<<<< HEAD
-        state->dataLoopNodes->Node(FanCoil(FanCoilNum).AirInNode).Temp = 24.0;
-        state->dataLoopNodes->Node(FanCoil(FanCoilNum).AirInNode).HumRat = 0.00946;
-        state->dataLoopNodes->Node(FanCoil(FanCoilNum).AirInNode).Enthalpy = 48228.946;
-        state->dataLoopNodes->Node(FanCoil(FanCoilNum).AirInNode).MassFlowRate = 0.719999999;
-        state->dataLoopNodes->Node(FanCoil(FanCoilNum).AirInNode).MassFlowRateMax = 0.719999999;
+        state->dataLoopNodes->Node(state->dataFanCoilUnits->FanCoil(FanCoilNum).AirInNode).Temp = 24.0;
+        state->dataLoopNodes->Node(state->dataFanCoilUnits->FanCoil(FanCoilNum).AirInNode).HumRat = 0.00946;
+        state->dataLoopNodes->Node(state->dataFanCoilUnits->FanCoil(FanCoilNum).AirInNode).Enthalpy = 48228.946;
+        state->dataLoopNodes->Node(state->dataFanCoilUnits->FanCoil(FanCoilNum).AirInNode).MassFlowRate = 0.719999999;
+        state->dataLoopNodes->Node(state->dataFanCoilUnits->FanCoil(FanCoilNum).AirInNode).MassFlowRateMax = 0.719999999;
         state->dataLoopNodes->Node(6).MassFlowRateMaxAvail = 0.72;
         state->dataLoopNodes->Node(5).MassFlowRateMaxAvail = 0.72;
-        FanCoil(FanCoilNum).CCoilName_Index = 2;
-=======
-        Node(state->dataFanCoilUnits->FanCoil(FanCoilNum).AirInNode).Temp = 24.0;
-        Node(state->dataFanCoilUnits->FanCoil(FanCoilNum).AirInNode).HumRat = 0.00946;
-        Node(state->dataFanCoilUnits->FanCoil(FanCoilNum).AirInNode).Enthalpy = 48228.946;
-        Node(state->dataFanCoilUnits->FanCoil(FanCoilNum).AirInNode).MassFlowRate = 0.719999999;
-        Node(state->dataFanCoilUnits->FanCoil(FanCoilNum).AirInNode).MassFlowRateMax = 0.719999999;
-        Node(6).MassFlowRateMaxAvail = 0.72;
-        Node(5).MassFlowRateMaxAvail = 0.72;
         state->dataFanCoilUnits->FanCoil(FanCoilNum).CCoilName_Index = 2;
->>>>>>> 8f1c7581
         state->dataGlobal->BeginEnvrnFlag = true;
         state->dataEnvrn->DayOfYear_Schedule = 1;
         state->dataEnvrn->DayOfWeek = 2;
@@ -2904,27 +2671,15 @@
         state->dataLoopNodes->Node(state->dataMixedAir->OAMixer(1).InletNode).Enthalpy = 18000;
         state->dataLoopNodes->Node(state->dataMixedAir->OAMixer(1).InletNode).HumRat = PsyWFnTdbH(*state, state->dataLoopNodes->Node(state->dataMixedAir->OAMixer(1).InletNode).Temp, state->dataLoopNodes->Node(state->dataMixedAir->OAMixer(1).InletNode).Enthalpy);
 
-<<<<<<< HEAD
-        state->dataLoopNodes->Node(FanCoil(1).AirInNode).MassFlowRate = AirMassFlow;
-        state->dataLoopNodes->Node(FanCoil(1).AirInNode).MassFlowRateMin = AirMassFlow;
-        state->dataLoopNodes->Node(FanCoil(1).AirInNode).MassFlowRateMinAvail = AirMassFlow;
-        state->dataLoopNodes->Node(FanCoil(1).AirInNode).MassFlowRateMax = MaxAirMassFlow;
-        state->dataLoopNodes->Node(FanCoil(1).AirInNode).MassFlowRateMaxAvail = MaxAirMassFlow;
-
-        FanCoil(1).OutAirMassFlow = 0.0;
-        FanCoil(1).MaxAirMassFlow = MaxAirMassFlow;
-        state->dataLoopNodes->Node(FanCoil(1).OutsideAirNode).MassFlowRateMax = 0.0;
-=======
-        Node(state->dataFanCoilUnits->FanCoil(1).AirInNode).MassFlowRate = AirMassFlow;
-        Node(state->dataFanCoilUnits->FanCoil(1).AirInNode).MassFlowRateMin = AirMassFlow;
-        Node(state->dataFanCoilUnits->FanCoil(1).AirInNode).MassFlowRateMinAvail = AirMassFlow;
-        Node(state->dataFanCoilUnits->FanCoil(1).AirInNode).MassFlowRateMax = MaxAirMassFlow;
-        Node(state->dataFanCoilUnits->FanCoil(1).AirInNode).MassFlowRateMaxAvail = MaxAirMassFlow;
+        state->dataLoopNodes->Node(state->dataFanCoilUnits->FanCoil(1).AirInNode).MassFlowRate = AirMassFlow;
+        state->dataLoopNodes->Node(state->dataFanCoilUnits->FanCoil(1).AirInNode).MassFlowRateMin = AirMassFlow;
+        state->dataLoopNodes->Node(state->dataFanCoilUnits->FanCoil(1).AirInNode).MassFlowRateMinAvail = AirMassFlow;
+        state->dataLoopNodes->Node(state->dataFanCoilUnits->FanCoil(1).AirInNode).MassFlowRateMax = MaxAirMassFlow;
+        state->dataLoopNodes->Node(state->dataFanCoilUnits->FanCoil(1).AirInNode).MassFlowRateMaxAvail = MaxAirMassFlow;
 
         state->dataFanCoilUnits->FanCoil(1).OutAirMassFlow = 0.0;
         state->dataFanCoilUnits->FanCoil(1).MaxAirMassFlow = MaxAirMassFlow;
-        Node(state->dataFanCoilUnits->FanCoil(1).OutsideAirNode).MassFlowRateMax = 0.0;
->>>>>>> 8f1c7581
+        state->dataLoopNodes->Node(state->dataFanCoilUnits->FanCoil(1).OutsideAirNode).MassFlowRateMax = 0.0;
 
         Fan(1).InletAirMassFlowRate = AirMassFlow;
         Fan(1).MaxAirMassFlowRate = MaxAirMassFlow;
@@ -3057,11 +2812,7 @@
         EXPECT_GT(state->dataFanCoilUnits->FanCoil(1).PLR, 0.95);
         EXPECT_NEAR(QZnReq, QUnitOut, 5.0);
         // cycling fan proportional to PLR and fan speed ratio (is 1 here)
-<<<<<<< HEAD
-        EXPECT_NEAR(state->dataLoopNodes->Node(1).MassFlowRate, FanCoil(1).PLR * FanCoil(1).MaxAirMassFlow, 0.0000000001);
-=======
-        EXPECT_NEAR(Node(1).MassFlowRate, state->dataFanCoilUnits->FanCoil(1).PLR * state->dataFanCoilUnits->FanCoil(1).MaxAirMassFlow, 0.0000000001);
->>>>>>> 8f1c7581
+        EXPECT_NEAR(state->dataLoopNodes->Node(1).MassFlowRate, state->dataFanCoilUnits->FanCoil(1).PLR * state->dataFanCoilUnits->FanCoil(1).MaxAirMassFlow, 0.0000000001);
 
         // expect minimum flow and meet capacity
         state->dataZoneEnergyDemand->ZoneSysEnergyDemand(1).RemainingOutputReqToHeatSP = 1000.0;
@@ -3074,11 +2825,7 @@
         EXPECT_LT(state->dataFanCoilUnits->FanCoil(1).PLR, 0.65);
         EXPECT_NEAR(QZnReq, QUnitOut, 5.0);
         // cycling fan proportional to PLR and fan speed ratio (is 0.3 here)
-<<<<<<< HEAD
-        EXPECT_NEAR(state->dataLoopNodes->Node(1).MassFlowRate, FanCoil(1).PLR * FanCoil(1).MaxAirMassFlow * FanCoil(1).LowSpeedRatio, 0.0000000001);
-=======
-        EXPECT_NEAR(Node(1).MassFlowRate, state->dataFanCoilUnits->FanCoil(1).PLR * state->dataFanCoilUnits->FanCoil(1).MaxAirMassFlow * state->dataFanCoilUnits->FanCoil(1).LowSpeedRatio, 0.0000000001);
->>>>>>> 8f1c7581
+        EXPECT_NEAR(state->dataLoopNodes->Node(1).MassFlowRate, state->dataFanCoilUnits->FanCoil(1).PLR * state->dataFanCoilUnits->FanCoil(1).MaxAirMassFlow * state->dataFanCoilUnits->FanCoil(1).LowSpeedRatio, 0.0000000001);
 
         // expect modulated flow and meet capacity
         state->dataZoneEnergyDemand->ZoneSysEnergyDemand(1).RemainingOutputReqToHeatSP = 2500.0;
@@ -3091,11 +2838,7 @@
         EXPECT_LT(state->dataFanCoilUnits->FanCoil(1).PLR, 0.85);
         EXPECT_NEAR(QZnReq, QUnitOut, 5.0);
         // cycling fan proportional to PLR and fan speed ratio (is 0.6 here)
-<<<<<<< HEAD
-        EXPECT_NEAR(state->dataLoopNodes->Node(1).MassFlowRate, FanCoil(1).PLR * FanCoil(1).MaxAirMassFlow * FanCoil(1).MedSpeedRatio, 0.0000000001);
-=======
-        EXPECT_NEAR(Node(1).MassFlowRate, state->dataFanCoilUnits->FanCoil(1).PLR * state->dataFanCoilUnits->FanCoil(1).MaxAirMassFlow * state->dataFanCoilUnits->FanCoil(1).MedSpeedRatio, 0.0000000001);
->>>>>>> 8f1c7581
+        EXPECT_NEAR(state->dataLoopNodes->Node(1).MassFlowRate, state->dataFanCoilUnits->FanCoil(1).PLR * state->dataFanCoilUnits->FanCoil(1).MaxAirMassFlow * state->dataFanCoilUnits->FanCoil(1).MedSpeedRatio, 0.0000000001);
 
         // expect full flow and meet capacity
         state->dataZoneEnergyDemand->ZoneSysEnergyDemand(1).RemainingOutputReqToHeatSP = 0.0;
@@ -3109,11 +2852,7 @@
         EXPECT_LT(state->dataFanCoilUnits->FanCoil(1).PLR, 0.95);
         EXPECT_NEAR(QZnReq, QUnitOut, 5.0);
         // cycling fan proportional to PLR and fan speed ratio (is 1 here)
-<<<<<<< HEAD
-        EXPECT_NEAR(state->dataLoopNodes->Node(1).MassFlowRate, FanCoil(1).PLR * FanCoil(1).MaxAirMassFlow, 0.0000000001);
-=======
-        EXPECT_NEAR(Node(1).MassFlowRate, state->dataFanCoilUnits->FanCoil(1).PLR * state->dataFanCoilUnits->FanCoil(1).MaxAirMassFlow, 0.0000000001);
->>>>>>> 8f1c7581
+        EXPECT_NEAR(state->dataLoopNodes->Node(1).MassFlowRate, state->dataFanCoilUnits->FanCoil(1).PLR * state->dataFanCoilUnits->FanCoil(1).MaxAirMassFlow, 0.0000000001);
 
         // expect minimum flow and meet capacity
         state->dataZoneEnergyDemand->ZoneSysEnergyDemand(1).RemainingOutputReqToCoolSP = -1000.0;
@@ -3126,11 +2865,7 @@
         EXPECT_LT(state->dataFanCoilUnits->FanCoil(1).PLR, 0.55);
         EXPECT_NEAR(QZnReq, QUnitOut, 5.0);
         // cycling fan proportional to PLR and fan speed ratio (is 0.3 here)
-<<<<<<< HEAD
-        EXPECT_NEAR(state->dataLoopNodes->Node(1).MassFlowRate, FanCoil(1).PLR * FanCoil(1).MaxAirMassFlow * FanCoil(1).LowSpeedRatio, 0.0000000001);
-=======
-        EXPECT_NEAR(Node(1).MassFlowRate, state->dataFanCoilUnits->FanCoil(1).PLR * state->dataFanCoilUnits->FanCoil(1).MaxAirMassFlow * state->dataFanCoilUnits->FanCoil(1).LowSpeedRatio, 0.0000000001);
->>>>>>> 8f1c7581
+        EXPECT_NEAR(state->dataLoopNodes->Node(1).MassFlowRate, state->dataFanCoilUnits->FanCoil(1).PLR * state->dataFanCoilUnits->FanCoil(1).MaxAirMassFlow * state->dataFanCoilUnits->FanCoil(1).LowSpeedRatio, 0.0000000001);
 
         // expect modulated flow and meet capacity
         state->dataZoneEnergyDemand->ZoneSysEnergyDemand(1).RemainingOutputReqToCoolSP = -2500.0;
@@ -3142,11 +2877,7 @@
         EXPECT_GT(state->dataFanCoilUnits->FanCoil(1).PLR, 0.75);
         EXPECT_LT(state->dataFanCoilUnits->FanCoil(1).PLR, 0.8);
         EXPECT_NEAR(QZnReq, QUnitOut, 5.0);
-<<<<<<< HEAD
-        EXPECT_NEAR(state->dataLoopNodes->Node(1).MassFlowRate, FanCoil(1).PLR * FanCoil(1).MaxAirMassFlow * FanCoil(1).MedSpeedRatio, 0.0000000001);
-=======
-        EXPECT_NEAR(Node(1).MassFlowRate, state->dataFanCoilUnits->FanCoil(1).PLR * state->dataFanCoilUnits->FanCoil(1).MaxAirMassFlow * state->dataFanCoilUnits->FanCoil(1).MedSpeedRatio, 0.0000000001);
->>>>>>> 8f1c7581
+        EXPECT_NEAR(state->dataLoopNodes->Node(1).MassFlowRate, state->dataFanCoilUnits->FanCoil(1).PLR * state->dataFanCoilUnits->FanCoil(1).MaxAirMassFlow * state->dataFanCoilUnits->FanCoil(1).MedSpeedRatio, 0.0000000001);
     }
 
     TEST_F(EnergyPlusFixture, FanCoil_FanSystemModelCyclingFanMode)
@@ -4593,25 +4324,14 @@
         InitFanCoilUnits(*state, FanCoilNum, ZoneNum, ZoneNum);
         Sim4PipeFanCoil(*state, FanCoilNum, ZoneNum, ZoneNum, FirstHVACIteration, QUnitOut, QLatOut);
 
-<<<<<<< HEAD
-        FanCoil(FanCoilNum).SpeedFanSel = 1;
-        FanCoil(FanCoilNum).SpeedFanRatSel = FanCoil(FanCoilNum).LowSpeedRatio;
-        FanFlowRatio = FanCoil(FanCoilNum).SpeedFanRatSel;
-        AirMassFlow = FanCoil(FanCoilNum).LowSpeedRatio * FanCoil(FanCoilNum).MaxAirMassFlow;
+        state->dataFanCoilUnits->FanCoil(FanCoilNum).SpeedFanSel = 1;
+        state->dataFanCoilUnits->FanCoil(FanCoilNum).SpeedFanRatSel = state->dataFanCoilUnits->FanCoil(FanCoilNum).LowSpeedRatio;
+        state->dataFanCoilUnits->FanFlowRatio = state->dataFanCoilUnits->FanCoil(FanCoilNum).SpeedFanRatSel;
+        AirMassFlow = state->dataFanCoilUnits->FanCoil(FanCoilNum).LowSpeedRatio * state->dataFanCoilUnits->FanCoil(FanCoilNum).MaxAirMassFlow;
         state->dataLoopNodes->Node(InletNode).MassFlowRate = AirMassFlow;
         state->dataLoopNodes->Node(InletNode).MassFlowRateMax = AirMassFlow;
         state->dataLoopNodes->Node(InletNode).MassFlowRateMaxAvail = AirMassFlow;
         state->dataLoopNodes->Node(InletNode).MassFlowRateMinAvail = AirMassFlow;
-=======
-        state->dataFanCoilUnits->FanCoil(FanCoilNum).SpeedFanSel = 1;
-        state->dataFanCoilUnits->FanCoil(FanCoilNum).SpeedFanRatSel = state->dataFanCoilUnits->FanCoil(FanCoilNum).LowSpeedRatio;
-        state->dataFanCoilUnits->FanFlowRatio = state->dataFanCoilUnits->FanCoil(FanCoilNum).SpeedFanRatSel;
-        AirMassFlow = state->dataFanCoilUnits->FanCoil(FanCoilNum).LowSpeedRatio * state->dataFanCoilUnits->FanCoil(FanCoilNum).MaxAirMassFlow;
-        Node(InletNode).MassFlowRate = AirMassFlow;
-        Node(InletNode).MassFlowRateMax = AirMassFlow;
-        Node(InletNode).MassFlowRateMaxAvail = AirMassFlow;
-        Node(InletNode).MassFlowRateMinAvail = AirMassFlow;
->>>>>>> 8f1c7581
         Calc4PipeFanCoil(*state, FanCoilNum, ZoneNum, FirstHVACIteration, QUnitOutMaxLS, _, 1.0);
         EXPECT_NEAR(QUnitOutMaxLS, 3022.5, 1.0);
 
