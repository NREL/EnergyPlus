--- conflicted
+++ resolved
@@ -298,17 +298,10 @@
         state->dataFans->Fan(1).InletAirMassFlowRate = AirMassFlow;
         state->dataFans->Fan(1).MaxAirMassFlowRate = MaxAirMassFlow;
 
-<<<<<<< HEAD
-        Node(state->dataFans->Fan(1).InletNodeNum).MassFlowRate = AirMassFlow;
-        Node(state->dataFans->Fan(1).InletNodeNum).MassFlowRateMin = AirMassFlow;
-        Node(state->dataFans->Fan(1).InletNodeNum).MassFlowRateMax = AirMassFlow;
-        Node(state->dataFans->Fan(1).InletNodeNum).MassFlowRateMaxAvail = AirMassFlow;
-=======
-        state->dataLoopNodes->Node(Fan(1).InletNodeNum).MassFlowRate = AirMassFlow;
-        state->dataLoopNodes->Node(Fan(1).InletNodeNum).MassFlowRateMin = AirMassFlow;
-        state->dataLoopNodes->Node(Fan(1).InletNodeNum).MassFlowRateMax = AirMassFlow;
-        state->dataLoopNodes->Node(Fan(1).InletNodeNum).MassFlowRateMaxAvail = AirMassFlow;
->>>>>>> f4454248
+        state->dataLoopNodes->Node(state->dataFans->Fan(1).InletNodeNum).MassFlowRate = AirMassFlow;
+        state->dataLoopNodes->Node(state->dataFans->Fan(1).InletNodeNum).MassFlowRateMin = AirMassFlow;
+        state->dataLoopNodes->Node(state->dataFans->Fan(1).InletNodeNum).MassFlowRateMax = AirMassFlow;
+        state->dataLoopNodes->Node(state->dataFans->Fan(1).InletNodeNum).MassFlowRateMaxAvail = AirMassFlow;
 
         state->dataWaterCoils->WaterCoil(2).UACoilTotal = 470.0;
         state->dataWaterCoils->WaterCoil(2).UACoilExternal = 611.0;
@@ -618,17 +611,10 @@
         state->dataFans->Fan(1).InletAirMassFlowRate = AirMassFlow;
         state->dataFans->Fan(1).MaxAirMassFlowRate = MaxAirMassFlow;
 
-<<<<<<< HEAD
-        Node(state->dataFans->Fan(1).InletNodeNum).MassFlowRate = AirMassFlow;
-        Node(state->dataFans->Fan(1).InletNodeNum).MassFlowRateMin = AirMassFlow;
-        Node(state->dataFans->Fan(1).InletNodeNum).MassFlowRateMax = AirMassFlow;
-        Node(state->dataFans->Fan(1).InletNodeNum).MassFlowRateMaxAvail = AirMassFlow;
-=======
-        state->dataLoopNodes->Node(Fan(1).InletNodeNum).MassFlowRate = AirMassFlow;
-        state->dataLoopNodes->Node(Fan(1).InletNodeNum).MassFlowRateMin = AirMassFlow;
-        state->dataLoopNodes->Node(Fan(1).InletNodeNum).MassFlowRateMax = AirMassFlow;
-        state->dataLoopNodes->Node(Fan(1).InletNodeNum).MassFlowRateMaxAvail = AirMassFlow;
->>>>>>> f4454248
+        state->dataLoopNodes->Node(state->dataFans->Fan(1).InletNodeNum).MassFlowRate = AirMassFlow;
+        state->dataLoopNodes->Node(state->dataFans->Fan(1).InletNodeNum).MassFlowRateMin = AirMassFlow;
+        state->dataLoopNodes->Node(state->dataFans->Fan(1).InletNodeNum).MassFlowRateMax = AirMassFlow;
+        state->dataLoopNodes->Node(state->dataFans->Fan(1).InletNodeNum).MassFlowRateMaxAvail = AirMassFlow;
 
         state->dataWaterCoils->WaterCoil(2).UACoilTotal = 470.0;
         state->dataWaterCoils->WaterCoil(2).UACoilExternal = 611.0;
@@ -941,17 +927,10 @@
         state->dataFans->Fan(1).InletAirMassFlowRate = AirMassFlow;
         state->dataFans->Fan(1).MaxAirMassFlowRate = MaxAirMassFlow;
 
-<<<<<<< HEAD
-        Node(state->dataFans->Fan(1).InletNodeNum).MassFlowRate = AirMassFlow;
-        Node(state->dataFans->Fan(1).InletNodeNum).MassFlowRateMin = AirMassFlow;
-        Node(state->dataFans->Fan(1).InletNodeNum).MassFlowRateMax = AirMassFlow;
-        Node(state->dataFans->Fan(1).InletNodeNum).MassFlowRateMaxAvail = AirMassFlow;
-=======
-        state->dataLoopNodes->Node(Fan(1).InletNodeNum).MassFlowRate = AirMassFlow;
-        state->dataLoopNodes->Node(Fan(1).InletNodeNum).MassFlowRateMin = AirMassFlow;
-        state->dataLoopNodes->Node(Fan(1).InletNodeNum).MassFlowRateMax = AirMassFlow;
-        state->dataLoopNodes->Node(Fan(1).InletNodeNum).MassFlowRateMaxAvail = AirMassFlow;
->>>>>>> f4454248
+        state->dataLoopNodes->Node(state->dataFans->Fan(1).InletNodeNum).MassFlowRate = AirMassFlow;
+        state->dataLoopNodes->Node(state->dataFans->Fan(1).InletNodeNum).MassFlowRateMin = AirMassFlow;
+        state->dataLoopNodes->Node(state->dataFans->Fan(1).InletNodeNum).MassFlowRateMax = AirMassFlow;
+        state->dataLoopNodes->Node(state->dataFans->Fan(1).InletNodeNum).MassFlowRateMaxAvail = AirMassFlow;
 
         state->dataWaterCoils->WaterCoil(2).UACoilTotal = 470.0;
         state->dataWaterCoils->WaterCoil(2).UACoilExternal = 611.0;
@@ -1325,17 +1304,10 @@
         state->dataFans->Fan(1).InletAirMassFlowRate = AirMassFlow;
         state->dataFans->Fan(1).MaxAirMassFlowRate = MaxAirMassFlow;
 
-<<<<<<< HEAD
-        Node(state->dataFans->Fan(1).InletNodeNum).MassFlowRate = AirMassFlow;
-        Node(state->dataFans->Fan(1).InletNodeNum).MassFlowRateMin = AirMassFlow;
-        Node(state->dataFans->Fan(1).InletNodeNum).MassFlowRateMax = AirMassFlow;
-        Node(state->dataFans->Fan(1).InletNodeNum).MassFlowRateMaxAvail = AirMassFlow;
-=======
-        state->dataLoopNodes->Node(Fan(1).InletNodeNum).MassFlowRate = AirMassFlow;
-        state->dataLoopNodes->Node(Fan(1).InletNodeNum).MassFlowRateMin = AirMassFlow;
-        state->dataLoopNodes->Node(Fan(1).InletNodeNum).MassFlowRateMax = AirMassFlow;
-        state->dataLoopNodes->Node(Fan(1).InletNodeNum).MassFlowRateMaxAvail = AirMassFlow;
->>>>>>> f4454248
+        state->dataLoopNodes->Node(state->dataFans->Fan(1).InletNodeNum).MassFlowRate = AirMassFlow;
+        state->dataLoopNodes->Node(state->dataFans->Fan(1).InletNodeNum).MassFlowRateMin = AirMassFlow;
+        state->dataLoopNodes->Node(state->dataFans->Fan(1).InletNodeNum).MassFlowRateMax = AirMassFlow;
+        state->dataLoopNodes->Node(state->dataFans->Fan(1).InletNodeNum).MassFlowRateMaxAvail = AirMassFlow;
 
         state->dataWaterCoils->WaterCoil(1).UACoilTotal = 470.0;
         state->dataWaterCoils->WaterCoil(1).UACoilExternal = 611.0;
@@ -1654,17 +1626,10 @@
         state->dataFans->Fan(1).InletAirMassFlowRate = AirMassFlow;
         state->dataFans->Fan(1).MaxAirMassFlowRate = MaxAirMassFlow;
 
-<<<<<<< HEAD
-        Node(state->dataFans->Fan(1).InletNodeNum).MassFlowRate = AirMassFlow;
-        Node(state->dataFans->Fan(1).InletNodeNum).MassFlowRateMin = AirMassFlow;
-        Node(state->dataFans->Fan(1).InletNodeNum).MassFlowRateMax = AirMassFlow;
-        Node(state->dataFans->Fan(1).InletNodeNum).MassFlowRateMaxAvail = AirMassFlow;
-=======
-        state->dataLoopNodes->Node(Fan(1).InletNodeNum).MassFlowRate = AirMassFlow;
-        state->dataLoopNodes->Node(Fan(1).InletNodeNum).MassFlowRateMin = AirMassFlow;
-        state->dataLoopNodes->Node(Fan(1).InletNodeNum).MassFlowRateMax = AirMassFlow;
-        state->dataLoopNodes->Node(Fan(1).InletNodeNum).MassFlowRateMaxAvail = AirMassFlow;
->>>>>>> f4454248
+        state->dataLoopNodes->Node(state->dataFans->Fan(1).InletNodeNum).MassFlowRate = AirMassFlow;
+        state->dataLoopNodes->Node(state->dataFans->Fan(1).InletNodeNum).MassFlowRateMin = AirMassFlow;
+        state->dataLoopNodes->Node(state->dataFans->Fan(1).InletNodeNum).MassFlowRateMax = AirMassFlow;
+        state->dataLoopNodes->Node(state->dataFans->Fan(1).InletNodeNum).MassFlowRateMaxAvail = AirMassFlow;
 
         state->dataWaterCoils->WaterCoil(2).UACoilTotal = 470.0;
         state->dataWaterCoils->WaterCoil(2).UACoilExternal = 611.0;
@@ -2011,17 +1976,10 @@
         state->dataFans->Fan(1).InletAirMassFlowRate = AirMassFlow;
         state->dataFans->Fan(1).MaxAirMassFlowRate = MaxAirMassFlow;
 
-<<<<<<< HEAD
-        Node(state->dataFans->Fan(1).InletNodeNum).MassFlowRate = AirMassFlow;
-        Node(state->dataFans->Fan(1).InletNodeNum).MassFlowRateMin = AirMassFlow;
-        Node(state->dataFans->Fan(1).InletNodeNum).MassFlowRateMax = AirMassFlow;
-        Node(state->dataFans->Fan(1).InletNodeNum).MassFlowRateMaxAvail = AirMassFlow;
-=======
-        state->dataLoopNodes->Node(Fan(1).InletNodeNum).MassFlowRate = AirMassFlow;
-        state->dataLoopNodes->Node(Fan(1).InletNodeNum).MassFlowRateMin = AirMassFlow;
-        state->dataLoopNodes->Node(Fan(1).InletNodeNum).MassFlowRateMax = AirMassFlow;
-        state->dataLoopNodes->Node(Fan(1).InletNodeNum).MassFlowRateMaxAvail = AirMassFlow;
->>>>>>> f4454248
+        state->dataLoopNodes->Node(state->dataFans->Fan(1).InletNodeNum).MassFlowRate = AirMassFlow;
+        state->dataLoopNodes->Node(state->dataFans->Fan(1).InletNodeNum).MassFlowRateMin = AirMassFlow;
+        state->dataLoopNodes->Node(state->dataFans->Fan(1).InletNodeNum).MassFlowRateMax = AirMassFlow;
+        state->dataLoopNodes->Node(state->dataFans->Fan(1).InletNodeNum).MassFlowRateMaxAvail = AirMassFlow;
 
         state->dataWaterCoils->WaterCoil(2).UACoilTotal = 470.0;
         state->dataWaterCoils->WaterCoil(2).UACoilExternal = 611.0;
@@ -2726,17 +2684,10 @@
         state->dataFans->Fan(1).InletAirMassFlowRate = AirMassFlow;
         state->dataFans->Fan(1).MaxAirMassFlowRate = MaxAirMassFlow;
 
-<<<<<<< HEAD
-        Node(state->dataFans->Fan(1).InletNodeNum).MassFlowRate = AirMassFlow;
-        Node(state->dataFans->Fan(1).InletNodeNum).MassFlowRateMin = AirMassFlow;
-        Node(state->dataFans->Fan(1).InletNodeNum).MassFlowRateMax = AirMassFlow;
-        Node(state->dataFans->Fan(1).InletNodeNum).MassFlowRateMaxAvail = AirMassFlow;
-=======
-        state->dataLoopNodes->Node(Fan(1).InletNodeNum).MassFlowRate = AirMassFlow;
-        state->dataLoopNodes->Node(Fan(1).InletNodeNum).MassFlowRateMin = AirMassFlow;
-        state->dataLoopNodes->Node(Fan(1).InletNodeNum).MassFlowRateMax = AirMassFlow;
-        state->dataLoopNodes->Node(Fan(1).InletNodeNum).MassFlowRateMaxAvail = AirMassFlow;
->>>>>>> f4454248
+        state->dataLoopNodes->Node(state->dataFans->Fan(1).InletNodeNum).MassFlowRate = AirMassFlow;
+        state->dataLoopNodes->Node(state->dataFans->Fan(1).InletNodeNum).MassFlowRateMin = AirMassFlow;
+        state->dataLoopNodes->Node(state->dataFans->Fan(1).InletNodeNum).MassFlowRateMax = AirMassFlow;
+        state->dataLoopNodes->Node(state->dataFans->Fan(1).InletNodeNum).MassFlowRateMaxAvail = AirMassFlow;
 
         state->dataWaterCoils->WaterCoil(2).UACoilTotal = 470.0;
         state->dataWaterCoils->WaterCoil(2).UACoilExternal = 611.0;
