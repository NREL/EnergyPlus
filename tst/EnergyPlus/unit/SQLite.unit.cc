--- conflicted
+++ resolved
@@ -183,14 +183,15 @@
 		EXPECT_EQ(3ul, result.size());
 	}
 
-<<<<<<< HEAD
+
 	TEST_F( SQLiteFixture, SQLiteProcedures_sqliteWithinTransaction ) {
 		EXPECT_FALSE( sqlite_test->sqliteWithinTransaction() );
 		sqlite_test->sqliteBegin();
 		EXPECT_TRUE( sqlite_test->sqliteWithinTransaction() );
 		sqlite_test->sqliteCommit();
 		EXPECT_FALSE( sqlite_test->sqliteWithinTransaction() );
-=======
+	}
+
 	TEST_F( SQLiteFixture, SQLiteProcedures_informationalErrorRecords ) {
 		sqlite_test->sqliteBegin();
 		// There needs to be a simulation record otherwise the foreign key constraint will fail
@@ -212,7 +213,7 @@
 		});
 
 		compare_err_stream(errMsg);
->>>>>>> 7dc8e057
+
 	}
 
 	TEST_F( SQLiteFixture, SQLiteProcedures_createSQLiteReportDictionaryRecord )
