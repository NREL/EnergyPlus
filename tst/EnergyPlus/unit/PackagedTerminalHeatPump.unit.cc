--- conflicted
+++ resolved
@@ -525,7 +525,24 @@
 		EXPECT_EQ( Fan( 1 ).MaxAirFlowRate, max( VariableSpeedCoils::VarSpeedCoil( 1 ).RatedAirVolFlowRate, VariableSpeedCoils::VarSpeedCoil( 2 ).RatedAirVolFlowRate ) );
 		EXPECT_EQ( Fan( 1 ).MaxAirFlowRate, max( PTUnit( 1 ).MaxCoolAirVolFlow, PTUnit( 1 ).MaxHeatAirVolFlow ) );
 
-<<<<<<< HEAD
+		// Initialize the packaged terminal heat pump
+		Real64 OnOffAirFlowRatio( 1.0 ); // ratio of compressor ON airflow to average airflow over timestep
+		Real64 ZoneLoad( 0.0 );// cooling or heating needed by zone [watts]
+
+		InitPTUnit( 1, DataSizing::CurZoneEqNum, true, OnOffAirFlowRatio, ZoneLoad );
+
+		// check that an intermediate speed has the correct flow ratio
+		Real64 refAirflowRatio = 0.530468926 / 0.891980668; // speed 4 reference cooling data and full flow rate at speed 9
+		Real64 expectedAirFlowRate = refAirflowRatio * PTUnit( 1 ).MaxCoolAirVolFlow;
+		EXPECT_NEAR( expectedAirFlowRate, PTUnit( 1 ).CoolVolumeFlowRate( 4 ), 0.00001 );
+		EXPECT_NEAR( expectedAirFlowRate, 3.9343830134190632, 0.00001 );
+
+		refAirflowRatio = 0.530468926 / 0.891980668; // speed 4 reference heating data and full flow rate at speed 9
+		expectedAirFlowRate = refAirflowRatio * PTUnit( 1 ).MaxHeatAirVolFlow;
+		EXPECT_NEAR( expectedAirFlowRate, PTUnit( 1 ).HeatVolumeFlowRate( 4 ), 0.00001 );
+		EXPECT_NEAR( expectedAirFlowRate, 3.0302392264439715, 0.00001 );
+
+
 		// #6028 child components not sizing correctly on air flow rate
 		// VS coils set SystemAirFlow to true and AirVolFlow to a value, all PTUnits set CoolingAirFlow and HeatingAirFlow, and CoolingAirVolFlow and HeatingAirVolFlow
 		EXPECT_TRUE( ZoneEqSizing( 1 ).SystemAirFlow );
@@ -536,26 +553,6 @@
 		EXPECT_EQ( ZoneEqSizing( 1 ).HeatingAirVolFlow, PTUnit( 1 ).MaxHeatAirVolFlow );
 		EXPECT_EQ( Fan( 1 ).MaxAirFlowRate, ZoneEqSizing( 1 ).AirVolFlow );
 		EXPECT_EQ( Fan( 1 ).MaxAirFlowRate, max( ZoneEqSizing( 1 ).CoolingAirVolFlow, ZoneEqSizing( 1 ).HeatingAirVolFlow ) );
-=======
-		// Initialize the packaged terminal heat pump
-		Real64 OnOffAirFlowRatio( 1.0 ); // ratio of compressor ON airflow to average airflow over timestep
-		Real64 ZoneLoad( 0.0 );// cooling or heating needed by zone [watts]
-
-		InitPTUnit( 1, DataSizing::CurZoneEqNum, true, OnOffAirFlowRatio, ZoneLoad );
-
-		// check that an intermediate speed has the correct flow ratio
-		Real64 refAirflowRatio = 0.530468926 / 0.891980668; // speed 4 reference cooling data and full flow rate at speed 9
-		Real64 expectedAirFlowRate = refAirflowRatio * PTUnit( 1 ).MaxCoolAirVolFlow;
-		EXPECT_NEAR( expectedAirFlowRate, PTUnit( 1 ).CoolVolumeFlowRate( 4 ), 0.00001 );
-		EXPECT_NEAR( expectedAirFlowRate, 3.9343830134190632, 0.00001 );
-
-		refAirflowRatio = 0.530468926 / 0.891980668; // speed 4 reference heating data and full flow rate at speed 9
-		expectedAirFlowRate = refAirflowRatio * PTUnit( 1 ).MaxHeatAirVolFlow;
-		EXPECT_NEAR( expectedAirFlowRate, PTUnit( 1 ).HeatVolumeFlowRate( 4 ), 0.00001 );
-		EXPECT_NEAR( expectedAirFlowRate, 3.0302392264439715, 0.00001 );
-
-
->>>>>>> 46315566
 	}
 
 	TEST_F( EnergyPlusFixture, AirTerminalSingleDuctMixer_SimPTAC_HeatingCoilTest ) {
@@ -905,4 +902,4 @@
 		ASSERT_NEAR( HeatingCoils::HeatingCoil( 1 ).HeatingCoilRate, 2217.0, 1.0 );
 
 	}
-}+}
