// EnergyPlus, Copyright (c) 1996-2020, The Board of Trustees of the University of Illinois,
// The Regents of the University of California, through Lawrence Berkeley National Laboratory
// (subject to receipt of any required approvals from the U.S. Dept. of Energy), Oak Ridge
// National Laboratory, managed by UT-Battelle, Alliance for Sustainable Energy, LLC, and other
// contributors. All rights reserved.
//
// NOTICE: This Software was developed under funding from the U.S. Department of Energy and the
// U.S. Government consequently retains certain rights. As such, the U.S. Government has been
// granted for itself and others acting on its behalf a paid-up, nonexclusive, irrevocable,
// worldwide license in the Software to reproduce, distribute copies to the public, prepare
// derivative works, and perform publicly and display publicly, and to permit others to do so.
//
// Redistribution and use in source and binary forms, with or without modification, are permitted
// provided that the following conditions are met:
//
// (1) Redistributions of source code must retain the above copyright notice, this list of
//     conditions and the following disclaimer.
//
// (2) Redistributions in binary form must reproduce the above copyright notice, this list of
//     conditions and the following disclaimer in the documentation and/or other materials
//     provided with the distribution.
//
// (3) Neither the name of the University of California, Lawrence Berkeley National Laboratory,
//     the University of Illinois, U.S. Dept. of Energy nor the names of its contributors may be
//     used to endorse or promote products derived from this software without specific prior
//     written permission.
//
// (4) Use of EnergyPlus(TM) Name. If Licensee (i) distributes the software in stand-alone form
//     without changes from the version obtained under this License, or (ii) Licensee makes a
//     reference solely to the software portion of its product, Licensee must refer to the
//     software as "EnergyPlus version X" software, where "X" is the version number Licensee
//     obtained under this License and may not use a different name for the software. Except as
//     specifically required in this Section (4), Licensee shall not use in a company name, a
//     product name, in advertising, publicity, or other promotional activities any name, trade
//     name, trademark, logo, or other designation of "EnergyPlus", "E+", "e+" or confusingly
//     similar designation, without the U.S. Department of Energy's prior written consent.
//
// THIS SOFTWARE IS PROVIDED BY THE COPYRIGHT HOLDERS AND CONTRIBUTORS "AS IS" AND ANY EXPRESS OR
// IMPLIED WARRANTIES, INCLUDING, BUT NOT LIMITED TO, THE IMPLIED WARRANTIES OF MERCHANTABILITY
// AND FITNESS FOR A PARTICULAR PURPOSE ARE DISCLAIMED. IN NO EVENT SHALL THE COPYRIGHT OWNER OR
// CONTRIBUTORS BE LIABLE FOR ANY DIRECT, INDIRECT, INCIDENTAL, SPECIAL, EXEMPLARY, OR
// CONSEQUENTIAL DAMAGES (INCLUDING, BUT NOT LIMITED TO, PROCUREMENT OF SUBSTITUTE GOODS OR
// SERVICES; LOSS OF USE, DATA, OR PROFITS; OR BUSINESS INTERRUPTION) HOWEVER CAUSED AND ON ANY
// THEORY OF LIABILITY, WHETHER IN CONTRACT, STRICT LIABILITY, OR TORT (INCLUDING NEGLIGENCE OR
// OTHERWISE) ARISING IN ANY WAY OUT OF THE USE OF THIS SOFTWARE, EVEN IF ADVISED OF THE
// POSSIBILITY OF SUCH DAMAGE.

// EnergyPlus::VariableSpeedCoils Unit Tests

// Google Test Headers
#include "Fixtures/EnergyPlusFixture.hh"
#include <EnergyPlus/BranchInputManager.hh>
#include <EnergyPlus/DXCoils.hh>
#include <EnergyPlus/Data/EnergyPlusData.hh>
#include <EnergyPlus/DataDefineEquip.hh>
#include <EnergyPlus/DataEnvironment.hh>
#include <EnergyPlus/DataGlobals.hh>
#include <EnergyPlus/DataHVACGlobals.hh>
#include <EnergyPlus/DataHeatBalFanSys.hh>
#include <EnergyPlus/DataLoopNode.hh>
#include <EnergyPlus/DataSizing.hh>
#include <EnergyPlus/DataZoneEnergyDemands.hh>
#include <EnergyPlus/DataZoneEquipment.hh>
#include <EnergyPlus/Fans.hh>
#include <EnergyPlus/HeatBalanceManager.hh>
#include <EnergyPlus/HeatingCoils.hh>
#include <EnergyPlus/IOFiles.hh>
#include <EnergyPlus/OutputProcessor.hh>
#include <EnergyPlus/OutputReportPredefined.hh>
#include <EnergyPlus/PackagedTerminalHeatPump.hh>
#include <EnergyPlus/Plant/DataPlant.hh>
#include <EnergyPlus/Psychrometrics.hh>
#include <EnergyPlus/ScheduleManager.hh>
#include <EnergyPlus/SimulationManager.hh>
#include <EnergyPlus/SingleDuct.hh>
#include <EnergyPlus/SizingManager.hh>
#include <EnergyPlus/UnitarySystem.hh>
#include <EnergyPlus/VariableSpeedCoils.hh>
#include <EnergyPlus/ZoneAirLoopEquipmentManager.hh>
#include <EnergyPlus/ZoneTempPredictorCorrector.hh>
#include <ObjexxFCL/Array1D.hh>
#include <ObjexxFCL/gio.hh>
#include <gtest/gtest.h>

using namespace EnergyPlus;
using namespace EnergyPlus::BranchInputManager;
using namespace EnergyPlus::DataDefineEquip;
using namespace EnergyPlus::DataEnvironment;
using namespace EnergyPlus::DataGlobals;
using namespace EnergyPlus::DataHeatBalFanSys;
using namespace EnergyPlus::DataHVACGlobals;
using namespace EnergyPlus::DataLoopNode;
using namespace EnergyPlus::DataPlant;
using namespace EnergyPlus::DataSizing;
using namespace EnergyPlus::DataZoneEnergyDemands;
using namespace EnergyPlus::DataZoneEquipment;
using namespace EnergyPlus::DXCoils;
using namespace EnergyPlus::Fans;
using namespace EnergyPlus::HeatBalanceManager;
using namespace EnergyPlus::HeatingCoils;
using namespace EnergyPlus::PackagedTerminalHeatPump;
using namespace EnergyPlus::Psychrometrics;
using namespace EnergyPlus::ScheduleManager;
using namespace EnergyPlus::SimulationManager;
using namespace EnergyPlus::SingleDuct;
using namespace EnergyPlus::SizingManager;
using namespace EnergyPlus::VariableSpeedCoils;
using namespace EnergyPlus::ZoneAirLoopEquipmentManager;
using namespace EnergyPlus::ZoneTempPredictorCorrector;
using namespace ObjexxFCL;

namespace EnergyPlus {

TEST_F(EnergyPlusFixture, PackagedTerminalHP_VSCoils_Sizing)
{
    std::string const idf_objects = delimited_string({

        "  Zone, Space, 0.0, 0.0, 0.0, 0.0, 1, 1, 2.4, , autocalculate, , , Yes; ",
        "  ZoneHVAC:EquipmentConnections, Space, Space Eq, Space In Node, Space Out Node, Space Node, Space Ret Node; ",
        "  ZoneHVAC:EquipmentList, Space Eq, SequentialLoad, ZoneHVAC:WaterToAirHeatPump, Zone WSHP, 1, 1; ",
        "  Schedule:Compact, OnSched, Fraction, Through: 12/31, For: AllDays, Until: 24:00, 1.0; ",
        "  ScheduleTypeLimits, Fraction, 0.0, 1.0, CONTINUOUS; ",
        "  OutdoorAir:Node, PSZ-AC_1:5 OA Node;",
        "  OutdoorAir:Node, Lobby_ZN_1_FLR_2 WSHP OA Node;",
        "  Curve:Exponent, FanPowerCurve, 0.254542407, 0.837259009, 3, 0.458, 1, , , Dimensionless, Dimensionless; ",
        "  Curve:Quadratic, PLF Curve, 0.85, 0.15, 0, 0, 1, 0.0, 1.0, Dimensionless, Dimensionless; ",
        "  Curve:Cubic, CubicCurve, 1.0, 0.0, 0.0, 0.0, 0.76, 1.09, , , Dimensionless, Dimensionless; ",
        "  Curve:Biquadratic, BiquadraticCurve, 1.0, 0.0, 0.0, 0.0, 0.0, 0.0, 10, 25.6, 7.2, 48.9, , , Temperature, Temperature, Dimensionless; ",

        "  ZoneHVAC:WaterToAirHeatPump,",
        "    Zone WSHP,            !- Name",
        "    OnSched,              !- Availability Schedule Name",
        "    Space Out Node,       !- Air Inlet Node Name",
        "    Space In Node,        !- Air Outlet Node Name",
        "    ,                     !- Outdoor Air Mixer Object Type",
        "    ,                     !- Outdoor Air Mixer Name",
        "    Autosize,             !- Supply Air Flow Rate During Cooling Operation {m3/s}",
        "    Autosize,             !- Supply Air Flow Rate During Heating Operation {m3/s}",
        "    ,                     !- Supply Air Flow Rate When No Cooling or Heating is Needed {m3/s}",
        "    0.0,                  !- Outdoor Air Flow Rate During Cooling Operation {m3/s}",
        "    0.0,                  !- Outdoor Air Flow Rate During Heating Operation {m3/s}",
        "    ,                     !- Outdoor Air Flow Rate When No Cooling or Heating is Needed {m3/s}",
        "    Fan:OnOff,            !- Supply Air Fan Object Type",
        "    Lobby_ZN_1_FLR_2 WSHP Fan,                                 !- Supply Air Fan Name",
        "    Coil:Heating:WaterToAirHeatPump:VariableSpeedEquationFit,  !- Heating Coil Object Type",
        "    Lobby_ZN_1_FLR_2 WSHP Heating Mode,                        !- Heating Coil Name",
        "    Coil:Cooling:WaterToAirHeatPump:VariableSpeedEquationFit,  !- Cooling Coil Object Type",
        "    Lobby_ZN_1_FLR_2 WSHP Cooling Mode,                        !- Cooling Coil Name",
        "    2.5,                  !- Maximum Cycling Rate {cycles/hr}",
        "    60.0,                 !- Heat Pump Time Constant {s}",
        "    0.01,                 !- Fraction of On-Cycle Power Use",
        "    60,                   !- Heat Pump Fan Delay Time {s}",
        "    Coil:Heating:Electric,                    !- Supplemental Heating Coil Object Type",
        "    Lobby_ZN_1_FLR_2 WSHP Supp Heating Coil,  !- Supplemental Heating Coil Name",
        "    50.0,                 !- Maximum Supply Air Temperature from Supplemental Heater {C}",
        "    20.0,                 !- Maximum Outdoor Dry-Bulb Temperature for Supplemental Heater Operation {C}",
        "    Lobby_ZN_1_FLR_2 WSHP OA Node,  !- Outdoor Dry-Bulb Temperature Sensor Node Name",
        "    BlowThrough,          !- Fan Placement",
        "    OnSched,              !- Supply Air Fan Operating Mode Schedule Name",
        "    ,                     !- Heat Pump Coil Water Flow Mode",
        "    ;                     !- Design Specification ZoneHVAC Sizing Object Name",

        "  Coil:Cooling:WaterToAirHeatPump:VariableSpeedEquationFit,",
        "    Lobby_ZN_1_FLR_2 WSHP Cooling Mode,                    !- Name",
        "    Lobby_ZN_1_FLR_2 WSHP Cooling Source Side Inlet Node,  !- Water-to-Refrigerant HX Water Inlet Node Name",
        "    Lobby_ZN_1_FLR_2 WSHP Cooling Source Side Outlet Node, !- Water-to-Refrigerant HX Water Outlet Node Name",
        "    Lobby_ZN_1_FLR_2 WSHP Cooling Coil Air Inlet Node,     !- Indoor Air Inlet Node Name",
        "    Lobby_ZN_1_FLR_2 WSHP Heating Coil Air Inlet Node,     !- Indoor Air Outlet Node Name",
        "    9,                    !- Number of Speeds {dimensionless}",
        "    9,                    !- Nominal Speed Level {dimensionless}",
        "    Autosize,             !- Gross Rated Total Cooling Capacity At Selected Nominal Speed Level {w}",
        "    Autosize,             !- Rated Air Flow Rate At Selected Nominal Speed Level {m3/s}",
        "    Autosize,             !- Rated Water Flow Rate At Selected Nominal Speed Level {m3/s}",
        "    0.0,                  !- Nominal Time for Condensate to Begin Leaving the Coil {s}",
        "    0.0,                  !- Initial Moisture Evaporation Rate Divided by Steady-State AC Latent Capacity {dimensionless}",
        "    0,                    !- Flag for Using Hot Gas Reheat, 0 or 1 {dimensionless}",
        "    PLF Curve,            !- Energy Part Load Fraction Curve Name",
        "    4682.3964854,         !- Speed 1 Reference Unit Gross Rated Total Cooling Capacity {w}",
        "    0.97,                 !- Speed 1 Reference Unit Gross Rated Sensible Heat Ratio {dimensionless}",
        "    8.031554863,          !- Speed 1 Reference Unit Gross Rated Cooling COP {dimensionless}",
        "    0.408706486,          !- Speed 1 Reference Unit Rated Air Flow Rate {m3/s}",
        "    0.0008201726 ,        !- Speed 1 Reference Unit Rated Water Flow Rate {m3/s}",
        "    BiquadraticCurve,     !- Speed 1 Total Cooling Capacity Function of Temperature Curve Name",
        "    CubicCurve,           !- Speed 1 Total Cooling Capacity Function of Air Flow Fraction Curve Name",
        "    CubicCurve,           !- Speed 1 Total Cooling Capacity Function of Water Flow Fraction Curve Name",
        "    BiquadraticCurve,     !- Speed 1 Energy Input Ratio Function of Temperature Curve Name",
        "    CubicCurve,           !- Speed 1 Energy Input Ratio Function of Air Flow Fraction Curve Name",
        "    CubicCurve,           !- Speed 1 Energy Input Ratio Function of Water Flow Fraction Curve Name",
        "    0.0,                  !- Speed 1 Reference Unit Waste Heat Fraction of Input Power At Rated Conditions {dimensionless}",
        "    BiquadraticCurve,     !- Speed 1 Waste Heat Function of Temperature Curve Name",
        "    5733.6424135,         !- Speed 2 Reference Unit Gross Rated Total Cooling Capacity {w}",
        "    0.96,                 !- Speed 2 Reference Unit Gross Rated Sensible Heat Ratio {dimensionless}",
        "    8.132826118,          !- Speed 2 Reference Unit Gross Rated Cooling COP {dimensionless}",
        "    0.449293966,          !- Speed 2 Reference Unit Rated Air Flow Rate {m3/s}",
        "    0.0008201726 ,        !- Speed 2 Reference Unit Rated Water Flow Rate {m3/s}",
        "    BiquadraticCurve,     !- Speed 2 Total Cooling Capacity Function of Temperature Curve Name",
        "    CubicCurve,           !- Speed 2 Total Cooling Capacity Function of Air Flow Fraction Curve Name",
        "    CubicCurve,           !- Speed 2 Total Cooling Capacity Function of Water Flow Fraction Curve Name",
        "    BiquadraticCurve,     !- Speed 2 Energy Input Ratio Function of Temperature Curve Name",
        "    CubicCurve,           !- Speed 2 Energy Input Ratio Function of Air Flow Fraction Curve Name",
        "    CubicCurve,           !- Speed 2 Energy Input Ratio Function of Water Flow Fraction Curve Name",
        "    0.0,                  !- Speed 2 Reference Unit Waste Heat Fraction of Input Power At Rated Conditions {dimensionless}",
        "    BiquadraticCurve,     !- Speed 2 Waste Heat Function of Temperature Curve Name",
        "    6783.7160573,         !- Speed 3 Reference Unit Gross Rated Total Cooling Capacity {w}",
        "    0.95,                 !- Speed 3 Reference Unit Gross Rated Sensible Heat Ratio {dimensionless}",
        "    8.133952107,          !- Speed 3 Reference Unit Gross Rated Cooling COP {dimensionless}",
        "    0.489881446,          !- Speed 3 Reference Unit Rated Air Flow Rate {m3/s}",
        "    0.0008201726 ,        !- Speed 3 Reference Unit Rated Water Flow Rate {m3/s}",
        "    BiquadraticCurve,     !- Speed 3 Total Cooling Capacity Function of Temperature Curve Name",
        "    CubicCurve,           !- Speed 3 Total Cooling Capacity Function of Air Flow Fraction Curve Name",
        "    CubicCurve,           !- Speed 3 Total Cooling Capacity Function of Water Flow Fraction Curve Name",
        "    BiquadraticCurve,     !- Speed 3 Energy Input Ratio Function of Temperature Curve Name",
        "    CubicCurve,           !- Speed 3 Energy Input Ratio Function of Air Flow Fraction Curve Name",
        "    CubicCurve,           !- Speed 3 Energy Input Ratio Function of Water Flow Fraction Curve Name",
        "    0.0,                  !- Speed 3 Reference Unit Waste Heat Fraction of Input Power At Rated Conditions {dimensionless}",
        "    BiquadraticCurve,     !- Speed 3 Waste Heat Function of Temperature Curve Name",
        "    7819.1361476,         !- Speed 4 Reference Unit Gross Rated Total Cooling Capacity {w}",
        "    0.91,                 !- Speed 4 Reference Unit Gross Rated Sensible Heat Ratio {dimensionless}",
        "    8.077619987,          !- Speed 4 Reference Unit Gross Rated Cooling COP {dimensionless}",
        "    0.530468926,          !- Speed 4 Reference Unit Rated Air Flow Rate {m3/s}",
        "    0.0008201726 ,        !- Speed 4 Reference Unit Rated Water Flow Rate {m3/s}",
        "    BiquadraticCurve,     !- Speed 4 Total Cooling Capacity Function of Temperature Curve Name",
        "    CubicCurve,           !- Speed 4 Total Cooling Capacity Function of Air Flow Fraction Curve Name",
        "    CubicCurve,           !- Speed 4 Total Cooling Capacity Function of Water Flow Fraction Curve Name",
        "    BiquadraticCurve,     !- Speed 4 Energy Input Ratio Function of Temperature Curve Name",
        "    CubicCurve,           !- Speed 4 Energy Input Ratio Function of Air Flow Fraction Curve Name",
        "    CubicCurve,           !- Speed 4 Energy Input Ratio Function of Water Flow Fraction Curve Name",
        "    0.0,                  !- Speed 4 Reference Unit Waste Heat Fraction of Input Power At Rated Conditions {dimensionless}",
        "    BiquadraticCurve,     !- Speed 4 Waste Heat Function of Temperature Curve Name",
        "    8827.8867705,         !- Speed 5 Reference Unit Gross Rated Total Cooling Capacity {w}",
        "    0.871,                !- Speed 5 Reference Unit Gross Rated Sensible Heat Ratio {dimensionless}",
        "    7.974604129,          !- Speed 5 Reference Unit Gross Rated Cooling COP {dimensionless}",
        "    0.571056406,          !- Speed 5 Reference Unit Rated Air Flow Rate {m3/s}",
        "    0.0008201726 ,        !- Speed 5 Reference Unit Rated Water Flow Rate {m3/s}",
        "    BiquadraticCurve,     !- Speed 5 Total Cooling Capacity Function of Temperature Curve Name",
        "    CubicCurve,           !- Speed 5 Total Cooling Capacity Function of Air Flow Fraction Curve Name",
        "    CubicCurve,           !- Speed 5 Total Cooling Capacity Function of Water Flow Fraction Curve Name",
        "    BiquadraticCurve,     !- Speed 5 Energy Input Ratio Function of Temperature Curve Name",
        "    CubicCurve,           !- Speed 5 Energy Input Ratio Function of Air Flow Fraction Curve Name",
        "    CubicCurve,           !- Speed 5 Energy Input Ratio Function of Water Flow Fraction Curve Name",
        "    0.0,                  !- Speed 5 Reference Unit Waste Heat Fraction of Input Power At Rated Conditions {dimensionless}",
        "    BiquadraticCurve,     !- Speed 5 Waste Heat Function of Temperature Curve Name",
        "    10734.02101,          !- Speed 6 Reference Unit Gross Rated Total Cooling Capacity {w}",
        "    0.816,                !- Speed 6 Reference Unit Gross Rated Sensible Heat Ratio {dimensionless}",
        "    7.661685232,          !- Speed 6 Reference Unit Gross Rated Cooling COP {dimensionless}",
        "    0.652231367,          !- Speed 6 Reference Unit Rated Air Flow Rate {m3/s}",
        "    0.0008201726 ,        !- Speed 6 Reference Unit Rated Water Flow Rate {m3/s}",
        "    BiquadraticCurve,     !- Speed 6 Total Cooling Capacity Function of Temperature Curve Name",
        "    CubicCurve,           !- Speed 6 Total Cooling Capacity Function of Air Flow Fraction Curve Name",
        "    CubicCurve,           !- Speed 6 Total Cooling Capacity Function of Water Flow Fraction Curve Name",
        "    BiquadraticCurve,     !- Speed 6 Energy Input Ratio Function of Temperature Curve Name",
        "    CubicCurve,           !- Speed 6 Energy Input Ratio Function of Air Flow Fraction Curve Name",
        "    CubicCurve,           !- Speed 6 Energy Input Ratio Function of Water Flow Fraction Curve Name",
        "    0.0,                  !- Speed 6 Reference Unit Waste Heat Fraction of Input Power At Rated Conditions {dimensionless}",
        "    BiquadraticCurve ,    !- Speed 6 Waste Heat Function of Temperature Curve Name",
        "    12454.348191,         !- Speed 7 Reference Unit Gross Rated Total Cooling Capacity {w}",
        "    0.784,                !- Speed 7 Reference Unit Gross Rated Sensible Heat Ratio {dimensionless}",
        "    7.257778666,          !- Speed 7 Reference Unit Gross Rated Cooling COP {dimensionless}",
        "    0.732934379,          !- Speed 7 Reference Unit Rated Air Flow Rate {m3/s}",
        "    0.0008201726 ,        !- Speed 7 Reference Unit Rated Water Flow Rate {m3/s}",
        "    BiquadraticCurve,     !- Speed 7 Total Cooling Capacity Function of Temperature Curve Name",
        "    CubicCurve,           !- Speed 7 Total Cooling Capacity Function of Air Flow Fraction Curve Name",
        "    CubicCurve,           !- Speed 7 Total Cooling Capacity Function of Water Flow Fraction Curve Name",
        "    BiquadraticCurve,     !- Speed 7 Energy Input Ratio Function of Temperature Curve Name",
        "    CubicCurve,           !- Speed 7 Energy Input Ratio Function of Air Flow Fraction Curve Name",
        "    CubicCurve,           !- Speed 7 Energy Input Ratio Function of Water Flow Fraction Curve Name",
        "    0.0,                  !- Speed 7 Reference Unit Waste Heat Fraction of Input Power At Rated Conditions {dimensionless}",
        "    BiquadraticCurve,     !- Speed 7 Waste Heat Function of Temperature Curve Name",
        "    13963.37113,          !- Speed 8 Reference Unit Gross Rated Total Cooling Capacity {w}",
        "    0.766,                !- Speed 8 Reference Unit Gross Rated Sensible Heat Ratio {dimensionless}",
        "    6.804761759,          !- Speed 8 Reference Unit Gross Rated Cooling COP {dimensionless}",
        "    0.81410934,           !- Speed 8 Reference Unit Rated Air Flow Rate {m3/s}",
        "    0.0008201726 ,        !- Speed 8 Reference Unit Rated Water Flow Rate {m3/s}",
        "    BiquadraticCurve,     !- Speed 8 Total Cooling Capacity Function of Temperature Curve Name",
        "    CubicCurve,           !- Speed 8 Total Cooling Capacity Function of Air Flow Fraction Curve Name",
        "    CubicCurve,           !- Speed 8 Total Cooling Capacity Function of Water Flow Fraction Curve Name",
        "    BiquadraticCurve,     !- Speed 8 Energy Input Ratio Function of Temperature Curve Name",
        "    CubicCurve,           !- Speed 8 Energy Input Ratio Function of Air Flow Fraction Curve Name",
        "    CubicCurve,           !- Speed 8 Energy Input Ratio Function of Water Flow Fraction Curve Name",
        "    0.0,                  !- Speed 8 Reference Unit Waste Heat Fraction of Input Power At Rated Conditions {dimensionless}",
        "    BiquadraticCurve,     !- Speed 8 Waste Heat Function of Temperature Curve Name",
        "    16092.825525,         !- Speed 9 Reference Unit Gross Rated Total Cooling Capacity {w}",
        "    0.739,                !- Speed 9 Reference Unit Gross Rated Sensible Heat Ratio {dimensionless}",
        "    5.765971166,          !- Speed 9 Reference Unit Gross Rated Cooling COP {dimensionless}",
        "    0.891980668,          !- Speed 9 Reference Unit Rated Air Flow Rate {m3/s}",
        "    0.0008201726 ,        !- Speed 9 Reference Unit Rated Water Flow Rate {m3/s}",
        "    BiquadraticCurve,     !- Speed 9 Total Cooling Capacity Function of Temperature Curve Name",
        "    CubicCurve,           !- Speed 9 Total Cooling Capacity Function of Air Flow Fraction Curve Name",
        "    CubicCurve,           !- Speed 9 Total Cooling Capacity Function of Water Flow Fraction Curve Name",
        "    BiquadraticCurve,     !- Speed 9 Energy Input Ratio Function of Temperature Curve Name",
        "    CubicCurve,           !- Speed 9 Energy Input Ratio Function of Air Flow Fraction Curve Name",
        "    CubicCurve,           !- Speed 9 Energy Input Ratio Function of Water Flow Fraction Curve Name",
        "    0.0,                  !- Speed 9 Reference Unit Waste Heat Fraction of Input Power At Rated Conditions {dimensionless}",
        "    BiquadraticCurve;     !- Speed 9 Waste Heat Function of Temperature Curve Name",

        "  Coil:Heating:WaterToAirHeatPump:VariableSpeedEquationFit,",
        "    Lobby_ZN_1_FLR_2 WSHP Heating Mode,                    !- Name",
        "    Lobby_ZN_1_FLR_2 WSHP Heating Source Side Inlet Node,  !- Water-to-Refrigerant HX Water Inlet Node Name",
        "    Lobby_ZN_1_FLR_2 WSHP Heating Source Side Outlet Node, !- Water-to-Refrigerant HX Water Outlet Node Name",
        "    Lobby_ZN_1_FLR_2 WSHP Heating Coil Air Inlet Node,     !- Indoor Air Inlet Node Name",
        "    Lobby_ZN_1_FLR_2 WSHP SuppHeating Coil Air Inlet Node, !- Indoor Air Outlet Node Name",
        "    9,                    !- Number of Speeds {dimensionless}",
        "    9,                    !- Nominal Speed Level {dimensionless}",
        "    autosize,             !- Rated Heating Capacity At Selected Nominal Speed Level {w}",
        "    autosize,             !- Rated Air Flow Rate At Selected Nominal Speed Level {m3/s}",
        "    autosize,             !- Rated Water Flow Rate At Selected Nominal Speed Level {m3/s}",
        "    PLF Curve,            !- Energy Part Load Fraction Curve Name",
        "    6437.5991236,         !- Speed 1 Reference Unit Gross Rated Heating Capacity {w}",
        "    9.965323721,          !- Speed 1 Reference Unit Gross Rated Heating COP {dimensionless}",
        "    0.408706486,          !- Speed 1 Reference Unit Rated Air Flow {m3/s}",
        "    0.0008201726 ,        !- Speed 1 Reference Unit Rated Water Flow Rate {m3/s}",
        "    BiquadraticCurve,     !- Speed 1 Heating Capacity Function of Temperature Curve Name",
        "    CubicCurve,           !- Speed 1 Total  Heating Capacity Function of Air Flow Fraction Curve Name",
        "    CubicCurve,           !- Speed 1 Heating Capacity Function of Water Flow Fraction Curve Name",
        "    BiquadraticCurve,     !- Speed 1 Energy Input Ratio Function of Temperature Curve Name",
        "    CubicCurve,           !- Speed 1 Energy Input Ratio Function of Air Flow Fraction Curve Name",
        "    CubicCurve,           !- Speed 1 Energy Input Ratio Function of Water Flow Fraction Curve Name",
        "    0.0,                  !- Speed 1 Reference Unit Waste Heat Fraction of Input Power At Rated Conditions {dimensionless}",
        "    BiquadraticCurve,     !- Speed 1 Waste Heat Function of Temperature Curve Name",
        "    7521.3759405,         !- Speed 2 Reference Unit Gross Rated Heating Capacity {w}",
        "    9.3549452,            !- Speed 2 Reference Unit Gross Rated Heating COP {dimensionless}",
        "    0.449293966,          !- Speed 2 Reference Unit Rated Air Flow Rate {m3/s}",
        "    0.0008201726 ,        !- Speed 2 Reference Unit Rated Water Flow Rate {m3/s}",
        "    BiquadraticCurve,     !- Speed 2 Heating Capacity Function of Temperature Curve Name",
        "    CubicCurve,           !- Speed 2 Total  Heating Capacity Function of Air Flow Fraction Curve Name",
        "    CubicCurve,           !- Speed 2 Heating Capacity Function of Water Flow Fraction Curve Name",
        "    BiquadraticCurve,     !- Speed 2 Energy Input Ratio Function of Temperature Curve Name",
        "    CubicCurve,           !- Speed 2 Energy Input Ratio Function of Air Flow Fraction Curve Name",
        "    CubicCurve,           !- Speed 2 Energy Input Ratio Function of Water Flow Fraction Curve Name",
        "    0.0,                  !- Speed 2 Reference Unit Waste Heat Fraction of Input Power At Rated Conditions {dimensionless}",
        "    BiquadraticCurve,     !- Speed 2 Waste Heat Function of Temperature Curve Name",
        "    8601.0497624,         !- Speed 3 Reference Unit Gross Rated Heating Capacity {w}",
        "    8.857929724,          !- Speed 3 Reference Unit Gross Rated Heating COP {dimensionless}",
        "    0.489881446,          !- Speed 3 Reference Unit Rated Air Flow Rate {m3/s}",
        "    0.0008201726 ,        !- Speed 3 Reference Unit Rated Water Flow Rate {m3/s}",
        "    BiquadraticCurve,     !- Speed 3 Heating Capacity Function of Temperature Curve Name",
        "    CubicCurve,           !- Speed 3 Total  Heating Capacity Function of Air Flow Fraction Curve Name",
        "    CubicCurve,           !- Speed 3 Heating Capacity Function of Water Flow Fraction Curve Name",
        "    BiquadraticCurve,     !- Speed 3 Energy Input Ratio Function of Temperature Curve Name",
        "    CubicCurve,           !- Speed 3 Energy Input Ratio Function of Air Flow Fraction Curve Name",
        "    CubicCurve,           !- Speed 3 Energy Input Ratio Function of Water Flow Fraction Curve Name",
        "    0.0,                  !- Speed 3 Reference Unit Waste Heat Fraction of Input Power At Rated Conditions {dimensionless}",
        "    BiquadraticCurve,     !- Speed 3 Waste Heat Function of Temperature Curve Name",
        "    9675.1552339,         !- Speed 4 Reference Unit Gross Rated Heating Capacity {w}",
        "    8.442543834,          !- Speed 4 Reference Unit Gross Rated Heating COP {dimensionless}",
        "    0.530468926,          !- Speed 4 Reference Unit Rated Air Flow Rate {m3/s}",
        "    0.0008201726 ,        !- Speed 4 Reference Unit Rated Water Flow Rate {m3/s}",
        "    BiquadraticCurve,     !- Speed 4 Heating Capacity Function of Temperature Curve Name",
        "    CubicCurve,           !- Speed 4 Total  Heating Capacity Function of Air Flow Fraction Curve Name",
        "    CubicCurve,           !- Speed 4 Heating Capacity Function of Water Flow Fraction Curve Name",
        "    BiquadraticCurve,     !- Speed 4 Energy Input Ratio Function of Temperature Curve Name",
        "    CubicCurve,           !- Speed 4 Energy Input Ratio Function of Air Flow Fraction Curve Name",
        "    CubicCurve,           !- Speed 4 Energy Input Ratio Function of Water Flow Fraction Curve Name",
        "    0.0,                  !- Speed 4 Reference Unit Waste Heat Fraction of Input Power At Rated Conditions {dimensionless}",
        "    BiquadraticCurve,     !- Speed 4 Waste Heat Function of Temperature Curve Name",
        "    10743.692355,         !- Speed 5 Reference Unit Gross Rated Heating Capacity {w}",
        "    8.090129785,          !- Speed 5 Reference Unit Gross Rated Heating COP {dimensionless}",
        "    0.571056406,          !- Speed 5 Reference Unit Rated Air Flow Rate {m3/s}",
        "    0.0008201726 ,        !- Speed 5 Reference Unit Rated Water Flow Rate {m3/s}",
        "    BiquadraticCurve,     !- Speed 5 Heating Capacity Function of Temperature Curve Name",
        "    CubicCurve,           !- Speed 5 Total  Heating Capacity Function of Air Flow Fraction Curve Name",
        "    CubicCurve,           !- Speed 5 Heating Capacity Function of Water Flow Fraction Curve Name",
        "    BiquadraticCurve,     !- Speed 5 Energy Input Ratio Function of Temperature Curve Name",
        "    CubicCurve,           !- Speed 5 Energy Input Ratio Function of Air Flow Fraction Curve Name",
        "    CubicCurve,           !- Speed 5 Energy Input Ratio Function of Water Flow Fraction Curve Name",
        "    0.0,                  !- Speed 5 Reference Unit Waste Heat Fraction of Input Power At Rated Conditions {dimensionless}",
        "    BiquadraticCurve,     !- Speed 5 Waste Heat Function of Temperature Curve Name",
        "    12861.716978,         !- Speed 6 Reference Unit Gross Rated Heating Capacity {w}",
        "    7.521471917,          !- Speed 6 Reference Unit Gross Rated Heating COP {dimensionless}",
        "    0.652231367,          !- Speed 6 Reference Unit Rated Air Flow Rate {m3/s}",
        "    0.0008201726 ,        !- Speed 6 Reference Unit Rated Water Flow Rate {m3/s}",
        "    BiquadraticCurve,     !- Speed 6 Heating Capacity Function of Temperature Curve Name",
        "    CubicCurve,           !- Speed 6 Total  Heating Capacity Function of Air Flow Fraction Curve Name",
        "    CubicCurve,           !- Speed 6 Heating Capacity Function of Water Flow Fraction Curve Name",
        "    BiquadraticCurve,     !- Speed 6 Energy Input Ratio Function of Temperature Curve Name",
        "    CubicCurve,           !- Speed 6 Energy Input Ratio Function of Air Flow Fraction Curve Name",
        "    CubicCurve,           !- Speed 6 Energy Input Ratio Function of Water Flow Fraction Curve Name",
        "    0.0,                  !- Speed 6 Reference Unit Waste Heat Fraction of Input Power At Rated Conditions {dimensionless}",
        "    BiquadraticCurve,     !- Speed 6 Waste Heat Function of Temperature Curve Name",
        "    14951.606778,         !- Speed 7 Reference Unit Gross Rated Heating Capacity {w}",
        "    7.072661674,          !- Speed 7 Reference Unit Gross Rated Heating COP {dimensionless}",
        "    0.732934379,          !- Speed 7 Reference Unit Rated Air Flow Rate {m3/s}",
        "    0.0008201726 ,        !- Speed 7 Reference Unit Rated Water Flow Rate {m3/s}",
        "    BiquadraticCurve,     !- Speed 7 Heating Capacity Function of Temperature Curve Name",
        "    CubicCurve,           !- Speed 7 Total  Heating Capacity Function of Air Flow Fraction Curve Name",
        "    CubicCurve,           !- Speed 7 Heating Capacity Function of Water Flow Fraction Curve Name",
        "    BiquadraticCurve,     !- Speed 7 Energy Input Ratio Function of Temperature Curve Name",
        "    CubicCurve,           !- Speed 7 Energy Input Ratio Function of Air Flow Fraction Curve Name",
        "    CubicCurve,           !- Speed 7 Energy Input Ratio Function of Water Flow Fraction Curve Name",
        "    0.0,                  !- Speed 7 Reference Unit Waste Heat Fraction of Input Power At Rated Conditions {dimensionless}",
        "    BiquadraticCurve,     !- Speed 7 Waste Heat Function of Temperature Curve Name",
        "    17011.8964,           !- Speed 8 Reference Unit Gross Rated Heating Capacity {w}",
        "    6.710807258,          !- Speed 8 Reference Unit Gross Rated Heating COP {dimensionless}",
        "    0.81410934,           !- Speed 8 Reference Unit Rated Air Flow Rate {m3/s}",
        "    0.0008201726 ,        !- Speed 8 Reference Unit Rated Water Flow Rate {m3/s}",
        "    BiquadraticCurve,     !- Speed 8 Heating Capacity Function of Temperature Curve Name",
        "    CubicCurve,           !- Speed 8 Total  Heating Capacity Function of Air Flow Fraction Curve Name",
        "    CubicCurve,           !- Speed 8 Heating Capacity Function of Water Flow Fraction Curve Name",
        "    BiquadraticCurve,     !- Speed 8 Energy Input Ratio Function of Temperature Curve Name",
        "    CubicCurve,           !- Speed 8 Energy Input Ratio Function of Air Flow Fraction Curve Name",
        "    CubicCurve,           !- Speed 8 Energy Input Ratio Function of Water Flow Fraction Curve Name",
        "    0.0 ,                 !- Speed 8 Reference Unit Waste Heat Fraction of Input Power At Rated Conditions {dimensionless}",
        "    BiquadraticCurve,     !- Speed 8 Waste Heat Function of Temperature Curve Name",
        "    20894.501936,         !- Speed 9 Reference Unit Gross Rated Heating Capacity {w}",
        "    5.89906887,           !- Speed 9 Reference Unit Gross Rated Heating COP {dimensionless}",
        "    0.891980668,          !- Speed 9 Reference Unit Rated Air Flow Rate {m3/s}",
        "    0.0008201726 ,        !- Speed 9 Reference Unit Rated Water Flow Rate {m3/s}",
        "    BiquadraticCurve,     !- Speed 9 Heating Capacity Function of Temperature Curve Name",
        "    CubicCurve,           !- Speed 9 Total  Heating Capacity Function of Air Flow Fraction Curve Name",
        "    CubicCurve,           !- Speed 9 Heating Capacity Function of Water Flow Fraction Curve Name",
        "    BiquadraticCurve,     !- Speed 9 Energy Input Ratio Function of Temperature Curve Name",
        "    CubicCurve,           !- Speed 9 Energy Input Ratio Function of Air Flow Fraction Curve Name",
        "    CubicCurve,           !- Speed 9 Energy Input Ratio Function of Water Flow Fraction Curve Name",
        "    0.0,                  !- Speed 9 Reference Unit Waste Heat Fraction of Input Power At Rated Conditions {dimensionless}",
        "    BiquadraticCurve;     !- Speed 9 Waste Heat Function of Temperature Curve Name",

        "  Fan:OnOff,",
        "    Lobby_ZN_1_FLR_2 WSHP Fan,              !- Name",
        "    OnSched,    !- Availability Schedule Name",
        "    0.7,                     !- Fan Total Efficiency",
        "    113,                   !- Pressure Rise {Pa}",
        "    Autosize,                !- Maximum Flow Rate {m3/s}",
        "    0.9,                     !- Motor Efficiency",
        "    1.0,                     !- Motor In Airstream Fraction",
        "    Space Out Node,    !- Air Inlet Node Name",
        "    Lobby_ZN_1_FLR_2 WSHP Cooling Coil Air Inlet Node,  !- Air Outlet Node Name",
        "    FanPowerCurve, !- Fan Efficiency Ratio Function of Speed Ratio Curve Name",
        "    ,",
        "    WSHP;",

        "  Coil:Heating:Electric,",
        "    Lobby_ZN_1_FLR_2 WSHP Supp Heating Coil,  !- Name",
        "    OnSched,    !- Availability Schedule Name",
        "    1.0,                     !- Gas Burner Efficiency",
        "    Autosize,                   !- Nominal Capacity {W}",
        "    Lobby_ZN_1_FLR_2 WSHP SuppHeating Coil Air Inlet Node,  !- Air Inlet Node Name",
        "    Space In Node;       !- Air Outlet Node Name",

    });

    ASSERT_TRUE(process_idf(idf_objects));

    // Test for #7053:
    // Fake that there is at least one UnitarySystemPerformance:Multispeed object
    UnitarySystems::DesignSpecMSHP fakeDesignSpecMSHP;
    UnitarySystems::designSpecMSHP.push_back(fakeDesignSpecMSHP);

    bool ErrorsFound(false);
    GetZoneData(ErrorsFound);
    GetZoneEquipmentData(state);
    GetPTUnit(state);

    TotNumLoops = 2;
    PlantLoop.allocate(TotNumLoops);

    for (int l = 1; l <= TotNumLoops; ++l) {
        auto &loop(PlantLoop(l));
        loop.LoopSide.allocate(2);
        auto &loopside(PlantLoop(l).LoopSide(1));
        loopside.TotalBranches = 1;
        loopside.Branch.allocate(1);
        auto &loopsidebranch(PlantLoop(l).LoopSide(1).Branch(1));
        loopsidebranch.TotalComponents = 1;
        loopsidebranch.Comp.allocate(1);
    }
    PlantLoop(2).Name = "ChilledWaterLoop";
    PlantLoop(2).FluidName = "ChilledWater";
    PlantLoop(2).FluidIndex = 1;
    PlantLoop(2).FluidName = "WATER";
    PlantLoop(2).LoopSide(1).Branch(1).Comp(1).Name = VarSpeedCoil(1).Name;
    PlantLoop(2).LoopSide(1).Branch(1).Comp(1).TypeOf_Num = DataPlant::TypeOf_CoilVSWAHPCoolingEquationFit;
    PlantLoop(2).LoopSide(1).Branch(1).Comp(1).NodeNumIn = VarSpeedCoil(1).WaterInletNodeNum;
    PlantLoop(2).LoopSide(1).Branch(1).Comp(1).NodeNumOut = VarSpeedCoil(1).WaterOutletNodeNum;

    PlantLoop(1).Name = "HotWaterLoop";
    PlantLoop(1).FluidName = "HotWater";
    PlantLoop(1).FluidIndex = 1;
    PlantLoop(1).FluidName = "WATER";
    PlantLoop(1).LoopSide(1).Branch(1).Comp(1).Name = VarSpeedCoil(2).Name;
    PlantLoop(1).LoopSide(1).Branch(1).Comp(1).TypeOf_Num = DataPlant::TypeOf_CoilVSWAHPHeatingEquationFit;
    PlantLoop(1).LoopSide(1).Branch(1).Comp(1).NodeNumIn = VarSpeedCoil(2).WaterInletNodeNum;
    PlantLoop(1).LoopSide(1).Branch(1).Comp(1).NodeNumOut = VarSpeedCoil(2).WaterOutletNodeNum;

    DataSizing::CurZoneEqNum = 1;
    DataSizing::ZoneSizingRunDone = true;
    DataSizing::FinalZoneSizing.allocate(1);
    DataSizing::FinalZoneSizing(DataSizing::CurZoneEqNum).DesCoolVolFlow = 1.0;
    DataSizing::FinalZoneSizing(DataSizing::CurZoneEqNum).DesCoolCoilInTemp = 24.0;
    DataSizing::FinalZoneSizing(DataSizing::CurZoneEqNum).DesCoolCoilInHumRat = 0.09;
    DataSizing::FinalZoneSizing(DataSizing::CurZoneEqNum).CoolDesTemp = 12.0;
    DataSizing::FinalZoneSizing(DataSizing::CurZoneEqNum).CoolDesHumRat = 0.05;
    DataEnvironment::OutBaroPress = 101325;
    DataEnvironment::StdRhoAir = 1.0;
    OutputReportPredefined::SetPredefinedTables();
    DataSizing::ZoneEqSizing.allocate(1);
    DataSizing::ZoneEqSizing(DataSizing::CurZoneEqNum).SizingMethod.allocate(16);
    SizePTUnit(state, 1);

    // This VS coil is rather quirky. It sizes the capacity based on zone sizing air flow rate.
    // Then uses that capacity to back calculate the air flow needed to keep the reference air flow per capacity ratio constant.
    // For this reason, the parent object would size to an air flow that was different than the child.

    // identify coil
    EXPECT_EQ(VariableSpeedCoils::VarSpeedCoil(1).Name, "LOBBY_ZN_1_FLR_2 WSHP COOLING MODE");

    // expect coil air flow to equal PTUnit cooling air flow
    EXPECT_EQ(VariableSpeedCoils::VarSpeedCoil(1).RatedAirVolFlowRate, PTUnit(1).MaxCoolAirVolFlow);
    EXPECT_EQ(VariableSpeedCoils::VarSpeedCoil(1).MSRatedAirVolFlowRate(9), PTUnit(1).MaxCoolAirVolFlow);

    // expect the ratio of air flow to capacity to be equal to the reference air flow and capacity ratio specified in coil input
    Real64 refAirflowCapacityRatio = 0.891980668 / 16092.825525; // speed 9 reference cooling data
    Real64 sizingAirflowCapacityRatio =
        VariableSpeedCoils::VarSpeedCoil(1).MSRatedAirVolFlowRate(9) / VariableSpeedCoils::VarSpeedCoil(1).MSRatedTotCap(9);
    EXPECT_EQ(refAirflowCapacityRatio, sizingAirflowCapacityRatio);

    // this same ratio should also equal the internal flow per capacity variable used to back calculate operating air flow rate
    EXPECT_EQ(sizingAirflowCapacityRatio, VariableSpeedCoils::VarSpeedCoil(1).MSRatedAirVolFlowPerRatedTotCap(9));

    // identify coil
    EXPECT_EQ(VariableSpeedCoils::VarSpeedCoil(2).Name, "LOBBY_ZN_1_FLR_2 WSHP HEATING MODE");

    // expect coil air flow to equal PTUnit heating air flow
    EXPECT_EQ(VariableSpeedCoils::VarSpeedCoil(2).RatedAirVolFlowRate, ZoneEqSizing(CurZoneEqNum).HeatingAirVolFlow);
    EXPECT_EQ(VariableSpeedCoils::VarSpeedCoil(2).RatedAirVolFlowRate, PTUnit(1).MaxHeatAirVolFlow);
    EXPECT_EQ(VariableSpeedCoils::VarSpeedCoil(2).MSRatedAirVolFlowRate(9), PTUnit(1).MaxHeatAirVolFlow);

    // expect the ratio of air flow to capacity to equal to the reference air flow and capacity specified in coil input
    refAirflowCapacityRatio = 0.891980668 / 20894.501936; // speed 9 reference heating data
    sizingAirflowCapacityRatio = VariableSpeedCoils::VarSpeedCoil(2).MSRatedAirVolFlowRate(9) / VariableSpeedCoils::VarSpeedCoil(2).MSRatedTotCap(9);
    EXPECT_EQ(refAirflowCapacityRatio, sizingAirflowCapacityRatio);

    // this same ratio should also equal the internal flow per capacity variable used to back calculate operating air flow rate
    EXPECT_EQ(sizingAirflowCapacityRatio, VariableSpeedCoils::VarSpeedCoil(2).MSRatedAirVolFlowPerRatedTotCap(9));

    SizeFan(state, 1);
    // the fan vol flow rate should equal the max of cooling and heating coil flow rates
    Real64 maxCoilAirFlow = max(VariableSpeedCoils::VarSpeedCoil( 1 ).RatedAirVolFlowRate, VariableSpeedCoils::VarSpeedCoil( 2 ).RatedAirVolFlowRate);
    EXPECT_EQ(Fan(1).MaxAirFlowRate, maxCoilAirFlow);
    EXPECT_EQ(Fan(1).MaxAirFlowRate, max(PTUnit(1).MaxCoolAirVolFlow, PTUnit(1).MaxHeatAirVolFlow));

    // Initialize the packaged terminal heat pump
    Real64 OnOffAirFlowRatio(1.0); // ratio of compressor ON airflow to average airflow over timestep
    Real64 ZoneLoad(0.0);          // cooling or heating needed by zone [watts]

    // Also set BeginEnvrnFlag so code is tested for coil initialization and does not crash
    DataGlobals::BeginEnvrnFlag = true;
    InitPTUnit(state, 1, DataSizing::CurZoneEqNum, true, OnOffAirFlowRatio, ZoneLoad);

    // check that an intermediate speed has the correct flow ratio
    Real64 refAirflowRatio = 0.530468926 / 0.891980668; // speed 4 reference cooling data and full flow rate at speed 9
    Real64 expectedAirFlowRate = refAirflowRatio * PTUnit(1).MaxCoolAirVolFlow;
    EXPECT_NEAR(expectedAirFlowRate, PTUnit(1).CoolVolumeFlowRate(4), 0.00000001);
    EXPECT_NEAR(expectedAirFlowRate, 3.939704195, 0.00000001);

    refAirflowRatio = 0.530468926 / 0.891980668; // speed 4 reference heating data and full flow rate at speed 9
    expectedAirFlowRate = refAirflowRatio * PTUnit(1).MaxHeatAirVolFlow;
    EXPECT_NEAR(expectedAirFlowRate, PTUnit(1).HeatVolumeFlowRate(4), 0.00001);
    EXPECT_NEAR(expectedAirFlowRate, 3.034337569, 0.00000001);

    // #6028 child components not sizing correctly on air flow rate
    // VS coils set SystemAirFlow to true and AirVolFlow to a value, all PTUnits set CoolingAirFlow and HeatingAirFlow, and CoolingAirVolFlow and
    // HeatingAirVolFlow
    EXPECT_TRUE(ZoneEqSizing(1).SystemAirFlow);
    EXPECT_EQ(ZoneEqSizing(1).AirVolFlow, VariableSpeedCoils::VarSpeedCoil(1).RatedAirVolFlowRate);
    EXPECT_TRUE(ZoneEqSizing(1).CoolingAirFlow);
    EXPECT_TRUE(ZoneEqSizing(1).HeatingAirFlow);
    EXPECT_EQ(ZoneEqSizing(1).CoolingAirVolFlow, PTUnit(1).MaxCoolAirVolFlow);
    EXPECT_EQ(ZoneEqSizing(1).HeatingAirVolFlow, PTUnit(1).MaxHeatAirVolFlow);
    EXPECT_EQ(Fan(1).MaxAirFlowRate, ZoneEqSizing(1).AirVolFlow);
    EXPECT_EQ(Fan(1).MaxAirFlowRate, max(ZoneEqSizing(1).CoolingAirVolFlow, ZoneEqSizing(1).HeatingAirVolFlow));
}

TEST_F(EnergyPlusFixture, AirTerminalSingleDuctMixer_SimPTAC_HeatingCoilTest)
{

    bool ErrorsFound(false);
    bool FirstHVACIteration(false);
    Real64 HVACInletMassFlowRate(0.0);
    Real64 PrimaryAirMassFlowRate(0.0);
    Real64 OnOffAirFlowRatio(1.0);
    Real64 LatOutputProvided(0.0);
    Real64 QUnitOut(0.0);
    Real64 QZnReq(0.0);
    int ZoneNum(1);
    int PTUnitNum(1);

    std::string const idf_objects = delimited_string({
        "Schedule:Compact,",
        "    FanAvailSched,           !- Name",
        "    Fraction,                !- Schedule Type Limits Name",
        "    Through: 12/31,          !- Field 1",
        "    For: AllDays,            !- Field 2",
        "    Until: 24:00,            !- Field 16",
        "    1.0;                     !- Field 17",

        "Schedule:Compact,",
        "    ContinuousFanSch,        !- Name",
        "    Fraction,                !- Schedule Type Limits Name",
        "    Through: 12/31,          !- Field 1",
        "    For: AllDays,            !- Field 2",
        "    Until: 24:00,            !- Field 3",
        "    1.0;                     !- Field 4",

        "ZoneHVAC:EquipmentList,",
        "    SPACE1-1 Equipment,      !- Name",
        "    SequentialLoad,          !- Load Distribution Scheme",
        "    ZoneHVAC:PackagedTerminalAirConditioner,  !- Zone Equipment 1 Object Type",
        "    SPACE1-1 PTAC,           !- Zone Equipment 1 Name",
        "    1,                       !- Zone Equipment 1 Cooling Sequence",
        "    1;                       !- Zone Equipment 1 Heating or No-Load Sequence",

        "  ZoneHVAC:PackagedTerminalAirConditioner,",
        "    SPACE1-1 PTAC,           !- Name",
        "    FanAvailSched,           !- Availability Schedule Name",
        "    SPACE1-1 HP Inlet Node,  !- Air Inlet Node Name",
        "    SPACE1-1 Supply Inlet,   !- Air Outlet Node Name",
        "    OutdoorAir:Mixer,        !- Outdoor Air Mixer Object Type",
        "    PTACOAMixer,             !- Outdoor Air Mixer Name",
        "    0.500,                   !- Supply Air Flow Rate During Cooling Operation {m3/s}",
        "    0.500,                   !- Supply Air Flow Rate During Heating Operation {m3/s}",
        "    ,                        !- Supply Air Flow Rate When No Cooling or Heating is Needed {m3/s}",
        "    0.200,                   !- Outdoor Air Flow Rate During Cooling Operation {m3/s}",
        "    0.200,                   !- Outdoor Air Flow Rate During Heating Operation {m3/s}",
        "    0.200,                   !- Outdoor Air Flow Rate When No Cooling or Heating is Needed {m3/s}",
        "    Fan:ConstantVolume,      !- Supply Air Fan Object Type",
        "    SPACE1-1 Supply Fan,     !- Supply Air Fan Name",
        "    Coil:Heating:Fuel,       !- Heating Coil Object Type",
        "    SPACE1-1 Heating Coil,   !- Heating Coil Name",
        "    Coil:Cooling:DX:SingleSpeed,  !- Cooling Coil Object Type",
        "    SPACE1-1 PTAC CCoil,     !- Cooling Coil Name",
        "    BlowThrough,             !- Fan Placement",
        "    ContinuousFanSch;        !- Supply Air Fan Operating Mode Schedule Name",

        "  OutdoorAir:Mixer,",
        "	 PTACOAMixer,             !- Name",
        "	 PTACOAMixerOutletNode,   !- Mixed Air Node Name",
        "    PTACOAInNode,            !- Outdoor Air Stream Node Name",
        "    ZoneExhausts,            !- Relief Air Stream Node Name",
        "    SPACE1-1 HP Inlet Node;  !- Return Air Stream Node Name",

        "Fan:ConstantVolume,",
        "    SPACE1-1 Supply Fan,     !- Name",
        "    FanAvailSched,           !- Availability Schedule Name",
        "    0.7,                     !- Fan Total Efficiency",
        "    75,                      !- Pressure Rise {Pa}",
        "    0.500,                   !- Maximum Flow Rate {m3/s}",
        "    0.9,                     !- Motor Efficiency",
        "    1,                       !- Motor In Airstream Fraction",
        "    PTACOAMixerOutletNode,   !- Air Inlet Node Name",
        "    SPACE1-1 Fan Outlet Node;!- Air Outlet Node Name",

        "Coil:Heating:Fuel,",
        "    SPACE1-1 Heating Coil,   !- Name",
        "    FanAvailSched,           !- Availability Schedule Name",
        "    NaturalGas,              !- Fuel Type",
        "    0.8,                     !- Gas Burner Efficiency",
        "    10000.0,                 !- Nominal Capacity {W}",
        "    SPACE1-1 CCoil Outlet Node,  !- Air Inlet Node Name",
        "    SPACE1-1 Supply Inlet;   !- Air Outlet Node Name",

        "  Coil:Cooling:DX:SingleSpeed,",
        "    SPACE1-1 PTAC CCoil,     !- Name",
        "    FanAvailSched,           !- Availability Schedule Name",
        "    6680.0,                  !- Gross Rated Total Cooling Capacity {W}",
        "    0.75,                    !- Gross Rated Sensible Heat Ratio",
        "    3.0,                     !- Gross Rated Cooling COP {W/W}",
        "    0.500,                   !- Rated Air Flow Rate {m3/s}",
        "    ,                        !- Rated Evaporator Fan Power Per Volume Flow Rate {W/(m3/s)}",
        "    SPACE1-1 Fan Outlet Node,!- Air Inlet Node Name",
        "    SPACE1-1 CCoil Outlet Node,  !- Air Outlet Node Name",
        "    HPACCoolCapFT,           !- Total Cooling Capacity Function of Temperature Curve Name",
        "    HPACCoolCapFFF,          !- Total Cooling Capacity Function of Flow Fraction Curve Name",
        "    HPACEIRFT,               !- Energy Input Ratio Function of Temperature Curve Name",
        "    HPACEIRFFF,              !- Energy Input Ratio Function of Flow Fraction Curve Name",
        "    HPACPLFFPLR;             !- Part Load Fraction Correlation Curve Name",

        "  Curve:Quadratic,",
        "    HPACCoolCapFFF,          !- Name",
        "    0.8,                     !- Coefficient1 Constant",
        "    0.2,                     !- Coefficient2 x",
        "    0.0,                     !- Coefficient3 x**2",
        "    0.5,                     !- Minimum Value of x",
        "    1.5;                     !- Maximum Value of x",

        "  Curve:Quadratic,",
        "    HPACEIRFFF,              !- Name",
        "    1.1552,                  !- Coefficient1 Constant",
        "    -0.1808,                 !- Coefficient2 x",
        "    0.0256,                  !- Coefficient3 x**2",
        "    0.5,                     !- Minimum Value of x",
        "    1.5;                     !- Maximum Value of x",

        "  Curve:Quadratic,",
        "    HPACPLFFPLR,             !- Name",
        "    0.85,                    !- Coefficient1 Constant",
        "    0.15,                    !- Coefficient2 x",
        "    0.0,                     !- Coefficient3 x**2",
        "    0.0,                     !- Minimum Value of x",
        "    1.0;                     !- Maximum Value of x",

        "  Curve:Cubic,",
        "    FanEffRatioCurve,        !- Name",
        "    0.33856828,              !- Coefficient1 Constant",
        "    1.72644131,              !- Coefficient2 x",
        "    -1.49280132,             !- Coefficient3 x**2",
        "    0.42776208,              !- Coefficient4 x**3",
        "    0.5,                     !- Minimum Value of x",
        "    1.5,                     !- Maximum Value of x",
        "    0.3,                     !- Minimum Curve Output",
        "    1.0;                     !- Maximum Curve Output",

        "  Curve:Exponent,",
        "    FanPowerRatioCurve,      !- Name",
        "    0.0,                     !- Coefficient1 Constant",
        "    1.0,                     !- Coefficient2 Constant",
        "    3.0,                     !- Coefficient3 Constant",
        "    0.0,                     !- Minimum Value of x",
        "    1.5,                     !- Maximum Value of x",
        "    0.01,                    !- Minimum Curve Output",
        "    1.5;                     !- Maximum Curve Output",

        "  Curve:Biquadratic,",
        "    HPACCoolCapFT,           !- Name",
        "    0.942587793,             !- Coefficient1 Constant",
        "    0.009543347,             !- Coefficient2 x",
        "    0.000683770,             !- Coefficient3 x**2",
        "    -0.011042676,            !- Coefficient4 y",
        "    0.000005249,             !- Coefficient5 y**2",
        "    -0.000009720,            !- Coefficient6 x*y",
        "    12.77778,                !- Minimum Value of x",
        "    23.88889,                !- Maximum Value of x",
        "    18.0,                    !- Minimum Value of y",
        "    46.11111,                !- Maximum Value of y",
        "    ,                        !- Minimum Curve Output",
        "    ,                        !- Maximum Curve Output",
        "    Temperature,             !- Input Unit Type for X",
        "    Temperature,             !- Input Unit Type for Y",
        "    Dimensionless;           !- Output Unit Type",

        "  Curve:Biquadratic,",
        "    HPACEIRFT,               !- Name",
        "    0.342414409,             !- Coefficient1 Constant",
        "    0.034885008,             !- Coefficient2 x",
        "    -0.000623700,            !- Coefficient3 x**2",
        "    0.004977216,             !- Coefficient4 y",
        "    0.000437951,             !- Coefficient5 y**2",
        "    -0.000728028,            !- Coefficient6 x*y",
        "    12.77778,                !- Minimum Value of x",
        "    23.88889,                !- Maximum Value of x",
        "    18.0,                    !- Minimum Value of y",
        "    46.11111,                !- Maximum Value of y",
        "    ,                        !- Minimum Curve Output",
        "    ,                        !- Maximum Curve Output",
        "    Temperature,             !- Input Unit Type for X",
        "    Temperature,             !- Input Unit Type for Y",
        "    Dimensionless;           !- Output Unit Type",

        "Zone,",
        "    SPACE1-1,                !- Name",
        "    0,                       !- Direction of Relative North {deg}",
        "    0,                       !- X Origin {m}",
        "    0,                       !- Y Origin {m}",
        "    0,                       !- Z Origin {m}",
        "    1,                       !- Type",
        "    1,                       !- Multiplier",
        "    2.438400269,             !- Ceiling Height {m}",
        "    239.247360229;           !- Volume {m3}",

        "ZoneHVAC:EquipmentConnections,",
        "    SPACE1-1,                !- Zone Name",
        "    SPACE1-1 Equipment,      !- Zone Conditioning Equipment List Name",
        "    SPACE1-1 Inlets,         !- Zone Air Inlet Node or NodeList Name",
        "    SPACE1-1 Exhausts,       !- Zone Air Exhaust Node or NodeList Name",
        "    SPACE1-1 Zone Air Node,  !- Zone Air Node Name",
        "    SPACE1-1 Return Outlet;  !- Zone Return Air Node Name",

        "NodeList,",
        "    SPACE1-1 Inlets,         !- Name",
        "    SPACE1-1 Supply Inlet;   !- Node 1 Name",

        "NodeList,",
        "    SPACE1-1 Exhausts,       !- Name",
        "    SPACE1-1 HP Inlet Node;  !- Node 1 Name",

        "NodeList,",
        "    OutsideAirInletNodes,    !- Name",
        "    PTACOAInNode;            !- Node 1 Name",

        "OutdoorAir:NodeList,",
        "    OutsideAirInletNodes;    !- Name",
    });

    ASSERT_TRUE(process_idf(idf_objects));

    DataGlobals::NumOfTimeStepInHour = 1;
    DataGlobals::TimeStep = 1;
    DataGlobals::MinutesPerTimeStep = 60;
    ProcessScheduleInput(state.files); // read schedules
    InitializePsychRoutines();
    OutputReportPredefined::SetPredefinedTables();

    GetZoneData(ErrorsFound);
    ASSERT_FALSE(ErrorsFound);

    GetZoneEquipmentData1(state);
<<<<<<< HEAD
    GetZoneAirLoopEquipment(*state.dataZoneAirLoopEquipmentManager);
=======
    GetZoneAirLoopEquipment(state, state.dataZoneAirLoopEquipmentManager);
>>>>>>> 42d84720
    GetPTUnit(state);
    GetPTUnitInputFlag = false;

    //// get input test for terminal air single duct mixer on inlet side of PTAC
    ASSERT_EQ(1, NumPTAC);
    EXPECT_EQ("ZoneHVAC:PackagedTerminalAirConditioner", PTUnit(1).UnitType); // zoneHVAC equipment type
    EXPECT_EQ("COIL:HEATING:FUEL", PTUnit(1).ACHeatCoilType);                 // PTAC heating coil type
    EXPECT_EQ(HeatingCoil(1).HCoilType_Num, Coil_HeatingGasOrOtherFuel);      // gas heating coil type

    BeginEnvrnFlag = false;

    // set input variables
    DataEnvironment::OutBaroPress = 101325.0;
    DataEnvironment::OutDryBulbTemp = 10.0;
    DataEnvironment::OutHumRat = 0.0075;
    DataEnvironment::OutEnthalpy = Psychrometrics::PsyHFnTdbW(DataEnvironment::OutDryBulbTemp, DataEnvironment::OutHumRat);
    DataEnvironment::StdRhoAir = 1.20;
    HVACInletMassFlowRate = 0.50;
    PrimaryAirMassFlowRate = 0.20;

    // set zoneNode air condition
    Node(ZoneEquipConfig(1).ZoneNode).Temp = 21.1;
    Node(ZoneEquipConfig(1).ZoneNode).HumRat = 0.0075;
    Node(ZoneEquipConfig(1).ZoneNode).Enthalpy =
        Psychrometrics::PsyHFnTdbW(Node(ZoneEquipConfig(1).ZoneNode).Temp, Node(ZoneEquipConfig(1).ZoneNode).HumRat);

    PackagedTerminalHeatPump::HeatingLoad = false;
    PackagedTerminalHeatPump::CoolingLoad = false;
    PackagedTerminalHeatPump::CompOnMassFlow = HVACInletMassFlowRate;     // supply air mass flow rate
    PackagedTerminalHeatPump::CompOffMassFlow = HVACInletMassFlowRate;    // supply air mass flow rate during comp off
    PackagedTerminalHeatPump::OACompOnMassFlow = PrimaryAirMassFlowRate;  // OA mass flow rate during comp on
    PackagedTerminalHeatPump::OACompOffMassFlow = PrimaryAirMassFlowRate; // OA mass flow rate during comp off
    PackagedTerminalHeatPump::CompOnFlowRatio = 1.0;
    DataHVACGlobals::ZoneCompTurnFansOff = false;
    DataHVACGlobals::ZoneCompTurnFansOn = true;

    PTUnitNum = 1;
    PTUnit(1).OpMode = ContFanCycCoil;

    Schedule(PTUnit(1).FanSchedPtr).CurrentValue = 1.0;      // unit is always on
    Schedule(PTUnit(1).SchedPtr).CurrentValue = 1.0;         // unit is always available
    Schedule(PTUnit(1).FanAvailSchedPtr).CurrentValue = 1.0; // fan is always available

    // initialize mass flow rates
    Node(PTUnit(1).AirInNode).MassFlowRate = HVACInletMassFlowRate;
    Node(PTUnit(1).OutsideAirNode).MassFlowRate = PrimaryAirMassFlowRate;
    Node(PTUnit(1).OutsideAirNode).MassFlowRateMaxAvail = PrimaryAirMassFlowRate;

    // set fan parameters
    Fan(1).MaxAirMassFlowRate = HVACInletMassFlowRate;
    Fan(1).InletAirMassFlowRate = HVACInletMassFlowRate;
    Fan(1).RhoAirStdInit = DataEnvironment::StdRhoAir;
    Node(Fan(1).InletNodeNum).MassFlowRateMaxAvail = HVACInletMassFlowRate;
    Node(Fan(1).OutletNodeNum).MassFlowRateMax = HVACInletMassFlowRate;

    // set DX coil rated performance parameters
    DXCoil(1).RatedCBF(1) = 0.05;
    DXCoil(1).RatedAirMassFlowRate(1) = HVACInletMassFlowRate;

    // primary air condition set at outdoor air condition
    Node(PTUnit(PTUnitNum).OutsideAirNode).Temp = DataEnvironment::OutDryBulbTemp;
    Node(PTUnit(PTUnitNum).OutsideAirNode).HumRat = DataEnvironment::OutHumRat;
    Node(PTUnit(PTUnitNum).OutsideAirNode).Enthalpy = DataEnvironment::OutEnthalpy;

    // set secondary air (recirculating air) conditions to zone air node
    Node(PTUnit(1).AirInNode).Temp = Node(ZoneEquipConfig(1).ZoneNode).Temp;
    Node(PTUnit(1).AirInNode).HumRat = Node(ZoneEquipConfig(1).ZoneNode).HumRat;
    Node(PTUnit(1).AirInNode).Enthalpy = Node(ZoneEquipConfig(1).ZoneNode).Enthalpy;

    PTUnit(1).ControlZoneNum = 1;
    SysSizingRunDone = true;
    ZoneSizingRunDone = true;
    SysSizingCalc = true;

    TempControlType.allocate(1);
    TempControlType(1) = 1;

    ZoneSysEnergyDemand.allocate(1);
    ZoneSysEnergyDemand(1).RemainingOutputReqToHeatSP = 0.0;    // set heating load to zero
    ZoneSysEnergyDemand(1).RemainingOutputReqToCoolSP = 0.0;    // set cooling load to zero
    QZnReq = ZoneSysEnergyDemand(1).RemainingOutputReqToHeatSP; // zero zone heating load

    // supply fan is continuous flow
    PTUnit(1).MaxHeatAirMassFlow = HVACInletMassFlowRate;
    PTUnit(1).HeatingSpeedRatio = 1.0;
    PTUnit(1).HeatOutAirMassFlow = PrimaryAirMassFlowRate;
    PTUnit(1).MaxNoCoolHeatAirMassFlow = PrimaryAirMassFlowRate;
    PTUnit(1).NoHeatCoolSpeedRatio = 1.0;
    PTUnit(1).NoCoolHeatOutAirMassFlow = PrimaryAirMassFlowRate;
    PTUnit(1).AirFlowControl = UseCompressorOnFlow;
    PTUnit(1).LastMode = 2;

    // initialized to false
    ASSERT_FALSE(PackagedTerminalHeatPump::HeatingLoad);
    // Init PTAC zoneHVAC equipment
    InitPTUnit(state, PTUnitNum, ZoneNum, FirstHVACIteration, OnOffAirFlowRatio, QZnReq);
    // init sets heating mode to true due to cold ventilation air
    ASSERT_TRUE(PackagedTerminalHeatPump::HeatingLoad);
    // simulate PTAC zoneHVAC equipment
    SimPTUnit(state, PTUnitNum, ZoneNum, FirstHVACIteration, QUnitOut, OnOffAirFlowRatio, QZnReq, LatOutputProvided);
    // no zone heating load
    ASSERT_DOUBLE_EQ(QZnReq, 0.0);
    // no net heating delivered to the zone
    ASSERT_DOUBLE_EQ(QUnitOut, 0.0);
    // heating coil inlet air temperature
    ASSERT_NEAR(HeatingCoils::HeatingCoil(1).InletAirTemp, 16.74764, 0.00001);
    // heating coil tempers cold ventilation air to neutral (zone air temp)
    ASSERT_NEAR(HeatingCoils::HeatingCoil(1).OutletAirTemp, 21.1, 0.00001);
    // heating coil air flow rate, continuous fan operation
    ASSERT_NEAR(HeatingCoils::HeatingCoil(1).OutletAirMassFlowRate, 0.50, 0.00001);
    // heating coil load due to cold ventilation air
    ASSERT_NEAR(HeatingCoils::HeatingCoil(1).HeatingCoilRate, 2217.0, 1.0);
}

TEST_F(EnergyPlusFixture, SimPTAC_SZVAVTest)
{

    bool ErrorsFound(false);
    bool FirstHVACIteration(false);
    Real64 HVACInletMassFlowRate(0.0);
    Real64 OnOffAirFlowRatio(1.0);
    Real64 LatOutputProvided(0.0);
    Real64 QUnitOut(0.0);
    Real64 QZnReq(0.0);
    int ZoneNum(1);
    int PTUnitNum(1);

    std::string const idf_objects = delimited_string({
        "  Schedule:Compact,",
        "    FanAvailSched,           !- Name",
        "    Fraction,                !- Schedule Type Limits Name",
        "    Through: 12/31,          !- Field 1",
        "    For: AllDays,            !- Field 2",
        "    Until: 24:00,            !- Field 16",
        "    1.0;                     !- Field 17",

        "  Schedule:Compact,",
        "    ContinuousFanSch,        !- Name",
        "    Fraction,                !- Schedule Type Limits Name",
        "    Through: 12/31,          !- Field 1",
        "    For: AllDays,            !- Field 2",
        "    Until: 24:00,            !- Field 3",
        "    1.0;                     !- Field 4",

        "  ZoneHVAC:EquipmentList,",
        "    SPACE1-1 Equipment,      !- Name",
        "    SequentialLoad,          !- Load Distribution Scheme",
        "    ZoneHVAC:PackagedTerminalAirConditioner,  !- Zone Equipment 1 Object Type",
        "    SPACE1-1 PTAC,           !- Zone Equipment 1 Name",
        "    1,                       !- Zone Equipment 1 Cooling Sequence",
        "    1;                       !- Zone Equipment 1 Heating or No-Load Sequence",

        "  ZoneHVAC:PackagedTerminalAirConditioner,",
        "    SPACE1-1 PTAC,           !- Name",
        "    FanAvailSched,           !- Availability Schedule Name",
        "    SPACE1-1 HP Inlet Node,  !- Air Inlet Node Name",
        "    SPACE1-1 Supply Inlet,   !- Air Outlet Node Name",
        "    OutdoorAir:Mixer,        !- Outdoor Air Mixer Object Type",
        "    PTACOAMixer,             !- Outdoor Air Mixer Name",
        "    0.500,                   !- Supply Air Flow Rate During Cooling Operation {m3/s}",
        "    0.500,                   !- Supply Air Flow Rate During Heating Operation {m3/s}",
        "    0.335,                   !- Supply Air Flow Rate When No Cooling or Heating is Needed {m3/s}",
        "    0.200,                   !- Outdoor Air Flow Rate During Cooling Operation {m3/s}",
        "    0.200,                   !- Outdoor Air Flow Rate During Heating Operation {m3/s}",
        "    0.200,                   !- Outdoor Air Flow Rate When No Cooling or Heating is Needed {m3/s}",
        "    Fan:ConstantVolume,      !- Supply Air Fan Object Type",
        "    SPACE1-1 Supply Fan,     !- Supply Air Fan Name",
        "    Coil:Heating:Fuel,       !- Heating Coil Object Type",
        "    SPACE1-1 Heating Coil,   !- Heating Coil Name",
        "    Coil:Cooling:DX:SingleSpeed,  !- Cooling Coil Object Type",
        "    SPACE1-1 PTAC CCoil,     !- Cooling Coil Name",
        "    BlowThrough,             !- Fan Placement",
        "    FanAvailSched,           !- Supply Air Fan Operating Mode Schedule Name",
        "    ,                        !- Availability Manager List Name",
        "    ,                        !- Design Specification ZoneHVAC Sizing Object Name",
        "    SingleZoneVAV,           !- Capacity Control Method",
        "    18.0,                    !- Minimum Supply Air Temperature in Cooling Mode",
        "    26.0;                    !- Maximum Supply Air Temperature in Heating Mode",

        "  OutdoorAir:Mixer,",
        "	 PTACOAMixer,             !- Name",
        "	 PTACOAMixerOutletNode,   !- Mixed Air Node Name",
        "    PTACOAInNode,            !- Outdoor Air Stream Node Name",
        "    ZoneExhausts,            !- Relief Air Stream Node Name",
        "    SPACE1-1 HP Inlet Node;  !- Return Air Stream Node Name",

        "Fan:ConstantVolume,",
        "    SPACE1-1 Supply Fan,     !- Name",
        "    FanAvailSched,           !- Availability Schedule Name",
        "    0.7,                     !- Fan Total Efficiency",
        "    75,                      !- Pressure Rise {Pa}",
        "    0.500,                   !- Maximum Flow Rate {m3/s}",
        "    0.9,                     !- Motor Efficiency",
        "    1,                       !- Motor In Airstream Fraction",
        "    PTACOAMixerOutletNode,   !- Air Inlet Node Name",
        "    SPACE1-1 Fan Outlet Node;!- Air Outlet Node Name",

        "Coil:Heating:Fuel,",
        "    SPACE1-1 Heating Coil,   !- Name",
        "    FanAvailSched,           !- Availability Schedule Name",
        "    NaturalGas,              !- Fuel Type",
        "    0.8,                     !- Gas Burner Efficiency",
        "    10000.0,                 !- Nominal Capacity {W}",
        "    SPACE1-1 CCoil Outlet Node,  !- Air Inlet Node Name",
        "    SPACE1-1 Supply Inlet;   !- Air Outlet Node Name",

        "  Coil:Cooling:DX:SingleSpeed,",
        "    SPACE1-1 PTAC CCoil,     !- Name",
        "    FanAvailSched,           !- Availability Schedule Name",
        "    6680.0,                  !- Gross Rated Total Cooling Capacity {W}",
        "    0.75,                    !- Gross Rated Sensible Heat Ratio",
        "    3.0,                     !- Gross Rated Cooling COP {W/W}",
        "    0.500,                   !- Rated Air Flow Rate {m3/s}",
        "    ,                        !- Rated Evaporator Fan Power Per Volume Flow Rate {W/(m3/s)}",
        "    SPACE1-1 Fan Outlet Node,!- Air Inlet Node Name",
        "    SPACE1-1 CCoil Outlet Node,  !- Air Outlet Node Name",
        "    HPACCoolCapFT,           !- Total Cooling Capacity Function of Temperature Curve Name",
        "    HPACCoolCapFFF,          !- Total Cooling Capacity Function of Flow Fraction Curve Name",
        "    HPACEIRFT,               !- Energy Input Ratio Function of Temperature Curve Name",
        "    HPACEIRFFF,              !- Energy Input Ratio Function of Flow Fraction Curve Name",
        "    HPACPLFFPLR;             !- Part Load Fraction Correlation Curve Name",

        "  Curve:Quadratic,",
        "    HPACCoolCapFFF,          !- Name",
        "    0.8,                     !- Coefficient1 Constant",
        "    0.2,                     !- Coefficient2 x",
        "    0.0,                     !- Coefficient3 x**2",
        "    0.5,                     !- Minimum Value of x",
        "    1.5;                     !- Maximum Value of x",

        "  Curve:Quadratic,",
        "    HPACEIRFFF,              !- Name",
        "    1.1552,                  !- Coefficient1 Constant",
        "    -0.1808,                 !- Coefficient2 x",
        "    0.0256,                  !- Coefficient3 x**2",
        "    0.5,                     !- Minimum Value of x",
        "    1.5;                     !- Maximum Value of x",

        "  Curve:Quadratic,",
        "    HPACPLFFPLR,             !- Name",
        "    0.85,                    !- Coefficient1 Constant",
        "    0.15,                    !- Coefficient2 x",
        "    0.0,                     !- Coefficient3 x**2",
        "    0.0,                     !- Minimum Value of x",
        "    1.0;                     !- Maximum Value of x",

        "  Curve:Cubic,",
        "    FanEffRatioCurve,        !- Name",
        "    0.33856828,              !- Coefficient1 Constant",
        "    1.72644131,              !- Coefficient2 x",
        "    -1.49280132,             !- Coefficient3 x**2",
        "    0.42776208,              !- Coefficient4 x**3",
        "    0.5,                     !- Minimum Value of x",
        "    1.5,                     !- Maximum Value of x",
        "    0.3,                     !- Minimum Curve Output",
        "    1.0;                     !- Maximum Curve Output",

        "  Curve:Exponent,",
        "    FanPowerRatioCurve,      !- Name",
        "    0.0,                     !- Coefficient1 Constant",
        "    1.0,                     !- Coefficient2 Constant",
        "    3.0,                     !- Coefficient3 Constant",
        "    0.0,                     !- Minimum Value of x",
        "    1.5,                     !- Maximum Value of x",
        "    0.01,                    !- Minimum Curve Output",
        "    1.5;                     !- Maximum Curve Output",

        "  Curve:Biquadratic,",
        "    HPACCoolCapFT,           !- Name",
        "    0.942587793,             !- Coefficient1 Constant",
        "    0.009543347,             !- Coefficient2 x",
        "    0.000683770,             !- Coefficient3 x**2",
        "    -0.011042676,            !- Coefficient4 y",
        "    0.000005249,             !- Coefficient5 y**2",
        "    -0.000009720,            !- Coefficient6 x*y",
        "    12.77778,                !- Minimum Value of x",
        "    23.88889,                !- Maximum Value of x",
        "    18.0,                    !- Minimum Value of y",
        "    46.11111,                !- Maximum Value of y",
        "    ,                        !- Minimum Curve Output",
        "    ,                        !- Maximum Curve Output",
        "    Temperature,             !- Input Unit Type for X",
        "    Temperature,             !- Input Unit Type for Y",
        "    Dimensionless;           !- Output Unit Type",

        "  Curve:Biquadratic,",
        "    HPACEIRFT,               !- Name",
        "    0.342414409,             !- Coefficient1 Constant",
        "    0.034885008,             !- Coefficient2 x",
        "    -0.000623700,            !- Coefficient3 x**2",
        "    0.004977216,             !- Coefficient4 y",
        "    0.000437951,             !- Coefficient5 y**2",
        "    -0.000728028,            !- Coefficient6 x*y",
        "    12.77778,                !- Minimum Value of x",
        "    23.88889,                !- Maximum Value of x",
        "    18.0,                    !- Minimum Value of y",
        "    46.11111,                !- Maximum Value of y",
        "    ,                        !- Minimum Curve Output",
        "    ,                        !- Maximum Curve Output",
        "    Temperature,             !- Input Unit Type for X",
        "    Temperature,             !- Input Unit Type for Y",
        "    Dimensionless;           !- Output Unit Type",

        "Zone,",
        "    SPACE1-1,                !- Name",
        "    0,                       !- Direction of Relative North {deg}",
        "    0,                       !- X Origin {m}",
        "    0,                       !- Y Origin {m}",
        "    0,                       !- Z Origin {m}",
        "    1,                       !- Type",
        "    1,                       !- Multiplier",
        "    2.438400269,             !- Ceiling Height {m}",
        "    239.247360229;           !- Volume {m3}",

        "ZoneHVAC:EquipmentConnections,",
        "    SPACE1-1,                !- Zone Name",
        "    SPACE1-1 Equipment,      !- Zone Conditioning Equipment List Name",
        "    SPACE1-1 Inlets,         !- Zone Air Inlet Node or NodeList Name",
        "    SPACE1-1 Exhausts,       !- Zone Air Exhaust Node or NodeList Name",
        "    SPACE1-1 Zone Air Node,  !- Zone Air Node Name",
        "    SPACE1-1 Return Outlet;  !- Zone Return Air Node Name",

        "NodeList,",
        "    SPACE1-1 Inlets,         !- Name",
        "    SPACE1-1 Supply Inlet;   !- Node 1 Name",

        "NodeList,",
        "    SPACE1-1 Exhausts,       !- Name",
        "    SPACE1-1 HP Inlet Node;  !- Node 1 Name",

        "NodeList,",
        "    OutsideAirInletNodes,    !- Name",
        "    PTACOAInNode;            !- Node 1 Name",

        "OutdoorAir:NodeList,",
        "    OutsideAirInletNodes;    !- Name",
    });

    ASSERT_TRUE(process_idf(idf_objects));

    DataGlobals::NumOfTimeStepInHour = 1;
    DataGlobals::TimeStep = 1;
    DataGlobals::MinutesPerTimeStep = 60;
    ProcessScheduleInput(state.files); // read schedules
    InitializePsychRoutines();
    OutputReportPredefined::SetPredefinedTables();

    GetZoneData(ErrorsFound);
    ASSERT_FALSE(ErrorsFound);

    GetZoneEquipmentData1(state);
<<<<<<< HEAD
    GetZoneAirLoopEquipment(*state.dataZoneAirLoopEquipmentManager);
=======
    GetZoneAirLoopEquipment(state, state.dataZoneAirLoopEquipmentManager);
>>>>>>> 42d84720
    GetPTUnit(state);
    GetPTUnitInputFlag = false;

    BeginEnvrnFlag = true;

    // set input variables
    DataEnvironment::OutBaroPress = 101325.0;
    DataEnvironment::OutDryBulbTemp = 10.0;
    DataEnvironment::OutHumRat = 0.0075;
    DataEnvironment::OutEnthalpy = Psychrometrics::PsyHFnTdbW(DataEnvironment::OutDryBulbTemp, DataEnvironment::OutHumRat);
    DataEnvironment::StdRhoAir = 1.20;
    HVACInletMassFlowRate = 0.50;
    //		PrimaryAirMassFlowRate = 0.20;

    // set zoneNode air condition
    Node(ZoneEquipConfig(1).ZoneNode).Temp = 21.1;
    Node(ZoneEquipConfig(1).ZoneNode).HumRat = 0.0075;
    Node(ZoneEquipConfig(1).ZoneNode).Enthalpy =
        Psychrometrics::PsyHFnTdbW(Node(ZoneEquipConfig(1).ZoneNode).Temp, Node(ZoneEquipConfig(1).ZoneNode).HumRat);

    PackagedTerminalHeatPump::HeatingLoad = false;
    PackagedTerminalHeatPump::CoolingLoad = false;
    //		PackagedTerminalHeatPump::CompOnMassFlow = HVACInletMassFlowRate; // supply air mass flow rate
    //		PackagedTerminalHeatPump::CompOffMassFlow = HVACInletMassFlowRate; // supply air mass flow rate during comp off
    //		PackagedTerminalHeatPump::OACompOnMassFlow = PrimaryAirMassFlowRate; // OA mass flow rate during comp on
    //		PackagedTerminalHeatPump::OACompOffMassFlow = PrimaryAirMassFlowRate; // OA mass flow rate during comp off
    //		PackagedTerminalHeatPump::CompOnFlowRatio = 1.0;
    DataHVACGlobals::ZoneCompTurnFansOff = false;
    DataHVACGlobals::ZoneCompTurnFansOn = true;

    PTUnitNum = 1;
    PTUnit(1).OpMode = ContFanCycCoil;

    Schedule(PTUnit(1).FanSchedPtr).CurrentValue = 1.0;      // unit is always on
    Schedule(PTUnit(1).SchedPtr).CurrentValue = 1.0;         // unit is always available
    Schedule(PTUnit(1).FanAvailSchedPtr).CurrentValue = 1.0; // fan is always available

    // initialize mass flow rates
    //		Node( PTUnit( 1 ).AirInNode ).MassFlowRate = HVACInletMassFlowRate;
    //		Node( PTUnit( 1 ).OutsideAirNode ).MassFlowRate = PrimaryAirMassFlowRate;
    //		Node( PTUnit( 1 ).OutsideAirNode ).MassFlowRateMaxAvail = PrimaryAirMassFlowRate;

    // set fan parameters
    Fan(1).MaxAirMassFlowRate = HVACInletMassFlowRate;
    Fan(1).InletAirMassFlowRate = HVACInletMassFlowRate;
    Fan(1).RhoAirStdInit = DataEnvironment::StdRhoAir;
    Node(Fan(1).InletNodeNum).MassFlowRateMaxAvail = HVACInletMassFlowRate;
    Node(Fan(1).OutletNodeNum).MassFlowRateMax = HVACInletMassFlowRate;

    // set DX coil rated performance parameters
    DXCoil(1).RatedCBF(1) = 0.05;
    DXCoil(1).RatedAirMassFlowRate(1) = HVACInletMassFlowRate;

    // primary air condition set at outdoor air condition
    Node(PTUnit(PTUnitNum).OutsideAirNode).Temp = DataEnvironment::OutDryBulbTemp;
    Node(PTUnit(PTUnitNum).OutsideAirNode).HumRat = DataEnvironment::OutHumRat;
    Node(PTUnit(PTUnitNum).OutsideAirNode).Enthalpy = DataEnvironment::OutEnthalpy;

    // set secondary air (recirculating air) conditions to zone air node
    Node(PTUnit(1).AirInNode).Temp = Node(ZoneEquipConfig(1).ZoneNode).Temp;
    Node(PTUnit(1).AirInNode).HumRat = Node(ZoneEquipConfig(1).ZoneNode).HumRat;
    Node(PTUnit(1).AirInNode).Enthalpy = Node(ZoneEquipConfig(1).ZoneNode).Enthalpy;

    PTUnit(1).ControlZoneNum = 1;
    SysSizingRunDone = true;
    ZoneSizingRunDone = true;
    SysSizingCalc = false;
    DataZoneEquipment::ZoneEquipInputsFilled = true; // denotes zone equipment has been read in

    TempControlType.allocate(1);
    TempControlType(1) = 1;

    ZoneSysEnergyDemand.allocate(1);
    ZoneSysEnergyDemand(1).RemainingOutputReqToHeatSP = 0.0;    // set heating load to zero
    ZoneSysEnergyDemand(1).RemainingOutputReqToCoolSP = 0.0;    // set cooling load to zero
    QZnReq = ZoneSysEnergyDemand(1).RemainingOutputReqToHeatSP; // zero zone heating load

    // supply fan is continuous flow
    //		PTUnit( 1 ).MaxHeatAirMassFlow = HVACInletMassFlowRate;
    //		PTUnit( 1 ).HeatingSpeedRatio = 1.0;
    //		PTUnit( 1 ).HeatOutAirMassFlow = PrimaryAirMassFlowRate;
    //		PTUnit( 1 ).MaxNoCoolHeatAirMassFlow = PrimaryAirMassFlowRate;
    //		PTUnit( 1 ).NoHeatCoolSpeedRatio = 1.0;
    //		PTUnit( 1 ).NoCoolHeatOutAirMassFlow = PrimaryAirMassFlowRate;
    //		PTUnit( 1 ).AirFlowControl = UseCompressorOnFlow;
    //		PTUnit( 1 ).LastMode = 2;

    // initialized to false
    ASSERT_FALSE(PackagedTerminalHeatPump::HeatingLoad);
    // Init PTAC zoneHVAC equipment
    InitPTUnit(state, PTUnitNum, ZoneNum, FirstHVACIteration, OnOffAirFlowRatio, QZnReq);
    BeginEnvrnFlag = false;
    InitPTUnit(state, PTUnitNum, ZoneNum, FirstHVACIteration, OnOffAirFlowRatio, QZnReq);
    // init sets heating mode to true due to cold ventilation air
    ASSERT_TRUE(PackagedTerminalHeatPump::HeatingLoad);
    // simulate PTAC zoneHVAC equipment
    SimPTUnit(state, PTUnitNum, ZoneNum, FirstHVACIteration, QUnitOut, OnOffAirFlowRatio, QZnReq, LatOutputProvided);
    // no zone heating load
    ASSERT_DOUBLE_EQ(QZnReq, 0.0);
    // no net heating delivered to the zone
    EXPECT_NEAR(QUnitOut, 0.0, 0.0000001);
    // heating coil inlet air temperature
    ASSERT_NEAR(HeatingCoils::HeatingCoil(1).InletAirTemp, 14.560774, 0.00001);
    // heating coil tempers cold ventilation air to neutral (zone air temp, otherwise QUnitOut out would be non-zero above)
    ASSERT_NEAR(HeatingCoils::HeatingCoil(1).OutletAirTemp, 21.1, 0.00001);
    // heating coil air flow rate, operate at minimum air flow rate
    ASSERT_NEAR(HeatingCoils::HeatingCoil(1).OutletAirMassFlowRate, 0.40200, 0.00001);
    // heating coil load due to cold ventilation air (but total load delivered by PTUnit is 0)
    ASSERT_NEAR(HeatingCoils::HeatingCoil(1).HeatingCoilRate, 2678.1427, 0.0001);

    // Boundary load for this system in Region 1 at minimum air flow rate is 2006.8 W (lower boundary load in Region 1)
    // loads below the bounday load should operate at the minimum air flow rate
    ZoneSysEnergyDemand(1).RemainingOutputReqToHeatSP = 1000.0; // set heating load to non-zero value below lower boundary load
    QZnReq = ZoneSysEnergyDemand(1).RemainingOutputReqToHeatSP; // initialize zone heating load
    SimPTUnit(state, PTUnitNum, ZoneNum, FirstHVACIteration, QUnitOut, OnOffAirFlowRatio, QZnReq, LatOutputProvided);
    ASSERT_NEAR(Node(PTUnit(PTUnitNum).AirInNode).MassFlowRate, PTUnit(PTUnitNum).MaxNoCoolHeatAirMassFlow, 0.001);
    ASSERT_GT(PTUnit(PTUnitNum).DesignMaxOutletTemp, HeatingCoils::HeatingCoil(1).OutletAirTemp);

    ZoneSysEnergyDemand(1).RemainingOutputReqToHeatSP = 2000.0; // set heating load to just below lower boundary load
    QZnReq = ZoneSysEnergyDemand(1).RemainingOutputReqToHeatSP; // initialize zone heating load
    SimPTUnit(state, PTUnitNum, ZoneNum, FirstHVACIteration, QUnitOut, OnOffAirFlowRatio, QZnReq, LatOutputProvided);
    ASSERT_NEAR(Node(PTUnit(PTUnitNum).AirInNode).MassFlowRate, PTUnit(PTUnitNum).MaxNoCoolHeatAirMassFlow, 0.001);
    ASSERT_GT(PTUnit(PTUnitNum).DesignMaxOutletTemp, HeatingCoils::HeatingCoil(1).OutletAirTemp);

    // loads above the lower bounday load should operate above the minimum air flow rate
    ZoneSysEnergyDemand(1).RemainingOutputReqToHeatSP = 2010.0; // set heating load to just above lower boundary load
    QZnReq = ZoneSysEnergyDemand(1).RemainingOutputReqToHeatSP; // initialize zone heating load
    SimPTUnit(state, PTUnitNum, ZoneNum, FirstHVACIteration, QUnitOut, OnOffAirFlowRatio, QZnReq, LatOutputProvided);
    ASSERT_NEAR(PTUnit(PTUnitNum).DesignMaxOutletTemp, HeatingCoils::HeatingCoil(1).OutletAirTemp, 0.1);
    ASSERT_GT(Node(PTUnit(PTUnitNum).AirInNode).MassFlowRate, PTUnit(PTUnitNum).MaxNoCoolHeatAirMassFlow);

    // Boundary load for this system in Region 1 at maximum air flow rate is 2995.2 W (upper boundary load of Region 1)
    // system should operate below the maximum air flow rate at loads less than 2995.2 W
    ZoneSysEnergyDemand(1).RemainingOutputReqToHeatSP = 2990.0; // set heating load to just below upper boundary load
    QZnReq = ZoneSysEnergyDemand(1).RemainingOutputReqToHeatSP; // initialize zone heating load
    SimPTUnit(state, PTUnitNum, ZoneNum, FirstHVACIteration, QUnitOut, OnOffAirFlowRatio, QZnReq, LatOutputProvided);
    ASSERT_NEAR(PTUnit(PTUnitNum).DesignMaxOutletTemp, HeatingCoils::HeatingCoil(1).OutletAirTemp, 0.1);
    ASSERT_GT(Node(PTUnit(PTUnitNum).AirInNode).MassFlowRate, PTUnit(PTUnitNum).MaxNoCoolHeatAirMassFlow);
    ASSERT_LT(Node(PTUnit(PTUnitNum).AirInNode).MassFlowRate, PTUnit(PTUnitNum).MaxHeatAirMassFlow);

    // Boundary load for this system in Region 1 at maximum air flow rate is 2995.2 W
    // system should operate at maximum air flow rate for loads greater than 2995.2 W
    // outlet air temperture is allowed to be above the design maximum supply air temperature in heating mode
    ZoneSysEnergyDemand(1).RemainingOutputReqToHeatSP = 3000.0; // set heating load to just above upper boundary load
    QZnReq = ZoneSysEnergyDemand(1).RemainingOutputReqToHeatSP; // initialize zone heating load
    SimPTUnit(state, PTUnitNum, ZoneNum, FirstHVACIteration, QUnitOut, OnOffAirFlowRatio, QZnReq, LatOutputProvided);
    ASSERT_GT(HeatingCoils::HeatingCoil(1).OutletAirTemp, PTUnit(PTUnitNum).DesignMaxOutletTemp);
    ASSERT_NEAR(Node(PTUnit(PTUnitNum).AirInNode).MassFlowRate, PTUnit(PTUnitNum).MaxHeatAirMassFlow, 0.0001);
}

} // namespace EnergyPlus<|MERGE_RESOLUTION|>--- conflicted
+++ resolved
@@ -803,11 +803,7 @@
     ASSERT_FALSE(ErrorsFound);
 
     GetZoneEquipmentData1(state);
-<<<<<<< HEAD
-    GetZoneAirLoopEquipment(*state.dataZoneAirLoopEquipmentManager);
-=======
-    GetZoneAirLoopEquipment(state, state.dataZoneAirLoopEquipmentManager);
->>>>>>> 42d84720
+    GetZoneAirLoopEquipment(state, *state.dataZoneAirLoopEquipmentManager);
     GetPTUnit(state);
     GetPTUnitInputFlag = false;
 
@@ -1159,11 +1155,7 @@
     ASSERT_FALSE(ErrorsFound);
 
     GetZoneEquipmentData1(state);
-<<<<<<< HEAD
-    GetZoneAirLoopEquipment(*state.dataZoneAirLoopEquipmentManager);
-=======
-    GetZoneAirLoopEquipment(state, state.dataZoneAirLoopEquipmentManager);
->>>>>>> 42d84720
+    GetZoneAirLoopEquipment(state, *state.dataZoneAirLoopEquipmentManager);
     GetPTUnit(state);
     GetPTUnitInputFlag = false;
 
