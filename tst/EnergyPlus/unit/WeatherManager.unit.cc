// EnergyPlus, Copyright (c) 1996-2021, The Board of Trustees of the University of Illinois,
// The Regents of the University of California, through Lawrence Berkeley National Laboratory
// (subject to receipt of any required approvals from the U.S. Dept. of Energy), Oak Ridge
// National Laboratory, managed by UT-Battelle, Alliance for Sustainable Energy, LLC, and other
// contributors. All rights reserved.
//
// NOTICE: This Software was developed under funding from the U.S. Department of Energy and the
// U.S. Government consequently retains certain rights. As such, the U.S. Government has been
// granted for itself and others acting on its behalf a paid-up, nonexclusive, irrevocable,
// worldwide license in the Software to reproduce, distribute copies to the public, prepare
// derivative works, and perform publicly and display publicly, and to permit others to do so.
//
// Redistribution and use in source and binary forms, with or without modification, are permitted
// provided that the following conditions are met:
//
// (1) Redistributions of source code must retain the above copyright notice, this list of
//     conditions and the following disclaimer.
//
// (2) Redistributions in binary form must reproduce the above copyright notice, this list of
//     conditions and the following disclaimer in the documentation and/or other materials
//     provided with the distribution.
//
// (3) Neither the name of the University of California, Lawrence Berkeley National Laboratory,
//     the University of Illinois, U.S. Dept. of Energy nor the names of its contributors may be
//     used to endorse or promote products derived from this software without specific prior
//     written permission.
//
// (4) Use of EnergyPlus(TM) Name. If Licensee (i) distributes the software in stand-alone form
//     without changes from the version obtained under this License, or (ii) Licensee makes a
//     reference solely to the software portion of its product, Licensee must refer to the
//     software as "EnergyPlus version X" software, where "X" is the version number Licensee
//     obtained under this License and may not use a different name for the software. Except as
//     specifically required in this Section (4), Licensee shall not use in a company name, a
//     product name, in advertising, publicity, or other promotional activities any name, trade
//     name, trademark, logo, or other designation of "EnergyPlus", "E+", "e+" or confusingly
//     similar designation, without the U.S. Department of Energy's prior written consent.
//
// THIS SOFTWARE IS PROVIDED BY THE COPYRIGHT HOLDERS AND CONTRIBUTORS "AS IS" AND ANY EXPRESS OR
// IMPLIED WARRANTIES, INCLUDING, BUT NOT LIMITED TO, THE IMPLIED WARRANTIES OF MERCHANTABILITY
// AND FITNESS FOR A PARTICULAR PURPOSE ARE DISCLAIMED. IN NO EVENT SHALL THE COPYRIGHT OWNER OR
// CONTRIBUTORS BE LIABLE FOR ANY DIRECT, INDIRECT, INCIDENTAL, SPECIAL, EXEMPLARY, OR
// CONSEQUENTIAL DAMAGES (INCLUDING, BUT NOT LIMITED TO, PROCUREMENT OF SUBSTITUTE GOODS OR
// SERVICES; LOSS OF USE, DATA, OR PROFITS; OR BUSINESS INTERRUPTION) HOWEVER CAUSED AND ON ANY
// THEORY OF LIABILITY, WHETHER IN CONTRACT, STRICT LIABILITY, OR TORT (INCLUDING NEGLIGENCE OR
// OTHERWISE) ARISING IN ANY WAY OUT OF THE USE OF THIS SOFTWARE, EVEN IF ADVISED OF THE
// POSSIBILITY OF SUCH DAMAGE.

// EnergyPlus::WeatherManager Unit Tests

// Google Test Headers
#include <gtest/gtest.h>

// ObjexxFCL Headers
#include <ObjexxFCL/Array1D.hh>

// EnergyPlus Headers
#include <EnergyPlus/ConfiguredFunctions.hh>
#include <EnergyPlus/Data/EnergyPlusData.hh>
#include <EnergyPlus/DataEnvironment.hh>
#include <EnergyPlus/DataGlobals.hh>
#include <EnergyPlus/DataReportingFlags.hh>
#include <EnergyPlus/DataSurfaces.hh>
#include <EnergyPlus/OutputReportTabular.hh>
#include <EnergyPlus/ScheduleManager.hh>
#include <EnergyPlus/SimulationManager.hh>
#include <EnergyPlus/SurfaceGeometry.hh>
#include <EnergyPlus/WeatherManager.hh>

// Fixtures
#include "Fixtures/EnergyPlusFixture.hh"
#include "Fixtures/SQLiteFixture.hh"

using namespace EnergyPlus;
using namespace EnergyPlus::WeatherManager;
using namespace EnergyPlus::ScheduleManager;

TEST_F(EnergyPlusFixture, SkyTempTest)
{
    std::string const idf_objects = delimited_string({
        "SimulationControl, NO, NO, NO, YES, YES;",
        "Timestep,4;",
        "RunPeriod,",
        "RP1,                     !- Name",
        "2,                       !- Begin Month",
        "27,                      !- Begin Day of Month",
        ",                        !- Begin Year",
        "3,                       !- End Month",
        "3,                       !- End Day of Month",
        ",                        !- End Year",
        "Tuesday,                 !- Day of Week for Start Day",
        "Yes,                     !- Use Weather File Holidays and Special Days",
        "Yes,                     !- Use Weather File Daylight Saving Period",
        "No,                      !- Apply Weekend Holiday Rule",
        "Yes,                     !- Use Weather File Rain Indicators",
        "Yes;                     !- Use Weather File Snow Indicators",
        "BUILDING, Simple One Zone (Wireframe DXF), 0.0, Suburbs, .04, .004, MinimalShadowing, 30, 6;",
        "Schedule:Compact,",
        "TskySchedule,                !- Name",
        ",              !- Schedule Type Limits Name",
        "Through: 2/26, For: AllOtherDays,  Until: 24:00, 2.26,",
        "Through: 2/27, For: AllOtherDays,  Until: 24:00, 2.27,",
        "Through: 2/28, For: AllOtherDays,  Until: 24:00, 2.28,",
        "Through: 3/1, For: AllOtherDays,  Until: 24:00, 3.01,",
        "Through: 3/2, For: AllOtherDays,  Until: 24:00, 3.02,",
        "Through: 12/31, For: AllOtherDays,  Until: 24:00, 12.31;",
        "WeatherProperty:SkyTemperature,",
        ",                        !- Name",
        "ScheduleValue,           !- Calculation Type",
        "TskySchedule;                  !- Schedule Name",
        "Site:WaterMainsTemperature,",
        "Schedule,             !- Calculation Method",
        "TskySchedule,                        !- Temperature Schedule Name",
        ",                   !- Annual Average Outdoor Air Temperature{ C }",
        ";                   !- Maximum Difference In Monthly Average Outdoor Air Temperatures{ deltaC }",
        "Output:Variable,*,Schedule Value,hourly;",
        "Output:Variable,*,Site Sky Temperature,hourly;",
        "Output:Variable,*,Site Mains Water Temperature,hourly; !- Zone Average[C]",
        "  Site:Location,",
        "    USA IL-CHICAGO-OHARE,    !- Name",
        "    41.77,                   !- Latitude {deg}",
        "    -87.75,                  !- Longitude {deg}",
        "    -6.00,                   !- Time Zone {hr}",
        "    190;                     !- Elevation {m}",
    });

    ASSERT_TRUE(process_idf(idf_objects));
    Array2D<Real64> TomorrowSkyTemp; // Sky temperature
    state->dataGlobal->NumOfTimeStepInHour = 4;
    state->dataGlobal->MinutesPerTimeStep = 60 / state->dataGlobal->NumOfTimeStepInHour;
    TomorrowSkyTemp.allocate(state->dataGlobal->NumOfTimeStepInHour, 24);
    TomorrowSkyTemp = 0.0;

    // Febuary 27
    ScheduleManager::GetScheduleValuesForDay(*state, 1, TomorrowSkyTemp, 58, 3);
    EXPECT_NEAR(2.27, TomorrowSkyTemp(1, 1), .001);

    // Febuary 28
    ScheduleManager::GetScheduleValuesForDay(*state, 1, TomorrowSkyTemp, 59, 4);
    EXPECT_NEAR(2.28, TomorrowSkyTemp(1, 1), .001);

    // March 1
    ScheduleManager::GetScheduleValuesForDay(*state, 1, TomorrowSkyTemp, 60, 5);
    EXPECT_NEAR(3.01, TomorrowSkyTemp(1, 1), .001);

    // Not March 2, this "Day" is ignored unless its a leap year, otherwise same data as March 1
    ScheduleManager::GetScheduleValuesForDay(*state, 1, TomorrowSkyTemp, 61, 6);
    EXPECT_NEAR(3.01, TomorrowSkyTemp(1, 1), .001);

    // March 2
    ScheduleManager::GetScheduleValuesForDay(*state, 1, TomorrowSkyTemp, 62, 6);
    EXPECT_NEAR(3.02, TomorrowSkyTemp(1, 1), .001);
}

TEST_F(EnergyPlusFixture, SkyEmissivityTest)
{
    // setup environment state
    state->dataWeatherManager->Environment.allocate(4);
    state->dataWeatherManager->Environment(1).SkyTempModel = EmissivityCalcType::ClarkAllenModel;
    state->dataWeatherManager->Environment(2).SkyTempModel = EmissivityCalcType::BruntModel;
    state->dataWeatherManager->Environment(3).SkyTempModel = EmissivityCalcType::IdsoModel;
    state->dataWeatherManager->Environment(4).SkyTempModel = EmissivityCalcType::BerdahlMartinModel;

    // init local variables
    Real64 OpaqueSkyCover(0.0);
    Real64 DryBulb(25.0);
    Real64 DewPoint(16.7);
    Real64 RelHum(0.6);

    EXPECT_NEAR(
        0.832, CalcSkyEmissivity(*state, state->dataWeatherManager->Environment(1).SkyTempModel, OpaqueSkyCover, DryBulb, DewPoint, RelHum), 0.001);
    EXPECT_NEAR(
        0.862, CalcSkyEmissivity(*state, state->dataWeatherManager->Environment(2).SkyTempModel, OpaqueSkyCover, DryBulb, DewPoint, RelHum), 0.001);
    EXPECT_NEAR(
        0.867, CalcSkyEmissivity(*state, state->dataWeatherManager->Environment(3).SkyTempModel, OpaqueSkyCover, DryBulb, DewPoint, RelHum), 0.001);
    EXPECT_NEAR(
        0.862, CalcSkyEmissivity(*state, state->dataWeatherManager->Environment(4).SkyTempModel, OpaqueSkyCover, DryBulb, DewPoint, RelHum), 0.001);

    DryBulb = 5.0;
    DewPoint = -2.13;
    EXPECT_NEAR(
        0.781, CalcSkyEmissivity(*state, state->dataWeatherManager->Environment(1).SkyTempModel, OpaqueSkyCover, DryBulb, DewPoint, RelHum), 0.001);
    EXPECT_NEAR(
        0.746, CalcSkyEmissivity(*state, state->dataWeatherManager->Environment(2).SkyTempModel, OpaqueSkyCover, DryBulb, DewPoint, RelHum), 0.001);
    EXPECT_NEAR(
        0.760, CalcSkyEmissivity(*state, state->dataWeatherManager->Environment(3).SkyTempModel, OpaqueSkyCover, DryBulb, DewPoint, RelHum), 0.001);
    EXPECT_NEAR(
        0.747, CalcSkyEmissivity(*state, state->dataWeatherManager->Environment(4).SkyTempModel, OpaqueSkyCover, DryBulb, DewPoint, RelHum), 0.001);
}

TEST_F(EnergyPlusFixture, WaterMainsCorrelationTest)
{

    state->dataWeatherManager->WaterMainsTempsMethod = WeatherManager::WaterMainsTempCalcMethod::Correlation;
    state->dataWeatherManager->WaterMainsTempsAnnualAvgAirTemp = 9.69;
    state->dataWeatherManager->WaterMainsTempsMaxDiffAirTemp = 28.1;
    state->dataEnvrn->DayOfYear = 50;

    state->dataEnvrn->Latitude = 40.0;
    CalcWaterMainsTemp(*state);
    EXPECT_NEAR(state->dataEnvrn->WaterMainsTemp, 6.6667, 0.0001);

    state->dataEnvrn->Latitude = -40.0;
    CalcWaterMainsTemp(*state);
    EXPECT_NEAR(state->dataEnvrn->WaterMainsTemp, 19.3799, 0.0001);
}

TEST_F(EnergyPlusFixture, JGDate_Test)
{
    // used http://aa.usno.navy.mil/data/docs/JulianDate.php
    //
    int julianDate;
    GregorianDate gregorianDate(2016, 5, 25); // when test was made

    julianDate = computeJulianDate(gregorianDate);
    EXPECT_EQ(2457534, julianDate);
    gregorianDate = computeGregorianDate(julianDate);
    EXPECT_EQ(2016, gregorianDate.year);
    EXPECT_EQ(5, gregorianDate.month);
    EXPECT_EQ(25, gregorianDate.day);

    gregorianDate.year--; // a year before
    julianDate = computeJulianDate(gregorianDate);
    EXPECT_EQ(2457168, julianDate);
    gregorianDate = computeGregorianDate(julianDate);
    EXPECT_EQ(2015, gregorianDate.year);
    EXPECT_EQ(5, gregorianDate.month);
    EXPECT_EQ(25, gregorianDate.day);

    gregorianDate = {1966, 7, 16}; // a fine date in history
    julianDate = computeJulianDate(gregorianDate);
    EXPECT_EQ(2439323, julianDate);
    gregorianDate = computeGregorianDate(julianDate);
    EXPECT_EQ(1966, gregorianDate.year);
    EXPECT_EQ(7, gregorianDate.month);
    EXPECT_EQ(16, gregorianDate.day);

    gregorianDate = {2000, 12, 31}; // complex leap year
    julianDate = computeJulianDate(gregorianDate);
    EXPECT_EQ(2451910, julianDate);
    gregorianDate = computeGregorianDate(julianDate);
    EXPECT_EQ(2000, gregorianDate.year);
    EXPECT_EQ(12, gregorianDate.month);
    EXPECT_EQ(31, gregorianDate.day);
}

TEST_F(EnergyPlusFixture, interpolateWindDirectionTest)
{
    // simple test in each quadrant
    EXPECT_EQ(interpolateWindDirection(0, 90, 0.5), 45.);
    EXPECT_EQ(interpolateWindDirection(10, 80, 0.5), 45.);
    EXPECT_EQ(interpolateWindDirection(20, 80, 0.7), 62.);
    EXPECT_EQ(interpolateWindDirection(20, 80, 0.3), 38.);

    EXPECT_EQ(interpolateWindDirection(90, 180, 0.5), 135.);
    EXPECT_EQ(interpolateWindDirection(100, 170, 0.5), 135.);
    EXPECT_EQ(interpolateWindDirection(110, 170, 0.7), 152.);
    EXPECT_EQ(interpolateWindDirection(110, 170, 0.3), 128.);

    EXPECT_EQ(interpolateWindDirection(180, 270, 0.5), 225.);
    EXPECT_EQ(interpolateWindDirection(190, 260, 0.5), 225.);
    EXPECT_EQ(interpolateWindDirection(200, 260, 0.7), 242.);
    EXPECT_EQ(interpolateWindDirection(200, 260, 0.3), 218.);

    EXPECT_EQ(interpolateWindDirection(270, 360, 0.5), 315.);
    EXPECT_EQ(interpolateWindDirection(280, 350, 0.5), 315.);
    EXPECT_EQ(interpolateWindDirection(290, 350, 0.7), 332.);
    EXPECT_EQ(interpolateWindDirection(290, 350, 0.3), 308.);

    // tests across 180 degree angle
    EXPECT_EQ(interpolateWindDirection(170, 190, 0.7), 184.);
    EXPECT_EQ(interpolateWindDirection(170, 190, 0.3), 176.);
    EXPECT_EQ(interpolateWindDirection(100, 260, 0.7), 212.);
    EXPECT_EQ(interpolateWindDirection(100, 260, 0.3), 148.);

    // tests across 0 degree angle (which was issue #5682)
    EXPECT_EQ(interpolateWindDirection(350, 10, 0.7), 4.);
    EXPECT_EQ(interpolateWindDirection(350, 10, 0.3), 356.);
    EXPECT_EQ(interpolateWindDirection(300, 80, 0.7), 38.);
    EXPECT_EQ(interpolateWindDirection(300, 80, 0.3), 342.);

    EXPECT_EQ(interpolateWindDirection(350, 10, 0.5), 0.);
    EXPECT_EQ(interpolateWindDirection(340, 10, 0.5), 355.);
    EXPECT_EQ(interpolateWindDirection(280, 10, 0.5), 325.);
    EXPECT_EQ(interpolateWindDirection(260, 10, 0.5), 315.);
    EXPECT_EQ(interpolateWindDirection(200, 10, 0.7), 319.);
    EXPECT_EQ(interpolateWindDirection(200, 10, 0.3), 251.);
    EXPECT_EQ(interpolateWindDirection(350, 160, 0.7), 109.);
    EXPECT_EQ(interpolateWindDirection(350, 160, 0.3), 41.);

    // tests for new failures
    EXPECT_EQ(interpolateWindDirection(70, 30, 0.25), 60.);

    // tests across 180 degree angle (reversed)
    EXPECT_EQ(interpolateWindDirection(190, 170, 0.3), 184.);
    EXPECT_EQ(interpolateWindDirection(190, 170, 0.7), 176.);
    EXPECT_EQ(interpolateWindDirection(260, 100, 0.3), 212.);
    EXPECT_EQ(interpolateWindDirection(260, 100, 0.7), 148.);

    // tests across 0 degree angle (reversed)
    EXPECT_EQ(interpolateWindDirection(10, 350, 0.3), 4.);
    EXPECT_EQ(interpolateWindDirection(10, 350, 0.7), 356.);
    EXPECT_EQ(interpolateWindDirection(80, 300, 0.3), 38.);
    EXPECT_EQ(interpolateWindDirection(80, 300, 0.7), 342.);

    EXPECT_EQ(interpolateWindDirection(10, 350, 0.5), 0.);
    EXPECT_EQ(interpolateWindDirection(10, 340, 0.5), 355.);
    EXPECT_EQ(interpolateWindDirection(10, 280, 0.5), 325.);
    EXPECT_EQ(interpolateWindDirection(10, 260, 0.5), 315.);
    EXPECT_EQ(interpolateWindDirection(10, 200, 0.3), 319.);
    EXPECT_EQ(interpolateWindDirection(10, 200, 0.7), 251.);
    EXPECT_EQ(interpolateWindDirection(160, 350, 0.3), 109.);
    EXPECT_EQ(interpolateWindDirection(160, 350, 0.7), 41.);
}

TEST_F(EnergyPlusFixture, UnderwaterBoundaryConditionFullyPopulated)
{

    std::string const idf_objects =
        delimited_string({"SurfaceProperty:Underwater, UnderwaterSurfaceName, 31.4159, WaterTempSchedule, WaterVelocitySchedule;",
                          "Schedule:Constant, WaterTempSchedule, , 30;",
                          "Schedule:Constant, WaterVelocitySchedule, , 3.0;"
                          "SurfaceProperty:OtherSideConditionsModel, UnderwaterSurfaceName, ConvectiveUnderwater;"});
    ASSERT_TRUE(process_idf(idf_objects));

    // need to populate the OSCM array by calling the get input for it
    bool errorsFound = false;
    SurfaceGeometry::GetOSCMData(*state, errorsFound);
    EXPECT_FALSE(errorsFound);
    EXPECT_EQ(state->dataSurface->TotOSCM, 1);

    // then process the input for this underwater surface
    bool shouldBeTrue = WeatherManager::CheckIfAnyUnderwaterBoundaries(*state);
    EXPECT_TRUE(shouldBeTrue);
    EXPECT_EQ(state->dataWeatherManager->underwaterBoundaries[0].Name, "UNDERWATERSURFACENAME");
    EXPECT_NEAR(state->dataWeatherManager->underwaterBoundaries[0].distanceFromLeadingEdge, 31.4159, 0.0001);
    EXPECT_EQ(state->dataWeatherManager->underwaterBoundaries[0].OSCMIndex, 1);
    EXPECT_EQ(state->dataWeatherManager->underwaterBoundaries[0].WaterTempScheduleIndex, 1);
    EXPECT_EQ(state->dataWeatherManager->underwaterBoundaries[0].VelocityScheduleIndex, 2);
}

TEST_F(EnergyPlusFixture, UnderwaterBoundaryConditionMissingVelocityOK)
{

    std::string const idf_objects = delimited_string({"SurfaceProperty:Underwater, UnderwaterSurfaceName, 31.4159, WaterTempSchedule, ;",
                                                      "Schedule:Constant, WaterTempSchedule, , 30;",
                                                      "SurfaceProperty:OtherSideConditionsModel, UnderwaterSurfaceName, ConvectiveUnderwater;"});
    ASSERT_TRUE(process_idf(idf_objects));

    // need to populate the OSCM array by calling the get input for it
    bool errorsFound = false;
    SurfaceGeometry::GetOSCMData(*state, errorsFound);
    EXPECT_FALSE(errorsFound);
    EXPECT_EQ(state->dataSurface->TotOSCM, 1);

    // then process the input for this underwater surface
    bool shouldBeTrue = WeatherManager::CheckIfAnyUnderwaterBoundaries(*state);
    EXPECT_TRUE(shouldBeTrue);
    EXPECT_EQ(state->dataWeatherManager->underwaterBoundaries[0].Name, "UNDERWATERSURFACENAME");
    EXPECT_NEAR(state->dataWeatherManager->underwaterBoundaries[0].distanceFromLeadingEdge, 31.4159, 0.0001);
    EXPECT_EQ(state->dataWeatherManager->underwaterBoundaries[0].OSCMIndex, 1);
    EXPECT_EQ(state->dataWeatherManager->underwaterBoundaries[0].WaterTempScheduleIndex, 1);
    EXPECT_EQ(state->dataWeatherManager->underwaterBoundaries[0].VelocityScheduleIndex, 0);
}

TEST_F(EnergyPlusFixture, UnderwaterBoundaryConditionConvectionCoefficients)
{
    EXPECT_NEAR(2483.702, WeatherManager::calculateWaterBoundaryConvectionCoefficient(30.0, 3.0, 30.0), 0.01);
    EXPECT_NEAR(2162.188, WeatherManager::calculateWaterBoundaryConvectionCoefficient(30.0, 3.0, 60.0), 0.01);
    EXPECT_NEAR(1993.771, WeatherManager::calculateWaterBoundaryConvectionCoefficient(30.0, 3.0, 90.0), 0.01);
    EXPECT_NEAR(1882.294, WeatherManager::calculateWaterBoundaryConvectionCoefficient(30.0, 3.0, 120.0), 0.01);
    EXPECT_NEAR(1800.136, WeatherManager::calculateWaterBoundaryConvectionCoefficient(30.0, 3.0, 150.0), 0.01);
}

TEST_F(EnergyPlusFixture, WaterMainsCorrelationFromWeatherFileTest)
{

    std::string const idf_objects = delimited_string({
        "   Site:WaterMainsTemperature,",
        "   CorrelationFromWeatherFile,  !- Calculation Method",
        "   ,                            !- Temperature Schedule Name",
        "   9.99,                        !- Annual Average Outdoor Air Temperature {C}",
        "  28.78;                        !- Maximum Difference In Monthly Average Outdoor Air Temperatures {deltaC}",
    });

    ASSERT_TRUE(process_idf(idf_objects));

    bool foundErrors(false);
    WeatherManager::GetWaterMainsTemperatures(*state, foundErrors);
    EXPECT_FALSE(foundErrors); // expect no errors
    EXPECT_EQ(state->dataWeatherManager->WaterMainsTempsMethod, WeatherManager::WaterMainsTempCalcMethod::CorrelationFromWeatherFile);
    // for calculation method CorrelationFromWeatherFile these parameters are ignored
    EXPECT_EQ(state->dataWeatherManager->WaterMainsTempsAnnualAvgAirTemp, 0.0);
    EXPECT_EQ(state->dataWeatherManager->WaterMainsTempsMaxDiffAirTemp, 0.0);

    // set water mains parameters for CorrelationFromWeatherFile method
    state->dataWeatherManager->OADryBulbAverage.AnnualAvgOADryBulbTemp = 9.99;
    state->dataWeatherManager->OADryBulbAverage.MonthlyAvgOADryBulbTempMaxDiff = 28.78;
    state->dataWeatherManager->OADryBulbAverage.OADryBulbWeatherDataProcessed = true;
    state->dataEnvrn->Latitude = 42.00; // CHICAGO_IL_USA_WMO_725300

    // January 15th water mains temperature test
    state->dataEnvrn->DayOfYear = 15; // January 15th
    WeatherManager::CalcWaterMainsTemp(*state);
    EXPECT_NEAR(state->dataEnvrn->WaterMainsTemp, 7.5145, 0.0001);

    // July 15th water mains temperature test
    state->dataEnvrn->DayOfYear = 196; // July 15th
    WeatherManager::CalcWaterMainsTemp(*state);
    EXPECT_NEAR(state->dataEnvrn->WaterMainsTemp, 19.0452, 0.0001);
}

TEST_F(EnergyPlusFixture, WaterMainsCorrelationFromStatFileTest)
{

    int AnnualNumberOfDays(0);
    Real64 MonthlyDailyDryBulbMin(0.0);
    Real64 MonthlyDailyDryBulbMax(0.0);
    Real64 AnnualDailyAverageDryBulbTempSum(0.0);

    std::string const idf_objects = delimited_string({
        "   Site:WaterMainsTemperature,",
        "   CorrelationFromWeatherFile,  !- Calculation Method",
        "   ,                            !- Temperature Schedule Name",
        "   9.99,                        !- Annual Average Outdoor Air Temperature {C}",
        "  28.78;                        !- Maximum Difference In Monthly Average Outdoor Air Temperatures {deltaC}",
    });

    ASSERT_TRUE(process_idf(idf_objects));

    bool foundErrors(false);
    WeatherManager::GetWaterMainsTemperatures(*state, foundErrors);
    EXPECT_FALSE(foundErrors); // expect no errors
    EXPECT_EQ(state->dataWeatherManager->WaterMainsTempsMethod, WeatherManager::WaterMainsTempCalcMethod::CorrelationFromWeatherFile);
    // for calculation method CorrelationFromWeatherFile these parameters are ignored
    EXPECT_EQ(state->dataWeatherManager->WaterMainsTempsAnnualAvgAirTemp, 0.0);
    EXPECT_EQ(state->dataWeatherManager->WaterMainsTempsMaxDiffAirTemp, 0.0);

    Array1D<Real64> MonthlyDryBulbTempFromStatFile(12, {-4.60, -2.50, 3.80, 10.00, 15.30, 21.10, 24.10, 21.80, 18.10, 11.00, 4.70, -3.70});
    state->dataWeatherManager->OADryBulbAverage.MonthlyDailyAverageDryBulbTemp = MonthlyDryBulbTempFromStatFile;

    // calc water mains parameters for CorrelationFromWeatherFile method
    for (int i = 1; i <= 12; ++i) {
        AnnualDailyAverageDryBulbTempSum +=
            state->dataWeatherManager->OADryBulbAverage.MonthlyDailyAverageDryBulbTemp(i) * state->dataWeatherManager->EndDayOfMonth(i);
        MonthlyDailyDryBulbMin = min(MonthlyDailyDryBulbMin, state->dataWeatherManager->OADryBulbAverage.MonthlyDailyAverageDryBulbTemp(i));
        MonthlyDailyDryBulbMax = max(MonthlyDailyDryBulbMax, state->dataWeatherManager->OADryBulbAverage.MonthlyDailyAverageDryBulbTemp(i));
        AnnualNumberOfDays += state->dataWeatherManager->EndDayOfMonth(i);
    }
    state->dataWeatherManager->OADryBulbAverage.AnnualAvgOADryBulbTemp = AnnualDailyAverageDryBulbTempSum / AnnualNumberOfDays;
    state->dataWeatherManager->OADryBulbAverage.MonthlyAvgOADryBulbTempMaxDiff = MonthlyDailyDryBulbMax - MonthlyDailyDryBulbMin;
    // check results
    EXPECT_NEAR(state->dataWeatherManager->OADryBulbAverage.AnnualAvgOADryBulbTemp, 9.9882, 0.0001);
    EXPECT_NEAR(state->dataWeatherManager->OADryBulbAverage.MonthlyAvgOADryBulbTempMaxDiff, 28.7000, 0.0001);

    // test water mains temperature
    // WeatherManager::WaterMainsTempsMethod = WeatherManager::CorrelationFromWeatherFileMethod;
    state->dataWeatherManager->OADryBulbAverage.OADryBulbWeatherDataProcessed = true;
    state->dataEnvrn->Latitude = 42.00; // CHICAGO_IL_USA_WMO_725300

    // January 21st water mains temperature test
    state->dataEnvrn->DayOfYear = 21; // January 21st
    WeatherManager::CalcWaterMainsTemp(*state);
    EXPECT_NEAR(state->dataEnvrn->WaterMainsTemp, 7.23463, 0.00001);

    // July 21st water mains temperature test
    state->dataEnvrn->DayOfYear = 202; // July 21st
    WeatherManager::CalcWaterMainsTemp(*state);
    EXPECT_NEAR(state->dataEnvrn->WaterMainsTemp, 19.33812, 0.00001);
}
TEST_F(EnergyPlusFixture, WaterMainsOutputReports_CorrelationFromWeatherFileTest)
{

    std::string const idf_objects = delimited_string({
        "   Site:WaterMainsTemperature,",
        "   CorrelationFromWeatherFile,  !- Calculation Method",
        "   ,                            !- Temperature Schedule Name",
        "   9.99,                        !- Annual Average Outdoor Air Temperature {C}",
        "  28.78;                        !- Maximum Difference In Monthly Average Outdoor Air Temperatures {deltaC}",
    });

    ASSERT_TRUE(process_idf(idf_objects));

    bool foundErrors(false);
    WeatherManager::GetWaterMainsTemperatures(*state, foundErrors);
    EXPECT_FALSE(foundErrors); // expect no errors
    EXPECT_EQ(state->dataWeatherManager->WaterMainsTempsMethod, WeatherManager::WaterMainsTempCalcMethod::CorrelationFromWeatherFile);
    // for calculation method CorrelationFromWeatherFile these two parameters are ignored
    EXPECT_EQ(state->dataWeatherManager->WaterMainsTempsAnnualAvgAirTemp, 0.0);
    EXPECT_EQ(state->dataWeatherManager->WaterMainsTempsMaxDiffAirTemp, 0.0);

    // set water mains temp parameters for CorrelationFromWeatherFile method
    state->dataWeatherManager->OADryBulbAverage.AnnualAvgOADryBulbTemp = 9.99;
    state->dataWeatherManager->OADryBulbAverage.MonthlyAvgOADryBulbTempMaxDiff = 28.78;
    state->dataWeatherManager->OADryBulbAverage.OADryBulbWeatherDataProcessed = true;

    // report water mains parameters to eio file
    WeatherManager::ReportWaterMainsTempParameters(*state);

    std::string const eiooutput = delimited_string({"! <Site Water Mains Temperature Information>,"
                                                    "Calculation Method{},"
                                                    "Water Mains Temperature Schedule Name{},"
                                                    "Annual Average Outdoor Air Temperature{C},"
                                                    "Maximum Difference In Monthly Average Outdoor Air Temperatures{deltaC},"
                                                    "Fixed Default Water Mains Temperature{C}",
                                                    "Site Water Mains Temperature Information,CorrelationFromWeatherFile,NA,9.99,28.78,NA"},
                                                   "\n");

    EXPECT_TRUE(compare_eio_stream(eiooutput, true));
}
TEST_F(EnergyPlusFixture, ASHRAE_Tau2017ModelTest)
{
    std::string const idf_objects = delimited_string({

        "  SizingPeriod:DesignDay,",
        "    Atlanta Jan 21 cooling,  !- Name",
        "    1,                       !- Month",
        "    21,                      !- Day of Month",
        "    SummerDesignDay,         !- Day Type",
        "    16.9,                    !- Maximum Dry-Bulb Temperature {C}",
        "    11.6,                    !- Daily Dry-Bulb Temperature Range {deltaC}",
        "    ,                        !- Dry-Bulb Temperature Range Modifier Type",
        "    ,                        !- Dry-Bulb Temperature Range Modifier Day Schedule Name",
        "    WetBulbProfileDefaultMultipliers,  !- Humidity Condition Type",
        "    13.2,                    !- Wetbulb or DewPoint at Maximum Dry-Bulb {C}",
        "    ,                        !- Humidity Condition Day Schedule Name",
        "    ,                        !- Humidity Ratio at Maximum Dry-Bulb {kgWater/kgDryAir}",
        "    ,                        !- Enthalpy at Maximum Dry-Bulb {J/kg}",
        "    8,                       !- Daily Wet-Bulb Temperature Range {deltaC}",
        "    97620,                   !- Barometric Pressure {Pa}",
        "    0.0,                     !- Wind Speed {m/s}",
        "    0.0,                     !- Wind Direction {deg}",
        "    No,                      !- Rain Indicator",
        "    No,                      !- Snow Indicator",
        "    No,                      !- Daylight Saving Time Indicator",
        "    ASHRAETau2017,           !- Solar Model Indicator",
        "    ,                        !- Beam Solar Day Schedule Name",
        "    ,                        !- Diffuse Solar Day Schedule Name",
        "    0.325,                   !- ASHRAE Clear Sky Optical Depth for Beam Irradiance (taub) {dimensionless}",
        "    2.461;                   !- ASHRAE Clear Sky Optical Depth for Diffuse Irradiance (taud) {dimensionless}",

        "  SizingPeriod:DesignDay,",
        "    Atlanta Jul 21 cooling,  !- Name",
        "    7,                       !- Month",
        "    21,                      !- Day of Month",
        "    SummerDesignDay,         !- Day Type",
        "    33.3,                    !- Maximum Dry-Bulb Temperature {C}",
        "    11.5,                    !- Daily Dry-Bulb Temperature Range {deltaC}",
        "    ,                        !- Dry-Bulb Temperature Range Modifier Type",
        "    ,                        !- Dry-Bulb Temperature Range Modifier Day Schedule Name",
        "    WetBulbProfileDefaultMultipliers,  !- Humidity Condition Type",
        "    23.5,                    !- Wetbulb or DewPoint at Maximum Dry-Bulb {C}",
        "    ,                        !- Humidity Condition Day Schedule Name",
        "    ,                        !- Humidity Ratio at Maximum Dry-Bulb {kgWater/kgDryAir}",
        "    ,                        !- Enthalpy at Maximum Dry-Bulb {J/kg}",
        "    3.5,                     !- Daily Wet-Bulb Temperature Range {deltaC}",
        "    97620,                   !- Barometric Pressure {Pa}",
        "    0.0,                     !- Wind Speed {m/s}",
        "    0.0,                     !- Wind Direction {deg}",
        "    No,                      !- Rain Indicator",
        "    No,                      !- Snow Indicator",
        "    No,                      !- Daylight Saving Time Indicator",
        "    ASHRAETau2017,           !- Solar Model Indicator",
        "    ,                        !- Beam Solar Day Schedule Name",
        "    ,                        !- Diffuse Solar Day Schedule Name",
        "    .556,                    !- ASHRAE Clear Sky Optical Depth for Beam Irradiance (taub) {dimensionless}",
        "    1.779;                   !- ASHRAE Clear Sky Optical Depth for Diffuse Irradiance (taud) {dimensionless}",
    });

    ASSERT_TRUE(process_idf(idf_objects));

    bool ErrorsFound(false);
    state->dataEnvrn->TotDesDays = 2;
    // setup environment state
    state->dataWeatherManager->Environment.allocate(state->dataEnvrn->TotDesDays);
    state->dataWeatherManager->DesignDay.allocate(state->dataEnvrn->TotDesDays);
    state->dataWeatherManager->Environment(1).DesignDayNum = 1;
    state->dataWeatherManager->Environment(2).DesignDayNum = 2;
    GetDesignDayData(*state, state->dataEnvrn->TotDesDays, ErrorsFound);
    ASSERT_FALSE(ErrorsFound);

    // init local variables
    Real64 ETR = 1367.0;
    Real64 BeamRad(0.0);
    Real64 DiffRad(0.0);
    Real64 GloHorzRad(0.0);

    // EnvrnNum = 1 uses Tau values of January
    int EnvrnNum = 1;
    Real64 CosZenith = 1.0; // assumed zero zenith angle
    Real64 TauB = state->dataWeatherManager->DesDayInput(EnvrnNum).TauB;
    Real64 TauD = state->dataWeatherManager->DesDayInput(EnvrnNum).TauD;
    // check tau values
    EXPECT_EQ(DesignDaySolarModel::ASHRAE_Tau2017, state->dataWeatherManager->DesDayInput(EnvrnNum).SolarModel);
    EXPECT_EQ(0.325, TauB);
    EXPECT_EQ(2.461, TauD);
    // calc expected values for environment 1
    Real64 AB = 1.454 - 0.406 * TauB - 0.268 * TauD + 0.021 * TauB * TauD;
    Real64 AD = 0.507 + 0.205 * TauB - 0.080 * TauD - 0.190 * TauB * TauD;
    Real64 M = AirMass(CosZenith);
    Real64 expectedIDirN = ETR * std::exp(-TauB * std::pow(M, AB));
    Real64 expectedIDifH = ETR * std::exp(-TauD * std::pow(M, AD));
    Real64 expectedIGlbH = expectedIDirN * CosZenith + expectedIDifH;
    // calc TauModel
    ASHRAETauModel(*state, state->dataWeatherManager->DesDayInput(EnvrnNum).SolarModel, ETR, CosZenith, TauB, TauD, BeamRad, DiffRad, GloHorzRad);
    // check the coefficients are correctly applied
    EXPECT_EQ(expectedIDirN, BeamRad);
    EXPECT_EQ(expectedIDifH, DiffRad);
    EXPECT_EQ(expectedIGlbH, GloHorzRad);

    // EnvrnNum = 2 uses Tau values of July
    EnvrnNum = 2;
    CosZenith = 1.0; // assumed zero zenith angle
    TauB = state->dataWeatherManager->DesDayInput(EnvrnNum).TauB;
    TauD = state->dataWeatherManager->DesDayInput(EnvrnNum).TauD;
    // check tau values
    EXPECT_EQ(0.556, TauB);
    EXPECT_EQ(1.779, TauD);
    // calc expected values for environment 2
    AB = 1.454 - 0.406 * TauB - 0.268 * TauD + 0.021 * TauB * TauD;
    AD = 0.507 + 0.205 * TauB - 0.080 * TauD - 0.190 * TauB * TauD;
    M = AirMass(CosZenith);
    expectedIDirN = ETR * std::exp(-TauB * std::pow(M, AB));
    expectedIDifH = ETR * std::exp(-TauD * std::pow(M, AD));
    expectedIGlbH = expectedIDirN * CosZenith + expectedIDifH;
    // reset the arguments to zero
    BeamRad = 0.0;
    DiffRad = 0.0;
    GloHorzRad = 0.0;
    // calc TauModel
    ASHRAETauModel(*state, state->dataWeatherManager->DesDayInput(EnvrnNum).SolarModel, ETR, CosZenith, TauB, TauD, BeamRad, DiffRad, GloHorzRad);
    // check the coefficients are correctly applied
    EXPECT_EQ(expectedIDirN, BeamRad);
    EXPECT_EQ(expectedIDifH, DiffRad);
    EXPECT_EQ(expectedIGlbH, GloHorzRad);
}

TEST_F(EnergyPlusFixture, WeatherManager_NoLocation)
{

    // GetNextEnvironment Will call ReadUserWeatherInput which calls inputProcessor, so let's use process_idf to create one Environment (Design Day)
    std::string const idf_objects = delimited_string({

        "  SizingPeriod:DesignDay,",
        "    Atlanta Jan 21 cooling,  !- Name",
        "    1,                       !- Month",
        "    21,                      !- Day of Month",
        "    SummerDesignDay,         !- Day Type",
        "    16.9,                    !- Maximum Dry-Bulb Temperature {C}",
        "    11.6,                    !- Daily Dry-Bulb Temperature Range {deltaC}",
        "    ,                        !- Dry-Bulb Temperature Range Modifier Type",
        "    ,                        !- Dry-Bulb Temperature Range Modifier Day Schedule Name",
        "    WetBulbProfileDefaultMultipliers,  !- Humidity Condition Type",
        "    13.2,                    !- Wetbulb or DewPoint at Maximum Dry-Bulb {C}",
        "    ,                        !- Humidity Condition Day Schedule Name",
        "    ,                        !- Humidity Ratio at Maximum Dry-Bulb {kgWater/kgDryAir}",
        "    ,                        !- Enthalpy at Maximum Dry-Bulb {J/kg}",
        "    8,                       !- Daily Wet-Bulb Temperature Range {deltaC}",
        "    97620,                   !- Barometric Pressure {Pa}",
        "    0.0,                     !- Wind Speed {m/s}",
        "    0.0,                     !- Wind Direction {deg}",
        "    No,                      !- Rain Indicator",
        "    No,                      !- Snow Indicator",
        "    No,                      !- Daylight Saving Time Indicator",
        "    ASHRAETau2017,           !- Solar Model Indicator",
        "    ,                        !- Beam Solar Day Schedule Name",
        "    ,                        !- Diffuse Solar Day Schedule Name",
        "    0.325,                   !- ASHRAE Clear Sky Optical Depth for Beam Irradiance (taub) {dimensionless}",
        "    2.461;                   !- ASHRAE Clear Sky Optical Depth for Diffuse Irradiance (taud) {dimensionless}"

    });

    ASSERT_TRUE(process_idf(idf_objects));

    state->dataGlobal->BeginSimFlag = false;
    state->dataGlobal->NumOfTimeStepInHour = 4;
    state->dataWeatherManager->LocationGathered = false;

    bool Available{false};
    bool ErrorsFound{false};
    ASSERT_THROW(WeatherManager::GetNextEnvironment(*state, Available, ErrorsFound), std::runtime_error);
    ASSERT_TRUE(ErrorsFound);

    std::string const error_string = delimited_string({
        "   ** Severe  ** No Location given. Must have location information for simulation.",
        "   ** Warning ** Did you realize that you have Latitude=0.0, Longitude=0.0 and TimeZone=0.0?  Your building site is in the middle of the "
        "Atlantic Ocean.",
        "   ** Severe  ** GetNextEnvironment: No location specified, program will terminate.",
        "   **  Fatal  ** GetNextEnvironment: Errors found in Weather Data Input. Program terminates.",
        "   ...Summary of Errors that led to program termination:",
        "   ..... Reference severe error count=2",
        "   ..... Last severe error=GetNextEnvironment: No location specified, program will terminate.",
    });

    EXPECT_TRUE(compare_err_stream(error_string, true));
    EXPECT_EQ(1, state->dataWeatherManager->NumOfEnvrn);
    EXPECT_EQ(state->dataWeatherManager->Environment(1).KindOfEnvrn, DataGlobalConstants::KindOfSim::DesignDay);
}

// Test for https://github.com/NREL/EnergyPlus/issues/7550
TEST_F(SQLiteFixture, DesignDay_EnthalphyAtMaxDB)
{
    state->dataSQLiteProcedures->sqlite->sqliteBegin();
    state->dataSQLiteProcedures->sqlite->createSQLiteSimulationsRecord(1, "EnergyPlus Version", "Current Time");

    state->dataOutRptTab->WriteTabularFiles = true;
    state->dataOutRptTab->displayEioSummary = true;

    std::string const idf_objects = delimited_string({

        "Site:Location,",
        "  Changsha_Hunan_CHN Design_Conditions,   !- Location Name",
        "  28.22,                                  !- Latitude {N+ S-}",
        "  112.92,                                 !- Longitude {W- E+}",
        "  8.00,                                   !- Time Zone Relative to GMT {GMT+/-}",
        "  68.00;                                  !- Elevation {m}",

        "SizingPeriod:DesignDay,",
        "  Changsha Ann Clg .4% Condns Enth=>MDB,  !- Name",
        "  7,                                      !- Month",
        "  21,                                     !- Day of Month",
        "  SummerDesignDay,                        !- Day Type",
        "  33,                                     !- Maximum Dry-Bulb Temperature {C}",
        "  6.6,                                    !- Daily Dry-Bulb Temperature Range {deltaC}",
        "  DefaultMultipliers,                     !- Dry-Bulb Temperature Range Modifier Type",
        "  ,                                       !- Dry-Bulb Temperature Range Modifier Day Schedule Name",
        "  Enthalpy,                               !- Humidity Condition Type",
        "  ,                                       !- Wetbulb or DewPoint at Maximum Dry-Bulb {C}",
        "  ,                                       !- Humidity Condition Day Schedule Name",
        "  ,                                       !- Humidity Ratio at Maximum Dry-Bulb {kgWater/kgDryAir}",
        "  90500.0,                                !- Enthalpy at Maximum Dry-Bulb {J/kg}",
        "  ,                                       !- Daily Wet-Bulb Temperature Range {deltaC}",
        "  100511.,                                !- Barometric Pressure {Pa}",
        "  3.2,                                    !- Wind Speed {m/s}",
        "  220,                                    !- Wind Direction {deg}",
        "  No,                                     !- Rain Indicator",
        "  No,                                     !- Snow Indicator",
        "  No,                                     !- Daylight Saving Time Indicator",
        "  ASHRAETau,                              !- Solar Model Indicator",
        "  ,                                       !- Beam Solar Day Schedule Name",
        "  ,                                       !- Diffuse Solar Day Schedule Name",
        "  0.773,                                  !- ASHRAE Clear Sky Optical Depth for Beam Irradiance (taub) {dimensionless}",
        "  1.428;                                  !- ASHRAE Clear Sky Optical Depth for Diffuse Irradiance (taud) {dimensionless}",
    });

    ASSERT_TRUE(process_idf(idf_objects));

    SimulationManager::OpenOutputFiles(*state);
    // reset eio stream
    has_eio_output(true);

    bool ErrorsFound(false);
    state->dataEnvrn->TotDesDays = 1;
    // setup environment state
    state->dataWeatherManager->Environment.allocate(state->dataEnvrn->TotDesDays);
    state->dataWeatherManager->DesignDay.allocate(state->dataEnvrn->TotDesDays);

    state->dataWeatherManager->Environment(1).DesignDayNum = 1;
    state->dataWeatherManager->Environment(1).WP_Type1 = 0;
    state->dataGlobal->MinutesPerTimeStep = 60;
    state->dataGlobal->NumOfTimeStepInHour = 1;
    state->dataGlobal->BeginSimFlag = true;
    state->dataReportFlag->DoWeatherInitReporting = true;

    WeatherManager::SetupInterpolationValues(*state);
    WeatherManager::AllocateWeatherData(*state);

    WeatherManager::GetDesignDayData(*state, state->dataEnvrn->TotDesDays, ErrorsFound);
    ASSERT_FALSE(ErrorsFound);

    WeatherManager::SetUpDesignDay(*state, 1);
    EXPECT_EQ(state->dataWeatherManager->DesDayInput(1).HumIndType, DDHumIndType::Enthalpy);
    EXPECT_EQ(state->dataWeatherManager->DesDayInput(1).HumIndValue, 90500.0);

    unsigned n_RH_not100 = 0;
    for (int Hour = 1; Hour <= 24; ++Hour) {
        for (int TS = 1; TS <= state->dataGlobal->NumOfTimeStepInHour; ++TS) {
            EXPECT_GE(state->dataWeatherManager->TomorrowOutRelHum(TS, Hour), 0.);
            EXPECT_LE(state->dataWeatherManager->TomorrowOutRelHum(TS, Hour), 100.);
            if (state->dataWeatherManager->TomorrowOutRelHum(TS, Hour) < 100.) {
                ++n_RH_not100;
            }
        }
    }
    EXPECT_TRUE(n_RH_not100 > 0) << "Expected at least one hour with RH below 100%";

    // This actually doesn't end up in the EIO stream yet, it's written to a gio::out_stream
    // That's why I used SQLiteFixture instead
    std::string const eiooutput = delimited_string(
        {
            "! <Environment:Design Day Data>, Max Dry-Bulb Temp {C}, Temp Range {dC}, Temp Range Ind Type, Hum Ind Type, Hum Ind Value at Max Temp, "
            "Hum Ind Units, Pressure {Pa}, Wind Direction {deg CW from N}, Wind Speed {m/s}, Clearness, Rain, Snow",
            "! <Environment:Design Day Misc>,DayOfYear,ASHRAE A Coeff,ASHRAE B Coeff,ASHRAE C Coeff,Solar Constant-Annual Variation,Eq of Time "
            "{minutes}, Solar Declination Angle {deg}, Solar Model",
            "Environment:Design Day Data,33.00,6.60,DefaultMultipliers,Enthalpy,90500.00,{J/kgDryAir},100511,220,3.2,0.00,No,No",
            "Environment:Design Day Misc,202,1084.4,0.2082,0.1365,1.0,-6.23,20.6,ASHRAETau",
        },
        "\n");

    EXPECT_TRUE(compare_eio_stream(eiooutput, false));

    OutputReportTabular::WriteEioTables(*state);

    // Close output files *after* the EIO has been written to
    SimulationManager::CloseOutputFiles(*state);

    state->dataSQLiteProcedures->sqlite->sqliteCommit();

    std::vector<std::tuple<std::string, std::string>> results_strings(
        {{"Hum Ind Value at Max Temp", "90500.00"}, {"Hum Ind Type", "Enthalpy"}, {"Hum Ind Units", "{J/kgDryAir}"}});

    std::string columnName;
    std::string expectedValue;
    for (auto v : results_strings) {

        columnName = std::get<0>(v);
        expectedValue = std::get<1>(v);

        std::string query("SELECT Value From TabularDataWithStrings"
                          "  WHERE ReportName = 'Initialization Summary'"
                          "  AND TableName = 'Environment:Design Day Data'"
                          "  AND ColumnName = '" +
                          columnName + "'");

        std::string value = queryResult(query, "TabularDataWithStrings")[0][0];

        // Add informative message if failed
        EXPECT_EQ(value, expectedValue) << "Failed for ColumnName=" << columnName;
    }
}

TEST_F(EnergyPlusFixture, IRHoriz_InterpretWeatherZeroIRHoriz)
{

    std::vector<std::string> Lines{
        "1980,1,1,1,0,?9?9?9?9E0?9?9?9?9?9?9?9?9?9?9?9?9?9?9*_*9*9*9*9*9,-0.6,-8.7,50,100000,0,0,0,0,0,0,0,0,0,0,0,2,0,0,10,77777,9,999999999,0,0.04,"
        "0,99,0,0,0",
        "1980,1,1,2,0,?9?9?9?9E0?9?9?9?9?9?9?9?9?9?9?9?9?9?9*_*9*9*9*9*9,-0.6,-8.7,50,100000,0,0,0,0,0,0,0,0,0,0,0,2,0,0,10,77777,9,999999999,0,0.04,"
        "0,99,0,0,0",
        "1980,1,1,3,0,?9?9?9?9E0?9?9?9?9?9?9?9?9?9?9?9?9?9?9*_*9*9*9*9*9,-1.1,-9.2,50,100000,0,0,0,0,0,0,0,0,0,0,0,2,0,0,10,77777,9,999999999,0,0.04,"
        "0,99,0,0,0",
        "1980,1,1,4,0,?9?9?9?9E0?9?9?9?9?9?9?9?9?9?9?9?9?9?9*_*9*9*9*9*9,-1.1,-9.2,50,100000,0,0,0,0,0,0,0,0,0,0,0,2,0,0,10,77777,9,999999999,0,0.04,"
        "0,99,0,0,0",
        "1980,1,1,5,0,?9?9?9?9E0?9?9?9?9?9?9?9?9?9?9?9?9?9?9*_*9*9*9*9*9,-1.1,-9.2,50,100000,0,0,0,0,0,0,0,0,0,0,0,2,0,0,10,77777,9,999999999,0,0.04,"
        "0,99,0,0,0",
        "1980,1,1,6,0,?9?9?9?9E0?9?9?9?9?9?9?9?9?9?9?9?9?9?9*_*9*9*9*9*9,-0.6,-8.7,50,100000,0,0,0,0,0,0,0,0,0,0,0,2,0,0,10,77777,9,999999999,0,0.04,"
        "0,99,0,0,0",
        "1980,1,1,7,0,?9?9?9?9E0?9?9?9?9?9?9?9?9?9?9?9?9?9?9*_*9*9*9*9*9,-0.6,-8.7,50,100000,0,0,0,0,0,0,0,0,0,0,0,2,0,0,10,77777,9,999999999,0,0.04,"
        "0,99,0,0,0",
        "1980,1,1,8,0,?9?9?9?9E0?9?9?9?9?9?9?9?9?9?9?9?9?9?9?9*9*9*9*9*9,-0.6,-8.7,50,100000,0,0,0,0,0,0,0,0,0,0,0,2,0,0,10,77777,9,999999999,0,0.04,"
        "0,99,0,0,0",
        "1980,1,1,9,0,?9?9?9?9E0?9?9?9?9?9?9?9?9?9?9?9?9?9?9?9*9*9*9*9*9,-1.1,-9.2,50,100000,0,0,0,0,0,0,0,0,0,0,0,2,0,0,10,77777,9,999999999,0,0.04,"
        "0,99,0,0,0",
        "1980,1,1,10,0,?9?9?9?9E0?9?9?9?9?9?9?9?9?9?9?9?9?9?9?9*9*9*9*9*9,-0.6,-8.7,50,100000,0,0,0,0,0,0,0,0,0,0,0,2,0,0,10,77777,9,999999999,0,0."
        "04,0,99,0,0,0",
        "1980,1,1,11,0,?9?9?9?9E0?9?9?9?9?9?9?9?9?9?9?9?9?9?9?9*9*9*9*9*9,0,-8.2,50,100000,0,0,0,0,0,0,0,0,0,0,0,2,0,0,10,77777,9,999999999,0,0.04,0,"
        "99,0,0,0",
        "1980,1,1,12,0,?9?9?9?9E0?9?9?9?9?9?9?9?9?9?9?9?9?9?9?9*9*9*9*9*9,0,-8.2,50,100000,0,0,0,0,0,0,0,0,0,0,0,2,0,0,10,77777,9,999999999,0,0.04,0,"
        "99,0,0,0",
        "1980,1,1,13,0,?9?9?9?9E0?9?9?9?9?9?9?9?9?9?9?9?9?9?9?9*9*9*9*9*9,0,-8.2,50,100000,0,0,0,0,0,0,0,0,0,0,0,2,0,0,10,77777,9,999999999,0,0.04,0,"
        "99,0,0,0",
        "1980,1,1,14,0,?9?9?9?9E0?9?9?9?9?9?9?9?9?9?9?9?9?9?9?9*9*9*9*9*9,0.6,-7.7,50,100000,0,0,0,0,0,0,0,0,0,0,0,2,0,0,10,77777,9,999999999,0,0.04,"
        "0,99,0,0,0",
        "1980,1,1,15,0,?9?9?9?9E0?9?9?9?9?9?9?9?9?9?9?9?9?9?9?9*9*9*9*9*9,0.6,-7.7,50,100000,0,0,0,0,0,0,0,0,0,0,0,2,0,0,10,77777,9,999999999,0,0.04,"
        "0,99,0,0,0",
        "1980,1,1,16,0,?9?9?9?9E0?9?9?9?9?9?9?9?9?9?9?9?9?9?9?9*9*9*9*9*9,0.6,-7.7,50,100000,0,0,0,0,0,0,0,0,0,0,0,2,0,0,10,77777,9,999999999,0,0.04,"
        "0,99,0,0,0",
        "1980,1,1,17,0,?9?9?9?9E0?9?9?9?9?9?9?9?9?9?9?9?9?9?9?9*9*9*9*9*9,0.6,-7.7,50,100000,0,0,0,0,0,0,0,0,0,0,0,2,0,0,10,77777,9,999999999,0,0.04,"
        "0,99,0,0,0",
        "1980,1,1,18,0,?9?9?9?9E0?9?9?9?9?9?9?9?9?9?9?9?9?9?9*_*9*9*9*9*9,0,-8.2,50,100000,0,0,0,0,0,0,0,0,0,0,0,2,0,0,10,77777,9,999999999,0,0.04,0,"
        "99,0,0,0",
        "1980,1,1,19,0,?9?9?9?9E0?9?9?9?9?9?9?9?9?9?9?9?9?9?9*_*9*9*9*9*9,-0.6,-8.7,50,100000,0,0,0,0,0,0,0,0,0,0,0,2,0,0,10,77777,9,999999999,0,0."
        "04,0,99,0,0,0",
        "1980,1,1,20,0,?9?9?9?9E0?9?9?9?9?9?9?9?9?9?9?9?9?9?9*_*9*9*9*9*9,-0.6,-8.7,50,100000,0,0,0,0,0,0,0,0,0,0,0,2,0,0,10,77777,9,999999999,0,0."
        "04,0,99,0,0,0",
        "1980,1,1,21,0,?9?9?9?9E0?9?9?9?9?9?9?9?9?9?9?9?9?9?9*_*9*9*9*9*9,-1.1,-9.2,50,100000,0,0,0,0,0,0,0,0,0,0,0,2,0,0,10,77777,9,999999999,0,0."
        "04,0,99,0,0,0",
        "1980,1,1,22,0,?9?9?9?9E0?9?9?9?9?9?9?9?9?9?9?9?9?9?9*_*9*9*9*9*9,-1.1,-9.2,50,100000,0,0,0,0,0,0,0,0,0,0,0,2,0,0,10,77777,9,999999999,0,0."
        "04,0,99,0,0,0",
        "1980,1,1,23,0,?9?9?9?9E0?9?9?9?9?9?9?9?9?9?9?9?9?9?9*_*9*9*9*9*9,-1.1,-9.2,50,100000,0,0,0,0,0,0,0,0,0,0,0,2,0,0,10,77777,9,999999999,0,0."
        "04,0,99,0,0,0",
        "1980,1,1,24,0,?9?9?9?9E0?9?9?9?9?9?9?9?9?9?9?9?9?9?9*_*9*9*9*9*9,-1.1,-9.2,50,100000,0,0,0,0,0,0,0,0,0,0,0,2,0,0,10,77777,9,999999999,0,0."
        "04,0,99,0,0,0",
    };

    // DERIVED TYPE DEFINITIONS:
    // SUBROUTINE LOCAL VARIABLE DECLARATIONS:
    int WYear;
    int WMonth;
    int WDay;
    int WHour;
    int WMinute;
    Real64 DryBulb;
    Real64 DewPoint;
    Real64 RelHum;
    Real64 AtmPress;
    Real64 ETHoriz;
    Real64 ETDirect;
    Real64 IRHoriz;
    Real64 GLBHoriz;
    Real64 DirectRad;
    Real64 DiffuseRad;
    Real64 GLBHorizIllum;
    Real64 DirectNrmIllum;
    Real64 DiffuseHorizIllum;
    Real64 ZenLum;
    Real64 WindDir;
    Real64 WindSpeed;
    Real64 TotalSkyCover;
    Real64 OpaqueSkyCover;
    Real64 Visibility;
    Real64 CeilHeight;
    Real64 PrecipWater;
    Real64 AerosolOptDepth;
    Real64 SnowDepth;
    Real64 DaysSinceLastSnow;
    Real64 Albedo;
    Real64 LiquidPrecip;
    int PresWeathObs;
    Array1D_int PresWeathConds(9);
    std::string WeatherDataLine;
    bool ErrorFound;
    std::string ErrOut;

    for (auto WeatherDataLine : Lines) {
        WeatherManager::InterpretWeatherDataLine(*state,
                                                 WeatherDataLine,
                                                 ErrorFound,
                                                 WYear,
                                                 WMonth,
                                                 WDay,
                                                 WHour,
                                                 WMinute,
                                                 DryBulb,
                                                 DewPoint,
                                                 RelHum,
                                                 AtmPress,
                                                 ETHoriz,
                                                 ETDirect,
                                                 IRHoriz,
                                                 GLBHoriz,
                                                 DirectRad,
                                                 DiffuseRad,
                                                 GLBHorizIllum,
                                                 DirectNrmIllum,
                                                 DiffuseHorizIllum,
                                                 ZenLum,
                                                 WindDir,
                                                 WindSpeed,
                                                 TotalSkyCover,
                                                 OpaqueSkyCover,
                                                 Visibility,
                                                 CeilHeight,
                                                 PresWeathObs,
                                                 PresWeathConds,
                                                 PrecipWater,
                                                 AerosolOptDepth,
                                                 SnowDepth,
                                                 DaysSinceLastSnow,
                                                 Albedo,
                                                 LiquidPrecip);

        EXPECT_EQ(IRHoriz, 0.0);
    }
}

TEST_F(EnergyPlusFixture, IRHoriz_InterpretWeatherCalculateMissingIRHoriz)
{

    state->files.inputWeatherFilePath.filePath = configured_source_directory() / "tst/EnergyPlus/unit/Resources/WeatherManagerIROutputTest.epw";
    std::string const idf_objects = delimited_string({
        "  Version,9.3;",

        "  SizingPeriod:DesignDay,",
        "    Atlanta Jan 21 cooling,  !- Name",
        "    1,                       !- Month",
        "    21,                      !- Day of Month",
        "    SummerDesignDay,         !- Day Type",
        "    16.9,                    !- Maximum Dry-Bulb Temperature {C}",
        "    11.6,                    !- Daily Dry-Bulb Temperature Range {deltaC}",
        "    ,                        !- Dry-Bulb Temperature Range Modifier Type",
        "    ,                        !- Dry-Bulb Temperature Range Modifier Day Schedule Name",
        "    WetBulbProfileDefaultMultipliers,  !- Humidity Condition Type",
        "    13.2,                    !- Wetbulb or DewPoint at Maximum Dry-Bulb {C}",
        "    ,                        !- Humidity Condition Day Schedule Name",
        "    ,                        !- Humidity Ratio at Maximum Dry-Bulb {kgWater/kgDryAir}",
        "    ,                        !- Enthalpy at Maximum Dry-Bulb {J/kg}",
        "    8,                       !- Daily Wet-Bulb Temperature Range {deltaC}",
        "    97620,                   !- Barometric Pressure {Pa}",
        "    0.0,                     !- Wind Speed {m/s}",
        "    0.0,                     !- Wind Direction {deg}",
        "    No,                      !- Rain Indicator",
        "    No,                      !- Snow Indicator",
        "    No,                      !- Daylight Saving Time Indicator",
        "    ASHRAETau2017,           !- Solar Model Indicator",
        "    ,                        !- Beam Solar Day Schedule Name",
        "    ,                        !- Diffuse Solar Day Schedule Name",
        "    0.325,                   !- ASHRAE Clear Sky Optical Depth for Beam Irradiance (taub) {dimensionless}",
        "    2.461;                   !- ASHRAE Clear Sky Optical Depth for Diffuse Irradiance (taud) {dimensionless}",

        "  SizingPeriod:DesignDay,",
        "    Atlanta Jul 21 cooling,  !- Name",
        "    7,                       !- Month",
        "    21,                      !- Day of Month",
        "    SummerDesignDay,         !- Day Type",
        "    33.3,                    !- Maximum Dry-Bulb Temperature {C}",
        "    11.5,                    !- Daily Dry-Bulb Temperature Range {deltaC}",
        "    ,                        !- Dry-Bulb Temperature Range Modifier Type",
        "    ,                        !- Dry-Bulb Temperature Range Modifier Day Schedule Name",
        "    WetBulbProfileDefaultMultipliers,  !- Humidity Condition Type",
        "    23.5,                    !- Wetbulb or DewPoint at Maximum Dry-Bulb {C}",
        "    ,                        !- Humidity Condition Day Schedule Name",
        "    ,                        !- Humidity Ratio at Maximum Dry-Bulb {kgWater/kgDryAir}",
        "    ,                        !- Enthalpy at Maximum Dry-Bulb {J/kg}",
        "    3.5,                     !- Daily Wet-Bulb Temperature Range {deltaC}",
        "    97620,                   !- Barometric Pressure {Pa}",
        "    0.0,                     !- Wind Speed {m/s}",
        "    0.0,                     !- Wind Direction {deg}",
        "    No,                      !- Rain Indicator",
        "    No,                      !- Snow Indicator",
        "    No,                      !- Daylight Saving Time Indicator",
        "    ASHRAETau2017,           !- Solar Model Indicator",
        "    ,                        !- Beam Solar Day Schedule Name",
        "    ,                        !- Diffuse Solar Day Schedule Name",
        "    .556,                    !- ASHRAE Clear Sky Optical Depth for Beam Irradiance (taub) {dimensionless}",
        "    1.779;                   !- ASHRAE Clear Sky Optical Depth for Diffuse Irradiance (taud) {dimensionless}",
    });

    ASSERT_TRUE(process_idf(idf_objects));

    bool ErrorsFound(false);
    state->dataEnvrn->TotDesDays = 2;

    // setup environment state
    state->dataWeatherManager->Environment.allocate(state->dataEnvrn->TotDesDays);
    state->dataWeatherManager->DesignDay.allocate(state->dataEnvrn->TotDesDays);
    state->dataWeatherManager->Environment(1).DesignDayNum = 1;
    state->dataWeatherManager->Environment(2).DesignDayNum = 2;
    GetDesignDayData(*state, state->dataEnvrn->TotDesDays, ErrorsFound);
    ASSERT_FALSE(ErrorsFound);

    state->dataWeatherManager->Envrn = 1;

    state->dataGlobal->NumOfTimeStepInHour = 1;
    state->dataWeatherManager->Environment.allocate(1);
    state->dataWeatherManager->Environment(1).SkyTempModel = EmissivityCalcType::ClarkAllenModel;

    AllocateWeatherData(*state);
    OpenWeatherFile(*state, ErrorsFound);
    ReadWeatherForDay(*state, 0, 1, false);

    Real64 expected_IRHorizSky = 345.73838855245953;
    EXPECT_NEAR(state->dataWeatherManager->TomorrowHorizIRSky(1, 1), expected_IRHorizSky, 0.001);
}

// Test for Issue 7957: add new sky cover weather output values;
// and test for Issue 8030: interpolate some weather input first before output values.
TEST_F(EnergyPlusFixture, Add_and_InterpolateWeatherInputOutputTest)
{
    std::string const idf_objects = delimited_string({
        "Timestep,4;"

        "SimulationControl,",
        "  Yes,                     !- Do Zone Sizing Calculation",
        "  Yes,                     !- Do System Sizing Calculation",
        "  No,                      !- Do Plant Sizing Calculation",
        "  Yes,                     !- Run Simulation for Sizing Periods",
        "  No;                      !- Run Simulation for Weather File Run Periods",

        "RunPeriod,",
        "  January,                 !- Name",
        "  1,                       !- Begin Month",
        "  1,                       !- Begin Day of Month",
        "  ,                        !- Begin Year",
        "  1,                       !- End Month",
        "  31,                      !- End Day of Month",
        "  ,                        !- End Year",
        "  Tuesday,                 !- Day of Week for Start Day",
        "  Yes,                     !- Use Weather File Holidays and Special Days",
        "  Yes,                     !- Use Weather File Daylight Saving Period",
        "  No,                      !- Apply Weekend Holiday Rule",
        "  Yes,                     !- Use Weather File Rain Indicators",
        "  Yes;                     !- Use Weather File Snow Indicators",

        "Site:Location,",
        "  CHICAGO_IL_USA TMY2-94846,  !- Name",
        "  41.78,                   !- Latitude {deg}",
        "  -87.75,                  !- Longitude {deg}",
        "  -6.00,                   !- Time Zone {hr}",
        "  190.00;                  !- Elevation {m}",

        "Output:Variable,",
        "*,",
        "Site Outdoor Air Drybulb Temperature,",
        "Timestep;",
        "Output:Variable,*,Site Wind Speed,Timestep;",
        "Output:Variable,*,Site Total Sky Cover,Timestep;",
        "Output:Variable,*,Site Opaque Sky Cover,Timestep;",
    });

    ASSERT_TRUE(process_idf(idf_objects));

    SimulationManager::PostIPProcessing(*state);
    bool ErrorsFound(false);
    ErrorsFound = false;

    state->dataWeatherManager->WeatherFileExists = true;
    state->files.inputWeatherFilePath.filePath = configured_source_directory() / "weather/USA_IL_Chicago-OHare.Intl.AP.725300_TMY3.epw";

    state->dataGlobal->BeginSimFlag = true;
    SimulationManager::GetProjectData(*state);

    bool Available(true);
    Available = true;

    state->dataGlobal->BeginSimFlag = true;
    WeatherManager::GetNextEnvironment(*state, Available, ErrorsFound);

    // Test get output variables for Total Sky Cover and Opaque Sky Cover
    EXPECT_EQ("Site Outdoor Air Drybulb Temperature", state->dataOutputProcessor->RVariableTypes(1).VarNameOnly);
    EXPECT_EQ("Environment:Site Outdoor Air Drybulb Temperature", state->dataOutputProcessor->RVariableTypes(1).VarName);
    EXPECT_EQ("Site Wind Speed", state->dataOutputProcessor->RVariableTypes(2).VarNameOnly);
    EXPECT_EQ("Environment:Site Wind Speed", state->dataOutputProcessor->RVariableTypes(2).VarName);
    EXPECT_EQ("Site Total Sky Cover", state->dataOutputProcessor->RVariableTypes(3).VarNameOnly);
    EXPECT_EQ("Environment:Site Total Sky Cover", state->dataOutputProcessor->RVariableTypes(3).VarName);
    EXPECT_EQ("Site Opaque Sky Cover", state->dataOutputProcessor->RVariableTypes(4).VarNameOnly);
    EXPECT_EQ("Environment:Site Opaque Sky Cover", state->dataOutputProcessor->RVariableTypes(4).VarName);

    EXPECT_EQ(7, state->dataOutputProcessor->RVariableTypes(1).ReportID);
    EXPECT_EQ(8, state->dataOutputProcessor->RVariableTypes(2).ReportID);
    EXPECT_EQ(9, state->dataOutputProcessor->RVariableTypes(3).ReportID);
    EXPECT_EQ(10, state->dataOutputProcessor->RVariableTypes(4).ReportID);

    state->dataWeatherManager->Envrn = 1;

    state->dataGlobal->NumOfTimeStepInHour = 4;
    state->dataWeatherManager->Environment.allocate(1);
    state->dataWeatherManager->Environment(1).SkyTempModel = EmissivityCalcType::ClarkAllenModel;
    state->dataWeatherManager->Environment(1).StartMonth = 1;
    state->dataWeatherManager->Environment(1).StartDay = 1;

    state->dataWeatherManager->Environment(1).UseWeatherFileHorizontalIR = false;

    AllocateWeatherData(*state);
    OpenWeatherFile(*state, ErrorsFound);
    ReadWeatherForDay(*state, 1, 1, true);

    // Test the feature of interpolating some weather inputs to calc sky temp
<<<<<<< HEAD
    Real64 expected_SkyTemp = -22.8763495;
    EXPECT_NEAR(state->dataWeatherManager->TomorrowSkyTemp(2, 2), expected_SkyTemp, 1e-6);
}

// Test for fixing the first sub-hour weather data interpolation
TEST_F(EnergyPlusFixture, Fix_first_hour_weather_data_interpolation_OutputTest)
=======
    Real64 expected_SkyTemp = -20.8188538296;
    EXPECT_NEAR(state->dataWeatherManager->TomorrowSkyTemp(2, 1), expected_SkyTemp, 1e-6);
}

// Test for Issue 8760: fix opaque sky cover weather values;
TEST_F(EnergyPlusFixture, Fix_OpaqueSkyCover_Test)
>>>>>>> ca35b842
{
    std::string const idf_objects = delimited_string({
        "Timestep,4;"

        "SimulationControl,",
        "  Yes,                     !- Do Zone Sizing Calculation",
        "  Yes,                     !- Do System Sizing Calculation",
        "  No,                      !- Do Plant Sizing Calculation",
        "  Yes,                     !- Run Simulation for Sizing Periods",
        "  No;                      !- Run Simulation for Weather File Run Periods",

        "RunPeriod,",
        "  January,                 !- Name",
        "  1,                       !- Begin Month",
        "  1,                       !- Begin Day of Month",
        "  ,                        !- Begin Year",
        "  1,                       !- End Month",
        "  31,                      !- End Day of Month",
        "  ,                        !- End Year",
        "  Tuesday,                 !- Day of Week for Start Day",
        "  Yes,                     !- Use Weather File Holidays and Special Days",
        "  Yes,                     !- Use Weather File Daylight Saving Period",
        "  No,                      !- Apply Weekend Holiday Rule",
        "  Yes,                     !- Use Weather File Rain Indicators",
        "  Yes;                     !- Use Weather File Snow Indicators",

        "Site:Location,",
<<<<<<< HEAD
        "  CHICAGO_IL_USA TMY3-725300,  !- Name",
        "  41.98,                   !- Latitude {deg}",
        "  -87.92,                  !- Longitude {deg}",
        "  -6.00,                   !- Time Zone {hr}",
        "  201.00;                  !- Elevation {m}",

        "Output:Variable,*,Site Outdoor Air Drybulb Temperature,Timestep;",
        "Output:Variable,*,Site Outdoor Air Dewpoint Temperature,Timestep;",
        "Output:Variable,*,Site Outdoor Air Barometric Pressure,Timestep;",
        "Output:Variable,*,Site Outdoor Air Relative Humidity,Timestep;",
        "Output:Variable,*,Site Wind Speed,Timestep;",
        "Output:Variable,*,Site Wind Direction,Timestep;"
=======
        "  Univ_Of_Illinois_725315,  !- Name",
        "  40.06,                   !- Latitude {deg}",
        "  -88.37,                  !- Longitude {deg}",
        "  -6.0,                   !- Time Zone {hr}",
        "  213.0;                  !- Elevation {m}",

>>>>>>> ca35b842
        "Output:Variable,*,Site Total Sky Cover,Timestep;",
        "Output:Variable,*,Site Opaque Sky Cover,Timestep;",
    });

    ASSERT_TRUE(process_idf(idf_objects));

    SimulationManager::PostIPProcessing(*state);
    bool ErrorsFound(false);
    ErrorsFound = false;

    state->dataWeatherManager->WeatherFileExists = true;
<<<<<<< HEAD
    state->files.inputWeatherFileName.fileName = configured_source_directory() + "/weather/USA_IL_Chicago-OHare.Intl.AP.725300_TMY3.epw";

=======
    state->files.inputWeatherFilePath.filePath = configured_source_directory() / "weather/USA_IL_University.of.Illinois-Willard.AP.725315_TMY3.epw";
>>>>>>> ca35b842
    state->dataGlobal->BeginSimFlag = true;
    SimulationManager::GetProjectData(*state);

    bool Available(true);
    Available = true;

    state->dataGlobal->BeginSimFlag = true;
    WeatherManager::GetNextEnvironment(*state, Available, ErrorsFound);

<<<<<<< HEAD
=======
    // Test get output variables for Total Sky Cover and Opaque Sky Cover
    EXPECT_EQ("Site Total Sky Cover", state->dataOutputProcessor->RVariableTypes(1).VarNameOnly);
    EXPECT_EQ("Environment:Site Total Sky Cover", state->dataOutputProcessor->RVariableTypes(1).VarName);
    EXPECT_EQ("Site Opaque Sky Cover", state->dataOutputProcessor->RVariableTypes(2).VarNameOnly);
    EXPECT_EQ("Environment:Site Opaque Sky Cover", state->dataOutputProcessor->RVariableTypes(2).VarName);

    EXPECT_EQ(7, state->dataOutputProcessor->RVariableTypes(1).ReportID);
    EXPECT_EQ(8, state->dataOutputProcessor->RVariableTypes(2).ReportID);

>>>>>>> ca35b842
    state->dataWeatherManager->Envrn = 1;

    state->dataGlobal->NumOfTimeStepInHour = 4;
    state->dataWeatherManager->Environment.allocate(1);
    state->dataWeatherManager->Environment(1).SkyTempModel = EmissivityCalcType::ClarkAllenModel;
    state->dataWeatherManager->Environment(1).StartMonth = 1;
    state->dataWeatherManager->Environment(1).StartDay = 1;

    state->dataWeatherManager->Environment(1).UseWeatherFileHorizontalIR = false;

    AllocateWeatherData(*state);
    OpenWeatherFile(*state, ErrorsFound);
    ReadWeatherForDay(*state, 1, 1, true);

<<<<<<< HEAD
    // Test the feature of interpolating some weather inputs to calc sky temp
    Real64 expected_DryBulbTemp = -12.2;
    EXPECT_NEAR(state->dataWeatherManager->TomorrowOutDryBulbTemp(4, 1), expected_DryBulbTemp, 1e-6);

    EXPECT_NEAR(state->dataWeatherManager->TomorrowOutDryBulbTemp(1, 1), expected_DryBulbTemp, 1e-6);
    EXPECT_NEAR(state->dataWeatherManager->TomorrowOutDryBulbTemp(2, 1), expected_DryBulbTemp, 1e-6);
    EXPECT_NEAR(state->dataWeatherManager->TomorrowOutDryBulbTemp(3, 1), expected_DryBulbTemp, 1e-6);

    Real64 expected_DewPointTemp = -16.1;
    EXPECT_NEAR(state->dataWeatherManager->TomorrowOutDewPointTemp(4, 1), expected_DewPointTemp, 1e-6);

    EXPECT_NEAR(state->dataWeatherManager->TomorrowOutDewPointTemp(1, 1), expected_DewPointTemp, 1e-6);
    EXPECT_NEAR(state->dataWeatherManager->TomorrowOutDewPointTemp(2, 1), expected_DewPointTemp, 1e-6);
    EXPECT_NEAR(state->dataWeatherManager->TomorrowOutDewPointTemp(3, 1), expected_DewPointTemp, 1e-6);

    Real64 expected_BaroPress = 99500;
    EXPECT_NEAR(state->dataWeatherManager->TomorrowOutBaroPress(4, 1), expected_BaroPress, 1e-6);

    EXPECT_NEAR(state->dataWeatherManager->TomorrowOutBaroPress(1, 1), expected_BaroPress, 1e-6);
    EXPECT_NEAR(state->dataWeatherManager->TomorrowOutBaroPress(2, 1), expected_BaroPress, 1e-6);
    EXPECT_NEAR(state->dataWeatherManager->TomorrowOutBaroPress(3, 1), expected_BaroPress, 1e-6);

    Real64 expected_RelHum = 73;
    EXPECT_NEAR(state->dataWeatherManager->TomorrowOutRelHum(4, 1), expected_RelHum, 1e-6);

    EXPECT_NEAR(state->dataWeatherManager->TomorrowOutRelHum(1, 1), expected_RelHum, 1e-6);
    EXPECT_NEAR(state->dataWeatherManager->TomorrowOutRelHum(2, 1), expected_RelHum, 1e-6);
    EXPECT_NEAR(state->dataWeatherManager->TomorrowOutRelHum(3, 1), expected_RelHum, 1e-6);

    Real64 expected_WindSpeed = 2.6;
    EXPECT_NEAR(state->dataWeatherManager->TomorrowWindSpeed(4, 1), expected_WindSpeed, 1e-6);

    EXPECT_NEAR(state->dataWeatherManager->TomorrowWindSpeed(1, 1), expected_WindSpeed, 1e-6);
    EXPECT_NEAR(state->dataWeatherManager->TomorrowWindSpeed(2, 1), expected_WindSpeed, 1e-6);
    EXPECT_NEAR(state->dataWeatherManager->TomorrowWindSpeed(3, 1), expected_WindSpeed, 1e-6);

    Real64 expected_WindDir = 270;
    EXPECT_NEAR(state->dataWeatherManager->TomorrowWindDir(4, 1), expected_WindDir, 1e-6);

    EXPECT_NEAR(state->dataWeatherManager->TomorrowWindDir(1, 1), expected_WindDir, 1e-6);
    EXPECT_NEAR(state->dataWeatherManager->TomorrowWindDir(2, 1), expected_WindDir, 1e-6);
    EXPECT_NEAR(state->dataWeatherManager->TomorrowWindDir(3, 1), expected_WindDir, 1e-6);

    Real64 expected_TotalSkyCover = 9;
    EXPECT_NEAR(state->dataWeatherManager->TomorrowTotalSkyCover(4, 1), expected_TotalSkyCover, 1e-6);

    EXPECT_NEAR(state->dataWeatherManager->TomorrowTotalSkyCover(1, 1), expected_TotalSkyCover, 1e-6);
    EXPECT_NEAR(state->dataWeatherManager->TomorrowTotalSkyCover(2, 1), expected_TotalSkyCover, 1e-6);
    EXPECT_NEAR(state->dataWeatherManager->TomorrowTotalSkyCover(3, 1), expected_TotalSkyCover, 1e-6);

    Real64 expected_OpaqueSkyCover = 9;
    EXPECT_NEAR(state->dataWeatherManager->TomorrowOpaqueSkyCover(4, 1), expected_OpaqueSkyCover, 1e-6);

    EXPECT_NEAR(state->dataWeatherManager->TomorrowOpaqueSkyCover(1, 1), expected_OpaqueSkyCover, 1e-6);
    EXPECT_NEAR(state->dataWeatherManager->TomorrowOpaqueSkyCover(2, 1), expected_OpaqueSkyCover, 1e-6);
    EXPECT_NEAR(state->dataWeatherManager->TomorrowOpaqueSkyCover(3, 1), expected_OpaqueSkyCover, 1e-6);
=======
    // Test additional set of weather data on sky temp calc
    Real64 expected_SkyTemp = -1.7901122977770569;
    EXPECT_NEAR(state->dataWeatherManager->TomorrowSkyTemp(2, 1), expected_SkyTemp, 1e-6);

    // Test Total Sky Cover and Opaque Sky Cover
    Real64 expected_TSC = 9;
    Real64 expected_OSC = 8;

    EXPECT_NEAR(state->dataWeatherManager->TomorrowTotalSkyCover(4, 3), expected_TSC, 1e-6);
    EXPECT_NEAR(state->dataWeatherManager->TomorrowOpaqueSkyCover(4, 3), expected_OSC, 1e-6);
    EXPECT_NEAR(state->dataWeatherManager->TomorrowTotalSkyCover(3, 3), 9.25, 1e-6);
    EXPECT_NEAR(state->dataWeatherManager->TomorrowOpaqueSkyCover(3, 3), 8.25, 1e-6);
    EXPECT_NEAR(state->dataWeatherManager->TomorrowTotalSkyCover(2, 3), 9.5, 1e-6);
    EXPECT_NEAR(state->dataWeatherManager->TomorrowOpaqueSkyCover(2, 3), 8.5, 1e-6);
    EXPECT_NEAR(state->dataWeatherManager->TomorrowTotalSkyCover(1, 3), 9.75, 1e-6);
    EXPECT_NEAR(state->dataWeatherManager->TomorrowOpaqueSkyCover(1, 3), 8.75, 1e-6);

    expected_TSC = 8;
    expected_OSC = 8;

    EXPECT_NEAR(state->dataWeatherManager->TomorrowTotalSkyCover(4, 4), expected_TSC, 1e-6);
    EXPECT_NEAR(state->dataWeatherManager->TomorrowOpaqueSkyCover(4, 4), expected_OSC, 1e-6);
    EXPECT_NEAR(state->dataWeatherManager->TomorrowTotalSkyCover(3, 4), 8.25, 1e-6);
    EXPECT_NEAR(state->dataWeatherManager->TomorrowOpaqueSkyCover(3, 4), 8.00, 1e-6);
    EXPECT_NEAR(state->dataWeatherManager->TomorrowTotalSkyCover(2, 4), 8.50, 1e-6);
    EXPECT_NEAR(state->dataWeatherManager->TomorrowOpaqueSkyCover(2, 4), 8.00, 1e-6);
    EXPECT_NEAR(state->dataWeatherManager->TomorrowTotalSkyCover(1, 4), 8.75, 1e-6);
    EXPECT_NEAR(state->dataWeatherManager->TomorrowOpaqueSkyCover(1, 4), 8.00, 1e-6);
>>>>>>> ca35b842
}<|MERGE_RESOLUTION|>--- conflicted
+++ resolved
@@ -1145,21 +1145,12 @@
     ReadWeatherForDay(*state, 1, 1, true);
 
     // Test the feature of interpolating some weather inputs to calc sky temp
-<<<<<<< HEAD
     Real64 expected_SkyTemp = -22.8763495;
     EXPECT_NEAR(state->dataWeatherManager->TomorrowSkyTemp(2, 2), expected_SkyTemp, 1e-6);
 }
 
 // Test for fixing the first sub-hour weather data interpolation
 TEST_F(EnergyPlusFixture, Fix_first_hour_weather_data_interpolation_OutputTest)
-=======
-    Real64 expected_SkyTemp = -20.8188538296;
-    EXPECT_NEAR(state->dataWeatherManager->TomorrowSkyTemp(2, 1), expected_SkyTemp, 1e-6);
-}
-
-// Test for Issue 8760: fix opaque sky cover weather values;
-TEST_F(EnergyPlusFixture, Fix_OpaqueSkyCover_Test)
->>>>>>> ca35b842
 {
     std::string const idf_objects = delimited_string({
         "Timestep,4;"
@@ -1187,7 +1178,6 @@
         "  Yes;                     !- Use Weather File Snow Indicators",
 
         "Site:Location,",
-<<<<<<< HEAD
         "  CHICAGO_IL_USA TMY3-725300,  !- Name",
         "  41.98,                   !- Latitude {deg}",
         "  -87.92,                  !- Longitude {deg}",
@@ -1200,14 +1190,135 @@
         "Output:Variable,*,Site Outdoor Air Relative Humidity,Timestep;",
         "Output:Variable,*,Site Wind Speed,Timestep;",
         "Output:Variable,*,Site Wind Direction,Timestep;"
-=======
+        "Output:Variable,*,Site Total Sky Cover,Timestep;",
+        "Output:Variable,*,Site Opaque Sky Cover,Timestep;",
+    });
+
+    ASSERT_TRUE(process_idf(idf_objects));
+
+    SimulationManager::PostIPProcessing(*state);
+    bool ErrorsFound(false);
+    ErrorsFound = false;
+
+    state->dataWeatherManager->WeatherFileExists = true;
+    state->files.inputWeatherFileName.fileName = configured_source_directory() + "/weather/USA_IL_Chicago-OHare.Intl.AP.725300_TMY3.epw";
+
+    state->dataGlobal->BeginSimFlag = true;
+    SimulationManager::GetProjectData(*state);
+
+    bool Available(true);
+    Available = true;
+
+    state->dataGlobal->BeginSimFlag = true;
+    WeatherManager::GetNextEnvironment(*state, Available, ErrorsFound);
+
+    state->dataWeatherManager->Envrn = 1;
+
+    state->dataGlobal->NumOfTimeStepInHour = 4;
+    state->dataWeatherManager->Environment.allocate(1);
+    state->dataWeatherManager->Environment(1).SkyTempModel = EmissivityCalcType::ClarkAllenModel;
+    state->dataWeatherManager->Environment(1).StartMonth = 1;
+    state->dataWeatherManager->Environment(1).StartDay = 1;
+
+    state->dataWeatherManager->Environment(1).UseWeatherFileHorizontalIR = false;
+
+    AllocateWeatherData(*state);
+    OpenWeatherFile(*state, ErrorsFound);
+    ReadWeatherForDay(*state, 1, 1, true);
+
+    // Test the feature of interpolating some weather inputs to calc sky temp
+    Real64 expected_DryBulbTemp = -12.2;
+    EXPECT_NEAR(state->dataWeatherManager->TomorrowOutDryBulbTemp(4, 1), expected_DryBulbTemp, 1e-6);
+
+    EXPECT_NEAR(state->dataWeatherManager->TomorrowOutDryBulbTemp(1, 1), expected_DryBulbTemp, 1e-6);
+    EXPECT_NEAR(state->dataWeatherManager->TomorrowOutDryBulbTemp(2, 1), expected_DryBulbTemp, 1e-6);
+    EXPECT_NEAR(state->dataWeatherManager->TomorrowOutDryBulbTemp(3, 1), expected_DryBulbTemp, 1e-6);
+
+    Real64 expected_DewPointTemp = -16.1;
+    EXPECT_NEAR(state->dataWeatherManager->TomorrowOutDewPointTemp(4, 1), expected_DewPointTemp, 1e-6);
+
+    EXPECT_NEAR(state->dataWeatherManager->TomorrowOutDewPointTemp(1, 1), expected_DewPointTemp, 1e-6);
+    EXPECT_NEAR(state->dataWeatherManager->TomorrowOutDewPointTemp(2, 1), expected_DewPointTemp, 1e-6);
+    EXPECT_NEAR(state->dataWeatherManager->TomorrowOutDewPointTemp(3, 1), expected_DewPointTemp, 1e-6);
+
+    Real64 expected_BaroPress = 99500;
+    EXPECT_NEAR(state->dataWeatherManager->TomorrowOutBaroPress(4, 1), expected_BaroPress, 1e-6);
+
+    EXPECT_NEAR(state->dataWeatherManager->TomorrowOutBaroPress(1, 1), expected_BaroPress, 1e-6);
+    EXPECT_NEAR(state->dataWeatherManager->TomorrowOutBaroPress(2, 1), expected_BaroPress, 1e-6);
+    EXPECT_NEAR(state->dataWeatherManager->TomorrowOutBaroPress(3, 1), expected_BaroPress, 1e-6);
+
+    Real64 expected_RelHum = 73;
+    EXPECT_NEAR(state->dataWeatherManager->TomorrowOutRelHum(4, 1), expected_RelHum, 1e-6);
+
+    EXPECT_NEAR(state->dataWeatherManager->TomorrowOutRelHum(1, 1), expected_RelHum, 1e-6);
+    EXPECT_NEAR(state->dataWeatherManager->TomorrowOutRelHum(2, 1), expected_RelHum, 1e-6);
+    EXPECT_NEAR(state->dataWeatherManager->TomorrowOutRelHum(3, 1), expected_RelHum, 1e-6);
+
+    Real64 expected_WindSpeed = 2.6;
+    EXPECT_NEAR(state->dataWeatherManager->TomorrowWindSpeed(4, 1), expected_WindSpeed, 1e-6);
+
+    EXPECT_NEAR(state->dataWeatherManager->TomorrowWindSpeed(1, 1), expected_WindSpeed, 1e-6);
+    EXPECT_NEAR(state->dataWeatherManager->TomorrowWindSpeed(2, 1), expected_WindSpeed, 1e-6);
+    EXPECT_NEAR(state->dataWeatherManager->TomorrowWindSpeed(3, 1), expected_WindSpeed, 1e-6);
+
+    Real64 expected_WindDir = 270;
+    EXPECT_NEAR(state->dataWeatherManager->TomorrowWindDir(4, 1), expected_WindDir, 1e-6);
+
+    EXPECT_NEAR(state->dataWeatherManager->TomorrowWindDir(1, 1), expected_WindDir, 1e-6);
+    EXPECT_NEAR(state->dataWeatherManager->TomorrowWindDir(2, 1), expected_WindDir, 1e-6);
+    EXPECT_NEAR(state->dataWeatherManager->TomorrowWindDir(3, 1), expected_WindDir, 1e-6);
+
+    Real64 expected_TotalSkyCover = 9;
+    EXPECT_NEAR(state->dataWeatherManager->TomorrowTotalSkyCover(4, 1), expected_TotalSkyCover, 1e-6);
+
+    EXPECT_NEAR(state->dataWeatherManager->TomorrowTotalSkyCover(1, 1), expected_TotalSkyCover, 1e-6);
+    EXPECT_NEAR(state->dataWeatherManager->TomorrowTotalSkyCover(2, 1), expected_TotalSkyCover, 1e-6);
+    EXPECT_NEAR(state->dataWeatherManager->TomorrowTotalSkyCover(3, 1), expected_TotalSkyCover, 1e-6);
+
+    Real64 expected_OpaqueSkyCover = 9;
+    EXPECT_NEAR(state->dataWeatherManager->TomorrowOpaqueSkyCover(4, 1), expected_OpaqueSkyCover, 1e-6);
+
+    EXPECT_NEAR(state->dataWeatherManager->TomorrowOpaqueSkyCover(1, 1), expected_OpaqueSkyCover, 1e-6);
+    EXPECT_NEAR(state->dataWeatherManager->TomorrowOpaqueSkyCover(2, 1), expected_OpaqueSkyCover, 1e-6);
+    EXPECT_NEAR(state->dataWeatherManager->TomorrowOpaqueSkyCover(3, 1), expected_OpaqueSkyCover, 1e-6);
+}
+
+// Test for Issue 8760: fix opaque sky cover weather values;
+TEST_F(EnergyPlusFixture, Fix_OpaqueSkyCover_Test)
+{
+    std::string const idf_objects = delimited_string({
+        "Timestep,4;"
+
+        "SimulationControl,",
+        "  Yes,                     !- Do Zone Sizing Calculation",
+        "  Yes,                     !- Do System Sizing Calculation",
+        "  No,                      !- Do Plant Sizing Calculation",
+        "  Yes,                     !- Run Simulation for Sizing Periods",
+        "  No;                      !- Run Simulation for Weather File Run Periods",
+
+        "RunPeriod,",
+        "  January,                 !- Name",
+        "  1,                       !- Begin Month",
+        "  1,                       !- Begin Day of Month",
+        "  ,                        !- Begin Year",
+        "  1,                       !- End Month",
+        "  31,                      !- End Day of Month",
+        "  ,                        !- End Year",
+        "  Tuesday,                 !- Day of Week for Start Day",
+        "  Yes,                     !- Use Weather File Holidays and Special Days",
+        "  Yes,                     !- Use Weather File Daylight Saving Period",
+        "  No,                      !- Apply Weekend Holiday Rule",
+        "  Yes,                     !- Use Weather File Rain Indicators",
+        "  Yes;                     !- Use Weather File Snow Indicators",
+
+        "Site:Location,",
         "  Univ_Of_Illinois_725315,  !- Name",
         "  40.06,                   !- Latitude {deg}",
         "  -88.37,                  !- Longitude {deg}",
         "  -6.0,                   !- Time Zone {hr}",
         "  213.0;                  !- Elevation {m}",
 
->>>>>>> ca35b842
         "Output:Variable,*,Site Total Sky Cover,Timestep;",
         "Output:Variable,*,Site Opaque Sky Cover,Timestep;",
     });
@@ -1219,12 +1330,7 @@
     ErrorsFound = false;
 
     state->dataWeatherManager->WeatherFileExists = true;
-<<<<<<< HEAD
-    state->files.inputWeatherFileName.fileName = configured_source_directory() + "/weather/USA_IL_Chicago-OHare.Intl.AP.725300_TMY3.epw";
-
-=======
     state->files.inputWeatherFilePath.filePath = configured_source_directory() / "weather/USA_IL_University.of.Illinois-Willard.AP.725315_TMY3.epw";
->>>>>>> ca35b842
     state->dataGlobal->BeginSimFlag = true;
     SimulationManager::GetProjectData(*state);
 
@@ -1234,8 +1340,6 @@
     state->dataGlobal->BeginSimFlag = true;
     WeatherManager::GetNextEnvironment(*state, Available, ErrorsFound);
 
-<<<<<<< HEAD
-=======
     // Test get output variables for Total Sky Cover and Opaque Sky Cover
     EXPECT_EQ("Site Total Sky Cover", state->dataOutputProcessor->RVariableTypes(1).VarNameOnly);
     EXPECT_EQ("Environment:Site Total Sky Cover", state->dataOutputProcessor->RVariableTypes(1).VarName);
@@ -1245,7 +1349,6 @@
     EXPECT_EQ(7, state->dataOutputProcessor->RVariableTypes(1).ReportID);
     EXPECT_EQ(8, state->dataOutputProcessor->RVariableTypes(2).ReportID);
 
->>>>>>> ca35b842
     state->dataWeatherManager->Envrn = 1;
 
     state->dataGlobal->NumOfTimeStepInHour = 4;
@@ -1260,64 +1363,6 @@
     OpenWeatherFile(*state, ErrorsFound);
     ReadWeatherForDay(*state, 1, 1, true);
 
-<<<<<<< HEAD
-    // Test the feature of interpolating some weather inputs to calc sky temp
-    Real64 expected_DryBulbTemp = -12.2;
-    EXPECT_NEAR(state->dataWeatherManager->TomorrowOutDryBulbTemp(4, 1), expected_DryBulbTemp, 1e-6);
-
-    EXPECT_NEAR(state->dataWeatherManager->TomorrowOutDryBulbTemp(1, 1), expected_DryBulbTemp, 1e-6);
-    EXPECT_NEAR(state->dataWeatherManager->TomorrowOutDryBulbTemp(2, 1), expected_DryBulbTemp, 1e-6);
-    EXPECT_NEAR(state->dataWeatherManager->TomorrowOutDryBulbTemp(3, 1), expected_DryBulbTemp, 1e-6);
-
-    Real64 expected_DewPointTemp = -16.1;
-    EXPECT_NEAR(state->dataWeatherManager->TomorrowOutDewPointTemp(4, 1), expected_DewPointTemp, 1e-6);
-
-    EXPECT_NEAR(state->dataWeatherManager->TomorrowOutDewPointTemp(1, 1), expected_DewPointTemp, 1e-6);
-    EXPECT_NEAR(state->dataWeatherManager->TomorrowOutDewPointTemp(2, 1), expected_DewPointTemp, 1e-6);
-    EXPECT_NEAR(state->dataWeatherManager->TomorrowOutDewPointTemp(3, 1), expected_DewPointTemp, 1e-6);
-
-    Real64 expected_BaroPress = 99500;
-    EXPECT_NEAR(state->dataWeatherManager->TomorrowOutBaroPress(4, 1), expected_BaroPress, 1e-6);
-
-    EXPECT_NEAR(state->dataWeatherManager->TomorrowOutBaroPress(1, 1), expected_BaroPress, 1e-6);
-    EXPECT_NEAR(state->dataWeatherManager->TomorrowOutBaroPress(2, 1), expected_BaroPress, 1e-6);
-    EXPECT_NEAR(state->dataWeatherManager->TomorrowOutBaroPress(3, 1), expected_BaroPress, 1e-6);
-
-    Real64 expected_RelHum = 73;
-    EXPECT_NEAR(state->dataWeatherManager->TomorrowOutRelHum(4, 1), expected_RelHum, 1e-6);
-
-    EXPECT_NEAR(state->dataWeatherManager->TomorrowOutRelHum(1, 1), expected_RelHum, 1e-6);
-    EXPECT_NEAR(state->dataWeatherManager->TomorrowOutRelHum(2, 1), expected_RelHum, 1e-6);
-    EXPECT_NEAR(state->dataWeatherManager->TomorrowOutRelHum(3, 1), expected_RelHum, 1e-6);
-
-    Real64 expected_WindSpeed = 2.6;
-    EXPECT_NEAR(state->dataWeatherManager->TomorrowWindSpeed(4, 1), expected_WindSpeed, 1e-6);
-
-    EXPECT_NEAR(state->dataWeatherManager->TomorrowWindSpeed(1, 1), expected_WindSpeed, 1e-6);
-    EXPECT_NEAR(state->dataWeatherManager->TomorrowWindSpeed(2, 1), expected_WindSpeed, 1e-6);
-    EXPECT_NEAR(state->dataWeatherManager->TomorrowWindSpeed(3, 1), expected_WindSpeed, 1e-6);
-
-    Real64 expected_WindDir = 270;
-    EXPECT_NEAR(state->dataWeatherManager->TomorrowWindDir(4, 1), expected_WindDir, 1e-6);
-
-    EXPECT_NEAR(state->dataWeatherManager->TomorrowWindDir(1, 1), expected_WindDir, 1e-6);
-    EXPECT_NEAR(state->dataWeatherManager->TomorrowWindDir(2, 1), expected_WindDir, 1e-6);
-    EXPECT_NEAR(state->dataWeatherManager->TomorrowWindDir(3, 1), expected_WindDir, 1e-6);
-
-    Real64 expected_TotalSkyCover = 9;
-    EXPECT_NEAR(state->dataWeatherManager->TomorrowTotalSkyCover(4, 1), expected_TotalSkyCover, 1e-6);
-
-    EXPECT_NEAR(state->dataWeatherManager->TomorrowTotalSkyCover(1, 1), expected_TotalSkyCover, 1e-6);
-    EXPECT_NEAR(state->dataWeatherManager->TomorrowTotalSkyCover(2, 1), expected_TotalSkyCover, 1e-6);
-    EXPECT_NEAR(state->dataWeatherManager->TomorrowTotalSkyCover(3, 1), expected_TotalSkyCover, 1e-6);
-
-    Real64 expected_OpaqueSkyCover = 9;
-    EXPECT_NEAR(state->dataWeatherManager->TomorrowOpaqueSkyCover(4, 1), expected_OpaqueSkyCover, 1e-6);
-
-    EXPECT_NEAR(state->dataWeatherManager->TomorrowOpaqueSkyCover(1, 1), expected_OpaqueSkyCover, 1e-6);
-    EXPECT_NEAR(state->dataWeatherManager->TomorrowOpaqueSkyCover(2, 1), expected_OpaqueSkyCover, 1e-6);
-    EXPECT_NEAR(state->dataWeatherManager->TomorrowOpaqueSkyCover(3, 1), expected_OpaqueSkyCover, 1e-6);
-=======
     // Test additional set of weather data on sky temp calc
     Real64 expected_SkyTemp = -1.7901122977770569;
     EXPECT_NEAR(state->dataWeatherManager->TomorrowSkyTemp(2, 1), expected_SkyTemp, 1e-6);
@@ -1346,5 +1391,4 @@
     EXPECT_NEAR(state->dataWeatherManager->TomorrowOpaqueSkyCover(2, 4), 8.00, 1e-6);
     EXPECT_NEAR(state->dataWeatherManager->TomorrowTotalSkyCover(1, 4), 8.75, 1e-6);
     EXPECT_NEAR(state->dataWeatherManager->TomorrowOpaqueSkyCover(1, 4), 8.00, 1e-6);
->>>>>>> ca35b842
 }