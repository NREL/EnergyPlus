--- conflicted
+++ resolved
@@ -753,8 +753,7 @@
                              max((1.0 - DataHeatBalance::ZoneITEq(1).DesignUPSEfficiency), 0.0);
 
     ASSERT_EQ(DefaultUPSPower, DataHeatBalance::ZoneITEq(1).UPSPower);
-<<<<<<< HEAD
-=======
+
 }
 
 TEST_F(EnergyPlusFixture, InternalHeatGains_CheckThermalComfortSchedules)
@@ -823,6 +822,5 @@
     ExpectedResult = true;
     FunctionCallResult = EnergyPlus::InternalHeatGains::CheckThermalComfortSchedules(WorkEffSchPresent, CloInsSchPresent, AirVelSchPresent);
     EXPECT_EQ(ExpectedResult, FunctionCallResult);
->>>>>>> 7a7082a3
 
 }