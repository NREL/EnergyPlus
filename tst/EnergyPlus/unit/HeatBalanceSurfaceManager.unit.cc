// EnergyPlus, Copyright (c) 1996-2020, The Board of Trustees of the University of Illinois,
// The Regents of the University of California, through Lawrence Berkeley National Laboratory
// (subject to receipt of any required approvals from the U.S. Dept. of Energy), Oak Ridge
// National Laboratory, managed by UT-Battelle, Alliance for Sustainable Energy, LLC, and other
// contributors. All rights reserved.
//
// NOTICE: This Software was developed under funding from the U.S. Department of Energy and the
// U.S. Government consequently retains certain rights. As such, the U.S. Government has been
// granted for itself and others acting on its behalf a paid-up, nonexclusive, irrevocable,
// worldwide license in the Software to reproduce, distribute copies to the public, prepare
// derivative works, and perform publicly and display publicly, and to permit others to do so.
//
// Redistribution and use in source and binary forms, with or without modification, are permitted
// provided that the following conditions are met:
//
// (1) Redistributions of source code must retain the above copyright notice, this list of
//     conditions and the following disclaimer.
//
// (2) Redistributions in binary form must reproduce the above copyright notice, this list of
//     conditions and the following disclaimer in the documentation and/or other materials
//     provided with the distribution.
//
// (3) Neither the name of the University of California, Lawrence Berkeley National Laboratory,
//     the University of Illinois, U.S. Dept. of Energy nor the names of its contributors may be
//     used to endorse or promote products derived from this software without specific prior
//     written permission.
//
// (4) Use of EnergyPlus(TM) Name. If Licensee (i) distributes the software in stand-alone form
//     without changes from the version obtained under this License, or (ii) Licensee makes a
//     reference solely to the software portion of its product, Licensee must refer to the
//     software as "EnergyPlus version X" software, where "X" is the version number Licensee
//     obtained under this License and may not use a different name for the software. Except as
//     specifically required in this Section (4), Licensee shall not use in a company name, a
//     product name, in advertising, publicity, or other promotional activities any name, trade
//     name, trademark, logo, or other designation of "EnergyPlus", "E+", "e+" or confusingly
//     similar designation, without the U.S. Department of Energy's prior written consent.
//
// THIS SOFTWARE IS PROVIDED BY THE COPYRIGHT HOLDERS AND CONTRIBUTORS "AS IS" AND ANY EXPRESS OR
// IMPLIED WARRANTIES, INCLUDING, BUT NOT LIMITED TO, THE IMPLIED WARRANTIES OF MERCHANTABILITY
// AND FITNESS FOR A PARTICULAR PURPOSE ARE DISCLAIMED. IN NO EVENT SHALL THE COPYRIGHT OWNER OR
// CONTRIBUTORS BE LIABLE FOR ANY DIRECT, INDIRECT, INCIDENTAL, SPECIAL, EXEMPLARY, OR
// CONSEQUENTIAL DAMAGES (INCLUDING, BUT NOT LIMITED TO, PROCUREMENT OF SUBSTITUTE GOODS OR
// SERVICES; LOSS OF USE, DATA, OR PROFITS; OR BUSINESS INTERRUPTION) HOWEVER CAUSED AND ON ANY
// THEORY OF LIABILITY, WHETHER IN CONTRACT, STRICT LIABILITY, OR TORT (INCLUDING NEGLIGENCE OR
// OTHERWISE) ARISING IN ANY WAY OUT OF THE USE OF THIS SOFTWARE, EVEN IF ADVISED OF THE
// POSSIBILITY OF SUCH DAMAGE.

// EnergyPlus::HeatBalanceSurfaceManager Unit Tests

// Google Test Headers
#include <gtest/gtest.h>

// EnergyPlus Headers
#include <EnergyPlus/Construction.hh>
#include <EnergyPlus/ConvectionCoefficients.hh>
#include <EnergyPlus/DataContaminantBalance.hh>
#include <EnergyPlus/DataDaylighting.hh>
#include <EnergyPlus/DataEnvironment.hh>
#include <EnergyPlus/DataGlobals.hh>
#include <EnergyPlus/DataHeatBalFanSys.hh>
#include <EnergyPlus/DataHeatBalSurface.hh>
#include <EnergyPlus/DataHeatBalance.hh>
#include <EnergyPlus/DataLoopNode.hh>
#include <EnergyPlus/DataMoistureBalance.hh>
#include <EnergyPlus/DataSizing.hh>
#include <EnergyPlus/DataSurfaces.hh>
#include <EnergyPlus/DataZoneEquipment.hh>
#include <EnergyPlus/ElectricPowerServiceManager.hh>
#include <EnergyPlus/HeatBalanceIntRadExchange.hh>
#include <EnergyPlus/HeatBalanceManager.hh>
#include <EnergyPlus/HeatBalanceSurfaceManager.hh>
#include <EnergyPlus/IOFiles.hh>
#include <EnergyPlus/Material.hh>
#include <EnergyPlus/OutputReportTabular.hh>
#include <EnergyPlus/OutAirNodeManager.hh>
#include <EnergyPlus/ScheduleManager.hh>
#include <EnergyPlus/SolarShading.hh>
#include <EnergyPlus/SurfaceGeometry.hh>
#include <EnergyPlus/ThermalComfort.hh>

#include "Fixtures/EnergyPlusFixture.hh"

using namespace EnergyPlus::HeatBalanceSurfaceManager;

namespace EnergyPlus {

TEST_F(EnergyPlusFixture, HeatBalanceSurfaceManager_CalcOutsideSurfTemp)
{

    int SurfNum;      // Surface number DO loop counter
    int ZoneNum;      // Zone number the current surface is attached to
    int ConstrNum;    // Construction index for the current surface
    Real64 HMovInsul; // "Convection" coefficient of movable insulation
    Real64 TempExt;   // Exterior temperature boundary condition
    bool ErrorFlag;   // Movable insulation error flag

    SurfNum = 1;
    ZoneNum = 1;
    ConstrNum = 1;
    HMovInsul = 1.0;
    TempExt = 23.0;
    ErrorFlag = false;

    state.dataConstruction->Construct.allocate(ConstrNum);
    state.dataConstruction->Construct(ConstrNum).Name = "TestConstruct";
    state.dataConstruction->Construct(ConstrNum).CTFCross(0) = 0.0;
    state.dataConstruction->Construct(ConstrNum).CTFOutside(0) = 1.0;
    state.dataConstruction->Construct(ConstrNum).SourceSinkPresent = true;
    dataMaterial.Material.allocate(1);
    dataMaterial.Material(1).Name = "TestMaterial";

    DataHeatBalSurface::HcExtSurf.allocate(SurfNum);
    DataHeatBalSurface::HcExtSurf(SurfNum) = 1.0;
    DataHeatBalSurface::HAirExtSurf.allocate(SurfNum);
    DataHeatBalSurface::HAirExtSurf(SurfNum) = 1.0;
    DataHeatBalSurface::HSkyExtSurf.allocate(SurfNum);
    DataHeatBalSurface::HSkyExtSurf(SurfNum) = 1.0;
    DataHeatBalSurface::HGrdExtSurf.allocate(SurfNum);
    DataHeatBalSurface::HGrdExtSurf(SurfNum) = 1.0;

    DataHeatBalSurface::CTFConstOutPart.allocate(SurfNum);
    DataHeatBalSurface::CTFConstOutPart(SurfNum) = 1.0;
    DataHeatBalSurface::SurfOpaqQRadSWOutAbs.allocate(SurfNum);
    DataHeatBalSurface::SurfOpaqQRadSWOutAbs(SurfNum) = 1.0;
    DataHeatBalSurface::TempSurfIn.allocate(SurfNum);
    DataHeatBalSurface::TempSurfIn(SurfNum) = 1.0;
    DataHeatBalSurface::SurfQRadSWOutMvIns.allocate(SurfNum);
    DataHeatBalSurface::SurfQRadSWOutMvIns(SurfNum) = 1.0;
    DataHeatBalSurface::SurfQRadLWOutSrdSurfs.allocate(SurfNum);
    DataHeatBalSurface::SurfQRadLWOutSrdSurfs(SurfNum) = 1.0;
    DataHeatBalSurface::SurfQAdditionalHeatSourceOutside.allocate(SurfNum);
    DataHeatBalSurface::SurfQAdditionalHeatSourceOutside(SurfNum) = 0.0;

    DataHeatBalSurface::TH.allocate(2, 2, 1);
    DataSurfaces::Surface.allocate(SurfNum);
    DataSurfaces::Surface(SurfNum).Class = 1;
    DataSurfaces::Surface(SurfNum).Area = 10.0;
    DataSurfaces::Surface(SurfNum).MaterialMovInsulExt = 1;

    DataEnvironment::SkyTemp = 23.0;
    DataEnvironment::OutDryBulbTemp = 23.0;

    DataHeatBalSurface::QdotRadOutRep.allocate(SurfNum);
    DataHeatBalSurface::QdotRadOutRepPerArea.allocate(SurfNum);
    DataHeatBalSurface::QRadOutReport.allocate(SurfNum);
    DataHeatBalSurface::QAirExtReport.allocate(SurfNum);
    DataHeatBalSurface::QHeatEmiReport.allocate(SurfNum);
    DataGlobals::TimeStepZoneSec = 900.0;

    CalcOutsideSurfTemp(state, SurfNum, ZoneNum, ConstrNum, HMovInsul, TempExt, ErrorFlag);

    std::string const error_string = delimited_string({
        "   ** Severe  ** Exterior movable insulation is not valid with embedded sources/sinks",
        "   **   ~~~   ** Construction TestConstruct contains an internal source or sink but also uses",
        "   **   ~~~   ** exterior movable insulation TestMaterial for a surface with that construction.",
        "   **   ~~~   ** This is not currently allowed because the heat balance equations do not currently accommodate this combination.",
    });

    EXPECT_TRUE(ErrorFlag);
    EXPECT_TRUE(compare_err_stream(error_string, true));
    EXPECT_EQ(10.0 * 1.0 * (DataHeatBalSurface::TH(1, 1, SurfNum) - DataSurfaces::Surface(SurfNum).OutDryBulbTemp),
              DataHeatBalSurface::QAirExtReport(SurfNum));
}

TEST_F(EnergyPlusFixture, HeatBalanceSurfaceManager_TestSurfTempCalcHeatBalanceInsideSurf)
{

    Real64 surfTemp;
    DataSurfaces::SurfaceData testSurface;
    DataHeatBalance::ZoneData testZone;
    int cntWarmupSurfTemp = 0;
    testSurface.Name = "TestSurface";
    testZone.Name = "TestZone";
    testZone.InternalHeatGains = 2.5;
    testZone.NominalInfilVent = 0.5;
    testZone.NominalMixing = 0.7;

    // no error
    surfTemp = 26;
    DataGlobals::WarmupFlag = true;
    testSurface.LowTempErrCount = 0;
    testSurface.HighTempErrCount = 0;
    testZone.TempOutOfBoundsReported = true;
    testZone.FloorArea = 1000;
    testZone.IsControlled = true;
    TestSurfTempCalcHeatBalanceInsideSurf(surfTemp, testSurface, testZone, cntWarmupSurfTemp);
    EXPECT_TRUE(compare_err_stream("", true));

    // to hot - first time
    surfTemp = 201;
    DataGlobals::WarmupFlag = false;
    testSurface.LowTempErrCount = 0;
    testSurface.HighTempErrCount = 0;
    testZone.TempOutOfBoundsReported = false;
    testZone.FloorArea = 1000;
    testZone.IsControlled = true;
    TestSurfTempCalcHeatBalanceInsideSurf(surfTemp, testSurface, testZone, cntWarmupSurfTemp);
    std::string const error_string01 =
        delimited_string({"   ** Severe  ** Temperature (high) out of bounds (201.00] for zone=\"TestZone\", for surface=\"TestSurface\"",
                          "   **   ~~~   **  Environment=, at Simulation time= 00:00 - 00:00",
                          "   **   ~~~   ** Zone=\"TestZone\", Diagnostic Details:",
                          "   **   ~~~   ** ...Internal Heat Gain [2.500E-003] W/m2",
                          "   **   ~~~   ** ...Infiltration/Ventilation [0.500] m3/s",
                          "   **   ~~~   ** ...Mixing/Cross Mixing [0.700] m3/s",
                          "   **   ~~~   ** ...Zone is part of HVAC controlled system."});
    EXPECT_TRUE(compare_err_stream(error_string01, true));
    EXPECT_TRUE(testZone.TempOutOfBoundsReported);

    // to hot - subsequent times
    surfTemp = 201;
    DataGlobals::WarmupFlag = false;
    testSurface.LowTempErrCount = 0;
    testSurface.HighTempErrCount = 0;
    testZone.TempOutOfBoundsReported = true;
    testZone.FloorArea = 1000;
    testZone.IsControlled = true;
    TestSurfTempCalcHeatBalanceInsideSurf(surfTemp, testSurface, testZone, cntWarmupSurfTemp);
    std::string const error_string02 = delimited_string({
        "   ** Severe  ** Temperature (high) out of bounds (201.00] for zone=\"TestZone\", for surface=\"TestSurface\"",
        "   **   ~~~   **  Environment=, at Simulation time= 00:00 - 00:00",
    });
    EXPECT_TRUE(compare_err_stream(error_string02, true));
    EXPECT_TRUE(testZone.TempOutOfBoundsReported);

    // to cold - first time
    surfTemp = -101;
    DataGlobals::WarmupFlag = false;
    testSurface.LowTempErrCount = 0;
    testSurface.HighTempErrCount = 0;
    testZone.TempOutOfBoundsReported = false;
    testZone.FloorArea = 1000;
    testZone.IsControlled = true;
    TestSurfTempCalcHeatBalanceInsideSurf(surfTemp, testSurface, testZone, cntWarmupSurfTemp);
    std::string const error_string03 =
        delimited_string({"   ** Severe  ** Temperature (low) out of bounds [-101.00] for zone=\"TestZone\", for surface=\"TestSurface\"",
                          "   **   ~~~   **  Environment=, at Simulation time= 00:00 - 00:00",
                          "   **   ~~~   ** Zone=\"TestZone\", Diagnostic Details:",
                          "   **   ~~~   ** ...Internal Heat Gain [2.500E-003] W/m2",
                          "   **   ~~~   ** ...Infiltration/Ventilation [0.500] m3/s",
                          "   **   ~~~   ** ...Mixing/Cross Mixing [0.700] m3/s",
                          "   **   ~~~   ** ...Zone is part of HVAC controlled system."});
    EXPECT_TRUE(compare_err_stream(error_string03, true));
    EXPECT_TRUE(testZone.TempOutOfBoundsReported);

    // to cold - subsequent times
    surfTemp = -101;
    DataGlobals::WarmupFlag = false;
    testSurface.LowTempErrCount = 0;
    testSurface.HighTempErrCount = 0;
    testZone.TempOutOfBoundsReported = true;
    testZone.FloorArea = 1000;
    testZone.IsControlled = true;
    TestSurfTempCalcHeatBalanceInsideSurf(surfTemp, testSurface, testZone, cntWarmupSurfTemp);
    std::string const error_string04 =
        delimited_string({"   ** Severe  ** Temperature (low) out of bounds [-101.00] for zone=\"TestZone\", for surface=\"TestSurface\"",
                          "   **   ~~~   **  Environment=, at Simulation time= 00:00 - 00:00"});
    EXPECT_TRUE(compare_err_stream(error_string04, true));
    EXPECT_TRUE(testZone.TempOutOfBoundsReported);
}

TEST_F(EnergyPlusFixture, HeatBalanceSurfaceManager_ComputeIntThermalAbsorpFactors)
{

    DataSurfaces::TotSurfaces = 1;
    DataGlobals::NumOfZones = 1;
    DataHeatBalance::TotMaterials = 1;
    DataHeatBalance::TotConstructs = 1;

    DataHeatBalance::Zone.allocate(DataGlobals::NumOfZones);
    DataHeatBalance::Zone(1).SurfaceFirst = 1;
    DataHeatBalance::Zone(1).SurfaceLast = 1;
    DataHeatBalance::Zone(1).WindowSurfaceFirst = 1;
    DataHeatBalance::Zone(1).WindowSurfaceLast = 1;
    DataSurfaces::Surface.allocate(DataSurfaces::TotSurfaces);
    DataSurfaces::SurfaceWindow.allocate(DataSurfaces::TotSurfaces);
    SurfaceGeometry::AllocateSurfaceWindows(DataSurfaces::TotSurfaces);
    state.dataConstruction->Construct.allocate(DataHeatBalance::TotConstructs);
    dataMaterial.Material.allocate(DataHeatBalance::TotMaterials);

    DataSurfaces::Surface(1).HeatTransSurf = true;
    DataSurfaces::Surface(1).Construction = 1;
    DataSurfaces::SurfWinShadingFlag(1) = 0;
    state.dataConstruction->Construct(1).InsideAbsorpThermal = 0.9;
    state.dataConstruction->Construct(1).TransDiff = 0.0;
    DataSurfaces::Surface(1).MaterialMovInsulInt = 1;
    dataMaterial.Material(1).AbsorpThermal = 0.2;
    dataMaterial.Material(1).AbsorpSolar = 0.5;

    DataSurfaces::Surface(1).SchedMovInsulInt = -1; // According to schedule manager protocol, an index of -1 returns a 1.0 value for the schedule
    dataMaterial.Material(1).Resistance = 1.25;

    ComputeIntThermalAbsorpFactors(state);

    EXPECT_EQ(0.2, DataHeatBalance::ITABSF(1));
}

TEST_F(EnergyPlusFixture, HeatBalanceSurfaceManager_UpdateFinalThermalHistories)
{
    DataSurfaces::TotSurfaces = 1;
    DataGlobals::NumOfZones = 1;
    DataHeatBalance::TotConstructs = 1;
    DataHeatBalance::Zone.allocate(DataGlobals::NumOfZones);
    DataSurfaces::Surface.allocate(DataSurfaces::TotSurfaces);
    DataSurfaces::SurfaceWindow.allocate(DataSurfaces::TotSurfaces);
    state.dataConstruction->Construct.allocate(DataHeatBalance::TotConstructs);
    DataHeatBalance::AnyConstructInternalSourceInInput = true;

    AllocateSurfaceHeatBalArrays(state); // allocates a host of variables related to CTF calculations

    DataSurfaces::Surface(1).Class = DataSurfaces::SurfaceClass_Wall;
    DataSurfaces::Surface(1).HeatTransSurf = true;
    DataSurfaces::Surface(1).HeatTransferAlgorithm = DataSurfaces::HeatTransferModel_CTF;
    DataSurfaces::Surface(1).ExtBoundCond = 1;
    DataSurfaces::Surface(1).Construction = 1;

    state.dataConstruction->Construct(1).NumCTFTerms = 2;
    state.dataConstruction->Construct(1).SourceSinkPresent = true;
    state.dataConstruction->Construct(1).NumHistories = 1;
    state.dataConstruction->Construct(1).CTFTUserOut(0) = 0.5;
    state.dataConstruction->Construct(1).CTFTUserIn(0) = 0.25;
    state.dataConstruction->Construct(1).CTFTUserSource(0) = 0.25;

    DataHeatBalSurface::SUMH(1) = 0;
    DataHeatBalSurface::TH(1, 1, 1) = 20.0;
    DataHeatBalSurface::TempSurfIn(1) = 10.0;

    DataHeatBalFanSys::CTFTuserConstPart(1) = 0.0;

    UpdateThermalHistories(state); // First check to see if it is calculating the user location temperature properly

    EXPECT_EQ(12.5, DataHeatBalSurface::TempUserLoc(1));
    EXPECT_EQ(0.0, DataHeatBalSurface::TuserHist(1, 3));

    UpdateThermalHistories(state);

    EXPECT_EQ(12.5, DataHeatBalSurface::TuserHist(1, 3)); // Now check to see that it is shifting the temperature history properly
}

TEST_F(EnergyPlusFixture, HeatBalanceSurfaceManager_TestSurfTempCalcHeatBalanceInsideSurfAirRefT)
{

    std::string const idf_objects = delimited_string({
        "  Building,",
        "    House with AirflowNetwork simulation,  !- Name",
        "    0,                       !- North Axis {deg}",
        "    Suburbs,                 !- Terrain",
        "    0.001,                   !- Loads Convergence Tolerance Value",
        "    0.0050000,               !- Temperature Convergence Tolerance Value {deltaC}",
        "    FullInteriorAndExterior, !- Solar Distribution",
        "    25,                      !- Maximum Number of Warmup Days",
        "    6;                       !- Minimum Number of Warmup Days",

        "  SimulationControl,",
        "    No,                      !- Do Zone Sizing Calculation",
        "    No,                      !- Do System Sizing Calculation",
        "    No,                      !- Do Plant Sizing Calculation",
        "    Yes,                     !- Run Simulation for Sizing Periods",
        "    No;                      !- Run Simulation for Weather File Run Periods",

        "  RunPeriod,",
        "    WinterDay,               !- Name",
        "    1,                       !- Begin Month",
        "    14,                      !- Begin Day of Month",
        "    ,                        !- Begin Year",
        "    1,                       !- End Month",
        "    14,                      !- End Day of Month",
        "    ,                        !- End Year",
        "    Tuesday,                 !- Day of Week for Start Day",
        "    Yes,                     !- Use Weather File Holidays and Special Days",
        "    Yes,                     !- Use Weather File Daylight Saving Period",
        "    No,                      !- Apply Weekend Holiday Rule",
        "    Yes,                     !- Use Weather File Rain Indicators",
        "    Yes;                     !- Use Weather File Snow Indicators",

        "  RunPeriod,",
        "    SummerDay,               !- Name",
        "    7,                       !- Begin Month",
        "    7,                       !- Begin Day of Month",
        "    ,                        !- Begin Year",
        "    7,                       !- End Month",
        "    7,                       !- End Day of Month",
        "    ,                        !- End Year",
        "    Tuesday,                 !- Day of Week for Start Day",
        "    Yes,                     !- Use Weather File Holidays and Special Days",
        "    Yes,                     !- Use Weather File Daylight Saving Period",
        "    No,                      !- Apply Weekend Holiday Rule",
        "    Yes,                     !- Use Weather File Rain Indicators",
        "    No;                      !- Use Weather File Snow Indicators",

        "  Site:Location,",
        "    CHICAGO_IL_USA TMY2-94846,  !- Name",
        "    41.78,                   !- Latitude {deg}",
        "    -87.75,                  !- Longitude {deg}",
        "    -6.00,                   !- Time Zone {hr}",
        "    190.00;                  !- Elevation {m}",

        "  SizingPeriod:DesignDay,",
        "    CHICAGO_IL_USA Annual Heating 99% Design Conditions DB,  !- Name",
        "    1,                       !- Month",
        "    21,                      !- Day of Month",
        "    WinterDesignDay,         !- Day Type",
        "    -17.3,                   !- Maximum Dry-Bulb Temperature {C}",
        "    0.0,                     !- Daily Dry-Bulb Temperature Range {deltaC}",
        "    ,                        !- Dry-Bulb Temperature Range Modifier Type",
        "    ,                        !- Dry-Bulb Temperature Range Modifier Day Schedule Name",
        "    Wetbulb,                 !- Humidity Condition Type",
        "    -17.3,                   !- Wetbulb or DewPoint at Maximum Dry-Bulb {C}",
        "    ,                        !- Humidity Condition Day Schedule Name",
        "    ,                        !- Humidity Ratio at Maximum Dry-Bulb {kgWater/kgDryAir}",
        "    ,                        !- Enthalpy at Maximum Dry-Bulb {J/kg}",
        "    ,                        !- Daily Wet-Bulb Temperature Range {deltaC}",
        "    99063.,                  !- Barometric Pressure {Pa}",
        "    4.9,                     !- Wind Speed {m/s}",
        "    270,                     !- Wind Direction {deg}",
        "    No,                      !- Rain Indicator",
        "    No,                      !- Snow Indicator",
        "    No,                      !- Daylight Saving Time Indicator",
        "    ASHRAEClearSky,          !- Solar Model Indicator",
        "    ,                        !- Beam Solar Day Schedule Name",
        "    ,                        !- Diffuse Solar Day Schedule Name",
        "    ,                        !- ASHRAE Clear Sky Optical Depth for Beam Irradiance (taub) {dimensionless}",
        "    ,                        !- ASHRAE Clear Sky Optical Depth for Diffuse Irradiance (taud) {dimensionless}",
        "    0.0;                     !- Sky Clearness",

        "  SizingPeriod:DesignDay,",
        "    CHICAGO_IL_USA Annual Cooling 1% Design Conditions DB/MCWB,  !- Name",
        "    7,                       !- Month",
        "    21,                      !- Day of Month",
        "    SummerDesignDay,         !- Day Type",
        "    31.5,                    !- Maximum Dry-Bulb Temperature {C}",
        "    10.7,                    !- Daily Dry-Bulb Temperature Range {deltaC}",
        "    ,                        !- Dry-Bulb Temperature Range Modifier Type",
        "    ,                        !- Dry-Bulb Temperature Range Modifier Day Schedule Name",
        "    Wetbulb,                 !- Humidity Condition Type",
        "    23.0,                    !- Wetbulb or DewPoint at Maximum Dry-Bulb {C}",
        "    ,                        !- Humidity Condition Day Schedule Name",
        "    ,                        !- Humidity Ratio at Maximum Dry-Bulb {kgWater/kgDryAir}",
        "    ,                        !- Enthalpy at Maximum Dry-Bulb {J/kg}",
        "    ,                        !- Daily Wet-Bulb Temperature Range {deltaC}",
        "    99063.,                  !- Barometric Pressure {Pa}",
        "    5.3,                     !- Wind Speed {m/s}",
        "    230,                     !- Wind Direction {deg}",
        "    No,                      !- Rain Indicator",
        "    No,                      !- Snow Indicator",
        "    No,                      !- Daylight Saving Time Indicator",
        "    ASHRAEClearSky,          !- Solar Model Indicator",
        "    ,                        !- Beam Solar Day Schedule Name",
        "    ,                        !- Diffuse Solar Day Schedule Name",
        "    ,                        !- ASHRAE Clear Sky Optical Depth for Beam Irradiance (taub) {dimensionless}",
        "    ,                        !- ASHRAE Clear Sky Optical Depth for Diffuse Irradiance (taud) {dimensionless}",
        "    1.0;                     !- Sky Clearness",

        "  Site:GroundTemperature:BuildingSurface,20.03,20.03,20.13,20.30,20.43,20.52,20.62,20.77,20.78,20.55,20.44,20.20;",

        "  Material,",
        "    A1 - 1 IN STUCCO,        !- Name",
        "    Smooth,                  !- Roughness",
        "    2.5389841E-02,           !- Thickness {m}",
        "    0.6918309,               !- Conductivity {W/m-K}",
        "    1858.142,                !- Density {kg/m3}",
        "    836.8000,                !- Specific Heat {J/kg-K}",
        "    0.9000000,               !- Thermal Absorptance",
        "    0.9200000,               !- Solar Absorptance",
        "    0.9200000;               !- Visible Absorptance",

        "  Material,",
        "    CB11,                    !- Name",
        "    MediumRough,             !- Roughness",
        "    0.2032000,               !- Thickness {m}",
        "    1.048000,                !- Conductivity {W/m-K}",
        "    1105.000,                !- Density {kg/m3}",
        "    837.0000,                !- Specific Heat {J/kg-K}",
        "    0.9000000,               !- Thermal Absorptance",
        "    0.2000000,               !- Solar Absorptance",
        "    0.2000000;               !- Visible Absorptance",

        "  Material,",
        "    GP01,                    !- Name",
        "    MediumSmooth,            !- Roughness",
        "    1.2700000E-02,           !- Thickness {m}",
        "    0.1600000,               !- Conductivity {W/m-K}",
        "    801.0000,                !- Density {kg/m3}",
        "    837.0000,                !- Specific Heat {J/kg-K}",
        "    0.9000000,               !- Thermal Absorptance",
        "    0.7500000,               !- Solar Absorptance",
        "    0.7500000;               !- Visible Absorptance",

        "  Material,",
        "    IN02,                    !- Name",
        "    Rough,                   !- Roughness",
        "    9.0099998E-02,           !- Thickness {m}",
        "    4.3000001E-02,           !- Conductivity {W/m-K}",
        "    10.00000,                !- Density {kg/m3}",
        "    837.0000,                !- Specific Heat {J/kg-K}",
        "    0.9000000,               !- Thermal Absorptance",
        "    0.7500000,               !- Solar Absorptance",
        "    0.7500000;               !- Visible Absorptance",

        "  Material,",
        "    IN05,                    !- Name",
        "    Rough,                   !- Roughness",
        "    0.2458000,               !- Thickness {m}",
        "    4.3000001E-02,           !- Conductivity {W/m-K}",
        "    10.00000,                !- Density {kg/m3}",
        "    837.0000,                !- Specific Heat {J/kg-K}",
        "    0.9000000,               !- Thermal Absorptance",
        "    0.7500000,               !- Solar Absorptance",
        "    0.7500000;               !- Visible Absorptance",

        "  Material,",
        "    PW03,                    !- Name",
        "    MediumSmooth,            !- Roughness",
        "    1.2700000E-02,           !- Thickness {m}",
        "    0.1150000,               !- Conductivity {W/m-K}",
        "    545.0000,                !- Density {kg/m3}",
        "    1213.000,                !- Specific Heat {J/kg-K}",
        "    0.9000000,               !- Thermal Absorptance",
        "    0.7800000,               !- Solar Absorptance",
        "    0.7800000;               !- Visible Absorptance",

        "  Material,",
        "    CC03,                    !- Name",
        "    MediumRough,             !- Roughness",
        "    0.1016000,               !- Thickness {m}",
        "    1.310000,                !- Conductivity {W/m-K}",
        "    2243.000,                !- Density {kg/m3}",
        "    837.0000,                !- Specific Heat {J/kg-K}",
        "    0.9000000,               !- Thermal Absorptance",
        "    0.6500000,               !- Solar Absorptance",
        "    0.6500000;               !- Visible Absorptance",

        "  Material,",
        "    HF-A3,                   !- Name",
        "    Smooth,                  !- Roughness",
        "    1.5000000E-03,           !- Thickness {m}",
        "    44.96960,                !- Conductivity {W/m-K}",
        "    7689.000,                !- Density {kg/m3}",
        "    418.0000,                !- Specific Heat {J/kg-K}",
        "    0.9000000,               !- Thermal Absorptance",
        "    0.2000000,               !- Solar Absorptance",
        "    0.2000000;               !- Visible Absorptance",

        "  Material:NoMass,",
        "    AR02,                    !- Name",
        "    VeryRough,               !- Roughness",
        "    7.8000002E-02,           !- Thermal Resistance {m2-K/W}",
        "    0.9000000,               !- Thermal Absorptance",
        "    0.7000000,               !- Solar Absorptance",
        "    0.7000000;               !- Visible Absorptance",

        "  Material:NoMass,",
        "    CP02,                    !- Name",
        "    Rough,                   !- Roughness",
        "    0.2170000,               !- Thermal Resistance {m2-K/W}",
        "    0.9000000,               !- Thermal Absorptance",
        "    0.7500000,               !- Solar Absorptance",
        "    0.7500000;               !- Visible Absorptance",

        "  Construction,",
        "    EXTWALL:LIVING,          !- Name",
        "    A1 - 1 IN STUCCO,        !- Outside Layer",
        "    GP01;                    !- Layer 3",

        "  Construction,",
        "    FLOOR:LIVING,            !- Name",
        "    CC03,                    !- Outside Layer",
        "    CP02;                    !- Layer 2",

        "  Construction,",
        "    ROOF,                    !- Name",
        "    AR02,                    !- Outside Layer",
        "    PW03;                    !- Layer 2",

        "  Zone,",
        "    LIVING ZONE,             !- Name",
        "    0,                       !- Direction of Relative North {deg}",
        "    0,                       !- X Origin {m}",
        "    0,                       !- Y Origin {m}",
        "    0,                       !- Z Origin {m}",
        "    1,                       !- Type",
        "    1,                       !- Multiplier",
        "    autocalculate,           !- Ceiling Height {m}",
        "    autocalculate;           !- Volume {m3}",

        "  GlobalGeometryRules,",
        "    UpperLeftCorner,         !- Starting Vertex Position",
        "    CounterClockWise,        !- Vertex Entry Direction",
        "    World;                   !- Coordinate System",

        "  BuildingSurface:Detailed,",
        "    Living:North,            !- Name",
        "    Wall,                    !- Surface Type",
        "    EXTWALL:LIVING,          !- Construction Name",
        "    LIVING ZONE,             !- Zone Name",
        "    Outdoors,                !- Outside Boundary Condition",
        "    ,                        !- Outside Boundary Condition Object",
        "    SunExposed,              !- Sun Exposure",
        "    WindExposed,             !- Wind Exposure",
        "    0.5000000,               !- View Factor to Ground",
        "    4,                       !- Number of Vertices",
        "    1,1,1,  !- X,Y,Z ==> Vertex 1 {m}",
        "    1,1,0,  !- X,Y,Z ==> Vertex 2 {m}",
        "    0,1,0,  !- X,Y,Z ==> Vertex 3 {m}",
        "    0,1,1;  !- X,Y,Z ==> Vertex 4 {m}",

        "  BuildingSurface:Detailed,",
        "    Living:East,             !- Name",
        "    Wall,                    !- Surface Type",
        "    EXTWALL:LIVING,          !- Construction Name",
        "    LIVING ZONE,             !- Zone Name",
        "    Outdoors,                !- Outside Boundary Condition",
        "    ,                        !- Outside Boundary Condition Object",
        "    SunExposed,              !- Sun Exposure",
        "    WindExposed,             !- Wind Exposure",
        "    0.5000000,               !- View Factor to Ground",
        "    4,                       !- Number of Vertices",
        "    1,0,1,  !- X,Y,Z ==> Vertex 1 {m}",
        "    1,0,0,  !- X,Y,Z ==> Vertex 2 {m}",
        "    1,1,0,  !- X,Y,Z ==> Vertex 3 {m}",
        "    1,1,1;  !- X,Y,Z ==> Vertex 4 {m}",

        "  BuildingSurface:Detailed,",
        "    Living:South,            !- Name",
        "    Wall,                    !- Surface Type",
        "    EXTWALL:LIVING,          !- Construction Name",
        "    LIVING ZONE,             !- Zone Name",
        "    Outdoors,                !- Outside Boundary Condition",
        "    ,                        !- Outside Boundary Condition Object",
        "    SunExposed,              !- Sun Exposure",
        "    WindExposed,             !- Wind Exposure",
        "    0.5000000,               !- View Factor to Ground",
        "    4,                       !- Number of Vertices",
        "    0,0,1,  !- X,Y,Z ==> Vertex 1 {m}",
        "    0,0,0,  !- X,Y,Z ==> Vertex 2 {m}",
        "    1,0,0,  !- X,Y,Z ==> Vertex 3 {m}",
        "    1,0,1;  !- X,Y,Z ==> Vertex 4 {m}",

        "  BuildingSurface:Detailed,",
        "    Living:West,             !- Name",
        "    Wall,                    !- Surface Type",
        "    EXTWALL:LIVING,          !- Construction Name",
        "    LIVING ZONE,             !- Zone Name",
        "    Outdoors,                !- Outside Boundary Condition",
        "    ,                        !- Outside Boundary Condition Object",
        "    SunExposed,              !- Sun Exposure",
        "    WindExposed,             !- Wind Exposure",
        "    0.5000000,               !- View Factor to Ground",
        "    4,                       !- Number of Vertices",
        "    0,1,1,  !- X,Y,Z ==> Vertex 1 {m}",
        "    0,1,0,  !- X,Y,Z ==> Vertex 2 {m}",
        "    0,0,0,  !- X,Y,Z ==> Vertex 3 {m}",
        "    0,0,1;  !- X,Y,Z ==> Vertex 4 {m}",
        "  BuildingSurface:Detailed,",
        "    Living:Floor,            !- Name",
        "    FLOOR,                   !- Surface Type",
        "    FLOOR:LIVING,            !- Construction Name",
        "    LIVING ZONE,             !- Zone Name",
        "    Surface,                 !- Outside Boundary Condition",
        "    Living:Floor,            !- Outside Boundary Condition Object",
        "    NoSun,                   !- Sun Exposure",
        "    NoWind,                  !- Wind Exposure",
        "    0,                       !- View Factor to Ground",
        "    4,                       !- Number of Vertices",
        "    0,0,0,  !- X,Y,Z ==> Vertex 1 {m}",
        "    0,1,0,  !- X,Y,Z ==> Vertex 2 {m}",
        "    1,1,0,  !- X,Y,Z ==> Vertex 3 {m}",
        "    1,0,0;  !- X,Y,Z ==> Vertex 4 {m}",

        "  BuildingSurface:Detailed,",
        "    Living:Ceiling,          !- Name",
        "    ROOF,                 !- Surface Type",
        "    ROOF,          !- Construction Name",
        "    LIVING ZONE,             !- Zone Name",
        "    Outdoors,                !- Outside Boundary Condition",
        "    ,                        !- Outside Boundary Condition Object",
        "    SunExposed,              !- Sun Exposure",
        "    WindExposed,             !- Wind Exposure",
        "    0,                       !- View Factor to Ground",
        "    4,                       !- Number of Vertices",
        "    0,1,1,  !- X,Y,Z ==> Vertex 1 {m}",
        "    0,0,1,  !- X,Y,Z ==> Vertex 2 {m}",
        "    1,0,1,  !- X,Y,Z ==> Vertex 3 {m}",
        "    1,1,1;  !- X,Y,Z ==> Vertex 4 {m}",
    });

    ASSERT_TRUE(process_idf(idf_objects));
    bool ErrorsFound = false;

    HeatBalanceManager::GetProjectControlData(state, ErrorsFound);
    EXPECT_FALSE(ErrorsFound);
    HeatBalanceManager::GetZoneData(state, ErrorsFound);
    EXPECT_FALSE(ErrorsFound);
    HeatBalanceManager::GetMaterialData(state, ErrorsFound);
    EXPECT_FALSE(ErrorsFound);
    HeatBalanceManager::GetConstructData(state, ErrorsFound);
    EXPECT_FALSE(ErrorsFound);
    SurfaceGeometry::GetGeometryParameters(state, ErrorsFound);
    EXPECT_FALSE(ErrorsFound);

    SurfaceGeometry::CosBldgRotAppGonly = 1.0;
    SurfaceGeometry::SinBldgRotAppGonly = 0.0;
    SurfaceGeometry::GetSurfaceData(state, ErrorsFound);
    EXPECT_FALSE(ErrorsFound);

    DataZoneEquipment::ZoneEquipConfig.allocate(1);
    DataZoneEquipment::ZoneEquipConfig(1).ZoneName = "LIVING ZONE";
    DataZoneEquipment::ZoneEquipConfig(1).ActualZoneNum = 1;
    DataHeatBalance::Zone(1).IsControlled = true;
    DataHeatBalance::Zone(1).ZoneEqNum = 1;
    DataZoneEquipment::ZoneEquipConfig(1).NumInletNodes = 2;
    DataZoneEquipment::ZoneEquipConfig(1).InletNode.allocate(2);
    DataZoneEquipment::ZoneEquipConfig(1).InletNode(1) = 1;
    DataZoneEquipment::ZoneEquipConfig(1).InletNode(2) = 2;
    DataZoneEquipment::ZoneEquipConfig(1).NumExhaustNodes = 1;
    DataZoneEquipment::ZoneEquipConfig(1).ExhaustNode.allocate(1);
    DataZoneEquipment::ZoneEquipConfig(1).ExhaustNode(1) = 3;
    DataZoneEquipment::ZoneEquipConfig(1).NumReturnNodes = 1;
    DataZoneEquipment::ZoneEquipConfig(1).ReturnNode.allocate(1);
    DataZoneEquipment::ZoneEquipConfig(1).ReturnNode(1) = 4;
    DataZoneEquipment::ZoneEquipConfig(1).FixedReturnFlow.allocate(1);

    DataSizing::ZoneEqSizing.allocate(1);
    DataHeatBalance::Zone(1).SystemZoneNodeNumber = 5;
    DataEnvironment::OutBaroPress = 101325.0;
    DataHeatBalFanSys::MAT.allocate(1); // Zone temperature C
    DataHeatBalFanSys::MAT(1) = 24.0;
    DataHeatBalFanSys::ZoneAirHumRat.allocate(1);
    DataHeatBalFanSys::ZoneAirHumRat(1) = 0.001;

    DataLoopNode::Node.allocate(4);
    DataSurfaces::Surface(1).TAirRef = DataSurfaces::ZoneMeanAirTemp;
    DataSurfaces::Surface(2).TAirRef = DataSurfaces::AdjacentAirTemp;
    DataSurfaces::Surface(3).TAirRef = DataSurfaces::ZoneSupplyAirTemp;

    DataHeatBalSurface::TempSurfInTmp.allocate(6);
    DataHeatBalSurface::TempSurfInTmp(1) = 15.0;
    DataHeatBalSurface::TempSurfInTmp(2) = 20.0;
    DataHeatBalSurface::TempSurfInTmp(3) = 25.0;
    DataHeatBalSurface::TempSurfInTmp(4) = 25.0;
    DataHeatBalSurface::TempSurfInTmp(5) = 25.0;
    DataHeatBalSurface::TempSurfInTmp(6) = 25.0;
    DataHeatBalance::TempEffBulkAir.allocate(6);

    DataLoopNode::Node(1).Temp = 20.0;
    DataLoopNode::Node(2).Temp = 20.0;
    DataLoopNode::Node(3).Temp = 20.0;
    DataLoopNode::Node(4).Temp = 20.0;
    DataLoopNode::Node(1).MassFlowRate = 0.1;
    DataLoopNode::Node(2).MassFlowRate = 0.1;
    DataLoopNode::Node(3).MassFlowRate = 0.1;
    DataLoopNode::Node(4).MassFlowRate = 0.1;

    DataHeatBalSurface::TH.allocate(2, 2, 6);
    DataHeatBalSurface::TH(1, 1, 1) = 20;
    DataHeatBalSurface::TH(1, 1, 2) = 20;
    DataHeatBalSurface::TH(1, 1, 3) = 20;
    DataHeatBalSurface::TH(1, 1, 4) = 20;
    DataHeatBalSurface::TH(1, 1, 5) = 20;
    DataHeatBalSurface::TH(1, 1, 6) = 20;
    DataHeatBalance::HConvIn.allocate(6);
    DataHeatBalance::HConvIn(1) = 0.5;
    DataHeatBalance::HConvIn(2) = 0.5;
    DataHeatBalance::HConvIn(3) = 0.5;
    DataHeatBalance::HConvIn(4) = 0.5;
    DataHeatBalance::HConvIn(5) = 0.5;
    DataHeatBalance::HConvIn(6) = 0.5;
    DataMoistureBalance::HConvInFD.allocate(6);
    DataMoistureBalance::RhoVaporAirIn.allocate(6);
    DataMoistureBalance::HMassConvInFD.allocate(6);

    DataGlobals::KickOffSimulation = true;
    DataHeatBalFanSys::ZoneLatentGain.allocate(1);
    DataGlobals::TimeStepZoneSec = 900;
    SolarShading::AllocateModuleArrays(state);

    AllocateSurfaceHeatBalArrays(state);
    createFacilityElectricPowerServiceObject();
    // with supply air
    CalcHeatBalanceInsideSurf(state);
    EXPECT_EQ(24.0, DataHeatBalance::TempEffBulkAir(1));
    EXPECT_EQ(23.0, DataHeatBalance::TempEffBulkAir(2));
    EXPECT_EQ(20.0, DataHeatBalance::TempEffBulkAir(3));

    // Supply air flow rate = 0
    DataLoopNode::Node(1).MassFlowRate = 0.0;
    DataLoopNode::Node(2).MassFlowRate = 0.0;
    DataLoopNode::Node(3).MassFlowRate = 0.0;
    DataLoopNode::Node(4).MassFlowRate = 0.0;
    CalcHeatBalanceInsideSurf(state);
    EXPECT_EQ(24.0, DataHeatBalance::TempEffBulkAir(1));
    EXPECT_EQ(23.0, DataHeatBalance::TempEffBulkAir(2));
    EXPECT_EQ(24.0, DataHeatBalance::TempEffBulkAir(3));

    DataZoneEquipment::ZoneEquipConfig.deallocate();
    DataSizing::ZoneEqSizing.deallocate();
    DataHeatBalFanSys::MAT.deallocate(); // Zone temperature C
    DataHeatBalFanSys::ZoneAirHumRat.deallocate();
    DataLoopNode::Node.deallocate();
    DataGlobals::KickOffSimulation = false;
    DataHeatBalSurface::TempSurfInTmp.deallocate();
    DataHeatBalance::TempEffBulkAir.deallocate();
    DataHeatBalSurface::TH.deallocate();
    DataHeatBalance::HConvIn.deallocate();
    DataMoistureBalance::HConvInFD.deallocate();
    DataMoistureBalance::RhoVaporAirIn.deallocate();
    DataMoistureBalance::HMassConvInFD.deallocate();
    DataHeatBalFanSys::ZoneLatentGain.deallocate();
    DataHeatBalance::ZoneWinHeatGain.deallocate();
    DataHeatBalance::ZoneWinHeatGainRep.deallocate();
    DataHeatBalance::ZoneWinHeatGainRepEnergy.deallocate();
}

TEST_F(EnergyPlusFixture, HeatBalanceSurfaceManager_TestSurfPropertyLocalEnv)
{

    std::string const idf_objects =
        delimited_string({"  Building,",
                          "    House with Local Air Nodes,  !- Name",
                          "    0,                       !- North Axis {deg}",
                          "    Suburbs,                 !- Terrain",
                          "    0.001,                   !- Loads Convergence Tolerance Value",
                          "    0.0050000,               !- Temperature Convergence Tolerance Value {deltaC}",
                          "    FullInteriorAndExterior, !- Solar Distribution",
                          "    25,                      !- Maximum Number of Warmup Days",
                          "    6;                       !- Minimum Number of Warmup Days",

                          "  Timestep,6;",

                          "  SurfaceConvectionAlgorithm:Inside,TARP;",

                          "  SurfaceConvectionAlgorithm:Outside,DOE-2;",

                          "  HeatBalanceAlgorithm,ConductionTransferFunction;",

                          "  SimulationControl,",
                          "    No,                      !- Do Zone Sizing Calculation",
                          "    No,                      !- Do System Sizing Calculation",
                          "    No,                      !- Do Plant Sizing Calculation",
                          "    Yes,                     !- Run Simulation for Sizing Periods",
                          "    Yes;                     !- Run Simulation for Weather File Run Periods",

                          "  RunPeriod,",
                          "    WinterDay,               !- Name",
                          "    1,                       !- Begin Month",
                          "    14,                      !- Begin Day of Month",
                          "    ,                        !- Begin Year",
                          "    1,                       !- End Month",
                          "    14,                      !- End Day of Month",
                          "    ,                        !- End Year",
                          "    Tuesday,                 !- Day of Week for Start Day",
                          "    Yes,                     !- Use Weather File Holidays and Special Days",
                          "    Yes,                     !- Use Weather File Daylight Saving Period",
                          "    No,                      !- Apply Weekend Holiday Rule",
                          "    Yes,                     !- Use Weather File Rain Indicators",
                          "    Yes;                     !- Use Weather File Snow Indicators",

                          "  RunPeriod,",
                          "    SummerDay,               !- Name",
                          "    7,                       !- Begin Month",
                          "    7,                       !- Begin Day of Month",
                          "    ,                        !- Begin Year",
                          "    7,                       !- End Month",
                          "    7,                       !- End Day of Month",
                          "    ,                        !- End Year",
                          "    Tuesday,                 !- Day of Week for Start Day",
                          "    Yes,                     !- Use Weather File Holidays and Special Days",
                          "    Yes,                     !- Use Weather File Daylight Saving Period",
                          "    No,                      !- Apply Weekend Holiday Rule",
                          "    Yes,                     !- Use Weather File Rain Indicators",
                          "    No;                      !- Use Weather File Snow Indicators",

                          "  Site:Location,",
                          "    CHICAGO_IL_USA TMY2-94846,  !- Name",
                          "    41.78,                   !- Latitude {deg}",
                          "    -87.75,                  !- Longitude {deg}",
                          "    -6.00,                   !- Time Zone {hr}",
                          "    190.00;                  !- Elevation {m}",

                          "  SizingPeriod:DesignDay,",
                          "    CHICAGO_IL_USA Annual Heating 99% Design Conditions DB,  !- Name",
                          "    1,                       !- Month",
                          "    21,                      !- Day of Month",
                          "    WinterDesignDay,         !- Day Type",
                          "    -17.3,                   !- Maximum Dry-Bulb Temperature {C}",
                          "    0.0,                     !- Daily Dry-Bulb Temperature Range {deltaC}",
                          "    ,                        !- Dry-Bulb Temperature Range Modifier Type",
                          "    ,                        !- Dry-Bulb Temperature Range Modifier Day Schedule Name",
                          "    Wetbulb,                 !- Humidity Condition Type",
                          "    -17.3,                   !- Wetbulb or DewPoint at Maximum Dry-Bulb {C}",
                          "    ,                        !- Humidity Condition Day Schedule Name",
                          "    ,                        !- Humidity Ratio at Maximum Dry-Bulb {kgWater/kgDryAir}",
                          "    ,                        !- Enthalpy at Maximum Dry-Bulb {J/kg}",
                          "    ,                        !- Daily Wet-Bulb Temperature Range {deltaC}",
                          "    99063.,                  !- Barometric Pressure {Pa}",
                          "    4.9,                     !- Wind Speed {m/s}",
                          "    270,                     !- Wind Direction {deg}",
                          "    No,                      !- Rain Indicator",
                          "    No,                      !- Snow Indicator",
                          "    No,                      !- Daylight Saving Time Indicator",
                          "    ASHRAEClearSky,          !- Solar Model Indicator",
                          "    ,                        !- Beam Solar Day Schedule Name",
                          "    ,                        !- Diffuse Solar Day Schedule Name",
                          "    ,                        !- ASHRAE Clear Sky Optical Depth for Beam Irradiance (taub) {dimensionless}",
                          "    ,                        !- ASHRAE Clear Sky Optical Depth for Diffuse Irradiance (taud) {dimensionless}",
                          "    0.0;                     !- Sky Clearness",

                          "  SizingPeriod:DesignDay,",
                          "    CHICAGO_IL_USA Annual Cooling 1% Design Conditions DB/MCWB,  !- Name",
                          "    7,                       !- Month",
                          "    21,                      !- Day of Month",
                          "    SummerDesignDay,         !- Day Type",
                          "    31.5,                    !- Maximum Dry-Bulb Temperature {C}",
                          "    10.7,                    !- Daily Dry-Bulb Temperature Range {deltaC}",
                          "    ,                        !- Dry-Bulb Temperature Range Modifier Type",
                          "    ,                        !- Dry-Bulb Temperature Range Modifier Day Schedule Name",
                          "    Wetbulb,                 !- Humidity Condition Type",
                          "    23.0,                    !- Wetbulb or DewPoint at Maximum Dry-Bulb {C}",
                          "    ,                        !- Humidity Condition Day Schedule Name",
                          "    ,                        !- Humidity Ratio at Maximum Dry-Bulb {kgWater/kgDryAir}",
                          "    ,                        !- Enthalpy at Maximum Dry-Bulb {J/kg}",
                          "    ,                        !- Daily Wet-Bulb Temperature Range {deltaC}",
                          "    99063.,                  !- Barometric Pressure {Pa}",
                          "    5.3,                     !- Wind Speed {m/s}",
                          "    230,                     !- Wind Direction {deg}",
                          "    No,                      !- Rain Indicator",
                          "    No,                      !- Snow Indicator",
                          "    No,                      !- Daylight Saving Time Indicator",
                          "    ASHRAEClearSky,          !- Solar Model Indicator",
                          "    ,                        !- Beam Solar Day Schedule Name",
                          "    ,                        !- Diffuse Solar Day Schedule Name",
                          "    ,                        !- ASHRAE Clear Sky Optical Depth for Beam Irradiance (taub) {dimensionless}",
                          "    ,                        !- ASHRAE Clear Sky Optical Depth for Diffuse Irradiance (taud) {dimensionless}",
                          "    1.0;                     !- Sky Clearness",

                          "  Site:GroundTemperature:BuildingSurface,20.03,20.03,20.13,20.30,20.43,20.52,20.62,20.77,20.78,20.55,20.44,20.20;",

                          "  Material,",
                          "    A1 - 1 IN STUCCO,        !- Name",
                          "    Smooth,                  !- Roughness",
                          "    2.5389841E-02,           !- Thickness {m}",
                          "    0.6918309,               !- Conductivity {W/m-K}",
                          "    1858.142,                !- Density {kg/m3}",
                          "    836.8000,                !- Specific Heat {J/kg-K}",
                          "    0.9000000,               !- Thermal Absorptance",
                          "    0.9200000,               !- Solar Absorptance",
                          "    0.9200000;               !- Visible Absorptance",

                          "  Material,",
                          "    CB11,                    !- Name",
                          "    MediumRough,             !- Roughness",
                          "    0.2032000,               !- Thickness {m}",
                          "    1.048000,                !- Conductivity {W/m-K}",
                          "    1105.000,                !- Density {kg/m3}",
                          "    837.0000,                !- Specific Heat {J/kg-K}",
                          "    0.9000000,               !- Thermal Absorptance",
                          "    0.2000000,               !- Solar Absorptance",
                          "    0.2000000;               !- Visible Absorptance",

                          "  Material,",
                          "    GP01,                    !- Name",
                          "    MediumSmooth,            !- Roughness",
                          "    1.2700000E-02,           !- Thickness {m}",
                          "    0.1600000,               !- Conductivity {W/m-K}",
                          "    801.0000,                !- Density {kg/m3}",
                          "    837.0000,                !- Specific Heat {J/kg-K}",
                          "    0.9000000,               !- Thermal Absorptance",
                          "    0.7500000,               !- Solar Absorptance",
                          "    0.7500000;               !- Visible Absorptance",

                          "  Material,",
                          "    IN02,                    !- Name",
                          "    Rough,                   !- Roughness",
                          "    9.0099998E-02,           !- Thickness {m}",
                          "    4.3000001E-02,           !- Conductivity {W/m-K}",
                          "    10.00000,                !- Density {kg/m3}",
                          "    837.0000,                !- Specific Heat {J/kg-K}",
                          "    0.9000000,               !- Thermal Absorptance",
                          "    0.7500000,               !- Solar Absorptance",
                          "    0.7500000;               !- Visible Absorptance",

                          "  Material,",
                          "    IN05,                    !- Name",
                          "    Rough,                   !- Roughness",
                          "    0.2458000,               !- Thickness {m}",
                          "    4.3000001E-02,           !- Conductivity {W/m-K}",
                          "    10.00000,                !- Density {kg/m3}",
                          "    837.0000,                !- Specific Heat {J/kg-K}",
                          "    0.9000000,               !- Thermal Absorptance",
                          "    0.7500000,               !- Solar Absorptance",
                          "    0.7500000;               !- Visible Absorptance",

                          "  Material,",
                          "    PW03,                    !- Name",
                          "    MediumSmooth,            !- Roughness",
                          "    1.2700000E-02,           !- Thickness {m}",
                          "    0.1150000,               !- Conductivity {W/m-K}",
                          "    545.0000,                !- Density {kg/m3}",
                          "    1213.000,                !- Specific Heat {J/kg-K}",
                          "    0.9000000,               !- Thermal Absorptance",
                          "    0.7800000,               !- Solar Absorptance",
                          "    0.7800000;               !- Visible Absorptance",

                          "  Material,",
                          "    CC03,                    !- Name",
                          "    MediumRough,             !- Roughness",
                          "    0.1016000,               !- Thickness {m}",
                          "    1.310000,                !- Conductivity {W/m-K}",
                          "    2243.000,                !- Density {kg/m3}",
                          "    837.0000,                !- Specific Heat {J/kg-K}",
                          "    0.9000000,               !- Thermal Absorptance",
                          "    0.6500000,               !- Solar Absorptance",
                          "    0.6500000;               !- Visible Absorptance",

                          "  Material,",
                          "    HF-A3,                   !- Name",
                          "    Smooth,                  !- Roughness",
                          "    1.5000000E-03,           !- Thickness {m}",
                          "    44.96960,                !- Conductivity {W/m-K}",
                          "    7689.000,                !- Density {kg/m3}",
                          "    418.0000,                !- Specific Heat {J/kg-K}",
                          "    0.9000000,               !- Thermal Absorptance",
                          "    0.2000000,               !- Solar Absorptance",
                          "    0.2000000;               !- Visible Absorptance",

                          "  Material:NoMass,",
                          "    AR02,                    !- Name",
                          "    VeryRough,               !- Roughness",
                          "    7.8000002E-02,           !- Thermal Resistance {m2-K/W}",
                          "    0.9000000,               !- Thermal Absorptance",
                          "    0.7000000,               !- Solar Absorptance",
                          "    0.7000000;               !- Visible Absorptance",

                          "  Material:NoMass,",
                          "    CP02,                    !- Name",
                          "    Rough,                   !- Roughness",
                          "    0.2170000,               !- Thermal Resistance {m2-K/W}",
                          "    0.9000000,               !- Thermal Absorptance",
                          "    0.7500000,               !- Solar Absorptance",
                          "    0.7500000;               !- Visible Absorptance",

                          "  Construction,",
                          "    EXTWALL:LIVING,          !- Name",
                          "    A1 - 1 IN STUCCO,        !- Outside Layer",
                          "    GP01;                    !- Layer 3",

                          "  Construction,",
                          "    FLOOR:LIVING,            !- Name",
                          "    CC03,                    !- Outside Layer",
                          "    CP02;                    !- Layer 2",

                          "  Construction,",
                          "    ROOF,                    !- Name",
                          "    AR02,                    !- Outside Layer",
                          "    PW03;                    !- Layer 2",

                          "  Zone,",
                          "    LIVING ZONE,             !- Name",
                          "    0,                       !- Direction of Relative North {deg}",
                          "    0,                       !- X Origin {m}",
                          "    0,                       !- Y Origin {m}",
                          "    0,                       !- Z Origin {m}",
                          "    1,                       !- Type",
                          "    1,                       !- Multiplier",
                          "    autocalculate,           !- Ceiling Height {m}",
                          "    autocalculate;           !- Volume {m3}",

                          "  GlobalGeometryRules,",
                          "    UpperLeftCorner,         !- Starting Vertex Position",
                          "    CounterClockWise,        !- Vertex Entry Direction",
                          "    World;                   !- Coordinate System",

                          "  BuildingSurface:Detailed,",
                          "    Living:North,            !- Name",
                          "    Wall,                    !- Surface Type",
                          "    EXTWALL:LIVING,          !- Construction Name",
                          "    LIVING ZONE,             !- Zone Name",
                          "    Outdoors,                !- Outside Boundary Condition",
                          "    ,                        !- Outside Boundary Condition Object",
                          "    SunExposed,              !- Sun Exposure",
                          "    WindExposed,             !- Wind Exposure",
                          "    0.5000000,               !- View Factor to Ground",
                          "    4,                       !- Number of Vertices",
                          "    1,1,1,  !- X,Y,Z ==> Vertex 1 {m}",
                          "    1,1,0,  !- X,Y,Z ==> Vertex 2 {m}",
                          "    0,1,0,  !- X,Y,Z ==> Vertex 3 {m}",
                          "    0,1,1;  !- X,Y,Z ==> Vertex 4 {m}",

                          "  BuildingSurface:Detailed,",
                          "    Living:East,             !- Name",
                          "    Wall,                    !- Surface Type",
                          "    EXTWALL:LIVING,          !- Construction Name",
                          "    LIVING ZONE,             !- Zone Name",
                          "    Outdoors,                !- Outside Boundary Condition",
                          "    ,                        !- Outside Boundary Condition Object",
                          "    SunExposed,              !- Sun Exposure",
                          "    WindExposed,             !- Wind Exposure",
                          "    0.5000000,               !- View Factor to Ground",
                          "    4,                       !- Number of Vertices",
                          "    1,0,1,  !- X,Y,Z ==> Vertex 1 {m}",
                          "    1,0,0,  !- X,Y,Z ==> Vertex 2 {m}",
                          "    1,1,0,  !- X,Y,Z ==> Vertex 3 {m}",
                          "    1,1,1;  !- X,Y,Z ==> Vertex 4 {m}",

                          "  BuildingSurface:Detailed,",
                          "    Living:South,            !- Name",
                          "    Wall,                    !- Surface Type",
                          "    EXTWALL:LIVING,          !- Construction Name",
                          "    LIVING ZONE,             !- Zone Name",
                          "    Outdoors,                !- Outside Boundary Condition",
                          "    ,                        !- Outside Boundary Condition Object",
                          "    SunExposed,              !- Sun Exposure",
                          "    WindExposed,             !- Wind Exposure",
                          "    0.5000000,               !- View Factor to Ground",
                          "    4,                       !- Number of Vertices",
                          "    0,0,1,  !- X,Y,Z ==> Vertex 1 {m}",
                          "    0,0,0,  !- X,Y,Z ==> Vertex 2 {m}",
                          "    1,0,0,  !- X,Y,Z ==> Vertex 3 {m}",
                          "    1,0,1;  !- X,Y,Z ==> Vertex 4 {m}",

                          "  BuildingSurface:Detailed,",
                          "    Living:West,             !- Name",
                          "    Wall,                    !- Surface Type",
                          "    EXTWALL:LIVING,          !- Construction Name",
                          "    LIVING ZONE,             !- Zone Name",
                          "    Outdoors,                !- Outside Boundary Condition",
                          "    ,                        !- Outside Boundary Condition Object",
                          "    SunExposed,              !- Sun Exposure",
                          "    WindExposed,             !- Wind Exposure",
                          "    0.5000000,               !- View Factor to Ground",
                          "    4,                       !- Number of Vertices",
                          "    0,1,1,  !- X,Y,Z ==> Vertex 1 {m}",
                          "    0,1,0,  !- X,Y,Z ==> Vertex 2 {m}",
                          "    0,0,0,  !- X,Y,Z ==> Vertex 3 {m}",
                          "    0,0,1;  !- X,Y,Z ==> Vertex 4 {m}",
                          "  BuildingSurface:Detailed,",
                          "    Living:Floor,            !- Name",
                          "    FLOOR,                   !- Surface Type",
                          "    FLOOR:LIVING,            !- Construction Name",
                          "    LIVING ZONE,             !- Zone Name",
                          "    Surface,                 !- Outside Boundary Condition",
                          "    Living:Floor,            !- Outside Boundary Condition Object",
                          "    NoSun,                   !- Sun Exposure",
                          "    NoWind,                  !- Wind Exposure",
                          "    0,                       !- View Factor to Ground",
                          "    4,                       !- Number of Vertices",
                          "    0,0,0,  !- X,Y,Z ==> Vertex 1 {m}",
                          "    0,1,0,  !- X,Y,Z ==> Vertex 2 {m}",
                          "    1,1,0,  !- X,Y,Z ==> Vertex 3 {m}",
                          "    1,0,0;  !- X,Y,Z ==> Vertex 4 {m}",

                          "  BuildingSurface:Detailed,",
                          "    Living:Ceiling,          !- Name",
                          "    ROOF,                 !- Surface Type",
                          "    ROOF,          !- Construction Name",
                          "    LIVING ZONE,             !- Zone Name",
                          "    Outdoors,                !- Outside Boundary Condition",
                          "    ,                        !- Outside Boundary Condition Object",
                          "    SunExposed,              !- Sun Exposure",
                          "    WindExposed,             !- Wind Exposure",
                          "    0,                       !- View Factor to Ground",
                          "    4,                       !- Number of Vertices",
                          "    0,1,1,  !- X,Y,Z ==> Vertex 1 {m}",
                          "    0,0,1,  !- X,Y,Z ==> Vertex 2 {m}",
                          "    1,0,1,  !- X,Y,Z ==> Vertex 3 {m}",
                          "    1,1,1;  !- X,Y,Z ==> Vertex 4 {m}",

                          "  SurfaceProperty:LocalEnvironment,",
                          "    LocEnv:Living:North,          !- Name",
                          "    Living:North,                 !- Exterior Surface Name",
                          "    ,                             !- External Shading Fraction Schedule Name",
                          "    ,                             !- Surrounding Surfaces Object Name",
                          "    OutdoorAirNode:0001;          !- Outdoor Air Node Name",

                          "  OutdoorAir:Node,",
                          "    OutdoorAirNode:0001,          !- Name",
                          "    ,                             !- Height Above Ground",
                          "    OutdoorAirNodeDryBulb:0001,   !- Drybulb Temperature Schedule Name",
                          "    OutdoorAirNodeWetBulb:0001,   !- Wetbulb Schedule Name",
                          "    OutdoorAirNodeWindSpeed:0001, !- Wind Speed Schedule Name",
                          "    OutdoorAirNodeWindDir:0001;   !- Wind Direction Schedule Name",

                          "  ScheduleTypeLimits,",
                          "    Any Number;                   !- Name",

                          "  Schedule:Compact,",
                          "    OutdoorAirNodeDryBulb:0001,   !- Name",
                          "    Any Number,                   !- Schedule Type Limits Name",
                          "    Through: 12/31,               !- Field 1",
                          "    For: AllDays,                 !- Field 2",
                          "    Until: 24:00, 15.0;           !- Field 3",

                          "  Schedule:Compact,",
                          "    OutdoorAirNodeWetBulb:0001,   !- Name",
                          "    Any Number,                   !- Schedule Type Limits Name",
                          "    Through: 12/31,               !- Field 1",
                          "    For: AllDays,                 !- Field 2",
                          "    Until: 24:00, 12.0;           !- Field 3",

                          "  Schedule:Compact,",
                          "    OutdoorAirNodeWindSpeed:0001, !- Name",
                          "    Any Number,                   !- Schedule Type Limits Name",
                          "    Through: 12/31,               !- Field 1",
                          "    For: AllDays,                 !- Field 2",
                          "    Until: 24:00, 1.23;           !- Field 3",

                          "  Schedule:Compact,",
                          "    OutdoorAirNodeWindDir:0001,   !- Name",
                          "    Any Number,                   !- Schedule Type Limits Name",
                          "    Through: 12/31,               !- Field 1",
                          "    For: AllDays,                 !- Field 2",
                          "    Until: 24:00, 90;             !- Field 3"});

    ASSERT_TRUE(process_idf(idf_objects));
    bool ErrorsFound = false;

    ScheduleManager::ProcessScheduleInput(state);

    HeatBalanceManager::GetProjectControlData(state, ErrorsFound);
    EXPECT_FALSE(ErrorsFound);
    HeatBalanceManager::GetZoneData(state, ErrorsFound);
    EXPECT_FALSE(ErrorsFound);
    HeatBalanceManager::GetMaterialData(state, ErrorsFound);
    EXPECT_FALSE(ErrorsFound);
    HeatBalanceManager::GetConstructData(state, ErrorsFound);
    EXPECT_FALSE(ErrorsFound);
    SurfaceGeometry::GetGeometryParameters(state, ErrorsFound);
    EXPECT_FALSE(ErrorsFound);

    SurfaceGeometry::CosBldgRotAppGonly = 1.0;
    SurfaceGeometry::SinBldgRotAppGonly = 0.0;
    SurfaceGeometry::SetupZoneGeometry(state, ErrorsFound);
    EXPECT_FALSE(ErrorsFound);

    HeatBalanceIntRadExchange::InitSolarViewFactors(state);
    EXPECT_FALSE(has_err_output(true));

    EXPECT_TRUE(DataGlobals::AnyLocalEnvironmentsInModel);

    DataZoneEquipment::ZoneEquipConfig.allocate(1);
    DataZoneEquipment::ZoneEquipConfig(1).ZoneName = "LIVING ZONE";
    DataZoneEquipment::ZoneEquipConfig(1).ActualZoneNum = 1;
    std::vector<int> controlledZoneEquipConfigNums;
    controlledZoneEquipConfigNums.push_back(1);
    DataHeatBalance::Zone(1).IsControlled = true;

    DataZoneEquipment::ZoneEquipConfig(1).NumInletNodes = 2;
    DataZoneEquipment::ZoneEquipConfig(1).InletNode.allocate(2);
    DataZoneEquipment::ZoneEquipConfig(1).InletNode(1) = 1;
    DataZoneEquipment::ZoneEquipConfig(1).InletNode(2) = 2;
    DataZoneEquipment::ZoneEquipConfig(1).NumExhaustNodes = 1;
    DataZoneEquipment::ZoneEquipConfig(1).ExhaustNode.allocate(1);
    DataZoneEquipment::ZoneEquipConfig(1).ExhaustNode(1) = 3;
    DataZoneEquipment::ZoneEquipConfig(1).NumReturnNodes = 1;
    DataZoneEquipment::ZoneEquipConfig(1).ReturnNode.allocate(1);
    DataZoneEquipment::ZoneEquipConfig(1).ReturnNode(1) = 4;
    DataZoneEquipment::ZoneEquipConfig(1).FixedReturnFlow.allocate(1);

    DataSizing::ZoneEqSizing.allocate(1);
    DataHeatBalance::Zone(1).SystemZoneNodeNumber = 5;
    DataEnvironment::OutBaroPress = 101325.0;
    DataHeatBalFanSys::MAT.allocate(1); // Zone temperature C
    DataHeatBalFanSys::MAT(1) = 24.0;
    DataHeatBalFanSys::ZoneAirHumRat.allocate(1);
    DataHeatBalFanSys::ZoneAirHumRat(1) = 0.001;

    DataLoopNode::Node.allocate(4);
    DataSurfaces::Surface(1).TAirRef = DataSurfaces::ZoneMeanAirTemp;
    DataSurfaces::Surface(2).TAirRef = DataSurfaces::AdjacentAirTemp;
    DataSurfaces::Surface(3).TAirRef = DataSurfaces::ZoneSupplyAirTemp;

    DataHeatBalSurface::TempSurfInTmp.allocate(6);
    DataHeatBalSurface::TempSurfInTmp(1) = 15.0;
    DataHeatBalSurface::TempSurfInTmp(2) = 20.0;
    DataHeatBalSurface::TempSurfInTmp(3) = 25.0;
    DataHeatBalSurface::TempSurfInTmp(4) = 25.0;
    DataHeatBalSurface::TempSurfInTmp(5) = 25.0;
    DataHeatBalSurface::TempSurfInTmp(6) = 25.0;
    DataHeatBalance::TempEffBulkAir.allocate(6);

    DataLoopNode::Node(1).Temp = 20.0;
    DataLoopNode::Node(2).Temp = 20.0;
    DataLoopNode::Node(3).Temp = 20.0;
    DataLoopNode::Node(4).Temp = 20.0;
    DataLoopNode::Node(1).MassFlowRate = 0.1;
    DataLoopNode::Node(2).MassFlowRate = 0.1;
    DataLoopNode::Node(3).MassFlowRate = 0.1;
    DataLoopNode::Node(4).MassFlowRate = 0.1;

    DataHeatBalSurface::TH.allocate(2, 2, 6);
    DataHeatBalSurface::TH(1, 1, 1) = 20;
    DataHeatBalSurface::TH(1, 1, 2) = 20;
    DataHeatBalSurface::TH(1, 1, 3) = 20;
    DataHeatBalSurface::TH(1, 1, 4) = 20;
    DataHeatBalSurface::TH(1, 1, 5) = 20;
    DataHeatBalSurface::TH(1, 1, 6) = 20;
    DataHeatBalance::HConvIn.allocate(6);
    DataHeatBalance::HConvIn(1) = 0.5;
    DataHeatBalance::HConvIn(2) = 0.5;
    DataHeatBalance::HConvIn(3) = 0.5;
    DataHeatBalance::HConvIn(4) = 0.5;
    DataHeatBalance::HConvIn(5) = 0.5;
    DataHeatBalance::HConvIn(6) = 0.5;
    DataMoistureBalance::HConvInFD.allocate(6);
    DataMoistureBalance::RhoVaporAirIn.allocate(6);
    DataMoistureBalance::HMassConvInFD.allocate(6);

    DataGlobals::KickOffSimulation = true;
    DataHeatBalFanSys::ZoneLatentGain.allocate(1);
    DataGlobals::TimeStepZoneSec = 900;
    DataHeatBalance::ZoneWinHeatGain.allocate(1);
    DataHeatBalance::ZoneWinHeatGainRep.allocate(1);
    DataHeatBalance::ZoneWinHeatGainRepEnergy.allocate(1);

    // Set up
    AllocateSurfaceHeatBalArrays(state);
    createFacilityElectricPowerServiceObject();
    SolarShading::AllocateModuleArrays(state);
    SolarShading::DetermineShadowingCombinations(state);
    OutAirNodeManager::GetOutAirNodesInput(state);
    ScheduleManager::Schedule(1).CurrentValue = 25.0;
    ScheduleManager::Schedule(2).CurrentValue = 20.0;
    ScheduleManager::Schedule(3).CurrentValue = 1.5;
    ScheduleManager::Schedule(4).CurrentValue = 90.0;

    OutAirNodeManager::InitOutAirNodes();

    // Test if local nodes data correctly overwritten
    EXPECT_EQ(25.0, DataLoopNode::Node(1).OutAirDryBulb);
    EXPECT_EQ(20.0, DataLoopNode::Node(1).OutAirWetBulb);
    EXPECT_EQ(1.5, DataLoopNode::Node(1).OutAirWindSpeed);
    EXPECT_EQ(90.0, DataLoopNode::Node(1).OutAirWindDir);
    EXPECT_DOUBLE_EQ(0.012611481326656135, DataLoopNode::Node(1).HumRat);
    EXPECT_DOUBLE_EQ(57247.660939392081, DataLoopNode::Node(1).Enthalpy);

    InitSurfaceHeatBalance(state);

    // Test if local value correctly overwritten
    EXPECT_EQ(25.0, DataSurfaces::Surface(1).OutDryBulbTemp);
    EXPECT_EQ(20.0, DataSurfaces::Surface(1).OutWetBulbTemp);
    EXPECT_EQ(1.5, DataSurfaces::Surface(1).WindSpeed);
    EXPECT_EQ(90.0, DataSurfaces::Surface(1).WindDir);

    // Test if local value used in surface hc calculation
    // Surface(1) - local; Surface(2) - global;
    for (int SurfNum = 1; SurfNum <= 6; SurfNum++) {
        DataSurfaces::Surface(SurfNum).ExtConvCoeff = -1;
    }
    CalcHeatBalanceOutsideSurf(state);
    Real64 HExt_Expect_Surf1 = ConvectionCoefficients::CalcASHRAESimpExtConvectCoeff(5, 1.5);
    Real64 HExt_Expect_Surf2 = ConvectionCoefficients::CalcASHRAESimpExtConvectCoeff(5, 0.0);
    EXPECT_EQ(HExt_Expect_Surf1, DataHeatBalSurface::HcExtSurf(1));
    EXPECT_EQ(HExt_Expect_Surf2, DataHeatBalSurface::HcExtSurf(2));
}

TEST_F(EnergyPlusFixture, HeatBalanceSurfaceManager_TestSurfPropertySrdSurfLWR)
{

    std::string const idf_objects = delimited_string({
        "  Building,",
        "    House with Local Air Nodes,  !- Name",
        "    0,                       !- North Axis {deg}",
        "    Suburbs,                 !- Terrain",
        "    0.001,                   !- Loads Convergence Tolerance Value",
        "    0.0050000,               !- Temperature Convergence Tolerance Value {deltaC}",
        "    FullInteriorAndExterior, !- Solar Distribution",
        "    25,                      !- Maximum Number of Warmup Days",
        "    6;                       !- Minimum Number of Warmup Days",

        "  Timestep,6;",

        "  SurfaceConvectionAlgorithm:Inside,TARP;",

        "  SurfaceConvectionAlgorithm:Outside,DOE-2;",

        "  HeatBalanceAlgorithm,ConductionTransferFunction;",

        "  SimulationControl,",
        "    No,                      !- Do Zone Sizing Calculation",
        "    No,                      !- Do System Sizing Calculation",
        "    No,                      !- Do Plant Sizing Calculation",
        "    Yes,                     !- Run Simulation for Sizing Periods",
        "    Yes;                     !- Run Simulation for Weather File Run Periods",

        "  RunPeriod,",
        "    WinterDay,               !- Name",
        "    1,                       !- Begin Month",
        "    14,                      !- Begin Day of Month",
        "    ,                        !- Begin Year",
        "    1,                       !- End Month",
        "    14,                      !- End Day of Month",
        "    ,                        !- End Year",
        "    Tuesday,                 !- Day of Week for Start Day",
        "    Yes,                     !- Use Weather File Holidays and Special Days",
        "    Yes,                     !- Use Weather File Daylight Saving Period",
        "    No,                      !- Apply Weekend Holiday Rule",
        "    Yes,                     !- Use Weather File Rain Indicators",
        "    Yes;                     !- Use Weather File Snow Indicators",

        "  RunPeriod,",
        "    SummerDay,               !- Name",
        "    7,                       !- Begin Month",
        "    7,                       !- Begin Day of Month",
        "    ,                        !- Begin Year",
        "    7,                       !- End Month",
        "    7,                       !- End Day of Month",
        "    ,                        !- End Year",
        "    Tuesday,                 !- Day of Week for Start Day",
        "    No,                      !- Apply Weekend Holiday Rule",
        "    Yes,                     !- Use Weather File Rain Indicators",
        "    No;                      !- Use Weather File Snow Indicators",

        "  Site:Location,",
        "    CHICAGO_IL_USA TMY2-94846,  !- Name",
        "    41.78,                   !- Latitude {deg}",
        "    -87.75,                  !- Longitude {deg}",
        "    -6.00,                   !- Time Zone {hr}",
        "    190.00;                  !- Elevation {m}",

        "  SizingPeriod:DesignDay,",
        "    CHICAGO_IL_USA Annual Heating 99% Design Conditions DB,  !- Name",
        "    1,                       !- Month",
        "    21,                      !- Day of Month",
        "    WinterDesignDay,         !- Day Type",
        "    -17.3,                   !- Maximum Dry-Bulb Temperature {C}",
        "    0.0,                     !- Daily Dry-Bulb Temperature Range {deltaC}",
        "    ,                        !- Dry-Bulb Temperature Range Modifier Type",
        "    ,                        !- Dry-Bulb Temperature Range Modifier Day Schedule Name",
        "    Wetbulb,                 !- Humidity Condition Type",
        "    -17.3,                   !- Wetbulb or DewPoint at Maximum Dry-Bulb {C}",
        "    ,                        !- Humidity Condition Day Schedule Name",
        "    ,                        !- Humidity Ratio at Maximum Dry-Bulb {kgWater/kgDryAir}",
        "    ,                        !- Enthalpy at Maximum Dry-Bulb {J/kg}",
        "    ,                        !- Daily Wet-Bulb Temperature Range {deltaC}",
        "    99063.,                  !- Barometric Pressure {Pa}",
        "    4.9,                     !- Wind Speed {m/s}",
        "    270,                     !- Wind Direction {deg}",
        "    No,                      !- Rain Indicator",
        "    No,                      !- Snow Indicator",
        "    No,                      !- Daylight Saving Time Indicator",
        "    ASHRAEClearSky,          !- Solar Model Indicator",
        "    ,                        !- Beam Solar Day Schedule Name",
        "    ,                        !- Diffuse Solar Day Schedule Name",
        "    ,                        !- ASHRAE Clear Sky Optical Depth for Beam Irradiance (taub) {dimensionless}",
        "    ,                        !- ASHRAE Clear Sky Optical Depth for Diffuse Irradiance (taud) {dimensionless}",
        "    0.0;                     !- Sky Clearness",

        "  SizingPeriod:DesignDay,",
        "    CHICAGO_IL_USA Annual Cooling 1% Design Conditions DB/MCWB,  !- Name",
        "    7,                       !- Month",
        "    21,                      !- Day of Month",
        "    SummerDesignDay,         !- Day Type",
        "    31.5,                    !- Maximum Dry-Bulb Temperature {C}",
        "    10.7,                    !- Daily Dry-Bulb Temperature Range {deltaC}",
        "    ,                        !- Dry-Bulb Temperature Range Modifier Type",
        "    ,                        !- Dry-Bulb Temperature Range Modifier Day Schedule Name",
        "    Wetbulb,                 !- Humidity Condition Type",
        "    23.0,                    !- Wetbulb or DewPoint at Maximum Dry-Bulb {C}",
        "    ,                        !- Humidity Condition Day Schedule Name",
        "    ,                        !- Humidity Ratio at Maximum Dry-Bulb {kgWater/kgDryAir}",
        "    ,                        !- Enthalpy at Maximum Dry-Bulb {J/kg}",
        "    ,                        !- Daily Wet-Bulb Temperature Range {deltaC}",
        "    99063.,                  !- Barometric Pressure {Pa}",
        "    5.3,                     !- Wind Speed {m/s}",
        "    230,                     !- Wind Direction {deg}",
        "    No,                      !- Rain Indicator",
        "    No,                      !- Snow Indicator",
        "    No,                      !- Daylight Saving Time Indicator",
        "    ASHRAEClearSky,          !- Solar Model Indicator",
        "    ,                        !- Beam Solar Day Schedule Name",
        "    ,                        !- Diffuse Solar Day Schedule Name",
        "    ,                        !- ASHRAE Clear Sky Optical Depth for Beam Irradiance (taub) {dimensionless}",
        "    ,                        !- ASHRAE Clear Sky Optical Depth for Diffuse Irradiance (taud) {dimensionless}",
        "    1.0;                     !- Sky Clearness",

        "  Site:GroundTemperature:BuildingSurface,20.03,20.03,20.13,20.30,20.43,20.52,20.62,20.77,20.78,20.55,20.44,20.20;",

        "  Material,",
        "    A1 - 1 IN STUCCO,        !- Name",
        "    Smooth,                  !- Roughness",
        "    2.5389841E-02,           !- Thickness {m}",
        "    0.6918309,               !- Conductivity {W/m-K}",
        "    1858.142,                !- Density {kg/m3}",
        "    836.8000,                !- Specific Heat {J/kg-K}",
        "    0.9000000,               !- Thermal Absorptance",
        "    0.9200000,               !- Solar Absorptance",
        "    0.9200000;               !- Visible Absorptance",

        "  Material,",
        "    CB11,                    !- Name",
        "    MediumRough,             !- Roughness",
        "    0.2032000,               !- Thickness {m}",
        "    1.048000,                !- Conductivity {W/m-K}",
        "    1105.000,                !- Density {kg/m3}",
        "    837.0000,                !- Specific Heat {J/kg-K}",
        "    0.9000000,               !- Thermal Absorptance",
        "    0.2000000,               !- Solar Absorptance",
        "    0.2000000;               !- Visible Absorptance",

        "  Material,",
        "    GP01,                    !- Name",
        "    MediumSmooth,            !- Roughness",
        "    1.2700000E-02,           !- Thickness {m}",
        "    0.1600000,               !- Conductivity {W/m-K}",
        "    801.0000,                !- Density {kg/m3}",
        "    837.0000,                !- Specific Heat {J/kg-K}",
        "    0.9000000,               !- Thermal Absorptance",
        "    0.7500000,               !- Solar Absorptance",
        "    0.7500000;               !- Visible Absorptance",

        "  Material,",
        "    IN02,                    !- Name",
        "    Rough,                   !- Roughness",
        "    9.0099998E-02,           !- Thickness {m}",
        "    4.3000001E-02,           !- Conductivity {W/m-K}",
        "    10.00000,                !- Density {kg/m3}",
        "    837.0000,                !- Specific Heat {J/kg-K}",
        "    0.9000000,               !- Thermal Absorptance",
        "    0.7500000,               !- Solar Absorptance",
        "    0.7500000;               !- Visible Absorptance",

        "  Material,",
        "    IN05,                    !- Name",
        "    Rough,                   !- Roughness",
        "    0.2458000,               !- Thickness {m}",
        "    4.3000001E-02,           !- Conductivity {W/m-K}",
        "    10.00000,                !- Density {kg/m3}",
        "    837.0000,                !- Specific Heat {J/kg-K}",
        "    0.9000000,               !- Thermal Absorptance",
        "    0.7500000,               !- Solar Absorptance",
        "    0.7500000;               !- Visible Absorptance",

        "  Material,",
        "    PW03,                    !- Name",
        "    MediumSmooth,            !- Roughness",
        "    1.2700000E-02,           !- Thickness {m}",
        "    0.1150000,               !- Conductivity {W/m-K}",
        "    545.0000,                !- Density {kg/m3}",
        "    1213.000,                !- Specific Heat {J/kg-K}",
        "    0.9000000,               !- Thermal Absorptance",
        "    0.7800000,               !- Solar Absorptance",
        "    0.7800000;               !- Visible Absorptance",

        "  Material,",
        "    CC03,                    !- Name",
        "    MediumRough,             !- Roughness",
        "    0.1016000,               !- Thickness {m}",
        "    1.310000,                !- Conductivity {W/m-K}",
        "    2243.000,                !- Density {kg/m3}",
        "    837.0000,                !- Specific Heat {J/kg-K}",
        "    0.9000000,               !- Thermal Absorptance",
        "    0.6500000,               !- Solar Absorptance",
        "    0.6500000;               !- Visible Absorptance",

        "  Material,",
        "    HF-A3,                   !- Name",
        "    Smooth,                  !- Roughness",
        "    1.5000000E-03,           !- Thickness {m}",
        "    44.96960,                !- Conductivity {W/m-K}",
        "    7689.000,                !- Density {kg/m3}",
        "    418.0000,                !- Specific Heat {J/kg-K}",
        "    0.9000000,               !- Thermal Absorptance",
        "    0.2000000,               !- Solar Absorptance",
        "    0.2000000;               !- Visible Absorptance",

        "  Material:NoMass,",
        "    AR02,                    !- Name",
        "    VeryRough,               !- Roughness",
        "    7.8000002E-02,           !- Thermal Resistance {m2-K/W}",
        "    0.9000000,               !- Thermal Absorptance",
        "    0.7000000,               !- Solar Absorptance",
        "    0.7000000;               !- Visible Absorptance",

        "  Material:NoMass,",
        "    CP02,                    !- Name",
        "    Rough,                   !- Roughness",
        "    0.2170000,               !- Thermal Resistance {m2-K/W}",
        "    0.9000000,               !- Thermal Absorptance",
        "    0.7500000,               !- Solar Absorptance",
        "    0.7500000;               !- Visible Absorptance",

        "  Construction,",
        "    EXTWALL:LIVING,          !- Name",
        "    A1 - 1 IN STUCCO,        !- Outside Layer",
        "    GP01;                    !- Layer 3",

        "  Construction,",
        "    FLOOR:LIVING,            !- Name",
        "    CC03,                    !- Outside Layer",
        "    CP02;                    !- Layer 2",

        "  Construction,",
        "    ROOF,                    !- Name",
        "    AR02,                    !- Outside Layer",
        "    PW03;                    !- Layer 2",

        "  Zone,",
        "    LIVING ZONE,             !- Name",
        "    0,                       !- Direction of Relative North {deg}",
        "    0,                       !- X Origin {m}",
        "    0,                       !- Y Origin {m}",
        "    0,                       !- Z Origin {m}",
        "    1,                       !- Type",
        "    1,                       !- Multiplier",
        "    autocalculate,           !- Ceiling Height {m}",
        "    autocalculate;           !- Volume {m3}",

        "  GlobalGeometryRules,",
        "    UpperLeftCorner,         !- Starting Vertex Position",
        "    CounterClockWise,        !- Vertex Entry Direction",
        "    World;                   !- Coordinate System",

        "  BuildingSurface:Detailed,",
        "    Living:North,            !- Name",
        "    Wall,                    !- Surface Type",
        "    EXTWALL:LIVING,          !- Construction Name",
        "    LIVING ZONE,             !- Zone Name",
        "    Outdoors,                !- Outside Boundary Condition",
        "    ,                        !- Outside Boundary Condition Object",
        "    SunExposed,              !- Sun Exposure",
        "    WindExposed,             !- Wind Exposure",
        "    0.5000000,               !- View Factor to Ground",
        "    4,                       !- Number of Vertices",
        "    1,1,1,  !- X,Y,Z ==> Vertex 1 {m}",
        "    1,1,0,  !- X,Y,Z ==> Vertex 2 {m}",
        "    0,1,0,  !- X,Y,Z ==> Vertex 3 {m}",
        "    0,1,1;  !- X,Y,Z ==> Vertex 4 {m}",

        "  BuildingSurface:Detailed,",
        "    Living:East,             !- Name",
        "    Wall,                    !- Surface Type",
        "    EXTWALL:LIVING,          !- Construction Name",
        "    LIVING ZONE,             !- Zone Name",
        "    Outdoors,                !- Outside Boundary Condition",
        "    ,                        !- Outside Boundary Condition Object",
        "    SunExposed,              !- Sun Exposure",
        "    WindExposed,             !- Wind Exposure",
        "    0.5000000,               !- View Factor to Ground",
        "    4,                       !- Number of Vertices",
        "    1,0,1,  !- X,Y,Z ==> Vertex 1 {m}",
        "    1,0,0,  !- X,Y,Z ==> Vertex 2 {m}",
        "    1,1,0,  !- X,Y,Z ==> Vertex 3 {m}",
        "    1,1,1;  !- X,Y,Z ==> Vertex 4 {m}",

        "  BuildingSurface:Detailed,",
        "    Living:South,            !- Name",
        "    Wall,                    !- Surface Type",
        "    EXTWALL:LIVING,          !- Construction Name",
        "    LIVING ZONE,             !- Zone Name",
        "    Outdoors,                !- Outside Boundary Condition",
        "    ,                        !- Outside Boundary Condition Object",
        "    SunExposed,              !- Sun Exposure",
        "    WindExposed,             !- Wind Exposure",
        "    0.5000000,               !- View Factor to Ground",
        "    4,                       !- Number of Vertices",
        "    0,0,1,  !- X,Y,Z ==> Vertex 1 {m}",
        "    0,0,0,  !- X,Y,Z ==> Vertex 2 {m}",
        "    1,0,0,  !- X,Y,Z ==> Vertex 3 {m}",
        "    1,0,1;  !- X,Y,Z ==> Vertex 4 {m}",

        "  BuildingSurface:Detailed,",
        "    Living:West,             !- Name",
        "    Wall,                    !- Surface Type",
        "    EXTWALL:LIVING,          !- Construction Name",
        "    LIVING ZONE,             !- Zone Name",
        "    Outdoors,                !- Outside Boundary Condition",
        "    ,                        !- Outside Boundary Condition Object",
        "    SunExposed,              !- Sun Exposure",
        "    WindExposed,             !- Wind Exposure",
        "    0.5000000,               !- View Factor to Ground",
        "    4,                       !- Number of Vertices",
        "    0,1,1,  !- X,Y,Z ==> Vertex 1 {m}",
        "    0,1,0,  !- X,Y,Z ==> Vertex 2 {m}",
        "    0,0,0,  !- X,Y,Z ==> Vertex 3 {m}",
        "    0,0,1;  !- X,Y,Z ==> Vertex 4 {m}",

        "  BuildingSurface:Detailed,",
        "    Living:Floor,            !- Name",
        "    FLOOR,                   !- Surface Type",
        "    FLOOR:LIVING,            !- Construction Name",
        "    LIVING ZONE,             !- Zone Name",
        "    Surface,                 !- Outside Boundary Condition",
        "    Living:Floor,            !- Outside Boundary Condition Object",
        "    NoSun,                   !- Sun Exposure",
        "    NoWind,                  !- Wind Exposure",
        "    0,                       !- View Factor to Ground",
        "    4,                       !- Number of Vertices",
        "    0,0,0,  !- X,Y,Z ==> Vertex 1 {m}",
        "    0,1,0,  !- X,Y,Z ==> Vertex 2 {m}",
        "    1,1,0,  !- X,Y,Z ==> Vertex 3 {m}",
        "    1,0,0;  !- X,Y,Z ==> Vertex 4 {m}",

        "  BuildingSurface:Detailed,",
        "    Living:Ceiling,          !- Name",
        "    ROOF,                 !- Surface Type",
        "    ROOF,          !- Construction Name",
        "    LIVING ZONE,             !- Zone Name",
        "    Outdoors,                !- Outside Boundary Condition",
        "    ,                        !- Outside Boundary Condition Object",
        "    SunExposed,              !- Sun Exposure",
        "    WindExposed,             !- Wind Exposure",
        "    0,                       !- View Factor to Ground",
        "    4,                       !- Number of Vertices",
        "    0,1,1,  !- X,Y,Z ==> Vertex 1 {m}",
        "    0,0,1,  !- X,Y,Z ==> Vertex 2 {m}",
        "    1,0,1,  !- X,Y,Z ==> Vertex 3 {m}",
        "    1,1,1;  !- X,Y,Z ==> Vertex 4 {m}",

        "  SurfaceProperty:LocalEnvironment,",
        "    LocEnv:Living:North,          !- Name",
        "    Living:North,                 !- Exterior Surface Name",
        "    ,                             !- External Shading Fraction Schedule Name",
        "    SrdSurfs:Living:North,        !- Surrounding Surfaces Object Name",
        "    ;                             !- Outdoor Air Node Name",

        "  SurfaceProperty:LocalEnvironment,",
        "    LocEnv:Living:East,           !- Name",
        "    Living:East,                  !- Exterior Surface Name",
        "    ,                             !- External Shading Fraction Schedule Name",
        "    SrdSurfs:Living:East,         !- Surrounding Surfaces Object Name",
        "    ;                             !- Outdoor Air Node Name",

        "  SurfaceProperty:LocalEnvironment,",
        "    LocEnv:Living:South,          !- Name",
        "    Living:South,                 !- Exterior Surface Name",
        "    ,                             !- External Shading Fraction Schedule Name",
        "    SrdSurfs:Living:South,        !- Surrounding Surfaces Object Name",
        "    ;                             !- Outdoor Air Node Name",

        "  SurfaceProperty:SurroundingSurfaces,",
        "    SrdSurfs:Living:North, !- Name",
        "    0.3,",
        "    Sky Temp Sch,",
        "    0.1,",
        "    Ground Temp Sch,",
        "    SurroundingSurface1,",
        "    0.6,",
        "    Surrounding Temp Sch 1;",

        "  SurfaceProperty:SurroundingSurfaces,",
        "    SrdSurfs:Living:East, !- Name",
        "    0.2,",
        "    ,",
        "    ,",
        "    ,",
        "    SurroundingSurface1,",
        "    0.3,",
        "    Surrounding Temp Sch 1,",
        "    SurroundingSurface2,",
        "    0.3,",
        "    Surrounding Temp Sch 1;",

        "  SurfaceProperty:SurroundingSurfaces,",
        "    SrdSurfs:Living:South, !- Name",
        "    ,",
        "    ,",
        "    ,",
        "    ,",
        "    SurroundingSurface1,",
        "    0.5,",
        "    Surrounding Temp Sch 1;",

        "  ScheduleTypeLimits,",
        "    Any Number;                   !- Name",

        "  Schedule:Compact,",
        "    Surrounding Temp Sch 1,       !- Name",
        "    Any Number,                   !- Schedule Type Limits Name",
        "    Through: 12/31,               !- Field 1",
        "    For: AllDays,                 !- Field 2",
        "    Until: 24:00, 15.0;           !- Field 3",

        "  Schedule:Compact,",
        "    Sky Temp Sch,                 !- Name",
        "    Any Number,                   !- Schedule Type Limits Name",
        "    Through: 12/31,               !- Field 1",
        "    For: AllDays,                 !- Field 2",
        "    Until: 24:00, 15.0;           !- Field 3",

        "  Schedule:Compact,",
        "    Ground Temp Sch,              !- Name",
        "    Any Number,                   !- Schedule Type Limits Name",
        "    Through: 12/31,               !- Field 1",
        "    For: AllDays,                 !- Field 2",
        "    Until: 24:00, 15.0;           !- Field 3",

    });

    ASSERT_TRUE(process_idf(idf_objects));
    bool ErrorsFound = false;

    ScheduleManager::ProcessScheduleInput(state);

    HeatBalanceManager::GetProjectControlData(state, ErrorsFound);
    EXPECT_FALSE(ErrorsFound);
    HeatBalanceManager::GetZoneData(state, ErrorsFound);
    EXPECT_FALSE(ErrorsFound);
    HeatBalanceManager::GetMaterialData(state, ErrorsFound);
    EXPECT_FALSE(ErrorsFound);
    HeatBalanceManager::GetConstructData(state, ErrorsFound);
    EXPECT_FALSE(ErrorsFound);
    SurfaceGeometry::GetGeometryParameters(state, ErrorsFound);
    EXPECT_FALSE(ErrorsFound);

    SurfaceGeometry::CosBldgRotAppGonly = 1.0;
    SurfaceGeometry::SinBldgRotAppGonly = 0.0;
    SurfaceGeometry::SetupZoneGeometry(state, ErrorsFound);
    EXPECT_FALSE(ErrorsFound);

    HeatBalanceIntRadExchange::InitSolarViewFactors(state);
    EXPECT_FALSE(has_err_output(true));

    EXPECT_TRUE(DataGlobals::AnyLocalEnvironmentsInModel);

    DataZoneEquipment::ZoneEquipConfig.allocate(1);
    DataZoneEquipment::ZoneEquipConfig(1).ZoneName = "LIVING ZONE";
    DataZoneEquipment::ZoneEquipConfig(1).ActualZoneNum = 1;
    std::vector<int> controlledZoneEquipConfigNums;
    controlledZoneEquipConfigNums.push_back(1);
    DataHeatBalance::Zone(1).IsControlled = true;

    DataZoneEquipment::ZoneEquipConfig(1).NumInletNodes = 2;
    DataZoneEquipment::ZoneEquipConfig(1).InletNode.allocate(2);
    DataZoneEquipment::ZoneEquipConfig(1).InletNode(1) = 1;
    DataZoneEquipment::ZoneEquipConfig(1).InletNode(2) = 2;
    DataZoneEquipment::ZoneEquipConfig(1).NumExhaustNodes = 1;
    DataZoneEquipment::ZoneEquipConfig(1).ExhaustNode.allocate(1);
    DataZoneEquipment::ZoneEquipConfig(1).ExhaustNode(1) = 3;
    DataZoneEquipment::ZoneEquipConfig(1).NumReturnNodes = 1;
    DataZoneEquipment::ZoneEquipConfig(1).ReturnNode.allocate(1);
    DataZoneEquipment::ZoneEquipConfig(1).ReturnNode(1) = 4;
    DataZoneEquipment::ZoneEquipConfig(1).FixedReturnFlow.allocate(1);

    DataSizing::ZoneEqSizing.allocate(1);
    DataHeatBalance::Zone(1).SystemZoneNodeNumber = 5;
    DataEnvironment::OutBaroPress = 101325.0;
    DataHeatBalFanSys::MAT.allocate(1); // Zone temperature C
    DataHeatBalFanSys::MAT(1) = 24.0;
    DataHeatBalFanSys::ZoneAirHumRat.allocate(1);
    DataHeatBalFanSys::ZoneAirHumRat(1) = 0.001;

    DataLoopNode::Node.allocate(4);
    DataSurfaces::Surface(1).TAirRef = DataSurfaces::ZoneMeanAirTemp;
    DataSurfaces::Surface(2).TAirRef = DataSurfaces::AdjacentAirTemp;
    DataSurfaces::Surface(3).TAirRef = DataSurfaces::ZoneSupplyAirTemp;

    DataHeatBalSurface::TempSurfInTmp.allocate(6);
    DataHeatBalSurface::TempSurfInTmp(1) = 15.0;
    DataHeatBalSurface::TempSurfInTmp(2) = 20.0;
    DataHeatBalSurface::TempSurfInTmp(3) = 25.0;
    DataHeatBalSurface::TempSurfInTmp(4) = 25.0;
    DataHeatBalSurface::TempSurfInTmp(5) = 25.0;
    DataHeatBalSurface::TempSurfInTmp(6) = 25.0;
    DataHeatBalance::TempEffBulkAir.allocate(6);

    DataLoopNode::Node(1).Temp = 20.0;
    DataLoopNode::Node(2).Temp = 20.0;
    DataLoopNode::Node(3).Temp = 20.0;
    DataLoopNode::Node(4).Temp = 20.0;
    DataLoopNode::Node(1).MassFlowRate = 0.1;
    DataLoopNode::Node(2).MassFlowRate = 0.1;
    DataLoopNode::Node(3).MassFlowRate = 0.1;
    DataLoopNode::Node(4).MassFlowRate = 0.1;

    DataHeatBalSurface::TH.allocate(2, 2, 6);
    DataHeatBalance::HConvIn.allocate(6);
    DataHeatBalance::HConvIn(1) = 0.5;
    DataHeatBalance::HConvIn(2) = 0.5;
    DataHeatBalance::HConvIn(3) = 0.5;
    DataHeatBalance::HConvIn(4) = 0.5;
    DataHeatBalance::HConvIn(5) = 0.5;
    DataHeatBalance::HConvIn(6) = 0.5;
    DataMoistureBalance::HConvInFD.allocate(6);
    DataMoistureBalance::RhoVaporAirIn.allocate(6);
    DataMoistureBalance::HMassConvInFD.allocate(6);

    DataGlobals::KickOffSimulation = true;
    DataHeatBalFanSys::ZoneLatentGain.allocate(1);
    DataGlobals::TimeStepZoneSec = 900;
    DataHeatBalance::ZoneWinHeatGain.allocate(1);
    DataHeatBalance::ZoneWinHeatGainRep.allocate(1);
    DataHeatBalance::ZoneWinHeatGainRepEnergy.allocate(1);

    // Set up
    AllocateSurfaceHeatBalArrays(state);
    createFacilityElectricPowerServiceObject();
    SolarShading::AllocateModuleArrays(state);
    SolarShading::DetermineShadowingCombinations(state);

    InitSurfaceHeatBalance(state);

    DataSurfaces::AirSkyRadSplit.allocate(6);
    ScheduleManager::Schedule(1).CurrentValue = 25.0; // Srd Srfs Temp
    ScheduleManager::Schedule(2).CurrentValue = 15.0; // Sky temp
    ScheduleManager::Schedule(3).CurrentValue = 22.0; // Grd temp

    int SurfNum;
    for (SurfNum = 1; SurfNum <= 6; SurfNum++) {
        DataHeatBalSurface::TH(1, 1, SurfNum) = 20;         // Surf temp
        DataSurfaces::Surface(SurfNum).OutDryBulbTemp = 22; // Air temp
        DataSurfaces::Surface(SurfNum).ExtConvCoeff = -6;
        DataSurfaces::AirSkyRadSplit(SurfNum) = 1.0;
    }
    CalcHeatBalanceOutsideSurf(state);

    // Test if local value correctly overwritten
    // Surface(1-3) - local; Surface(4-6) - global;
    EXPECT_DOUBLE_EQ(0.3, DataSurfaces::Surface(1).ViewFactorSkyIR);
    EXPECT_DOUBLE_EQ(0.1, DataSurfaces::Surface(1).ViewFactorGroundIR);
    EXPECT_DOUBLE_EQ(0.2, DataSurfaces::Surface(2).ViewFactorSkyIR);
    EXPECT_DOUBLE_EQ(0.2, DataSurfaces::Surface(2).ViewFactorGroundIR);
    EXPECT_DOUBLE_EQ(0.25, DataSurfaces::Surface(3).ViewFactorSkyIR);
    EXPECT_DOUBLE_EQ(0.25, DataSurfaces::Surface(3).ViewFactorGroundIR);
    // Test if sky and grd view factor and temperature correctly overwritten
    EXPECT_DOUBLE_EQ((DataGlobalConstants::StefanBoltzmann() * 0.9 * 0.3 * (pow_4(20.0 + DataGlobalConstants::KelvinConv()) - pow_4(15.0 + DataGlobalConstants::KelvinConv())) / (20.0 - 15.0)),
                     DataHeatBalSurface::HSkyExtSurf(1));
    EXPECT_DOUBLE_EQ((DataGlobalConstants::StefanBoltzmann() * 0.9 * 0.1 * (pow_4(20.0 + DataGlobalConstants::KelvinConv()) - pow_4(22.0 + DataGlobalConstants::KelvinConv())) / (20.0 - 22.0)),
                     DataHeatBalSurface::HGrdExtSurf(1));

    // Test if LWR from surrounding surfaces correctly calculated
<<<<<<< HEAD
    EXPECT_DOUBLE_EQ(DataGlobalConstants::StefanBoltzmann() * 0.9 * 0.6 * (pow_4(25.0 + DataGlobalConstants::KelvinConv()) - pow_4(20.0 + DataGlobalConstants::KelvinConv())), DataHeatBalSurface::QRadLWOutSrdSurfs(1));
    EXPECT_DOUBLE_EQ(DataGlobalConstants::StefanBoltzmann() * 0.9 *
                         (0.3 * (pow_4(25.0 + DataGlobalConstants::KelvinConv()) - pow_4(20.0 + DataGlobalConstants::KelvinConv())) + 0.3 * (pow_4(25.0 + DataGlobalConstants::KelvinConv()) - pow_4(20.0 + DataGlobalConstants::KelvinConv()))),
                     DataHeatBalSurface::QRadLWOutSrdSurfs(2));
    EXPECT_DOUBLE_EQ(DataGlobalConstants::StefanBoltzmann() * 0.9 * 0.5 * (pow_4(25.0 + DataGlobalConstants::KelvinConv()) - pow_4(20.0 + DataGlobalConstants::KelvinConv())), DataHeatBalSurface::QRadLWOutSrdSurfs(3));
    EXPECT_DOUBLE_EQ(0.0, DataHeatBalSurface::QRadLWOutSrdSurfs(4));
=======
    EXPECT_DOUBLE_EQ(StefanBoltzmann * 0.9 * 0.6 * (pow_4(25.0 + KelvinConv) - pow_4(20.0 + KelvinConv)), DataHeatBalSurface::SurfQRadLWOutSrdSurfs(1));
    EXPECT_DOUBLE_EQ(StefanBoltzmann * 0.9 *
                         (0.3 * (pow_4(25.0 + KelvinConv) - pow_4(20.0 + KelvinConv)) + 0.3 * (pow_4(25.0 + KelvinConv) - pow_4(20.0 + KelvinConv))),
                     DataHeatBalSurface::SurfQRadLWOutSrdSurfs(2));
    EXPECT_DOUBLE_EQ(StefanBoltzmann * 0.9 * 0.5 * (pow_4(25.0 + KelvinConv) - pow_4(20.0 + KelvinConv)), DataHeatBalSurface::SurfQRadLWOutSrdSurfs(3));
    EXPECT_DOUBLE_EQ(0.0, DataHeatBalSurface::SurfQRadLWOutSrdSurfs(4));
>>>>>>> ffdf8bdc
}

TEST_F(EnergyPlusFixture, HeatBalanceSurfaceManager_SurfaceCOnstructionIndexTest)
{

    std::string const idf_objects = delimited_string({
        " Output:Variable,Perimeter_ZN_1_wall_south_Window_1,Surface Window Transmitted Solar Radiation Rate,timestep;",
        " Output:Variable,*,SURFACE CONSTRUCTION INDEX,timestep;",
        " Output:Diagnostics, DisplayAdvancedReportVariables;",
    });

    ASSERT_TRUE(process_idf(idf_objects));

    DataGlobals::DisplayAdvancedReportVariables = true;

    DataSurfaces::TotSurfaces = 1;
    DataGlobals::NumOfZones = 1;
    DataHeatBalance::TotConstructs = 1;
    DataHeatBalance::Zone.allocate(DataGlobals::NumOfZones);
    DataSurfaces::Surface.allocate(DataSurfaces::TotSurfaces);
    DataSurfaces::SurfaceWindow.allocate(DataSurfaces::TotSurfaces);
    state.dataConstruction->Construct.allocate(DataHeatBalance::TotConstructs);
    DataHeatBalance::AnyConstructInternalSourceInInput = true;

    DataSurfaces::Surface(1).Class = DataSurfaces::SurfaceClass_Wall;
    DataSurfaces::Surface(1).HeatTransSurf = true;
    DataSurfaces::Surface(1).HeatTransferAlgorithm = DataSurfaces::HeatTransferModel_CTF;
    DataSurfaces::Surface(1).ExtBoundCond = 1;
    DataSurfaces::Surface(1).Construction = 1;

    state.dataConstruction->Construct(1).NumCTFTerms = 2;
    state.dataConstruction->Construct(1).SourceSinkPresent = true;
    state.dataConstruction->Construct(1).NumHistories = 1;
    state.dataConstruction->Construct(1).CTFTUserOut(0) = 0.5;
    state.dataConstruction->Construct(1).CTFTUserIn(0) = 0.25;
    state.dataConstruction->Construct(1).CTFTUserSource(0) = 0.25;

    AllocateSurfaceHeatBalArrays(state); // allocates a host of variables related to CTF calculations
    OutputProcessor::GetReportVariableInput(state);

    EXPECT_EQ(OutputProcessor::ReqRepVars(2).VarName, "SURFACE CONSTRUCTION INDEX");
}

TEST_F(EnergyPlusFixture, HeatBalanceSurfaceManager_TestSurfTempCalcHeatBalanceAddSourceTerm)
{

    std::string const idf_objects =
        delimited_string({"  Building,",
                          "    House with AirflowNetwork simulation,  !- Name",
                          "    0,                       !- North Axis {deg}",
                          "    Suburbs,                 !- Terrain",
                          "    0.001,                   !- Loads Convergence Tolerance Value",
                          "    0.0050000,               !- Temperature Convergence Tolerance Value {deltaC}",
                          "    FullInteriorAndExterior, !- Solar Distribution",
                          "    25,                      !- Maximum Number of Warmup Days",
                          "    6;                       !- Minimum Number of Warmup Days",

                          "  Timestep,6;",

                          "  SurfaceConvectionAlgorithm:Inside,TARP;",

                          "  SurfaceConvectionAlgorithm:Outside,DOE-2;",

                          "  HeatBalanceAlgorithm,ConductionTransferFunction;",

                          "  SimulationControl,",
                          "    No,                      !- Do Zone Sizing Calculation",
                          "    No,                      !- Do System Sizing Calculation",
                          "    No,                      !- Do Plant Sizing Calculation",
                          "    Yes,                     !- Run Simulation for Sizing Periods",
                          "    No;                      !- Run Simulation for Weather File Run Periods",

                          "  RunPeriod,",
                          "    WinterDay,               !- Name",
                          "    1,                       !- Begin Month",
                          "    14,                      !- Begin Day of Month",
                          "    ,                        !- Begin Year",
                          "    1,                       !- End Month",
                          "    14,                      !- End Day of Month",
                          "    ,                        !- End Year",
                          "    Tuesday,                 !- Day of Week for Start Day",
                          "    Yes,                     !- Use Weather File Holidays and Special Days",
                          "    Yes,                     !- Use Weather File Daylight Saving Period",
                          "    No,                      !- Apply Weekend Holiday Rule",
                          "    Yes,                     !- Use Weather File Rain Indicators",
                          "    Yes;                     !- Use Weather File Snow Indicators",

                          "  RunPeriod,",
                          "    SummerDay,               !- Name",
                          "    7,                       !- Begin Month",
                          "    7,                       !- Begin Day of Month",
                          "    ,                        !- Begin Year",
                          "    7,                       !- End Month",
                          "    7,                       !- End Day of Month",
                          "    ,                        !- End Year",
                          "    Tuesday,                 !- Day of Week for Start Day",
                          "    Yes,                     !- Use Weather File Holidays and Special Days",
                          "    Yes,                     !- Use Weather File Daylight Saving Period",
                          "    No,                      !- Apply Weekend Holiday Rule",
                          "    Yes,                     !- Use Weather File Rain Indicators",
                          "    No;                      !- Use Weather File Snow Indicators",

                          "  Site:Location,",
                          "    CHICAGO_IL_USA TMY2-94846,  !- Name",
                          "    41.78,                   !- Latitude {deg}",
                          "    -87.75,                  !- Longitude {deg}",
                          "    -6.00,                   !- Time Zone {hr}",
                          "    190.00;                  !- Elevation {m}",

                          "  SizingPeriod:DesignDay,",
                          "    CHICAGO_IL_USA Annual Heating 99% Design Conditions DB,  !- Name",
                          "    1,                       !- Month",
                          "    21,                      !- Day of Month",
                          "    WinterDesignDay,         !- Day Type",
                          "    -17.3,                   !- Maximum Dry-Bulb Temperature {C}",
                          "    0.0,                     !- Daily Dry-Bulb Temperature Range {deltaC}",
                          "    ,                        !- Dry-Bulb Temperature Range Modifier Type",
                          "    ,                        !- Dry-Bulb Temperature Range Modifier Day Schedule Name",
                          "    Wetbulb,                 !- Humidity Condition Type",
                          "    -17.3,                   !- Wetbulb or DewPoint at Maximum Dry-Bulb {C}",
                          "    ,                        !- Humidity Condition Day Schedule Name",
                          "    ,                        !- Humidity Ratio at Maximum Dry-Bulb {kgWater/kgDryAir}",
                          "    ,                        !- Enthalpy at Maximum Dry-Bulb {J/kg}",
                          "    ,                        !- Daily Wet-Bulb Temperature Range {deltaC}",
                          "    99063.,                  !- Barometric Pressure {Pa}",
                          "    4.9,                     !- Wind Speed {m/s}",
                          "    270,                     !- Wind Direction {deg}",
                          "    No,                      !- Rain Indicator",
                          "    No,                      !- Snow Indicator",
                          "    No,                      !- Daylight Saving Time Indicator",
                          "    ASHRAEClearSky,          !- Solar Model Indicator",
                          "    ,                        !- Beam Solar Day Schedule Name",
                          "    ,                        !- Diffuse Solar Day Schedule Name",
                          "    ,                        !- ASHRAE Clear Sky Optical Depth for Beam Irradiance (taub) {dimensionless}",
                          "    ,                        !- ASHRAE Clear Sky Optical Depth for Diffuse Irradiance (taud) {dimensionless}",
                          "    0.0;                     !- Sky Clearness",

                          "  SizingPeriod:DesignDay,",
                          "    CHICAGO_IL_USA Annual Cooling 1% Design Conditions DB/MCWB,  !- Name",
                          "    7,                       !- Month",
                          "    21,                      !- Day of Month",
                          "    SummerDesignDay,         !- Day Type",
                          "    31.5,                    !- Maximum Dry-Bulb Temperature {C}",
                          "    10.7,                    !- Daily Dry-Bulb Temperature Range {deltaC}",
                          "    ,                        !- Dry-Bulb Temperature Range Modifier Type",
                          "    ,                        !- Dry-Bulb Temperature Range Modifier Day Schedule Name",
                          "    Wetbulb,                 !- Humidity Condition Type",
                          "    23.0,                    !- Wetbulb or DewPoint at Maximum Dry-Bulb {C}",
                          "    ,                        !- Humidity Condition Day Schedule Name",
                          "    ,                        !- Humidity Ratio at Maximum Dry-Bulb {kgWater/kgDryAir}",
                          "    ,                        !- Enthalpy at Maximum Dry-Bulb {J/kg}",
                          "    ,                        !- Daily Wet-Bulb Temperature Range {deltaC}",
                          "    99063.,                  !- Barometric Pressure {Pa}",
                          "    5.3,                     !- Wind Speed {m/s}",
                          "    230,                     !- Wind Direction {deg}",
                          "    No,                      !- Rain Indicator",
                          "    No,                      !- Snow Indicator",
                          "    No,                      !- Daylight Saving Time Indicator",
                          "    ASHRAEClearSky,          !- Solar Model Indicator",
                          "    ,                        !- Beam Solar Day Schedule Name",
                          "    ,                        !- Diffuse Solar Day Schedule Name",
                          "    ,                        !- ASHRAE Clear Sky Optical Depth for Beam Irradiance (taub) {dimensionless}",
                          "    ,                        !- ASHRAE Clear Sky Optical Depth for Diffuse Irradiance (taud) {dimensionless}",
                          "    1.0;                     !- Sky Clearness",

                          "  Site:GroundTemperature:BuildingSurface,20.03,20.03,20.13,20.30,20.43,20.52,20.62,20.77,20.78,20.55,20.44,20.20;",

                          "  Material,",
                          "    A1 - 1 IN STUCCO,        !- Name",
                          "    Smooth,                  !- Roughness",
                          "    2.5389841E-02,           !- Thickness {m}",
                          "    0.6918309,               !- Conductivity {W/m-K}",
                          "    1858.142,                !- Density {kg/m3}",
                          "    836.8000,                !- Specific Heat {J/kg-K}",
                          "    0.9000000,               !- Thermal Absorptance",
                          "    0.9200000,               !- Solar Absorptance",
                          "    0.9200000;               !- Visible Absorptance",

                          "  Material,",
                          "    CB11,                    !- Name",
                          "    MediumRough,             !- Roughness",
                          "    0.2032000,               !- Thickness {m}",
                          "    1.048000,                !- Conductivity {W/m-K}",
                          "    1105.000,                !- Density {kg/m3}",
                          "    837.0000,                !- Specific Heat {J/kg-K}",
                          "    0.9000000,               !- Thermal Absorptance",
                          "    0.2000000,               !- Solar Absorptance",
                          "    0.2000000;               !- Visible Absorptance",

                          "  Material,",
                          "    GP01,                    !- Name",
                          "    MediumSmooth,            !- Roughness",
                          "    1.2700000E-02,           !- Thickness {m}",
                          "    0.1600000,               !- Conductivity {W/m-K}",
                          "    801.0000,                !- Density {kg/m3}",
                          "    837.0000,                !- Specific Heat {J/kg-K}",
                          "    0.9000000,               !- Thermal Absorptance",
                          "    0.7500000,               !- Solar Absorptance",
                          "    0.7500000;               !- Visible Absorptance",

                          "  Material,",
                          "    IN02,                    !- Name",
                          "    Rough,                   !- Roughness",
                          "    9.0099998E-02,           !- Thickness {m}",
                          "    4.3000001E-02,           !- Conductivity {W/m-K}",
                          "    10.00000,                !- Density {kg/m3}",
                          "    837.0000,                !- Specific Heat {J/kg-K}",
                          "    0.9000000,               !- Thermal Absorptance",
                          "    0.7500000,               !- Solar Absorptance",
                          "    0.7500000;               !- Visible Absorptance",

                          "  Material,",
                          "    IN05,                    !- Name",
                          "    Rough,                   !- Roughness",
                          "    0.2458000,               !- Thickness {m}",
                          "    4.3000001E-02,           !- Conductivity {W/m-K}",
                          "    10.00000,                !- Density {kg/m3}",
                          "    837.0000,                !- Specific Heat {J/kg-K}",
                          "    0.9000000,               !- Thermal Absorptance",
                          "    0.7500000,               !- Solar Absorptance",
                          "    0.7500000;               !- Visible Absorptance",

                          "  Material,",
                          "    PW03,                    !- Name",
                          "    MediumSmooth,            !- Roughness",
                          "    1.2700000E-02,           !- Thickness {m}",
                          "    0.1150000,               !- Conductivity {W/m-K}",
                          "    545.0000,                !- Density {kg/m3}",
                          "    1213.000,                !- Specific Heat {J/kg-K}",
                          "    0.9000000,               !- Thermal Absorptance",
                          "    0.7800000,               !- Solar Absorptance",
                          "    0.7800000;               !- Visible Absorptance",

                          "  Material,",
                          "    CC03,                    !- Name",
                          "    MediumRough,             !- Roughness",
                          "    0.1016000,               !- Thickness {m}",
                          "    1.310000,                !- Conductivity {W/m-K}",
                          "    2243.000,                !- Density {kg/m3}",
                          "    837.0000,                !- Specific Heat {J/kg-K}",
                          "    0.9000000,               !- Thermal Absorptance",
                          "    0.6500000,               !- Solar Absorptance",
                          "    0.6500000;               !- Visible Absorptance",

                          "  Material,",
                          "    HF-A3,                   !- Name",
                          "    Smooth,                  !- Roughness",
                          "    1.5000000E-03,           !- Thickness {m}",
                          "    44.96960,                !- Conductivity {W/m-K}",
                          "    7689.000,                !- Density {kg/m3}",
                          "    418.0000,                !- Specific Heat {J/kg-K}",
                          "    0.9000000,               !- Thermal Absorptance",
                          "    0.2000000,               !- Solar Absorptance",
                          "    0.2000000;               !- Visible Absorptance",

                          "  Material:NoMass,",
                          "    AR02,                    !- Name",
                          "    VeryRough,               !- Roughness",
                          "    7.8000002E-02,           !- Thermal Resistance {m2-K/W}",
                          "    0.9000000,               !- Thermal Absorptance",
                          "    0.7000000,               !- Solar Absorptance",
                          "    0.7000000;               !- Visible Absorptance",

                          "  Material:NoMass,",
                          "    CP02,                    !- Name",
                          "    Rough,                   !- Roughness",
                          "    0.2170000,               !- Thermal Resistance {m2-K/W}",
                          "    0.9000000,               !- Thermal Absorptance",
                          "    0.7500000,               !- Solar Absorptance",
                          "    0.7500000;               !- Visible Absorptance",

                          "  Construction,",
                          "    EXTWALL:LIVING,          !- Name",
                          "    A1 - 1 IN STUCCO,        !- Outside Layer",
                          "    GP01;                    !- Layer 3",

                          "  Construction,",
                          "    FLOOR:LIVING,            !- Name",
                          "    CC03,                    !- Outside Layer",
                          "    CP02;                    !- Layer 2",

                          "  Construction,",
                          "    ROOF,                    !- Name",
                          "    AR02,                    !- Outside Layer",
                          "    PW03;                    !- Layer 2",

                          "  Zone,",
                          "    LIVING ZONE,             !- Name",
                          "    0,                       !- Direction of Relative North {deg}",
                          "    0,                       !- X Origin {m}",
                          "    0,                       !- Y Origin {m}",
                          "    0,                       !- Z Origin {m}",
                          "    1,                       !- Type",
                          "    1,                       !- Multiplier",
                          "    autocalculate,           !- Ceiling Height {m}",
                          "    autocalculate;           !- Volume {m3}",

                          "  GlobalGeometryRules,",
                          "    UpperLeftCorner,         !- Starting Vertex Position",
                          "    CounterClockWise,        !- Vertex Entry Direction",
                          "    World;                   !- Coordinate System",

                          "  BuildingSurface:Detailed,",
                          "    Living:North,            !- Name",
                          "    Wall,                    !- Surface Type",
                          "    EXTWALL:LIVING,          !- Construction Name",
                          "    LIVING ZONE,             !- Zone Name",
                          "    Outdoors,                !- Outside Boundary Condition",
                          "    ,                        !- Outside Boundary Condition Object",
                          "    SunExposed,              !- Sun Exposure",
                          "    WindExposed,             !- Wind Exposure",
                          "    0.5000000,               !- View Factor to Ground",
                          "    4,                       !- Number of Vertices",
                          "    1,1,1,  !- X,Y,Z ==> Vertex 1 {m}",
                          "    1,1,0,  !- X,Y,Z ==> Vertex 2 {m}",
                          "    0,1,0,  !- X,Y,Z ==> Vertex 3 {m}",
                          "    0,1,1;  !- X,Y,Z ==> Vertex 4 {m}",

                          "  BuildingSurface:Detailed,",
                          "    Living:East,             !- Name",
                          "    Wall,                    !- Surface Type",
                          "    EXTWALL:LIVING,          !- Construction Name",
                          "    LIVING ZONE,             !- Zone Name",
                          "    Outdoors,                !- Outside Boundary Condition",
                          "    ,                        !- Outside Boundary Condition Object",
                          "    SunExposed,              !- Sun Exposure",
                          "    WindExposed,             !- Wind Exposure",
                          "    0.5000000,               !- View Factor to Ground",
                          "    4,                       !- Number of Vertices",
                          "    1,0,1,  !- X,Y,Z ==> Vertex 1 {m}",
                          "    1,0,0,  !- X,Y,Z ==> Vertex 2 {m}",
                          "    1,1,0,  !- X,Y,Z ==> Vertex 3 {m}",
                          "    1,1,1;  !- X,Y,Z ==> Vertex 4 {m}",

                          "  BuildingSurface:Detailed,",
                          "    Living:South,            !- Name",
                          "    Wall,                    !- Surface Type",
                          "    EXTWALL:LIVING,          !- Construction Name",
                          "    LIVING ZONE,             !- Zone Name",
                          "    Outdoors,                !- Outside Boundary Condition",
                          "    ,                        !- Outside Boundary Condition Object",
                          "    SunExposed,              !- Sun Exposure",
                          "    WindExposed,             !- Wind Exposure",
                          "    0.5000000,               !- View Factor to Ground",
                          "    4,                       !- Number of Vertices",
                          "    0,0,1,  !- X,Y,Z ==> Vertex 1 {m}",
                          "    0,0,0,  !- X,Y,Z ==> Vertex 2 {m}",
                          "    1,0,0,  !- X,Y,Z ==> Vertex 3 {m}",
                          "    1,0,1;  !- X,Y,Z ==> Vertex 4 {m}",

                          "  BuildingSurface:Detailed,",
                          "    Living:West,             !- Name",
                          "    Wall,                    !- Surface Type",
                          "    EXTWALL:LIVING,          !- Construction Name",
                          "    LIVING ZONE,             !- Zone Name",
                          "    Outdoors,                !- Outside Boundary Condition",
                          "    ,                        !- Outside Boundary Condition Object",
                          "    SunExposed,              !- Sun Exposure",
                          "    WindExposed,             !- Wind Exposure",
                          "    0.5000000,               !- View Factor to Ground",
                          "    4,                       !- Number of Vertices",
                          "    0,1,1,  !- X,Y,Z ==> Vertex 1 {m}",
                          "    0,1,0,  !- X,Y,Z ==> Vertex 2 {m}",
                          "    0,0,0,  !- X,Y,Z ==> Vertex 3 {m}",
                          "    0,0,1;  !- X,Y,Z ==> Vertex 4 {m}",
                          "  BuildingSurface:Detailed,",
                          "    Living:Floor,            !- Name",
                          "    FLOOR,                   !- Surface Type",
                          "    FLOOR:LIVING,            !- Construction Name",
                          "    LIVING ZONE,             !- Zone Name",
                          "    Surface,                 !- Outside Boundary Condition",
                          "    Living:Floor,            !- Outside Boundary Condition Object",
                          "    NoSun,                   !- Sun Exposure",
                          "    NoWind,                  !- Wind Exposure",
                          "    0,                       !- View Factor to Ground",
                          "    4,                       !- Number of Vertices",
                          "    0,0,0,  !- X,Y,Z ==> Vertex 1 {m}",
                          "    0,1,0,  !- X,Y,Z ==> Vertex 2 {m}",
                          "    1,1,0,  !- X,Y,Z ==> Vertex 3 {m}",
                          "    1,0,0;  !- X,Y,Z ==> Vertex 4 {m}",

                          "  BuildingSurface:Detailed,",
                          "    Living:Ceiling,          !- Name",
                          "    ROOF,                 !- Surface Type",
                          "    ROOF,          !- Construction Name",
                          "    LIVING ZONE,             !- Zone Name",
                          "    Outdoors,                !- Outside Boundary Condition",
                          "    ,                        !- Outside Boundary Condition Object",
                          "    SunExposed,              !- Sun Exposure",
                          "    WindExposed,             !- Wind Exposure",
                          "    0,                       !- View Factor to Ground",
                          "    4,                       !- Number of Vertices",
                          "    0,1,1,  !- X,Y,Z ==> Vertex 1 {m}",
                          "    0,0,1,  !- X,Y,Z ==> Vertex 2 {m}",
                          "    1,0,1,  !- X,Y,Z ==> Vertex 3 {m}",
                          "    1,1,1;  !- X,Y,Z ==> Vertex 4 {m}",
                          "",
                          "  Schedule:Compact,",
                          "    Sche_Q_Evap_Cool,        !- Name",
                          "	 Any Number,              !- Schedule Type Limits Name",
                          "    Through: 12/31,",
                          "    For: AllDays,",
                          "    Until: 24:00, -0.1;",
                          "",
                          "  Schedule:Compact,",
                          "    Sche_Q_Add_Heat,         !- Name",
                          "	 Any Number,              !- Schedule Type Limits Name",
                          "    Through: 12/31,",
                          "    For: AllDays,",
                          "    Until: 24:00, 0.1;",
                          "",
                          "  SurfaceProperty:HeatBalanceSourceTerm,",
                          "    Living:North,               !- Surface Name",
                          "	 ,                           !- Inside Face Heat Source Term Schedule Name",
                          "    Sche_Q_Evap_Cool;           !- Outside Face Heat Source Term Schedule Name",
                          "",
                          "  SurfaceProperty:HeatBalanceSourceTerm,",
                          "    Living:Ceiling,             !- Surface Name",
                          "	 Sche_Q_Add_Heat,            !- Inside Face Heat Source Term Schedule Name",
                          "    ;                           !- Outside Face Heat Source Term Schedule Name"});

    ASSERT_TRUE(process_idf(idf_objects));
    bool ErrorsFound = false;

    HeatBalanceManager::GetProjectControlData(state, ErrorsFound);
    EXPECT_FALSE(ErrorsFound);
    HeatBalanceManager::GetZoneData(state, ErrorsFound);
    EXPECT_FALSE(ErrorsFound);
    HeatBalanceManager::GetMaterialData(state, ErrorsFound);
    EXPECT_FALSE(ErrorsFound);
    HeatBalanceManager::GetConstructData(state, ErrorsFound);
    EXPECT_FALSE(ErrorsFound);
    SurfaceGeometry::GetGeometryParameters(state, ErrorsFound);
    EXPECT_FALSE(ErrorsFound);

    SurfaceGeometry::CosBldgRotAppGonly = 1.0;
    SurfaceGeometry::SinBldgRotAppGonly = 0.0;
    SurfaceGeometry::SetupZoneGeometry(state, ErrorsFound);
    EXPECT_FALSE(ErrorsFound);

    // Clear schedule type warnings
    EXPECT_TRUE(has_err_output(true));

    HeatBalanceIntRadExchange::InitSolarViewFactors(state);
    EXPECT_TRUE(compare_err_stream(""));
    EXPECT_FALSE(has_err_output(true));

    DataZoneEquipment::ZoneEquipConfig.allocate(1);
    DataZoneEquipment::ZoneEquipConfig(1).ZoneName = "LIVING ZONE";
    DataZoneEquipment::ZoneEquipConfig(1).ActualZoneNum = 1;
    std::vector<int> controlledZoneEquipConfigNums;
    controlledZoneEquipConfigNums.push_back(1);
    DataHeatBalance::Zone(1).IsControlled = true;
    DataHeatBalance::Zone(1).ZoneEqNum = 1;
    DataZoneEquipment::ZoneEquipConfig(1).NumInletNodes = 2;
    DataZoneEquipment::ZoneEquipConfig(1).InletNode.allocate(2);
    DataZoneEquipment::ZoneEquipConfig(1).InletNode(1) = 1;
    DataZoneEquipment::ZoneEquipConfig(1).InletNode(2) = 2;
    DataZoneEquipment::ZoneEquipConfig(1).NumExhaustNodes = 1;
    DataZoneEquipment::ZoneEquipConfig(1).ExhaustNode.allocate(1);
    DataZoneEquipment::ZoneEquipConfig(1).ExhaustNode(1) = 3;
    DataZoneEquipment::ZoneEquipConfig(1).NumReturnNodes = 1;
    DataZoneEquipment::ZoneEquipConfig(1).ReturnNode.allocate(1);
    DataZoneEquipment::ZoneEquipConfig(1).ReturnNode(1) = 4;
    DataZoneEquipment::ZoneEquipConfig(1).FixedReturnFlow.allocate(1);

    DataSizing::ZoneEqSizing.allocate(1);
    DataHeatBalance::Zone(1).SystemZoneNodeNumber = 5;
    DataEnvironment::OutBaroPress = 101325.0;
    DataHeatBalFanSys::MAT.allocate(1); // Zone temperature C
    DataHeatBalFanSys::MAT(1) = 24.0;
    DataHeatBalFanSys::ZoneAirHumRat.allocate(1);
    DataHeatBalFanSys::ZoneAirHumRat(1) = 0.001;

    DataLoopNode::Node.allocate(4);
    DataSurfaces::Surface(1).TAirRef = DataSurfaces::ZoneMeanAirTemp;
    DataSurfaces::Surface(2).TAirRef = DataSurfaces::AdjacentAirTemp;
    DataSurfaces::Surface(3).TAirRef = DataSurfaces::ZoneSupplyAirTemp;

    DataHeatBalSurface::TempSurfInTmp.allocate(6);
    DataHeatBalSurface::TempSurfInTmp(1) = 15.0;
    DataHeatBalSurface::TempSurfInTmp(2) = 20.0;
    DataHeatBalSurface::TempSurfInTmp(3) = 25.0;
    DataHeatBalSurface::TempSurfInTmp(4) = 25.0;
    DataHeatBalSurface::TempSurfInTmp(5) = 25.0;
    DataHeatBalSurface::TempSurfInTmp(6) = 25.0;
    DataHeatBalance::TempEffBulkAir.allocate(6);

    DataLoopNode::Node(1).Temp = 20.0;
    DataLoopNode::Node(2).Temp = 20.0;
    DataLoopNode::Node(3).Temp = 20.0;
    DataLoopNode::Node(4).Temp = 20.0;
    DataLoopNode::Node(1).MassFlowRate = 0.1;
    DataLoopNode::Node(2).MassFlowRate = 0.1;
    DataLoopNode::Node(3).MassFlowRate = 0.1;
    DataLoopNode::Node(4).MassFlowRate = 0.1;

    DataHeatBalSurface::TH.allocate(2, 2, 6);
    DataHeatBalSurface::TH(1, 1, 1) = 20;
    DataHeatBalSurface::TH(1, 1, 2) = 20;
    DataHeatBalSurface::TH(1, 1, 3) = 20;
    DataHeatBalSurface::TH(1, 1, 4) = 20;
    DataHeatBalSurface::TH(1, 1, 5) = 20;
    DataHeatBalSurface::TH(1, 1, 6) = 20;
    DataHeatBalance::HConvIn.allocate(6);
    DataHeatBalance::HConvIn(1) = 0.5;
    DataHeatBalance::HConvIn(2) = 0.5;
    DataHeatBalance::HConvIn(3) = 0.5;
    DataHeatBalance::HConvIn(4) = 0.5;
    DataHeatBalance::HConvIn(5) = 0.5;
    DataHeatBalance::HConvIn(6) = 0.5;
    DataMoistureBalance::HConvInFD.allocate(6);
    DataMoistureBalance::RhoVaporAirIn.allocate(6);
    DataMoistureBalance::HMassConvInFD.allocate(6);

    DataGlobals::KickOffSimulation = true;
    DataHeatBalFanSys::ZoneLatentGain.allocate(1);
    DataGlobals::TimeStepZoneSec = 900;
    DataHeatBalance::ZoneWinHeatGain.allocate(1);
    DataHeatBalance::ZoneWinHeatGainRep.allocate(1);
    DataHeatBalance::ZoneWinHeatGainRepEnergy.allocate(1);

    ScheduleManager::Schedule(1).CurrentValue = -0.1;
    ScheduleManager::Schedule(2).CurrentValue = 0.1;

    AllocateSurfaceHeatBalArrays(state);
    createFacilityElectricPowerServiceObject();
    SolarShading::AllocateModuleArrays(state);
    SolarShading::DetermineShadowingCombinations(state);
    InitSurfaceHeatBalance(state);
    for (int SurfNum = 1; SurfNum <= 6; SurfNum++) {
        DataSurfaces::Surface(SurfNum).ExtConvCoeff = -1;
    }

    // Test Additional Heat Source Calculation
    CalcHeatBalanceOutsideSurf(state);
    EXPECT_EQ(-0.1, DataHeatBalSurface::SurfQAdditionalHeatSourceOutside(1));

    CalcHeatBalanceInsideSurf(state);
    EXPECT_EQ(0.1, DataHeatBalSurface::SurfQAdditionalHeatSourceInside(6));

    DataZoneEquipment::ZoneEquipConfig.deallocate();
    DataSizing::ZoneEqSizing.deallocate();
    DataHeatBalFanSys::MAT.deallocate(); // Zone temperature C
    DataHeatBalFanSys::ZoneAirHumRat.deallocate();
    DataLoopNode::Node.deallocate();
    DataGlobals::KickOffSimulation = false;
    DataHeatBalSurface::TempSurfInTmp.deallocate();
    DataHeatBalance::TempEffBulkAir.deallocate();
    DataHeatBalSurface::TH.deallocate();
    DataHeatBalance::HConvIn.deallocate();
    DataMoistureBalance::HConvInFD.deallocate();
    DataMoistureBalance::RhoVaporAirIn.deallocate();
    DataMoistureBalance::HMassConvInFD.deallocate();
    DataHeatBalFanSys::ZoneLatentGain.deallocate();
    DataHeatBalance::ZoneWinHeatGain.deallocate();
    DataHeatBalance::ZoneWinHeatGainRep.deallocate();
    DataHeatBalance::ZoneWinHeatGainRepEnergy.deallocate();
}

TEST_F(EnergyPlusFixture, HeatBalanceSurfaceManager_TestReportIntMovInsInsideSurfTemp)
{

    Real64 ExpectedResult1;
    Real64 ExpectedResult2;
    Real64 ExpectedResult3;

    DataSurfaces::clear_state();
    DataHeatBalSurface::clear_state();

    DataSurfaces::TotSurfaces = 3;
    DataSurfaces::Surface.allocate(DataSurfaces::TotSurfaces);
    DataHeatBalSurface::TempSurfIn.allocate(DataSurfaces::TotSurfaces);
    DataHeatBalSurface::TempSurfInTmp.allocate(DataSurfaces::TotSurfaces);
    DataHeatBalSurface::TempSurfInMovInsRep.allocate(DataSurfaces::TotSurfaces);

    // Test 1 Data: Surface does NOT have movable insulation
    DataSurfaces::Surface(1).MaterialMovInsulInt = 0; // No material means no movable insulation
    DataSurfaces::Surface(1).SchedMovInsulInt = 0;    // Schedule index of zero returns zero value (not scheduled)
    DataHeatBalSurface::TempSurfIn(1) = 23.0;
    DataHeatBalSurface::TempSurfInTmp(1) = 12.3;
    DataHeatBalSurface::TempSurfInMovInsRep(1) = 1.23;
    ExpectedResult1 = 23.0; // TempSurfInMovInsRep should be set to TempSurfIn

    // Test 2 Data: Surface does have movable insulation but it is scheduled OFF
    DataSurfaces::Surface(2).MaterialMovInsulInt = 1; // Material index present means there is movable insulation
    DataSurfaces::Surface(2).SchedMovInsulInt = 0;    // Schedule index of zero returns zero value (not scheduled)
    DataHeatBalSurface::TempSurfIn(2) = 123.0;
    DataHeatBalSurface::TempSurfInTmp(2) = 12.3;
    DataHeatBalSurface::TempSurfInMovInsRep(2) = 1.23;
    ExpectedResult2 = 123.0; // TempSurfInMovInsRep should be set to TempSurfIn

    // Test 3 Data: Surface does have movable insulation and it is scheduled ON
    DataSurfaces::Surface(3).MaterialMovInsulInt = 1; // Material index present means there is movable insulation
    DataSurfaces::Surface(3).SchedMovInsulInt = -1;   // Schedule index of -1 returns 1.0 value
    DataHeatBalSurface::TempSurfIn(3) = 12.3;
    DataHeatBalSurface::TempSurfInTmp(3) = 1.23;
    DataHeatBalSurface::TempSurfInMovInsRep(3) = -9999.9;
    ExpectedResult3 = 1.23; // TempSurfInMovInsRep should be set to TempSurfInTmp

    // Now call the subroutine which will run all of the test cases at once and then make the comparisons
    HeatBalanceSurfaceManager::ReportIntMovInsInsideSurfTemp();
    EXPECT_NEAR(DataHeatBalSurface::TempSurfInMovInsRep(1), ExpectedResult1, 0.00001);
    EXPECT_NEAR(DataHeatBalSurface::TempSurfInMovInsRep(2), ExpectedResult2, 0.00001);
    EXPECT_NEAR(DataHeatBalSurface::TempSurfInMovInsRep(3), ExpectedResult3, 0.00001);
}

TEST_F(EnergyPlusFixture, HeatBalanceSurfaceManager_OutsideSurfHeatBalanceWhenRainFlag)
{
    DataSurfaces::Surface.allocate(1);
    DataHeatBalSurface::HcExtSurf.allocate(1);
    DataHeatBalSurface::TH.allocate(1, 1, 1);

    DataSurfaces::Surface(1).Area = 58.197;
    DataHeatBalSurface::HcExtSurf(1) = 1000;
    DataHeatBalSurface::TH(1, 1, 1) = 6.71793958923051;
    DataSurfaces::Surface(1).OutWetBulbTemp = 6.66143784594778;
    DataSurfaces::Surface(1).OutDryBulbTemp = 7.2;

    // If Rain Flag = on, GetQdotConvOutRep uses Outdoor Air Wet Bulb Temp.
    DataEnvironment::IsRain = true;
    Real64 ExpectedQconvPerArea1 = -1000 * (6.71793958923051 - 6.66143784594778);

    EXPECT_NEAR(ExpectedQconvPerArea1, GetQdotConvOutRepPerArea(1), 0.01);

    // Otherwise, GetQdotConvOutRep uses Outdoor Air Dry Bulb Temp.
    DataEnvironment::IsRain = false;
    DataHeatBalSurface::HcExtSurf(1) = 5.65361106051348;
    Real64 ExpectedQconvPerArea2 = -5.65361106051348 * (6.71793958923051 - 7.2);

    EXPECT_NEAR(ExpectedQconvPerArea2, GetQdotConvOutRepPerArea(1), 0.01);
}

TEST_F(EnergyPlusFixture, HeatBalanceSurfaceManager_TestInterzoneRadFactorCalc)
{

    DataSurfaces::TotSurfaces = 2;
    DataGlobals::NumOfZones = 2;
    DataHeatBalance::TotMaterials = 1;
    DataHeatBalance::TotConstructs = 1;

    DataHeatBalance::Zone.allocate(DataGlobals::NumOfZones);
    DataSurfaces::Surface.allocate(DataSurfaces::TotSurfaces);
    state.dataConstruction->Construct.allocate(DataHeatBalance::TotConstructs);
<<<<<<< HEAD
    DataHeatBalSurface::VMULT.allocate(DataGlobals::NumOfZones);
    state.dataConstruction->Construct(1).TransDiff = 0.1;
    DataHeatBalSurface::VMULT(1) = 1.0;
    DataHeatBalSurface::VMULT(2) = 1.0;
=======
    DataHeatBalSurface::EnclSolVMULT.allocate(DataGlobals::NumOfZones);
    state.dataConstruction->Construct(1).TransDiff = 0.1;
    DataHeatBalSurface::EnclSolVMULT(1) = 1.0;
    DataHeatBalSurface::EnclSolVMULT(2) = 1.0;
>>>>>>> ffdf8bdc

    DataSurfaces::Surface(1).HeatTransSurf = true;
    DataSurfaces::Surface(1).Construction = 1;
    DataSurfaces::Surface(1).ExtBoundCond = 2;
    DataSurfaces::Surface(1).Area = 1.0;
    DataSurfaces::Surface(1).Zone = 1;

    DataSurfaces::Surface(2).HeatTransSurf = true;
    DataSurfaces::Surface(2).Construction = 1;
    DataSurfaces::Surface(2).ExtBoundCond = 1;
    DataSurfaces::Surface(2).Area = 1.0;
    DataSurfaces::Surface(2).Zone = 2;

    DataSurfaces::Surface(1).SolarEnclIndex = 1;
    DataSurfaces::Surface(2).SolarEnclIndex = 2;

    ComputeDifSolExcZonesWIZWindows(state, DataGlobals::NumOfZones);

    EXPECT_EQ(1, DataHeatBalSurface::FractDifShortZtoZ(1, 1));
    EXPECT_EQ(1, DataHeatBalSurface::FractDifShortZtoZ(2, 2));
    EXPECT_FALSE(DataHeatBalSurface::RecDifShortFromZ(1));
    EXPECT_FALSE(DataHeatBalSurface::RecDifShortFromZ(2));

    DataHeatBalance::Zone(1).HasInterZoneWindow = true;
    DataHeatBalance::Zone(2).HasInterZoneWindow = true;

    ComputeDifSolExcZonesWIZWindows(state, DataGlobals::NumOfZones);

    EXPECT_TRUE(DataHeatBalSurface::RecDifShortFromZ(1));
    EXPECT_TRUE(DataHeatBalSurface::RecDifShortFromZ(2));

    DataGlobals::KickOffSimulation = true;
    ComputeDifSolExcZonesWIZWindows(state, DataGlobals::NumOfZones);

    EXPECT_EQ(1, DataHeatBalSurface::FractDifShortZtoZ(1, 1));
    EXPECT_EQ(1, DataHeatBalSurface::FractDifShortZtoZ(2, 2));
    EXPECT_FALSE(DataHeatBalSurface::RecDifShortFromZ(1));
    EXPECT_FALSE(DataHeatBalSurface::RecDifShortFromZ(2));
}

TEST_F(EnergyPlusFixture, HeatBalanceSurfaceManager_TestResilienceMetricReport)
{

    int NumOfZones = 1;
    state.dataGlobal->KindOfSim = DataGlobalConstants::KindOfSim::RunPeriodWeather;
    OutputReportTabular::displayThermalResilienceSummary = true;
    DataEnvironment::Month = 7;
    DataEnvironment::DayOfMonth = 1;

    DataGlobals::TimeStep = 1;
    DataGlobals::TimeStepZone = 1;
    DataEnvironment::OutBaroPress = 101325.0;

    DataGlobals::NumOfZones = 1;
    DataHeatBalance::Zone.allocate(DataGlobals::NumOfZones);
    DataHeatBalFanSys::ZTAV.dimension(NumOfZones, 0.0);
    DataHeatBalFanSys::ZoneAirHumRatAvg.dimension(NumOfZones, 0.0);

    DataHeatBalFanSys::ZoneHeatIndex.dimension(NumOfZones, 0.0);
    DataHeatBalFanSys::ZoneHumidex.dimension(NumOfZones, 0.0);
    DataHeatBalFanSys::ZoneNumOcc.dimension(NumOfZones, 0);
    DataHeatBalFanSys::ZoneHeatIndexHourBins.allocate(NumOfZones);
    DataHeatBalFanSys::ZoneHumidexHourBins.allocate(NumOfZones);
    DataHeatBalFanSys::ZoneHeatIndexOccuHourBins.allocate(NumOfZones);
    DataHeatBalFanSys::ZoneHumidexOccuHourBins.allocate(NumOfZones);

    DataHeatBalance::TotPeople = 1;
    DataHeatBalance::People.allocate(DataHeatBalance::TotPeople);
    DataHeatBalance::People(1).ZonePtr = 1;
    DataHeatBalance::People(1).Pierce = true;
    DataHeatBalance::People(1).NumberOfPeople = 2;
    DataHeatBalance::People(1).NumberOfPeoplePtr = 1;
    ScheduleManager::Schedule.allocate(1);

    EnergyPlus::ThermalComfort::ThermalComfortData.allocate(DataHeatBalance::TotPeople);
    DataHeatBalFanSys::ZoneOccPierceSET.dimension(NumOfZones, 0);
    DataHeatBalFanSys::ZoneOccPierceSETLastStep.dimension(NumOfZones, 0);
    DataHeatBalFanSys::ZoneLowSETHours.allocate(NumOfZones);
    DataHeatBalFanSys::ZoneHighSETHours.allocate(NumOfZones);

    EnergyPlus::ThermalComfort::ThermalComfortData(1).PierceSET = 31;
    ScheduleManager::Schedule(1).CurrentValue = 0;

    // Heat Index Case 1: Zone T < 80 F;
    DataGlobals::HourOfDay = 1;
    DataHeatBalFanSys::ZTAV(1) = 25;
    DataHeatBalFanSys::ZoneAirHumRatAvg(1) = 0.00988; // RH = 50%
    CalcThermalResilience(state);
    ReportThermalResilience(state);
    EXPECT_NEAR(25, DataHeatBalFanSys::ZoneHeatIndex(1), 0.5);
    EXPECT_NEAR(28, DataHeatBalFanSys::ZoneHumidex(1), 1);

    // Heat Index Case 2: Zone RH > 85, 80 < T < 87 F;
    DataGlobals::HourOfDay = 2;
    DataHeatBalFanSys::ZTAV(1) = 27;
    DataHeatBalFanSys::ZoneAirHumRatAvg(1) = 0.02035; // RH = 90%
    CalcThermalResilience(state);
    ReportThermalResilience(state);
    EXPECT_NEAR(31, DataHeatBalFanSys::ZoneHeatIndex(1), 0.5);
    EXPECT_NEAR(39, DataHeatBalFanSys::ZoneHumidex(1), 1);

    // Heat Index Case 3: < Zone RH > 85, 80 < T < 87 F;
    DataGlobals::HourOfDay = 3;
    DataHeatBalFanSys::ZTAV(1) = 27;
    DataHeatBalFanSys::ZoneAirHumRatAvg(1) = 0.0022; // RH = 10%
    CalcThermalResilience(state);
    ReportThermalResilience(state);
    EXPECT_NEAR(26, DataHeatBalFanSys::ZoneHeatIndex(1), 0.5);
    EXPECT_NEAR(23, DataHeatBalFanSys::ZoneHumidex(1), 1);

    // Heat Index Case 4: Rothfusz regression, other than the above conditions;
    DataGlobals::HourOfDay = 4;
    DataHeatBalFanSys::ZTAV(1) = 30;
    DataHeatBalFanSys::ZoneAirHumRatAvg(1) = 0.01604; // RH = 60%
    CalcThermalResilience(state);
    ReportThermalResilience(state);
    EXPECT_NEAR(33, DataHeatBalFanSys::ZoneHeatIndex(1), 0.5);
    EXPECT_NEAR(38, DataHeatBalFanSys::ZoneHumidex(1), 1);

    // Test categorization of the first 4 hours.
    EXPECT_EQ(2, DataHeatBalFanSys::ZoneHeatIndexHourBins(1)[0]); // Safe: Heat Index <= 80 °F (32.2 °C).
    EXPECT_EQ(1, DataHeatBalFanSys::ZoneHeatIndexHourBins(1)[1]); // Caution: (80, 90 °F] / (26.7, 32.2 °C]
    EXPECT_EQ(1, DataHeatBalFanSys::ZoneHeatIndexHourBins(1)[2]); // Extreme Caution (90, 105 °F] / (32.2, 40.6 °C]
    EXPECT_EQ(0, DataHeatBalFanSys::ZoneHeatIndexHourBins(1)[3]);
    EXPECT_EQ(0, DataHeatBalFanSys::ZoneHeatIndexOccuHourBins(1)[0]); // # of People = 0

    EXPECT_EQ(2, DataHeatBalFanSys::ZoneHumidexHourBins(1)[0]); // Humidex <= 29
    EXPECT_EQ(2, DataHeatBalFanSys::ZoneHumidexHourBins(1)[1]); // Humidex (29, 40]
    EXPECT_EQ(0, DataHeatBalFanSys::ZoneHumidexOccuHourBins(1)[0]); // # of People = 0

    // Test SET-hours calculation - No occupant
    EXPECT_EQ(0, DataHeatBalFanSys::ZoneHighSETHours(1)[0]); // SET Hours
    EXPECT_EQ(0, DataHeatBalFanSys::ZoneHighSETHours(1)[1]); // SET OccupantHours

    EnergyPlus::ThermalComfort::ThermalComfortData(1).PierceSET = 11.2;
    ScheduleManager::Schedule(1).CurrentValue = 1;
    for (int hour = 5; hour <= 7; hour++) {
        DataGlobals::HourOfDay = hour;
//        CalcThermalResilience(state);
        ReportThermalResilience(state);
    }
    // Test SET-hours calculation - Heating unmet
    EXPECT_EQ(3, DataHeatBalFanSys::ZoneLowSETHours(1)[0]); // SET Hours = (12.2 - 11.2) * 3 Hours
    EXPECT_EQ(6, DataHeatBalFanSys::ZoneLowSETHours(1)[1]); // SET OccupantHours = (12.2 - 11.2) * 3 Hours * 2 OCC

    EnergyPlus::ThermalComfort::ThermalComfortData(1).PierceSET = 32;
    for (int hour = 8; hour <= 10; hour++) {
        DataGlobals::HourOfDay = hour;
        ReportThermalResilience(state);
    }
    // Test SET-hours calculation - Cooling unmet
    EXPECT_EQ(6, DataHeatBalFanSys::ZoneHighSETHours(1)[0]); // SET Hours = (32 - 30) * 3 Hours
    EXPECT_EQ(12, DataHeatBalFanSys::ZoneHighSETHours(1)[1]); // SET OccupantHours = (32 - 30) * 3 Hours * 2 OCC

    EnergyPlus::ThermalComfort::ThermalComfortData(1).PierceSET = 25;
    for (int hour = 11; hour <= 12; hour++) {
        DataGlobals::HourOfDay = hour;
        ReportThermalResilience(state);
    }
    EnergyPlus::ThermalComfort::ThermalComfortData(1).PierceSET = 11.2;
    for (int hour = 13; hour <= 18; hour++) {
        DataGlobals::HourOfDay = hour;
        ReportThermalResilience(state);
    }
    ScheduleManager::Schedule(1).CurrentValue = 0;
    for (int hour = 18; hour <= 20; hour++) {
        DataGlobals::HourOfDay = hour;
        ReportThermalResilience(state);
    }

    // Test SET longest duration calculation
    // Cooling Unmet Duration: Hour 1 - 4 (no occupants), Hour 8 - 10;
    // Heating Unmet Duration: Hour 5 - 7, Hour 13 - 18, Hour 18 - 20 (no occupants);
    EXPECT_EQ(9, DataHeatBalFanSys::ZoneLowSETHours(1)[0]); // SET Hours = (12.2 - 11.2) * (3 + 6) Hours
    EXPECT_EQ(6, DataHeatBalFanSys::ZoneHighSETHours(1)[0]); // SET Hours = SET Hours = (32 - 30) * 3 Hours
    EXPECT_EQ(6, DataHeatBalFanSys::ZoneLowSETHours(1)[2]); // Longest Heating SET Unmet Duration
    EXPECT_EQ(3, DataHeatBalFanSys::ZoneHighSETHours(1)[2]); //  Longest Cooling SET Unmet Duration

    DataHeatBalFanSys::ZoneCO2LevelHourBins.allocate(NumOfZones);
    DataHeatBalFanSys::ZoneCO2LevelOccuHourBins.allocate(NumOfZones);
    DataContaminantBalance::ZoneAirCO2Avg.allocate(NumOfZones);
    DataContaminantBalance::Contaminant.CO2Simulation = true;
    ScheduleManager::Schedule(1).CurrentValue = 1;
    OutputReportTabular::displayCO2ResilienceSummary = true;
    DataContaminantBalance::ZoneAirCO2Avg(1) = 1100;
    ReportCO2Resilience(state);
    EXPECT_EQ(1, DataHeatBalFanSys::ZoneCO2LevelHourBins(1)[1]);
    EXPECT_EQ(2, DataHeatBalFanSys::ZoneCO2LevelOccuHourBins(1)[1]);

    DataHeatBalFanSys::ZoneLightingLevelHourBins.allocate(NumOfZones);
    DataHeatBalFanSys::ZoneLightingLevelOccuHourBins.allocate(NumOfZones);
    DataDaylighting::ZoneDaylight.allocate(NumOfZones);
    DataDaylighting::ZoneDaylight(1).DaylightMethod = DataDaylighting::SplitFluxDaylighting;
    DataDaylighting::ZoneDaylight(1).DaylIllumAtRefPt.allocate(1);
    DataDaylighting::ZoneDaylight(1).IllumSetPoint.allocate(1);
    DataDaylighting::ZoneDaylight(1).ZonePowerReductionFactor = 0.5;
    DataDaylighting::ZoneDaylight(1).DaylIllumAtRefPt(1) = 300;
    DataDaylighting::ZoneDaylight(1).IllumSetPoint(1) = 400;
    OutputReportTabular::displayVisualResilienceSummary = true;

    ReportVisualResilience(state);
    EXPECT_EQ(1, DataHeatBalFanSys::ZoneLightingLevelHourBins(1)[2]);
    EXPECT_EQ(2, DataHeatBalFanSys::ZoneLightingLevelOccuHourBins(1)[2]);

}

TEST_F(EnergyPlusFixture, HeatBalanceSurfaceManager_TestInitHBInterzoneWindow)
{

    std::string const idf_objects = delimited_string({"  Building,",
                                                      "    House with Local Air Nodes,  !- Name",
                                                      "    0,                       !- North Axis {deg}",
                                                      "    Suburbs,                 !- Terrain",
                                                      "    0.001,                   !- Loads Convergence Tolerance Value",
                                                      "    0.0050000,               !- Temperature Convergence Tolerance Value {deltaC}",
                                                      "    FullInteriorAndExterior, !- Solar Distribution",
                                                      "    25,                      !- Maximum Number of Warmup Days",
                                                      "    6;                       !- Minimum Number of Warmup Days",

                                                      "  Timestep,6;",

                                                      "  SimulationControl,",
                                                      "    No,                      !- Do Zone Sizing Calculation",
                                                      "    No,                      !- Do System Sizing Calculation",
                                                      "    No,                      !- Do Plant Sizing Calculation",
                                                      "    No,                     !- Run Simulation for Sizing Periods",
                                                      "    YES;                     !- Run Simulation for Weather File Run Periods",

                                                      "  RunPeriod,",
                                                      "    WinterDay,               !- Name",
                                                      "    1,                       !- Begin Month",
                                                      "    14,                      !- Begin Day of Month",
                                                      "    ,                        !- Begin Year",
                                                      "    1,                       !- End Month",
                                                      "    14,                      !- End Day of Month",
                                                      "    ,                        !- End Year",
                                                      "    Tuesday,                 !- Day of Week for Start Day",
                                                      "    Yes,                     !- Use Weather File Holidays and Special Days",
                                                      "    Yes,                     !- Use Weather File Daylight Saving Period",
                                                      "    No,                      !- Apply Weekend Holiday Rule",
                                                      "    Yes,                     !- Use Weather File Rain Indicators",
                                                      "    Yes;                     !- Use Weather File Snow Indicators",

                                                      "  Material,",
                                                      "    A1 - 1 IN STUCCO,        !- Name",
                                                      "    Smooth,                  !- Roughness",
                                                      "    2.5389841E-02,           !- Thickness {m}",
                                                      "    0.6918309,               !- Conductivity {W/m-K}",
                                                      "    1858.142,                !- Density {kg/m3}",
                                                      "    836.8000,                !- Specific Heat {J/kg-K}",
                                                      "    0.9000000,               !- Thermal Absorptance",
                                                      "    0.9200000,               !- Solar Absorptance",
                                                      "    0.9200000;               !- Visible Absorptance",

                                                      "  Material,",
                                                      "    CB11,                    !- Name",
                                                      "    MediumRough,             !- Roughness",
                                                      "    0.2032000,               !- Thickness {m}",
                                                      "    1.048000,                !- Conductivity {W/m-K}",
                                                      "    1105.000,                !- Density {kg/m3}",
                                                      "    837.0000,                !- Specific Heat {J/kg-K}",
                                                      "    0.9000000,               !- Thermal Absorptance",
                                                      "    0.2000000,               !- Solar Absorptance",
                                                      "    0.2000000;               !- Visible Absorptance",

                                                      "  Material,",
                                                      "    GP01,                    !- Name",
                                                      "    MediumSmooth,            !- Roughness",
                                                      "    1.2700000E-02,           !- Thickness {m}",
                                                      "    0.1600000,               !- Conductivity {W/m-K}",
                                                      "    801.0000,                !- Density {kg/m3}",
                                                      "    837.0000,                !- Specific Heat {J/kg-K}",
                                                      "    0.9000000,               !- Thermal Absorptance",
                                                      "    0.7500000,               !- Solar Absorptance",
                                                      "    0.7500000;               !- Visible Absorptance",

                                                      "  Material,",
                                                      "    IN02,                    !- Name",
                                                      "    Rough,                   !- Roughness",
                                                      "    9.0099998E-02,           !- Thickness {m}",
                                                      "    4.3000001E-02,           !- Conductivity {W/m-K}",
                                                      "    10.00000,                !- Density {kg/m3}",
                                                      "    837.0000,                !- Specific Heat {J/kg-K}",
                                                      "    0.9000000,               !- Thermal Absorptance",
                                                      "    0.7500000,               !- Solar Absorptance",
                                                      "    0.7500000;               !- Visible Absorptance",

                                                      "  Material,",
                                                      "    IN05,                    !- Name",
                                                      "    Rough,                   !- Roughness",
                                                      "    0.2458000,               !- Thickness {m}",
                                                      "    4.3000001E-02,           !- Conductivity {W/m-K}",
                                                      "    10.00000,                !- Density {kg/m3}",
                                                      "    837.0000,                !- Specific Heat {J/kg-K}",
                                                      "    0.9000000,               !- Thermal Absorptance",
                                                      "    0.7500000,               !- Solar Absorptance",
                                                      "    0.7500000;               !- Visible Absorptance",

                                                      "  Material,",
                                                      "    PW03,                    !- Name",
                                                      "    MediumSmooth,            !- Roughness",
                                                      "    1.2700000E-02,           !- Thickness {m}",
                                                      "    0.1150000,               !- Conductivity {W/m-K}",
                                                      "    545.0000,                !- Density {kg/m3}",
                                                      "    1213.000,                !- Specific Heat {J/kg-K}",
                                                      "    0.9000000,               !- Thermal Absorptance",
                                                      "    0.7800000,               !- Solar Absorptance",
                                                      "    0.7800000;               !- Visible Absorptance",

                                                      "  Material,",
                                                      "    CC03,                    !- Name",
                                                      "    MediumRough,             !- Roughness",
                                                      "    0.1016000,               !- Thickness {m}",
                                                      "    1.310000,                !- Conductivity {W/m-K}",
                                                      "    2243.000,                !- Density {kg/m3}",
                                                      "    837.0000,                !- Specific Heat {J/kg-K}",
                                                      "    0.9000000,               !- Thermal Absorptance",
                                                      "    0.6500000,               !- Solar Absorptance",
                                                      "    0.6500000;               !- Visible Absorptance",

                                                      "  Material,",
                                                      "    HF-A3,                   !- Name",
                                                      "    Smooth,                  !- Roughness",
                                                      "    1.5000000E-03,           !- Thickness {m}",
                                                      "    44.96960,                !- Conductivity {W/m-K}",
                                                      "    7689.000,                !- Density {kg/m3}",
                                                      "    418.0000,                !- Specific Heat {J/kg-K}",
                                                      "    0.9000000,               !- Thermal Absorptance",
                                                      "    0.2000000,               !- Solar Absorptance",
                                                      "    0.2000000;               !- Visible Absorptance",

                                                      "  Material:NoMass,",
                                                      "    AR02,                    !- Name",
                                                      "    VeryRough,               !- Roughness",
                                                      "    7.8000002E-02,           !- Thermal Resistance {m2-K/W}",
                                                      "    0.9000000,               !- Thermal Absorptance",
                                                      "    0.7000000,               !- Solar Absorptance",
                                                      "    0.7000000;               !- Visible Absorptance",

                                                      "  Material:NoMass,",
                                                      "    CP02,                    !- Name",
                                                      "    Rough,                   !- Roughness",
                                                      "    0.2170000,               !- Thermal Resistance {m2-K/W}",
                                                      "    0.9000000,               !- Thermal Absorptance",
                                                      "    0.7500000,               !- Solar Absorptance",
                                                      "    0.7500000;               !- Visible Absorptance",

                                                      "  Construction,",
                                                      "    EXTWALL:LIVING,          !- Name",
                                                      "    A1 - 1 IN STUCCO,        !- Outside Layer",
                                                      "    GP01;                    !- Layer 3",

                                                      "  Construction,",
                                                      "    FLOOR:LIVING,            !- Name",
                                                      "    CC03,                    !- Outside Layer",
                                                      "    CP02;                    !- Layer 2",

                                                      "  Construction,",
                                                      "    ROOF,                    !- Name",
                                                      "    AR02,                    !- Outside Layer",
                                                      "    PW03;                    !- Layer 2",

                                                      "  Zone,",
                                                      "    LIVING ZONE,             !- Name",
                                                      "    0,                       !- Direction of Relative North {deg}",
                                                      "    0,                       !- X Origin {m}",
                                                      "    0,                       !- Y Origin {m}",
                                                      "    0,                       !- Z Origin {m}",
                                                      "    1,                       !- Type",
                                                      "    1,                       !- Multiplier",
                                                      "    autocalculate,           !- Ceiling Height {m}",
                                                      "    autocalculate;           !- Volume {m3}",

                                                      "  GlobalGeometryRules,",
                                                      "    UpperLeftCorner,         !- Starting Vertex Position",
                                                      "    CounterClockWise,        !- Vertex Entry Direction",
                                                      "    World;                   !- Coordinate System",

                                                      "  BuildingSurface:Detailed,",
                                                      "    Living:North,            !- Name",
                                                      "    Wall,                    !- Surface Type",
                                                      "    EXTWALL:LIVING,          !- Construction Name",
                                                      "    LIVING ZONE,             !- Zone Name",
                                                      "    Outdoors,                !- Outside Boundary Condition",
                                                      "    ,                        !- Outside Boundary Condition Object",
                                                      "    SunExposed,              !- Sun Exposure",
                                                      "    WindExposed,             !- Wind Exposure",
                                                      "    0.5000000,               !- View Factor to Ground",
                                                      "    4,                       !- Number of Vertices",
                                                      "    1,1,1,  !- X,Y,Z ==> Vertex 1 {m}",
                                                      "    1,1,0,  !- X,Y,Z ==> Vertex 2 {m}",
                                                      "    0,1,0,  !- X,Y,Z ==> Vertex 3 {m}",
                                                      "    0,1,1;  !- X,Y,Z ==> Vertex 4 {m}",

                                                      "  BuildingSurface:Detailed,",
                                                      "    Living:East,             !- Name",
                                                      "    Wall,                    !- Surface Type",
                                                      "    EXTWALL:LIVING,          !- Construction Name",
                                                      "    LIVING ZONE,             !- Zone Name",
                                                      "    Outdoors,                !- Outside Boundary Condition",
                                                      "    ,                        !- Outside Boundary Condition Object",
                                                      "    SunExposed,              !- Sun Exposure",
                                                      "    WindExposed,             !- Wind Exposure",
                                                      "    0.5000000,               !- View Factor to Ground",
                                                      "    4,                       !- Number of Vertices",
                                                      "    1,0,1,  !- X,Y,Z ==> Vertex 1 {m}",
                                                      "    1,0,0,  !- X,Y,Z ==> Vertex 2 {m}",
                                                      "    1,1,0,  !- X,Y,Z ==> Vertex 3 {m}",
                                                      "    1,1,1;  !- X,Y,Z ==> Vertex 4 {m}",

                                                      "  BuildingSurface:Detailed,",
                                                      "    Living:South,            !- Name",
                                                      "    Wall,                    !- Surface Type",
                                                      "    EXTWALL:LIVING,          !- Construction Name",
                                                      "    LIVING ZONE,             !- Zone Name",
                                                      "    Outdoors,                !- Outside Boundary Condition",
                                                      "    ,                        !- Outside Boundary Condition Object",
                                                      "    SunExposed,              !- Sun Exposure",
                                                      "    WindExposed,             !- Wind Exposure",
                                                      "    0.5000000,               !- View Factor to Ground",
                                                      "    4,                       !- Number of Vertices",
                                                      "    0,0,1,  !- X,Y,Z ==> Vertex 1 {m}",
                                                      "    0,0,0,  !- X,Y,Z ==> Vertex 2 {m}",
                                                      "    1,0,0,  !- X,Y,Z ==> Vertex 3 {m}",
                                                      "    1,0,1;  !- X,Y,Z ==> Vertex 4 {m}",

                                                      "  BuildingSurface:Detailed,",
                                                      "    Living:West,             !- Name",
                                                      "    Wall,                    !- Surface Type",
                                                      "    EXTWALL:LIVING,          !- Construction Name",
                                                      "    LIVING ZONE,             !- Zone Name",
                                                      "    Outdoors,                !- Outside Boundary Condition",
                                                      "    ,                        !- Outside Boundary Condition Object",
                                                      "    SunExposed,              !- Sun Exposure",
                                                      "    WindExposed,             !- Wind Exposure",
                                                      "    0.5000000,               !- View Factor to Ground",
                                                      "    4,                       !- Number of Vertices",
                                                      "    0,1,1,  !- X,Y,Z ==> Vertex 1 {m}",
                                                      "    0,1,0,  !- X,Y,Z ==> Vertex 2 {m}",
                                                      "    0,0,0,  !- X,Y,Z ==> Vertex 3 {m}",
                                                      "    0,0,1;  !- X,Y,Z ==> Vertex 4 {m}",

                                                      "  BuildingSurface:Detailed,",
                                                      "    Living:Floor,            !- Name",
                                                      "    FLOOR,                   !- Surface Type",
                                                      "    FLOOR:LIVING,            !- Construction Name",
                                                      "    LIVING ZONE,             !- Zone Name",
                                                      "    Surface,                 !- Outside Boundary Condition",
                                                      "    Living:Floor,            !- Outside Boundary Condition Object",
                                                      "    NoSun,                   !- Sun Exposure",
                                                      "    NoWind,                  !- Wind Exposure",
                                                      "    0,                       !- View Factor to Ground",
                                                      "    4,                       !- Number of Vertices",
                                                      "    0,0,0,  !- X,Y,Z ==> Vertex 1 {m}",
                                                      "    0,1,0,  !- X,Y,Z ==> Vertex 2 {m}",
                                                      "    1,1,0,  !- X,Y,Z ==> Vertex 3 {m}",
                                                      "    1,0,0;  !- X,Y,Z ==> Vertex 4 {m}",

                                                      "  BuildingSurface:Detailed,",
                                                      "    Living:Ceiling,          !- Name",
                                                      "    ROOF,                 !- Surface Type",
                                                      "    ROOF,          !- Construction Name",
                                                      "    LIVING ZONE,             !- Zone Name",
                                                      "    Outdoors,                !- Outside Boundary Condition",
                                                      "    ,                        !- Outside Boundary Condition Object",
                                                      "    SunExposed,              !- Sun Exposure",
                                                      "    WindExposed,             !- Wind Exposure",
                                                      "    0,                       !- View Factor to Ground",
                                                      "    4,                       !- Number of Vertices",
                                                      "    0,1,1,  !- X,Y,Z ==> Vertex 1 {m}",
                                                      "    0,0,1,  !- X,Y,Z ==> Vertex 2 {m}",
                                                      "    1,0,1,  !- X,Y,Z ==> Vertex 3 {m}",
                                                      "    1,1,1;  !- X,Y,Z ==> Vertex 4 {m}"});

    ASSERT_TRUE(process_idf(idf_objects));
    bool ErrorsFound = false;

    HeatBalanceManager::GetProjectControlData(state, ErrorsFound);
    EXPECT_FALSE(ErrorsFound);
    HeatBalanceManager::GetZoneData(state, ErrorsFound);
    EXPECT_FALSE(ErrorsFound);
    HeatBalanceManager::GetMaterialData(state, ErrorsFound);
    EXPECT_FALSE(ErrorsFound);
    HeatBalanceManager::GetConstructData(state, ErrorsFound);
    EXPECT_FALSE(ErrorsFound);
    SurfaceGeometry::GetGeometryParameters(state, ErrorsFound);
    EXPECT_FALSE(ErrorsFound);

    SurfaceGeometry::CosBldgRotAppGonly = 1.0;
    SurfaceGeometry::SinBldgRotAppGonly = 0.0;
    SurfaceGeometry::SetupZoneGeometry(state, ErrorsFound);
    EXPECT_FALSE(ErrorsFound);

    HeatBalanceIntRadExchange::InitSolarViewFactors(state);
    EXPECT_FALSE(has_err_output(true));

    DataHeatBalFanSys::MAT.allocate(1); // Zone temperature C
    DataHeatBalFanSys::ZoneAirHumRat.allocate(1);

    DataHeatBalSurface::TempSurfInTmp.allocate(6);
    DataHeatBalance::TempEffBulkAir.allocate(6);

    DataHeatBalSurface::TH.allocate(2, 2, 6);
    DataHeatBalance::HConvIn.allocate(6);
    DataMoistureBalance::HConvInFD.allocate(6);
    DataMoistureBalance::RhoVaporAirIn.allocate(6);
    DataMoistureBalance::HMassConvInFD.allocate(6);

    DataGlobals::KickOffSimulation = true;
    DataHeatBalFanSys::ZoneLatentGain.allocate(1);
    DataGlobals::TimeStepZoneSec = 900;
    DataHeatBalance::ZoneWinHeatGain.allocate(1);
    DataHeatBalance::ZoneWinHeatGainRep.allocate(1);
    DataHeatBalance::ZoneWinHeatGainRepEnergy.allocate(1);

    AllocateSurfaceHeatBalArrays(state);
    createFacilityElectricPowerServiceObject();
    SolarShading::AllocateModuleArrays(state);
    SolarShading::DetermineShadowingCombinations(state);

    InitSurfaceHeatBalance(state);

    EXPECT_FALSE(DataHeatBalSurface::InterZoneWindow);
    EXPECT_FALSE(allocated(DataHeatBalSurface::FractDifShortZtoZ));

    DataHeatBalSurface::InterZoneWindow = true;
    InitSurfaceHeatBalance(state);

    EXPECT_TRUE(allocated(DataHeatBalSurface::FractDifShortZtoZ));
    EXPECT_EQ(1, DataHeatBalSurface::FractDifShortZtoZ(1, 1));

    // bypass internal solar distribution at night
    DataHeatBalSurface::InterZoneWindow = false;
    DataHeatBalance::ZoneBmSolFrIntWinsRep(1) = 10.0;
    DataEnvironment::SunIsUp = false;
    InitIntSolarDistribution(state);
<<<<<<< HEAD
    EXPECT_EQ(0.0, DataHeatBalance::IntBmIncInsSurfIntensRep(1));
    DataEnvironment::SunIsUp = true;
    InitIntSolarDistribution(state);
    EXPECT_NEAR(1.666667, DataHeatBalance::IntBmIncInsSurfIntensRep(1), 0.00001);
=======
    EXPECT_EQ(0.0, DataHeatBalance::SurfIntBmIncInsSurfIntensRep(1));
    DataEnvironment::SunIsUp = true;
    InitIntSolarDistribution(state);
    EXPECT_NEAR(1.666667, DataHeatBalance::SurfIntBmIncInsSurfIntensRep(1), 0.00001);
>>>>>>> ffdf8bdc
}
} // namespace EnergyPlus<|MERGE_RESOLUTION|>--- conflicted
+++ resolved
@@ -1917,21 +1917,12 @@
                      DataHeatBalSurface::HGrdExtSurf(1));
 
     // Test if LWR from surrounding surfaces correctly calculated
-<<<<<<< HEAD
-    EXPECT_DOUBLE_EQ(DataGlobalConstants::StefanBoltzmann() * 0.9 * 0.6 * (pow_4(25.0 + DataGlobalConstants::KelvinConv()) - pow_4(20.0 + DataGlobalConstants::KelvinConv())), DataHeatBalSurface::QRadLWOutSrdSurfs(1));
+    EXPECT_DOUBLE_EQ(DataGlobalConstants::StefanBoltzmann() * 0.9 * 0.6 * (pow_4(25.0 + DataGlobalConstants::KelvinConv()) - pow_4(20.0 + DataGlobalConstants::KelvinConv())), DataHeatBalSurface::SurfQRadLWOutSrdSurfs(1));
     EXPECT_DOUBLE_EQ(DataGlobalConstants::StefanBoltzmann() * 0.9 *
                          (0.3 * (pow_4(25.0 + DataGlobalConstants::KelvinConv()) - pow_4(20.0 + DataGlobalConstants::KelvinConv())) + 0.3 * (pow_4(25.0 + DataGlobalConstants::KelvinConv()) - pow_4(20.0 + DataGlobalConstants::KelvinConv()))),
-                     DataHeatBalSurface::QRadLWOutSrdSurfs(2));
-    EXPECT_DOUBLE_EQ(DataGlobalConstants::StefanBoltzmann() * 0.9 * 0.5 * (pow_4(25.0 + DataGlobalConstants::KelvinConv()) - pow_4(20.0 + DataGlobalConstants::KelvinConv())), DataHeatBalSurface::QRadLWOutSrdSurfs(3));
-    EXPECT_DOUBLE_EQ(0.0, DataHeatBalSurface::QRadLWOutSrdSurfs(4));
-=======
-    EXPECT_DOUBLE_EQ(StefanBoltzmann * 0.9 * 0.6 * (pow_4(25.0 + KelvinConv) - pow_4(20.0 + KelvinConv)), DataHeatBalSurface::SurfQRadLWOutSrdSurfs(1));
-    EXPECT_DOUBLE_EQ(StefanBoltzmann * 0.9 *
-                         (0.3 * (pow_4(25.0 + KelvinConv) - pow_4(20.0 + KelvinConv)) + 0.3 * (pow_4(25.0 + KelvinConv) - pow_4(20.0 + KelvinConv))),
                      DataHeatBalSurface::SurfQRadLWOutSrdSurfs(2));
-    EXPECT_DOUBLE_EQ(StefanBoltzmann * 0.9 * 0.5 * (pow_4(25.0 + KelvinConv) - pow_4(20.0 + KelvinConv)), DataHeatBalSurface::SurfQRadLWOutSrdSurfs(3));
+    EXPECT_DOUBLE_EQ(DataGlobalConstants::StefanBoltzmann() * 0.9 * 0.5 * (pow_4(25.0 + DataGlobalConstants::KelvinConv()) - pow_4(20.0 + DataGlobalConstants::KelvinConv())), DataHeatBalSurface::SurfQRadLWOutSrdSurfs(3));
     EXPECT_DOUBLE_EQ(0.0, DataHeatBalSurface::SurfQRadLWOutSrdSurfs(4));
->>>>>>> ffdf8bdc
 }
 
 TEST_F(EnergyPlusFixture, HeatBalanceSurfaceManager_SurfaceCOnstructionIndexTest)
@@ -2576,17 +2567,10 @@
     DataHeatBalance::Zone.allocate(DataGlobals::NumOfZones);
     DataSurfaces::Surface.allocate(DataSurfaces::TotSurfaces);
     state.dataConstruction->Construct.allocate(DataHeatBalance::TotConstructs);
-<<<<<<< HEAD
-    DataHeatBalSurface::VMULT.allocate(DataGlobals::NumOfZones);
-    state.dataConstruction->Construct(1).TransDiff = 0.1;
-    DataHeatBalSurface::VMULT(1) = 1.0;
-    DataHeatBalSurface::VMULT(2) = 1.0;
-=======
     DataHeatBalSurface::EnclSolVMULT.allocate(DataGlobals::NumOfZones);
     state.dataConstruction->Construct(1).TransDiff = 0.1;
     DataHeatBalSurface::EnclSolVMULT(1) = 1.0;
     DataHeatBalSurface::EnclSolVMULT(2) = 1.0;
->>>>>>> ffdf8bdc
 
     DataSurfaces::Surface(1).HeatTransSurf = true;
     DataSurfaces::Surface(1).Construction = 1;
@@ -3123,16 +3107,9 @@
     DataHeatBalance::ZoneBmSolFrIntWinsRep(1) = 10.0;
     DataEnvironment::SunIsUp = false;
     InitIntSolarDistribution(state);
-<<<<<<< HEAD
-    EXPECT_EQ(0.0, DataHeatBalance::IntBmIncInsSurfIntensRep(1));
-    DataEnvironment::SunIsUp = true;
-    InitIntSolarDistribution(state);
-    EXPECT_NEAR(1.666667, DataHeatBalance::IntBmIncInsSurfIntensRep(1), 0.00001);
-=======
     EXPECT_EQ(0.0, DataHeatBalance::SurfIntBmIncInsSurfIntensRep(1));
     DataEnvironment::SunIsUp = true;
     InitIntSolarDistribution(state);
     EXPECT_NEAR(1.666667, DataHeatBalance::SurfIntBmIncInsSurfIntensRep(1), 0.00001);
->>>>>>> ffdf8bdc
 }
 } // namespace EnergyPlus