// EnergyPlus, Copyright (c) 1996-2021, The Board of Trustees of the University of Illinois,
// The Regents of the University of California, through Lawrence Berkeley National Laboratory
// (subject to receipt of any required approvals from the U.S. Dept. of Energy), Oak Ridge
// National Laboratory, managed by UT-Battelle, Alliance for Sustainable Energy, LLC, and other
// contributors. All rights reserved.
//
// NOTICE: This Software was developed under funding from the U.S. Department of Energy and the
// U.S. Government consequently retains certain rights. As such, the U.S. Government has been
// granted for itself and others acting on its behalf a paid-up, nonexclusive, irrevocable,
// worldwide license in the Software to reproduce, distribute copies to the public, prepare
// derivative works, and perform publicly and display publicly, and to permit others to do so.
//
// Redistribution and use in source and binary forms, with or without modification, are permitted
// provided that the following conditions are met:
//
// (1) Redistributions of source code must retain the above copyright notice, this list of
//     conditions and the following disclaimer.
//
// (2) Redistributions in binary form must reproduce the above copyright notice, this list of
//     conditions and the following disclaimer in the documentation and/or other materials
//     provided with the distribution.
//
// (3) Neither the name of the University of California, Lawrence Berkeley National Laboratory,
//     the University of Illinois, U.S. Dept. of Energy nor the names of its contributors may be
//     used to endorse or promote products derived from this software without specific prior
//     written permission.
//
// (4) Use of EnergyPlus(TM) Name. If Licensee (i) distributes the software in stand-alone form
//     without changes from the version obtained under this License, or (ii) Licensee makes a
//     reference solely to the software portion of its product, Licensee must refer to the
//     software as "EnergyPlus version X" software, where "X" is the version number Licensee
//     obtained under this License and may not use a different name for the software. Except as
//     specifically required in this Section (4), Licensee shall not use in a company name, a
//     product name, in advertising, publicity, or other promotional activities any name, trade
//     name, trademark, logo, or other designation of "EnergyPlus", "E+", "e+" or confusingly
//     similar designation, without the U.S. Department of Energy's prior written consent.
//
// THIS SOFTWARE IS PROVIDED BY THE COPYRIGHT HOLDERS AND CONTRIBUTORS "AS IS" AND ANY EXPRESS OR
// IMPLIED WARRANTIES, INCLUDING, BUT NOT LIMITED TO, THE IMPLIED WARRANTIES OF MERCHANTABILITY
// AND FITNESS FOR A PARTICULAR PURPOSE ARE DISCLAIMED. IN NO EVENT SHALL THE COPYRIGHT OWNER OR
// CONTRIBUTORS BE LIABLE FOR ANY DIRECT, INDIRECT, INCIDENTAL, SPECIAL, EXEMPLARY, OR
// CONSEQUENTIAL DAMAGES (INCLUDING, BUT NOT LIMITED TO, PROCUREMENT OF SUBSTITUTE GOODS OR
// SERVICES; LOSS OF USE, DATA, OR PROFITS; OR BUSINESS INTERRUPTION) HOWEVER CAUSED AND ON ANY
// THEORY OF LIABILITY, WHETHER IN CONTRACT, STRICT LIABILITY, OR TORT (INCLUDING NEGLIGENCE OR
// OTHERWISE) ARISING IN ANY WAY OUT OF THE USE OF THIS SOFTWARE, EVEN IF ADVISED OF THE
// POSSIBILITY OF SUCH DAMAGE.

// EnergyPlus::HeatBalanceSurfaceManager Unit Tests

// Google Test Headers
#include <gtest/gtest.h>

// EnergyPlus Headers
#include <EnergyPlus/Construction.hh>
#include <EnergyPlus/ConvectionCoefficients.hh>
#include <EnergyPlus/Data/EnergyPlusData.hh>
#include <EnergyPlus/DataContaminantBalance.hh>
#include <EnergyPlus/DataDaylighting.hh>
#include <EnergyPlus/DataEnvironment.hh>
#include <EnergyPlus/DataGlobals.hh>
#include <EnergyPlus/DataHeatBalFanSys.hh>
#include <EnergyPlus/DataHeatBalSurface.hh>
#include <EnergyPlus/DataHeatBalance.hh>
#include <EnergyPlus/DataLoopNode.hh>
#include <EnergyPlus/DataMoistureBalance.hh>
#include <EnergyPlus/DataSizing.hh>
#include <EnergyPlus/DataSurfaces.hh>
#include <EnergyPlus/DataZoneEquipment.hh>
#include <EnergyPlus/DaylightingDevices.hh>
#include <EnergyPlus/ElectricPowerServiceManager.hh>
#include <EnergyPlus/HeatBalanceIntRadExchange.hh>
#include <EnergyPlus/HeatBalanceManager.hh>
#include <EnergyPlus/HeatBalanceSurfaceManager.hh>
#include <EnergyPlus/IOFiles.hh>
#include <EnergyPlus/Material.hh>
#include <EnergyPlus/OutAirNodeManager.hh>
#include <EnergyPlus/OutputReportTabular.hh>
#include <EnergyPlus/ScheduleManager.hh>
#include <EnergyPlus/SolarShading.hh>
#include <EnergyPlus/SurfaceGeometry.hh>
#include <EnergyPlus/ThermalComfort.hh>
#include <EnergyPlus/WindowManager.hh>

#include "Fixtures/EnergyPlusFixture.hh"

using namespace EnergyPlus::HeatBalanceSurfaceManager;

namespace EnergyPlus {

TEST_F(EnergyPlusFixture, HeatBalanceSurfaceManager_CalcOutsideSurfTemp)
{

    int SurfNum;      // Surface number DO loop counter
    int ZoneNum;      // Zone number the current surface is attached to
    int ConstrNum;    // Construction index for the current surface
    Real64 HMovInsul; // "Convection" coefficient of movable insulation
    Real64 TempExt;   // Exterior temperature boundary condition
    bool ErrorFlag;   // Movable insulation error flag

    SurfNum = 1;
    ZoneNum = 1;
    ConstrNum = 1;
    HMovInsul = 1.0;
    TempExt = 23.0;
    ErrorFlag = false;

    state->dataGlobal->NumOfTimeStepInHour = 4;
    state->dataGlobal->TimeStepZoneSec = 900.0;

    state->dataConstruction->Construct.allocate(ConstrNum);
    state->dataConstruction->Construct(ConstrNum).Name = "TestConstruct";
    state->dataConstruction->Construct(ConstrNum).CTFCross(0) = 0.0;
    state->dataConstruction->Construct(ConstrNum).CTFOutside(0) = 1.0;
    state->dataConstruction->Construct(ConstrNum).SourceSinkPresent = true;
    state->dataMaterial->Material.allocate(1);
    state->dataMaterial->Material(1).Name = "TestMaterial";

    state->dataSurface->TotSurfaces = SurfNum;
    state->dataGlobal->NumOfZones = ZoneNum;

    state->dataSurface->Surface.allocate(SurfNum);
    state->dataHeatBal->Zone.allocate(ZoneNum);

    state->dataSurface->Surface(SurfNum).Class = DataSurfaces::SurfaceClass::Wall;
    state->dataSurface->Surface(SurfNum).Area = 10.0;
    WindowManager::initWindowModel(*state);
    SurfaceGeometry::AllocateSurfaceWindows(*state, SurfNum);
    SolarShading::AllocateModuleArrays(*state);
    AllocateSurfaceHeatBalArrays(*state);
    SurfaceGeometry::AllocateSurfaceArrays(*state);

    state->dataHeatBalSurf->SurfHcExt(SurfNum) = 1.0;
    state->dataHeatBalSurf->SurfHAirExt(SurfNum) = 1.0;
    state->dataHeatBalSurf->SurfHSkyExt(SurfNum) = 1.0;
    state->dataHeatBalSurf->SurfHGrdExt(SurfNum) = 1.0;

    state->dataHeatBalSurf->SurfCTFConstOutPart(SurfNum) = 1.0;
    state->dataHeatBalSurf->SurfOpaqQRadSWOutAbs(SurfNum) = 1.0;
    state->dataHeatBalSurf->SurfTempIn(SurfNum) = 1.0;
    state->dataHeatBalSurf->SurfQRadSWOutMvIns(SurfNum) = 1.0;
    state->dataHeatBalSurf->SurfQRadLWOutSrdSurfs(SurfNum) = 1.0;
    state->dataHeatBalSurf->SurfQAdditionalHeatSourceOutside(SurfNum) = 0.0;
    state->dataSurface->SurfHasSurroundingSurfProperties(SurfNum) = 0;
    state->dataSurface->SurfMaterialMovInsulExt(SurfNum) = 1;

    state->dataSurface->SurfOutDryBulbTemp = 0;
    state->dataEnvrn->SkyTemp = 23.0;
    state->dataEnvrn->OutDryBulbTemp = 23.0;

    state->dataGlobal->HourOfDay = 1;
    state->dataGlobal->TimeStep = 1;

    state->dataHeatBal->Zone(ZoneNum).HTSurfaceFirst = 1;
    state->dataHeatBal->Zone(ZoneNum).HTSurfaceLast = 1;
    state->dataHeatBal->Zone(ZoneNum).OpaqOrIntMassSurfaceFirst = 1;
    state->dataHeatBal->Zone(ZoneNum).OpaqOrIntMassSurfaceLast = 1;
    state->dataHeatBal->Zone(ZoneNum).OpaqOrWinSurfaceFirst = 1;
    state->dataHeatBal->Zone(ZoneNum).OpaqOrWinSurfaceLast = 1;

    CalcOutsideSurfTemp(*state, SurfNum, ZoneNum, ConstrNum, HMovInsul, TempExt, ErrorFlag);

    state->dataHeatBalSurf->SurfTempOut(SurfNum) = state->dataHeatBalSurf->SurfOutsideTempHist(1)(SurfNum);

    ReportSurfaceHeatBalance(*state);

    std::string const error_string = delimited_string({
        "   ** Severe  ** Exterior movable insulation is not valid with embedded sources/sinks",
        "   **   ~~~   ** Construction TestConstruct contains an internal source or sink but also uses",
        "   **   ~~~   ** exterior movable insulation TestMaterial for a surface with that construction.",
        "   **   ~~~   ** This is not currently allowed because the heat balance equations do not currently accommodate this combination.",
    });

    EXPECT_TRUE(ErrorFlag);
    EXPECT_TRUE(compare_err_stream(error_string, true));
    EXPECT_EQ(10.0 * 1.0 * (state->dataHeatBalSurf->SurfOutsideTempHist(1)(SurfNum) - state->dataSurface->SurfOutDryBulbTemp(SurfNum)),
              state->dataHeatBalSurf->SurfQAirExtReport(SurfNum));
}

TEST_F(EnergyPlusFixture, HeatBalanceSurfaceManager_TestSurfTempCalcHeatBalanceInsideSurf)
{

    Real64 surfTemp;
    state->dataSurface->Surface.allocate(1);
    state->dataSurface->SurfLowTempErrCount.allocate(1);
    state->dataSurface->SurfHighTempErrCount.allocate(1);
    DataHeatBalance::ZoneData testZone;
    int cntWarmupSurfTemp = 0;
    state->dataSurface->Surface(1).Name = "TestSurface";
    testZone.Name = "TestZone";
    testZone.InternalHeatGains = 2.5;
    testZone.NominalInfilVent = 0.5;
    testZone.NominalMixing = 0.7;

    // no error
    surfTemp = 26;
    state->dataGlobal->WarmupFlag = true;
    state->dataSurface->SurfLowTempErrCount(1) = 0;
    state->dataSurface->SurfHighTempErrCount(1) = 0;
    testZone.TempOutOfBoundsReported = true;
    testZone.FloorArea = 1000;
    testZone.IsControlled = true;
    TestSurfTempCalcHeatBalanceInsideSurf(*state, surfTemp, 1, testZone, cntWarmupSurfTemp);
    EXPECT_TRUE(compare_err_stream("", true));

    // to hot - first time
    surfTemp = 201;
    state->dataGlobal->WarmupFlag = false;
    state->dataSurface->SurfLowTempErrCount(1) = 0;
    state->dataSurface->SurfHighTempErrCount(1) = 0;
    testZone.TempOutOfBoundsReported = false;
    testZone.FloorArea = 1000;
    testZone.IsControlled = true;
    TestSurfTempCalcHeatBalanceInsideSurf(*state, surfTemp, 1, testZone, cntWarmupSurfTemp);
    std::string const error_string01 =
        delimited_string({"   ** Severe  ** Temperature (high) out of bounds (201.00] for zone=\"TestZone\", for surface=\"TestSurface\"",
                          "   **   ~~~   **  Environment=, at Simulation time= 00:00 - 00:00",
                          "   **   ~~~   ** Zone=\"TestZone\", Diagnostic Details:",
                          "   **   ~~~   ** ...Internal Heat Gain [2.500E-003] W/m2",
                          "   **   ~~~   ** ...Infiltration/Ventilation [0.500] m3/s",
                          "   **   ~~~   ** ...Mixing/Cross Mixing [0.700] m3/s",
                          "   **   ~~~   ** ...Zone is part of HVAC controlled system."});
    EXPECT_TRUE(compare_err_stream(error_string01, true));
    EXPECT_TRUE(testZone.TempOutOfBoundsReported);

    // to hot - subsequent times
    surfTemp = 201;
    state->dataGlobal->WarmupFlag = false;
    state->dataSurface->SurfLowTempErrCount(1) = 0;
    state->dataSurface->SurfHighTempErrCount(1) = 0;
    testZone.TempOutOfBoundsReported = true;
    testZone.FloorArea = 1000;
    testZone.IsControlled = true;
    TestSurfTempCalcHeatBalanceInsideSurf(*state, surfTemp, 1, testZone, cntWarmupSurfTemp);
    std::string const error_string02 = delimited_string({
        "   ** Severe  ** Temperature (high) out of bounds (201.00] for zone=\"TestZone\", for surface=\"TestSurface\"",
        "   **   ~~~   **  Environment=, at Simulation time= 00:00 - 00:00",
    });
    EXPECT_TRUE(compare_err_stream(error_string02, true));
    EXPECT_TRUE(testZone.TempOutOfBoundsReported);

    // to cold - first time
    surfTemp = -101;
    state->dataGlobal->WarmupFlag = false;
    state->dataSurface->SurfLowTempErrCount(1) = 0;
    state->dataSurface->SurfHighTempErrCount(1) = 0;
    testZone.TempOutOfBoundsReported = false;
    testZone.FloorArea = 1000;
    testZone.IsControlled = true;
    TestSurfTempCalcHeatBalanceInsideSurf(*state, surfTemp, 1, testZone, cntWarmupSurfTemp);
    std::string const error_string03 =
        delimited_string({"   ** Severe  ** Temperature (low) out of bounds [-101.00] for zone=\"TestZone\", for surface=\"TestSurface\"",
                          "   **   ~~~   **  Environment=, at Simulation time= 00:00 - 00:00",
                          "   **   ~~~   ** Zone=\"TestZone\", Diagnostic Details:",
                          "   **   ~~~   ** ...Internal Heat Gain [2.500E-003] W/m2",
                          "   **   ~~~   ** ...Infiltration/Ventilation [0.500] m3/s",
                          "   **   ~~~   ** ...Mixing/Cross Mixing [0.700] m3/s",
                          "   **   ~~~   ** ...Zone is part of HVAC controlled system."});
    EXPECT_TRUE(compare_err_stream(error_string03, true));
    EXPECT_TRUE(testZone.TempOutOfBoundsReported);

    // to cold - subsequent times
    surfTemp = -101;
    state->dataGlobal->WarmupFlag = false;
    state->dataSurface->SurfLowTempErrCount(1) = 0;
    state->dataSurface->SurfHighTempErrCount(1) = 0;
    testZone.TempOutOfBoundsReported = true;
    testZone.FloorArea = 1000;
    testZone.IsControlled = true;
    TestSurfTempCalcHeatBalanceInsideSurf(*state, surfTemp, 1, testZone, cntWarmupSurfTemp);
    std::string const error_string04 =
        delimited_string({"   ** Severe  ** Temperature (low) out of bounds [-101.00] for zone=\"TestZone\", for surface=\"TestSurface\"",
                          "   **   ~~~   **  Environment=, at Simulation time= 00:00 - 00:00"});
    EXPECT_TRUE(compare_err_stream(error_string04, true));
    EXPECT_TRUE(testZone.TempOutOfBoundsReported);
}

TEST_F(EnergyPlusFixture, HeatBalanceSurfaceManager_ComputeIntThermalAbsorpFactors)
{

    state->dataSurface->TotSurfaces = 1;
    state->dataGlobal->NumOfZones = 1;
    state->dataHeatBal->TotMaterials = 1;
    state->dataHeatBal->TotConstructs = 1;
    state->dataHeatBal->Zone.allocate(state->dataGlobal->NumOfZones);
    state->dataHeatBal->Zone(1).WindowSurfaceFirst = 1;
    state->dataHeatBal->Zone(1).WindowSurfaceLast = 1;
    state->dataHeatBal->Zone(1).zoneRadEnclosureFirst = 1;
    state->dataHeatBal->Zone(1).zoneRadEnclosureLast = 1;
    state->dataSurface->Surface.allocate(state->dataSurface->TotSurfaces);
    state->dataSurface->SurfaceWindow.allocate(state->dataSurface->TotSurfaces);
    SurfaceGeometry::AllocateSurfaceWindows(*state, state->dataSurface->TotSurfaces);
    state->dataConstruction->Construct.allocate(state->dataHeatBal->TotConstructs);
    state->dataMaterial->Material.allocate(state->dataHeatBal->TotMaterials);
    state->dataSurface->SurfaceWindow(1).EffShBlindEmiss(1) = 0.1;
    state->dataSurface->SurfaceWindow(1).EffGlassEmiss(1) = 0.1;

    state->dataSurface->Surface(1).HeatTransSurf = true;
    state->dataSurface->Surface(1).Construction = 1;
    state->dataSurface->Surface(1).Area = 1;
    state->dataSurface->SurfWinShadingFlag(1) = DataSurfaces::WinShadingType::IntBlind;
    state->dataConstruction->Construct(1).InsideAbsorpThermal = 0.9;
    state->dataHeatBalSurf->SurfAbsThermalInt.allocate(1);

    state->dataViewFactor->NumOfRadiantEnclosures = 1;
    state->dataViewFactor->EnclRadInfo.allocate(1);
    state->dataHeatBal->EnclRadReCalc.allocate(1);
    state->dataHeatBal->EnclRadReCalc(1) = true;
    state->dataHeatBal->EnclRadThermAbsMult.allocate(1);
    state->dataViewFactor->EnclRadInfo(1).SurfacePtr.allocate(1);
    state->dataViewFactor->EnclRadInfo(1).SurfacePtr(1) = 1;

    ComputeIntThermalAbsorpFactors(*state);

    EXPECT_EQ(0.2, state->dataHeatBalSurf->SurfAbsThermalInt(1));
    EXPECT_EQ(5, state->dataHeatBal->EnclRadThermAbsMult(1));
}

TEST_F(EnergyPlusFixture, HeatBalanceSurfaceManager_UpdateFinalThermalHistories)
{
    state->dataSurface->TotSurfaces = 1;
    state->dataGlobal->NumOfZones = 1;
<<<<<<< HEAD
    DataHeatBalance::TotConstructs = 1;
    DataHeatBalance::Zone.allocate(state->dataGlobal->NumOfZones);
    DataSurfaces::Surface.allocate(DataSurfaces::TotSurfaces);
    DataSurfaces::SurfaceWindow.allocate(DataSurfaces::TotSurfaces);
    state->dataConstruction->Construct.allocate(DataHeatBalance::TotConstructs);
    DataHeatBalance::AnyInternalHeatSourceInInput = true;
=======
    state->dataHeatBal->TotConstructs = 1;
    state->dataHeatBal->Zone.allocate(state->dataGlobal->NumOfZones);
    state->dataSurface->Surface.allocate(state->dataSurface->TotSurfaces);
    state->dataSurface->SurfaceWindow.allocate(state->dataSurface->TotSurfaces);
    state->dataConstruction->Construct.allocate(state->dataHeatBal->TotConstructs);
    state->dataHeatBal->AnyInternalHeatSourceInInput = true;
    state->dataHeatBal->SimpleCTFOnly = false;
>>>>>>> 0eb3e9c1

    AllocateSurfaceHeatBalArrays(*state); // allocates a host of variables related to CTF calculations

    state->dataSurface->Surface(1).Class = DataSurfaces::SurfaceClass::Wall;
    state->dataSurface->Surface(1).HeatTransSurf = true;
    state->dataSurface->Surface(1).HeatTransferAlgorithm = DataSurfaces::iHeatTransferModel::CTF;
    state->dataSurface->Surface(1).ExtBoundCond = 1;
    state->dataSurface->Surface(1).Construction = 1;
    state->dataHeatBal->Zone(1).OpaqOrIntMassSurfaceFirst = 1;
    state->dataHeatBal->Zone(1).OpaqOrIntMassSurfaceLast = 1;
    state->dataHeatBal->Zone(1).HTSurfaceFirst = 1;
    state->dataHeatBal->Zone(1).HTSurfaceLast = 1;

    state->dataConstruction->Construct(1).NumCTFTerms = 2;
    state->dataConstruction->Construct(1).SourceSinkPresent = true;
    state->dataConstruction->Construct(1).NumHistories = 1;
    state->dataConstruction->Construct(1).CTFTUserOut(0) = 0.5;
    state->dataConstruction->Construct(1).CTFTUserIn(0) = 0.25;
    state->dataConstruction->Construct(1).CTFTUserSource(0) = 0.25;

    state->dataHeatBalSurf->SurfCurrNumHist(1) = 0;
    state->dataHeatBalSurf->SurfOutsideTempHist(1)(1) = 20.0;
    state->dataHeatBalSurf->SurfTempIn(1) = 10.0;

    state->dataHeatBalFanSys->CTFTuserConstPart(1) = 0.0;

    UpdateThermalHistories(*state); // First check to see if it is calculating the user location temperature properly

    EXPECT_EQ(12.5, state->dataHeatBalSurf->SurfTempUserLoc(1));
    EXPECT_EQ(0.0, state->dataHeatBalSurf->SurfTuserHist(1, 3));

    UpdateThermalHistories(*state);

    EXPECT_EQ(12.5, state->dataHeatBalSurf->SurfTuserHist(1, 3)); // Now check to see that it is shifting the temperature history properly
}

TEST_F(EnergyPlusFixture, HeatBalanceSurfaceManager_TestSurfTempCalcHeatBalanceInsideSurfAirRefT)
{

    std::string const idf_objects = delimited_string({
        "  Building,",
        "    House with AirflowNetwork simulation,  !- Name",
        "    0,                       !- North Axis {deg}",
        "    Suburbs,                 !- Terrain",
        "    0.001,                   !- Loads Convergence Tolerance Value",
        "    0.0050000,               !- Temperature Convergence Tolerance Value {deltaC}",
        "    FullInteriorAndExterior, !- Solar Distribution",
        "    25,                      !- Maximum Number of Warmup Days",
        "    6;                       !- Minimum Number of Warmup Days",

        "  SimulationControl,",
        "    No,                      !- Do Zone Sizing Calculation",
        "    No,                      !- Do System Sizing Calculation",
        "    No,                      !- Do Plant Sizing Calculation",
        "    Yes,                     !- Run Simulation for Sizing Periods",
        "    No;                      !- Run Simulation for Weather File Run Periods",

        "  RunPeriod,",
        "    WinterDay,               !- Name",
        "    1,                       !- Begin Month",
        "    14,                      !- Begin Day of Month",
        "    ,                        !- Begin Year",
        "    1,                       !- End Month",
        "    14,                      !- End Day of Month",
        "    ,                        !- End Year",
        "    Tuesday,                 !- Day of Week for Start Day",
        "    Yes,                     !- Use Weather File Holidays and Special Days",
        "    Yes,                     !- Use Weather File Daylight Saving Period",
        "    No,                      !- Apply Weekend Holiday Rule",
        "    Yes,                     !- Use Weather File Rain Indicators",
        "    Yes;                     !- Use Weather File Snow Indicators",

        "  RunPeriod,",
        "    SummerDay,               !- Name",
        "    7,                       !- Begin Month",
        "    7,                       !- Begin Day of Month",
        "    ,                        !- Begin Year",
        "    7,                       !- End Month",
        "    7,                       !- End Day of Month",
        "    ,                        !- End Year",
        "    Tuesday,                 !- Day of Week for Start Day",
        "    Yes,                     !- Use Weather File Holidays and Special Days",
        "    Yes,                     !- Use Weather File Daylight Saving Period",
        "    No,                      !- Apply Weekend Holiday Rule",
        "    Yes,                     !- Use Weather File Rain Indicators",
        "    No;                      !- Use Weather File Snow Indicators",

        "  Site:Location,",
        "    CHICAGO_IL_USA TMY2-94846,  !- Name",
        "    41.78,                   !- Latitude {deg}",
        "    -87.75,                  !- Longitude {deg}",
        "    -6.00,                   !- Time Zone {hr}",
        "    190.00;                  !- Elevation {m}",

        "  SizingPeriod:DesignDay,",
        "    CHICAGO_IL_USA Annual Heating 99% Design Conditions DB,  !- Name",
        "    1,                       !- Month",
        "    21,                      !- Day of Month",
        "    WinterDesignDay,         !- Day Type",
        "    -17.3,                   !- Maximum Dry-Bulb Temperature {C}",
        "    0.0,                     !- Daily Dry-Bulb Temperature Range {deltaC}",
        "    ,                        !- Dry-Bulb Temperature Range Modifier Type",
        "    ,                        !- Dry-Bulb Temperature Range Modifier Day Schedule Name",
        "    Wetbulb,                 !- Humidity Condition Type",
        "    -17.3,                   !- Wetbulb or DewPoint at Maximum Dry-Bulb {C}",
        "    ,                        !- Humidity Condition Day Schedule Name",
        "    ,                        !- Humidity Ratio at Maximum Dry-Bulb {kgWater/kgDryAir}",
        "    ,                        !- Enthalpy at Maximum Dry-Bulb {J/kg}",
        "    ,                        !- Daily Wet-Bulb Temperature Range {deltaC}",
        "    99063.,                  !- Barometric Pressure {Pa}",
        "    4.9,                     !- Wind Speed {m/s}",
        "    270,                     !- Wind Direction {deg}",
        "    No,                      !- Rain Indicator",
        "    No,                      !- Snow Indicator",
        "    No,                      !- Daylight Saving Time Indicator",
        "    ASHRAEClearSky,          !- Solar Model Indicator",
        "    ,                        !- Beam Solar Day Schedule Name",
        "    ,                        !- Diffuse Solar Day Schedule Name",
        "    ,                        !- ASHRAE Clear Sky Optical Depth for Beam Irradiance (taub) {dimensionless}",
        "    ,                        !- ASHRAE Clear Sky Optical Depth for Diffuse Irradiance (taud) {dimensionless}",
        "    0.0;                     !- Sky Clearness",

        "  SizingPeriod:DesignDay,",
        "    CHICAGO_IL_USA Annual Cooling 1% Design Conditions DB/MCWB,  !- Name",
        "    7,                       !- Month",
        "    21,                      !- Day of Month",
        "    SummerDesignDay,         !- Day Type",
        "    31.5,                    !- Maximum Dry-Bulb Temperature {C}",
        "    10.7,                    !- Daily Dry-Bulb Temperature Range {deltaC}",
        "    ,                        !- Dry-Bulb Temperature Range Modifier Type",
        "    ,                        !- Dry-Bulb Temperature Range Modifier Day Schedule Name",
        "    Wetbulb,                 !- Humidity Condition Type",
        "    23.0,                    !- Wetbulb or DewPoint at Maximum Dry-Bulb {C}",
        "    ,                        !- Humidity Condition Day Schedule Name",
        "    ,                        !- Humidity Ratio at Maximum Dry-Bulb {kgWater/kgDryAir}",
        "    ,                        !- Enthalpy at Maximum Dry-Bulb {J/kg}",
        "    ,                        !- Daily Wet-Bulb Temperature Range {deltaC}",
        "    99063.,                  !- Barometric Pressure {Pa}",
        "    5.3,                     !- Wind Speed {m/s}",
        "    230,                     !- Wind Direction {deg}",
        "    No,                      !- Rain Indicator",
        "    No,                      !- Snow Indicator",
        "    No,                      !- Daylight Saving Time Indicator",
        "    ASHRAEClearSky,          !- Solar Model Indicator",
        "    ,                        !- Beam Solar Day Schedule Name",
        "    ,                        !- Diffuse Solar Day Schedule Name",
        "    ,                        !- ASHRAE Clear Sky Optical Depth for Beam Irradiance (taub) {dimensionless}",
        "    ,                        !- ASHRAE Clear Sky Optical Depth for Diffuse Irradiance (taud) {dimensionless}",
        "    1.0;                     !- Sky Clearness",

        "  Site:GroundTemperature:BuildingSurface,20.03,20.03,20.13,20.30,20.43,20.52,20.62,20.77,20.78,20.55,20.44,20.20;",

        "  Material,",
        "    A1 - 1 IN STUCCO,        !- Name",
        "    Smooth,                  !- Roughness",
        "    2.5389841E-02,           !- Thickness {m}",
        "    0.6918309,               !- Conductivity {W/m-K}",
        "    1858.142,                !- Density {kg/m3}",
        "    836.8000,                !- Specific Heat {J/kg-K}",
        "    0.9000000,               !- Thermal Absorptance",
        "    0.9200000,               !- Solar Absorptance",
        "    0.9200000;               !- Visible Absorptance",

        "  Material,",
        "    CB11,                    !- Name",
        "    MediumRough,             !- Roughness",
        "    0.2032000,               !- Thickness {m}",
        "    1.048000,                !- Conductivity {W/m-K}",
        "    1105.000,                !- Density {kg/m3}",
        "    837.0000,                !- Specific Heat {J/kg-K}",
        "    0.9000000,               !- Thermal Absorptance",
        "    0.2000000,               !- Solar Absorptance",
        "    0.2000000;               !- Visible Absorptance",

        "  Material,",
        "    GP01,                    !- Name",
        "    MediumSmooth,            !- Roughness",
        "    1.2700000E-02,           !- Thickness {m}",
        "    0.1600000,               !- Conductivity {W/m-K}",
        "    801.0000,                !- Density {kg/m3}",
        "    837.0000,                !- Specific Heat {J/kg-K}",
        "    0.9000000,               !- Thermal Absorptance",
        "    0.7500000,               !- Solar Absorptance",
        "    0.7500000;               !- Visible Absorptance",

        "  Material,",
        "    IN02,                    !- Name",
        "    Rough,                   !- Roughness",
        "    9.0099998E-02,           !- Thickness {m}",
        "    4.3000001E-02,           !- Conductivity {W/m-K}",
        "    10.00000,                !- Density {kg/m3}",
        "    837.0000,                !- Specific Heat {J/kg-K}",
        "    0.9000000,               !- Thermal Absorptance",
        "    0.7500000,               !- Solar Absorptance",
        "    0.7500000;               !- Visible Absorptance",

        "  Material,",
        "    IN05,                    !- Name",
        "    Rough,                   !- Roughness",
        "    0.2458000,               !- Thickness {m}",
        "    4.3000001E-02,           !- Conductivity {W/m-K}",
        "    10.00000,                !- Density {kg/m3}",
        "    837.0000,                !- Specific Heat {J/kg-K}",
        "    0.9000000,               !- Thermal Absorptance",
        "    0.7500000,               !- Solar Absorptance",
        "    0.7500000;               !- Visible Absorptance",

        "  Material,",
        "    PW03,                    !- Name",
        "    MediumSmooth,            !- Roughness",
        "    1.2700000E-02,           !- Thickness {m}",
        "    0.1150000,               !- Conductivity {W/m-K}",
        "    545.0000,                !- Density {kg/m3}",
        "    1213.000,                !- Specific Heat {J/kg-K}",
        "    0.9000000,               !- Thermal Absorptance",
        "    0.7800000,               !- Solar Absorptance",
        "    0.7800000;               !- Visible Absorptance",

        "  Material,",
        "    CC03,                    !- Name",
        "    MediumRough,             !- Roughness",
        "    0.1016000,               !- Thickness {m}",
        "    1.310000,                !- Conductivity {W/m-K}",
        "    2243.000,                !- Density {kg/m3}",
        "    837.0000,                !- Specific Heat {J/kg-K}",
        "    0.9000000,               !- Thermal Absorptance",
        "    0.6500000,               !- Solar Absorptance",
        "    0.6500000;               !- Visible Absorptance",

        "  Material,",
        "    HF-A3,                   !- Name",
        "    Smooth,                  !- Roughness",
        "    1.5000000E-03,           !- Thickness {m}",
        "    44.96960,                !- Conductivity {W/m-K}",
        "    7689.000,                !- Density {kg/m3}",
        "    418.0000,                !- Specific Heat {J/kg-K}",
        "    0.9000000,               !- Thermal Absorptance",
        "    0.2000000,               !- Solar Absorptance",
        "    0.2000000;               !- Visible Absorptance",

        "  Material:NoMass,",
        "    AR02,                    !- Name",
        "    VeryRough,               !- Roughness",
        "    7.8000002E-02,           !- Thermal Resistance {m2-K/W}",
        "    0.9000000,               !- Thermal Absorptance",
        "    0.7000000,               !- Solar Absorptance",
        "    0.7000000;               !- Visible Absorptance",

        "  Material:NoMass,",
        "    CP02,                    !- Name",
        "    Rough,                   !- Roughness",
        "    0.2170000,               !- Thermal Resistance {m2-K/W}",
        "    0.9000000,               !- Thermal Absorptance",
        "    0.7500000,               !- Solar Absorptance",
        "    0.7500000;               !- Visible Absorptance",

        "  Construction,",
        "    EXTWALL:LIVING,          !- Name",
        "    A1 - 1 IN STUCCO,        !- Outside Layer",
        "    GP01;                    !- Layer 3",

        "  Construction,",
        "    FLOOR:LIVING,            !- Name",
        "    CC03,                    !- Outside Layer",
        "    CP02;                    !- Layer 2",

        "  Construction,",
        "    ROOF,                    !- Name",
        "    AR02,                    !- Outside Layer",
        "    PW03;                    !- Layer 2",

        "  Zone,",
        "    LIVING ZONE,             !- Name",
        "    0,                       !- Direction of Relative North {deg}",
        "    0,                       !- X Origin {m}",
        "    0,                       !- Y Origin {m}",
        "    0,                       !- Z Origin {m}",
        "    1,                       !- Type",
        "    1,                       !- Multiplier",
        "    autocalculate,           !- Ceiling Height {m}",
        "    autocalculate;           !- Volume {m3}",

        "  GlobalGeometryRules,",
        "    UpperLeftCorner,         !- Starting Vertex Position",
        "    CounterClockWise,        !- Vertex Entry Direction",
        "    World;                   !- Coordinate System",

        "  BuildingSurface:Detailed,",
        "    Living:North,            !- Name",
        "    Wall,                    !- Surface Type",
        "    EXTWALL:LIVING,          !- Construction Name",
        "    LIVING ZONE,             !- Zone Name",
        "    ,                        !- Space Name",
        "    Outdoors,                !- Outside Boundary Condition",
        "    ,                        !- Outside Boundary Condition Object",
        "    SunExposed,              !- Sun Exposure",
        "    WindExposed,             !- Wind Exposure",
        "    0.5000000,               !- View Factor to Ground",
        "    4,                       !- Number of Vertices",
        "    1,1,1,  !- X,Y,Z ==> Vertex 1 {m}",
        "    1,1,0,  !- X,Y,Z ==> Vertex 2 {m}",
        "    0,1,0,  !- X,Y,Z ==> Vertex 3 {m}",
        "    0,1,1;  !- X,Y,Z ==> Vertex 4 {m}",

        "  BuildingSurface:Detailed,",
        "    Living:East,             !- Name",
        "    Wall,                    !- Surface Type",
        "    EXTWALL:LIVING,          !- Construction Name",
        "    LIVING ZONE,             !- Zone Name",
        "    ,                        !- Space Name",
        "    Outdoors,                !- Outside Boundary Condition",
        "    ,                        !- Outside Boundary Condition Object",
        "    SunExposed,              !- Sun Exposure",
        "    WindExposed,             !- Wind Exposure",
        "    0.5000000,               !- View Factor to Ground",
        "    4,                       !- Number of Vertices",
        "    1,0,1,  !- X,Y,Z ==> Vertex 1 {m}",
        "    1,0,0,  !- X,Y,Z ==> Vertex 2 {m}",
        "    1,1,0,  !- X,Y,Z ==> Vertex 3 {m}",
        "    1,1,1;  !- X,Y,Z ==> Vertex 4 {m}",

        "  BuildingSurface:Detailed,",
        "    Living:South,            !- Name",
        "    Wall,                    !- Surface Type",
        "    EXTWALL:LIVING,          !- Construction Name",
        "    LIVING ZONE,             !- Zone Name",
        "    ,                        !- Space Name",
        "    Outdoors,                !- Outside Boundary Condition",
        "    ,                        !- Outside Boundary Condition Object",
        "    SunExposed,              !- Sun Exposure",
        "    WindExposed,             !- Wind Exposure",
        "    0.5000000,               !- View Factor to Ground",
        "    4,                       !- Number of Vertices",
        "    0,0,1,  !- X,Y,Z ==> Vertex 1 {m}",
        "    0,0,0,  !- X,Y,Z ==> Vertex 2 {m}",
        "    1,0,0,  !- X,Y,Z ==> Vertex 3 {m}",
        "    1,0,1;  !- X,Y,Z ==> Vertex 4 {m}",

        "  BuildingSurface:Detailed,",
        "    Living:West,             !- Name",
        "    Wall,                    !- Surface Type",
        "    EXTWALL:LIVING,          !- Construction Name",
        "    LIVING ZONE,             !- Zone Name",
        "    ,                        !- Space Name",
        "    Outdoors,                !- Outside Boundary Condition",
        "    ,                        !- Outside Boundary Condition Object",
        "    SunExposed,              !- Sun Exposure",
        "    WindExposed,             !- Wind Exposure",
        "    0.5000000,               !- View Factor to Ground",
        "    4,                       !- Number of Vertices",
        "    0,1,1,  !- X,Y,Z ==> Vertex 1 {m}",
        "    0,1,0,  !- X,Y,Z ==> Vertex 2 {m}",
        "    0,0,0,  !- X,Y,Z ==> Vertex 3 {m}",
        "    0,0,1;  !- X,Y,Z ==> Vertex 4 {m}",
        "  BuildingSurface:Detailed,",
        "    Living:Floor,            !- Name",
        "    FLOOR,                   !- Surface Type",
        "    FLOOR:LIVING,            !- Construction Name",
        "    LIVING ZONE,             !- Zone Name",
        "    ,                        !- Space Name",
        "    Surface,                 !- Outside Boundary Condition",
        "    Living:Floor,            !- Outside Boundary Condition Object",
        "    NoSun,                   !- Sun Exposure",
        "    NoWind,                  !- Wind Exposure",
        "    0,                       !- View Factor to Ground",
        "    4,                       !- Number of Vertices",
        "    0,0,0,  !- X,Y,Z ==> Vertex 1 {m}",
        "    0,1,0,  !- X,Y,Z ==> Vertex 2 {m}",
        "    1,1,0,  !- X,Y,Z ==> Vertex 3 {m}",
        "    1,0,0;  !- X,Y,Z ==> Vertex 4 {m}",

        "  BuildingSurface:Detailed,",
        "    Living:Ceiling,          !- Name",
        "    ROOF,                 !- Surface Type",
        "    ROOF,          !- Construction Name",
        "    LIVING ZONE,             !- Zone Name",
        "    ,                        !- Space Name",
        "    Outdoors,                !- Outside Boundary Condition",
        "    ,                        !- Outside Boundary Condition Object",
        "    SunExposed,              !- Sun Exposure",
        "    WindExposed,             !- Wind Exposure",
        "    0,                       !- View Factor to Ground",
        "    4,                       !- Number of Vertices",
        "    0,1,1,  !- X,Y,Z ==> Vertex 1 {m}",
        "    0,0,1,  !- X,Y,Z ==> Vertex 2 {m}",
        "    1,0,1,  !- X,Y,Z ==> Vertex 3 {m}",
        "    1,1,1;  !- X,Y,Z ==> Vertex 4 {m}",
    });

    ASSERT_TRUE(process_idf(idf_objects));
    bool ErrorsFound = false;

    HeatBalanceManager::GetProjectControlData(*state, ErrorsFound);
    EXPECT_FALSE(ErrorsFound);
    HeatBalanceManager::GetZoneData(*state, ErrorsFound);
    EXPECT_FALSE(ErrorsFound);
    HeatBalanceManager::GetMaterialData(*state, ErrorsFound);
    EXPECT_FALSE(ErrorsFound);
    HeatBalanceManager::GetConstructData(*state, ErrorsFound);
    EXPECT_FALSE(ErrorsFound);
    SurfaceGeometry::GetGeometryParameters(*state, ErrorsFound);
    EXPECT_FALSE(ErrorsFound);

    state->dataSurfaceGeometry->CosBldgRotAppGonly = 1.0;
    state->dataSurfaceGeometry->SinBldgRotAppGonly = 0.0;
    SurfaceGeometry::GetSurfaceData(*state, ErrorsFound);
    EXPECT_FALSE(ErrorsFound);

    state->dataZoneEquip->ZoneEquipConfig.allocate(1);
    state->dataZoneEquip->ZoneEquipConfig(1).ZoneName = "LIVING ZONE";
    state->dataZoneEquip->ZoneEquipConfig(1).ActualZoneNum = 1;
    state->dataHeatBal->Zone(1).IsControlled = true;
    state->dataHeatBal->Zone(1).ZoneEqNum = 1;
    state->dataZoneEquip->ZoneEquipConfig(1).NumInletNodes = 2;
    state->dataZoneEquip->ZoneEquipConfig(1).InletNode.allocate(2);
    state->dataZoneEquip->ZoneEquipConfig(1).InletNode(1) = 1;
    state->dataZoneEquip->ZoneEquipConfig(1).InletNode(2) = 2;
    state->dataZoneEquip->ZoneEquipConfig(1).NumExhaustNodes = 1;
    state->dataZoneEquip->ZoneEquipConfig(1).ExhaustNode.allocate(1);
    state->dataZoneEquip->ZoneEquipConfig(1).ExhaustNode(1) = 3;
    state->dataZoneEquip->ZoneEquipConfig(1).NumReturnNodes = 1;
    state->dataZoneEquip->ZoneEquipConfig(1).ReturnNode.allocate(1);
    state->dataZoneEquip->ZoneEquipConfig(1).ReturnNode(1) = 4;
    state->dataZoneEquip->ZoneEquipConfig(1).FixedReturnFlow.allocate(1);

    state->dataSize->ZoneEqSizing.allocate(1);
    state->dataHeatBal->Zone(1).SystemZoneNodeNumber = 5;
    state->dataEnvrn->OutBaroPress = 101325.0;
    state->dataHeatBalFanSys->MAT.allocate(1); // Zone temperature C
    state->dataHeatBalFanSys->MAT(1) = 24.0;
    state->dataHeatBalFanSys->ZoneAirHumRat.allocate(1);
    state->dataHeatBalFanSys->ZoneAirHumRat(1) = 0.001;

    state->dataLoopNodes->Node.allocate(4);

    state->dataHeatBalSurf->SurfTempInTmp.allocate(6);
    state->dataHeatBalSurf->SurfTempInTmp(1) = 15.0;
    state->dataHeatBalSurf->SurfTempInTmp(2) = 20.0;
    state->dataHeatBalSurf->SurfTempInTmp(3) = 25.0;
    state->dataHeatBalSurf->SurfTempInTmp(4) = 25.0;
    state->dataHeatBalSurf->SurfTempInTmp(5) = 25.0;
    state->dataHeatBalSurf->SurfTempInTmp(6) = 25.0;

    // allocate surface level adj ratio data member
    state->dataHeatBalSurf->SurfWinCoeffAdjRatio.dimension(6, 1.0);

    state->dataLoopNodes->Node(1).Temp = 20.0;
    state->dataLoopNodes->Node(2).Temp = 20.0;
    state->dataLoopNodes->Node(3).Temp = 20.0;
    state->dataLoopNodes->Node(4).Temp = 20.0;
    state->dataLoopNodes->Node(1).MassFlowRate = 0.1;
    state->dataLoopNodes->Node(2).MassFlowRate = 0.1;
    state->dataLoopNodes->Node(3).MassFlowRate = 0.1;
    state->dataLoopNodes->Node(4).MassFlowRate = 0.1;

    state->dataHeatBalSurf->SurfHConvInt.allocate(6);
    state->dataHeatBalSurf->SurfHConvInt(1) = 0.5;
    state->dataHeatBalSurf->SurfHConvInt(2) = 0.5;
    state->dataHeatBalSurf->SurfHConvInt(3) = 0.5;
    state->dataHeatBalSurf->SurfHConvInt(4) = 0.5;
    state->dataHeatBalSurf->SurfHConvInt(5) = 0.5;
    state->dataHeatBalSurf->SurfHConvInt(6) = 0.5;
    state->dataMstBal->HConvInFD.allocate(6);
    state->dataMstBal->RhoVaporAirIn.allocate(6);
    state->dataMstBal->HMassConvInFD.allocate(6);
    state->dataGlobal->BeginSimFlag = true;
    state->dataGlobal->KickOffSimulation = true;
    state->dataHeatBalFanSys->ZoneLatentGain.allocate(1);
    state->dataGlobal->TimeStepZoneSec = 900;
    SolarShading::AllocateModuleArrays(*state);
    HeatBalanceManager::AllocateZoneHeatBalArrays(*state);
    AllocateSurfaceHeatBalArrays(*state);
    createFacilityElectricPowerServiceObject(*state);

    for (int loop = 1; loop <= state->dataSurface->TotSurfaces; ++loop) {
        state->dataHeatBalSurf->SurfOutsideTempHist(1)(loop) = 20.0;
    }
    state->dataSurface->SurfTAirRef(1) = DataSurfaces::ZoneMeanAirTemp;
    state->dataSurface->SurfTAirRef(2) = DataSurfaces::AdjacentAirTemp;
    state->dataSurface->SurfTAirRef(3) = DataSurfaces::ZoneSupplyAirTemp;

    // with supply air
    CalcHeatBalanceInsideSurf(*state);
    EXPECT_EQ(24.0, state->dataHeatBal->SurfTempEffBulkAir(1));
    EXPECT_EQ(23.0, state->dataHeatBal->SurfTempEffBulkAir(2));
    EXPECT_EQ(20.0, state->dataHeatBal->SurfTempEffBulkAir(3));

    // Supply air flow rate = 0
    state->dataLoopNodes->Node(1).MassFlowRate = 0.0;
    state->dataLoopNodes->Node(2).MassFlowRate = 0.0;
    state->dataLoopNodes->Node(3).MassFlowRate = 0.0;
    state->dataLoopNodes->Node(4).MassFlowRate = 0.0;
    CalcHeatBalanceInsideSurf(*state);
    EXPECT_EQ(24.0, state->dataHeatBal->SurfTempEffBulkAir(1));
    EXPECT_EQ(23.0, state->dataHeatBal->SurfTempEffBulkAir(2));
    EXPECT_EQ(24.0, state->dataHeatBal->SurfTempEffBulkAir(3));

    state->dataZoneEquip->ZoneEquipConfig.deallocate();
    state->dataSize->ZoneEqSizing.deallocate();
    state->dataHeatBalFanSys->MAT.deallocate(); // Zone temperature C
    state->dataHeatBalFanSys->ZoneAirHumRat.deallocate();
    state->dataLoopNodes->Node.deallocate();
    state->dataGlobal->KickOffSimulation = false;
    state->dataHeatBalSurf->SurfTempInTmp.deallocate();
    state->dataHeatBalSurf->SurfHConvInt.deallocate();
    state->dataMstBal->HConvInFD.deallocate();
    state->dataMstBal->RhoVaporAirIn.deallocate();
    state->dataMstBal->HMassConvInFD.deallocate();
    state->dataHeatBalFanSys->ZoneLatentGain.deallocate();
    state->dataHeatBal->ZoneWinHeatGain.deallocate();
    state->dataHeatBal->ZoneWinHeatGainRep.deallocate();
    state->dataHeatBal->ZoneWinHeatGainRepEnergy.deallocate();
}

TEST_F(EnergyPlusFixture, HeatBalanceSurfaceManager_TestSurfPropertyLocalEnv)
{

    std::string const idf_objects =
        delimited_string({"  Building,",
                          "    House with Local Air Nodes,  !- Name",
                          "    0,                       !- North Axis {deg}",
                          "    Suburbs,                 !- Terrain",
                          "    0.001,                   !- Loads Convergence Tolerance Value",
                          "    0.0050000,               !- Temperature Convergence Tolerance Value {deltaC}",
                          "    FullInteriorAndExterior, !- Solar Distribution",
                          "    25,                      !- Maximum Number of Warmup Days",
                          "    6;                       !- Minimum Number of Warmup Days",

                          "  Timestep,6;",

                          "  SurfaceConvectionAlgorithm:Inside,TARP;",

                          "  SurfaceConvectionAlgorithm:Outside,DOE-2;",

                          "  HeatBalanceAlgorithm,ConductionTransferFunction;",

                          "  SimulationControl,",
                          "    No,                      !- Do Zone Sizing Calculation",
                          "    No,                      !- Do System Sizing Calculation",
                          "    No,                      !- Do Plant Sizing Calculation",
                          "    Yes,                     !- Run Simulation for Sizing Periods",
                          "    Yes;                     !- Run Simulation for Weather File Run Periods",

                          "  RunPeriod,",
                          "    WinterDay,               !- Name",
                          "    1,                       !- Begin Month",
                          "    14,                      !- Begin Day of Month",
                          "    ,                        !- Begin Year",
                          "    1,                       !- End Month",
                          "    14,                      !- End Day of Month",
                          "    ,                        !- End Year",
                          "    Tuesday,                 !- Day of Week for Start Day",
                          "    Yes,                     !- Use Weather File Holidays and Special Days",
                          "    Yes,                     !- Use Weather File Daylight Saving Period",
                          "    No,                      !- Apply Weekend Holiday Rule",
                          "    Yes,                     !- Use Weather File Rain Indicators",
                          "    Yes;                     !- Use Weather File Snow Indicators",

                          "  RunPeriod,",
                          "    SummerDay,               !- Name",
                          "    7,                       !- Begin Month",
                          "    7,                       !- Begin Day of Month",
                          "    ,                        !- Begin Year",
                          "    7,                       !- End Month",
                          "    7,                       !- End Day of Month",
                          "    ,                        !- End Year",
                          "    Tuesday,                 !- Day of Week for Start Day",
                          "    Yes,                     !- Use Weather File Holidays and Special Days",
                          "    Yes,                     !- Use Weather File Daylight Saving Period",
                          "    No,                      !- Apply Weekend Holiday Rule",
                          "    Yes,                     !- Use Weather File Rain Indicators",
                          "    No;                      !- Use Weather File Snow Indicators",

                          "  Site:Location,",
                          "    CHICAGO_IL_USA TMY2-94846,  !- Name",
                          "    41.78,                   !- Latitude {deg}",
                          "    -87.75,                  !- Longitude {deg}",
                          "    -6.00,                   !- Time Zone {hr}",
                          "    190.00;                  !- Elevation {m}",

                          "  SizingPeriod:DesignDay,",
                          "    CHICAGO_IL_USA Annual Heating 99% Design Conditions DB,  !- Name",
                          "    1,                       !- Month",
                          "    21,                      !- Day of Month",
                          "    WinterDesignDay,         !- Day Type",
                          "    -17.3,                   !- Maximum Dry-Bulb Temperature {C}",
                          "    0.0,                     !- Daily Dry-Bulb Temperature Range {deltaC}",
                          "    ,                        !- Dry-Bulb Temperature Range Modifier Type",
                          "    ,                        !- Dry-Bulb Temperature Range Modifier Day Schedule Name",
                          "    Wetbulb,                 !- Humidity Condition Type",
                          "    -17.3,                   !- Wetbulb or DewPoint at Maximum Dry-Bulb {C}",
                          "    ,                        !- Humidity Condition Day Schedule Name",
                          "    ,                        !- Humidity Ratio at Maximum Dry-Bulb {kgWater/kgDryAir}",
                          "    ,                        !- Enthalpy at Maximum Dry-Bulb {J/kg}",
                          "    ,                        !- Daily Wet-Bulb Temperature Range {deltaC}",
                          "    99063.,                  !- Barometric Pressure {Pa}",
                          "    4.9,                     !- Wind Speed {m/s}",
                          "    270,                     !- Wind Direction {deg}",
                          "    No,                      !- Rain Indicator",
                          "    No,                      !- Snow Indicator",
                          "    No,                      !- Daylight Saving Time Indicator",
                          "    ASHRAEClearSky,          !- Solar Model Indicator",
                          "    ,                        !- Beam Solar Day Schedule Name",
                          "    ,                        !- Diffuse Solar Day Schedule Name",
                          "    ,                        !- ASHRAE Clear Sky Optical Depth for Beam Irradiance (taub) {dimensionless}",
                          "    ,                        !- ASHRAE Clear Sky Optical Depth for Diffuse Irradiance (taud) {dimensionless}",
                          "    0.0;                     !- Sky Clearness",

                          "  SizingPeriod:DesignDay,",
                          "    CHICAGO_IL_USA Annual Cooling 1% Design Conditions DB/MCWB,  !- Name",
                          "    7,                       !- Month",
                          "    21,                      !- Day of Month",
                          "    SummerDesignDay,         !- Day Type",
                          "    31.5,                    !- Maximum Dry-Bulb Temperature {C}",
                          "    10.7,                    !- Daily Dry-Bulb Temperature Range {deltaC}",
                          "    ,                        !- Dry-Bulb Temperature Range Modifier Type",
                          "    ,                        !- Dry-Bulb Temperature Range Modifier Day Schedule Name",
                          "    Wetbulb,                 !- Humidity Condition Type",
                          "    23.0,                    !- Wetbulb or DewPoint at Maximum Dry-Bulb {C}",
                          "    ,                        !- Humidity Condition Day Schedule Name",
                          "    ,                        !- Humidity Ratio at Maximum Dry-Bulb {kgWater/kgDryAir}",
                          "    ,                        !- Enthalpy at Maximum Dry-Bulb {J/kg}",
                          "    ,                        !- Daily Wet-Bulb Temperature Range {deltaC}",
                          "    99063.,                  !- Barometric Pressure {Pa}",
                          "    5.3,                     !- Wind Speed {m/s}",
                          "    230,                     !- Wind Direction {deg}",
                          "    No,                      !- Rain Indicator",
                          "    No,                      !- Snow Indicator",
                          "    No,                      !- Daylight Saving Time Indicator",
                          "    ASHRAEClearSky,          !- Solar Model Indicator",
                          "    ,                        !- Beam Solar Day Schedule Name",
                          "    ,                        !- Diffuse Solar Day Schedule Name",
                          "    ,                        !- ASHRAE Clear Sky Optical Depth for Beam Irradiance (taub) {dimensionless}",
                          "    ,                        !- ASHRAE Clear Sky Optical Depth for Diffuse Irradiance (taud) {dimensionless}",
                          "    1.0;                     !- Sky Clearness",

                          "  Site:GroundTemperature:BuildingSurface,20.03,20.03,20.13,20.30,20.43,20.52,20.62,20.77,20.78,20.55,20.44,20.20;",

                          "  Material,",
                          "    A1 - 1 IN STUCCO,        !- Name",
                          "    Smooth,                  !- Roughness",
                          "    2.5389841E-02,           !- Thickness {m}",
                          "    0.6918309,               !- Conductivity {W/m-K}",
                          "    1858.142,                !- Density {kg/m3}",
                          "    836.8000,                !- Specific Heat {J/kg-K}",
                          "    0.9000000,               !- Thermal Absorptance",
                          "    0.9200000,               !- Solar Absorptance",
                          "    0.9200000;               !- Visible Absorptance",

                          "  Material,",
                          "    CB11,                    !- Name",
                          "    MediumRough,             !- Roughness",
                          "    0.2032000,               !- Thickness {m}",
                          "    1.048000,                !- Conductivity {W/m-K}",
                          "    1105.000,                !- Density {kg/m3}",
                          "    837.0000,                !- Specific Heat {J/kg-K}",
                          "    0.9000000,               !- Thermal Absorptance",
                          "    0.2000000,               !- Solar Absorptance",
                          "    0.2000000;               !- Visible Absorptance",

                          "  Material,",
                          "    GP01,                    !- Name",
                          "    MediumSmooth,            !- Roughness",
                          "    1.2700000E-02,           !- Thickness {m}",
                          "    0.1600000,               !- Conductivity {W/m-K}",
                          "    801.0000,                !- Density {kg/m3}",
                          "    837.0000,                !- Specific Heat {J/kg-K}",
                          "    0.9000000,               !- Thermal Absorptance",
                          "    0.7500000,               !- Solar Absorptance",
                          "    0.7500000;               !- Visible Absorptance",

                          "  Material,",
                          "    IN02,                    !- Name",
                          "    Rough,                   !- Roughness",
                          "    9.0099998E-02,           !- Thickness {m}",
                          "    4.3000001E-02,           !- Conductivity {W/m-K}",
                          "    10.00000,                !- Density {kg/m3}",
                          "    837.0000,                !- Specific Heat {J/kg-K}",
                          "    0.9000000,               !- Thermal Absorptance",
                          "    0.7500000,               !- Solar Absorptance",
                          "    0.7500000;               !- Visible Absorptance",

                          "  Material,",
                          "    IN05,                    !- Name",
                          "    Rough,                   !- Roughness",
                          "    0.2458000,               !- Thickness {m}",
                          "    4.3000001E-02,           !- Conductivity {W/m-K}",
                          "    10.00000,                !- Density {kg/m3}",
                          "    837.0000,                !- Specific Heat {J/kg-K}",
                          "    0.9000000,               !- Thermal Absorptance",
                          "    0.7500000,               !- Solar Absorptance",
                          "    0.7500000;               !- Visible Absorptance",

                          "  Material,",
                          "    PW03,                    !- Name",
                          "    MediumSmooth,            !- Roughness",
                          "    1.2700000E-02,           !- Thickness {m}",
                          "    0.1150000,               !- Conductivity {W/m-K}",
                          "    545.0000,                !- Density {kg/m3}",
                          "    1213.000,                !- Specific Heat {J/kg-K}",
                          "    0.9000000,               !- Thermal Absorptance",
                          "    0.7800000,               !- Solar Absorptance",
                          "    0.7800000;               !- Visible Absorptance",

                          "  Material,",
                          "    CC03,                    !- Name",
                          "    MediumRough,             !- Roughness",
                          "    0.1016000,               !- Thickness {m}",
                          "    1.310000,                !- Conductivity {W/m-K}",
                          "    2243.000,                !- Density {kg/m3}",
                          "    837.0000,                !- Specific Heat {J/kg-K}",
                          "    0.9000000,               !- Thermal Absorptance",
                          "    0.6500000,               !- Solar Absorptance",
                          "    0.6500000;               !- Visible Absorptance",

                          "  Material,",
                          "    HF-A3,                   !- Name",
                          "    Smooth,                  !- Roughness",
                          "    1.5000000E-03,           !- Thickness {m}",
                          "    44.96960,                !- Conductivity {W/m-K}",
                          "    7689.000,                !- Density {kg/m3}",
                          "    418.0000,                !- Specific Heat {J/kg-K}",
                          "    0.9000000,               !- Thermal Absorptance",
                          "    0.2000000,               !- Solar Absorptance",
                          "    0.2000000;               !- Visible Absorptance",

                          "  Material:NoMass,",
                          "    AR02,                    !- Name",
                          "    VeryRough,               !- Roughness",
                          "    7.8000002E-02,           !- Thermal Resistance {m2-K/W}",
                          "    0.9000000,               !- Thermal Absorptance",
                          "    0.7000000,               !- Solar Absorptance",
                          "    0.7000000;               !- Visible Absorptance",

                          "  Material:NoMass,",
                          "    CP02,                    !- Name",
                          "    Rough,                   !- Roughness",
                          "    0.2170000,               !- Thermal Resistance {m2-K/W}",
                          "    0.9000000,               !- Thermal Absorptance",
                          "    0.7500000,               !- Solar Absorptance",
                          "    0.7500000;               !- Visible Absorptance",

                          "  Construction,",
                          "    EXTWALL:LIVING,          !- Name",
                          "    A1 - 1 IN STUCCO,        !- Outside Layer",
                          "    GP01;                    !- Layer 3",

                          "  Construction,",
                          "    FLOOR:LIVING,            !- Name",
                          "    CC03,                    !- Outside Layer",
                          "    CP02;                    !- Layer 2",

                          "  Construction,",
                          "    ROOF,                    !- Name",
                          "    AR02,                    !- Outside Layer",
                          "    PW03;                    !- Layer 2",

                          "  Zone,",
                          "    LIVING ZONE,             !- Name",
                          "    0,                       !- Direction of Relative North {deg}",
                          "    0,                       !- X Origin {m}",
                          "    0,                       !- Y Origin {m}",
                          "    0,                       !- Z Origin {m}",
                          "    1,                       !- Type",
                          "    1,                       !- Multiplier",
                          "    autocalculate,           !- Ceiling Height {m}",
                          "    autocalculate;           !- Volume {m3}",

                          "  GlobalGeometryRules,",
                          "    UpperLeftCorner,         !- Starting Vertex Position",
                          "    CounterClockWise,        !- Vertex Entry Direction",
                          "    World;                   !- Coordinate System",

                          "  BuildingSurface:Detailed,",
                          "    Living:North,            !- Name",
                          "    Wall,                    !- Surface Type",
                          "    EXTWALL:LIVING,          !- Construction Name",
                          "    LIVING ZONE,             !- Zone Name",
                          "    ,                        !- Space Name",
                          "    Outdoors,                !- Outside Boundary Condition",
                          "    ,                        !- Outside Boundary Condition Object",
                          "    SunExposed,              !- Sun Exposure",
                          "    WindExposed,             !- Wind Exposure",
                          "    0.5000000,               !- View Factor to Ground",
                          "    4,                       !- Number of Vertices",
                          "    1,1,1,  !- X,Y,Z ==> Vertex 1 {m}",
                          "    1,1,0,  !- X,Y,Z ==> Vertex 2 {m}",
                          "    0,1,0,  !- X,Y,Z ==> Vertex 3 {m}",
                          "    0,1,1;  !- X,Y,Z ==> Vertex 4 {m}",

                          "  BuildingSurface:Detailed,",
                          "    Living:East,             !- Name",
                          "    Wall,                    !- Surface Type",
                          "    EXTWALL:LIVING,          !- Construction Name",
                          "    LIVING ZONE,             !- Zone Name",
                          "    ,                        !- Space Name",
                          "    Outdoors,                !- Outside Boundary Condition",
                          "    ,                        !- Outside Boundary Condition Object",
                          "    SunExposed,              !- Sun Exposure",
                          "    WindExposed,             !- Wind Exposure",
                          "    0.5000000,               !- View Factor to Ground",
                          "    4,                       !- Number of Vertices",
                          "    1,0,1,  !- X,Y,Z ==> Vertex 1 {m}",
                          "    1,0,0,  !- X,Y,Z ==> Vertex 2 {m}",
                          "    1,1,0,  !- X,Y,Z ==> Vertex 3 {m}",
                          "    1,1,1;  !- X,Y,Z ==> Vertex 4 {m}",

                          "  BuildingSurface:Detailed,",
                          "    Living:South,            !- Name",
                          "    Wall,                    !- Surface Type",
                          "    EXTWALL:LIVING,          !- Construction Name",
                          "    LIVING ZONE,             !- Zone Name",
                          "    ,                        !- Space Name",
                          "    Outdoors,                !- Outside Boundary Condition",
                          "    ,                        !- Outside Boundary Condition Object",
                          "    SunExposed,              !- Sun Exposure",
                          "    WindExposed,             !- Wind Exposure",
                          "    0.5000000,               !- View Factor to Ground",
                          "    4,                       !- Number of Vertices",
                          "    0,0,1,  !- X,Y,Z ==> Vertex 1 {m}",
                          "    0,0,0,  !- X,Y,Z ==> Vertex 2 {m}",
                          "    1,0,0,  !- X,Y,Z ==> Vertex 3 {m}",
                          "    1,0,1;  !- X,Y,Z ==> Vertex 4 {m}",

                          "  BuildingSurface:Detailed,",
                          "    Living:West,             !- Name",
                          "    Wall,                    !- Surface Type",
                          "    EXTWALL:LIVING,          !- Construction Name",
                          "    LIVING ZONE,             !- Zone Name",
                          "    ,                        !- Space Name",
                          "    Outdoors,                !- Outside Boundary Condition",
                          "    ,                        !- Outside Boundary Condition Object",
                          "    SunExposed,              !- Sun Exposure",
                          "    WindExposed,             !- Wind Exposure",
                          "    0.5000000,               !- View Factor to Ground",
                          "    4,                       !- Number of Vertices",
                          "    0,1,1,  !- X,Y,Z ==> Vertex 1 {m}",
                          "    0,1,0,  !- X,Y,Z ==> Vertex 2 {m}",
                          "    0,0,0,  !- X,Y,Z ==> Vertex 3 {m}",
                          "    0,0,1;  !- X,Y,Z ==> Vertex 4 {m}",
                          "  BuildingSurface:Detailed,",
                          "    Living:Floor,            !- Name",
                          "    FLOOR,                   !- Surface Type",
                          "    FLOOR:LIVING,            !- Construction Name",
                          "    LIVING ZONE,             !- Zone Name",
                          "    ,                        !- Space Name",
                          "    Surface,                 !- Outside Boundary Condition",
                          "    Living:Floor,            !- Outside Boundary Condition Object",
                          "    NoSun,                   !- Sun Exposure",
                          "    NoWind,                  !- Wind Exposure",
                          "    0,                       !- View Factor to Ground",
                          "    4,                       !- Number of Vertices",
                          "    0,0,0,  !- X,Y,Z ==> Vertex 1 {m}",
                          "    0,1,0,  !- X,Y,Z ==> Vertex 2 {m}",
                          "    1,1,0,  !- X,Y,Z ==> Vertex 3 {m}",
                          "    1,0,0;  !- X,Y,Z ==> Vertex 4 {m}",

                          "  BuildingSurface:Detailed,",
                          "    Living:Ceiling,          !- Name",
                          "    ROOF,                 !- Surface Type",
                          "    ROOF,          !- Construction Name",
                          "    LIVING ZONE,             !- Zone Name",
                          "    ,                        !- Space Name",
                          "    Outdoors,                !- Outside Boundary Condition",
                          "    ,                        !- Outside Boundary Condition Object",
                          "    SunExposed,              !- Sun Exposure",
                          "    WindExposed,             !- Wind Exposure",
                          "    0,                       !- View Factor to Ground",
                          "    4,                       !- Number of Vertices",
                          "    0,1,1,  !- X,Y,Z ==> Vertex 1 {m}",
                          "    0,0,1,  !- X,Y,Z ==> Vertex 2 {m}",
                          "    1,0,1,  !- X,Y,Z ==> Vertex 3 {m}",
                          "    1,1,1;  !- X,Y,Z ==> Vertex 4 {m}",

                          "  SurfaceProperty:LocalEnvironment,",
                          "    LocEnv:Living:North,          !- Name",
                          "    Living:North,                 !- Exterior Surface Name",
                          "    ,                             !- External Shading Fraction Schedule Name",
                          "    ,                             !- Surrounding Surfaces Object Name",
                          "    OutdoorAirNode:0001;          !- Outdoor Air Node Name",

                          "  OutdoorAir:Node,",
                          "    OutdoorAirNode:0001,          !- Name",
                          "    ,                             !- Height Above Ground",
                          "    OutdoorAirNodeDryBulb:0001,   !- Drybulb Temperature Schedule Name",
                          "    OutdoorAirNodeWetBulb:0001,   !- Wetbulb Schedule Name",
                          "    OutdoorAirNodeWindSpeed:0001, !- Wind Speed Schedule Name",
                          "    OutdoorAirNodeWindDir:0001;   !- Wind Direction Schedule Name",

                          "  ScheduleTypeLimits,",
                          "    Any Number;                   !- Name",

                          "  Schedule:Compact,",
                          "    OutdoorAirNodeDryBulb:0001,   !- Name",
                          "    Any Number,                   !- Schedule Type Limits Name",
                          "    Through: 12/31,               !- Field 1",
                          "    For: AllDays,                 !- Field 2",
                          "    Until: 24:00, 15.0;           !- Field 3",

                          "  Schedule:Compact,",
                          "    OutdoorAirNodeWetBulb:0001,   !- Name",
                          "    Any Number,                   !- Schedule Type Limits Name",
                          "    Through: 12/31,               !- Field 1",
                          "    For: AllDays,                 !- Field 2",
                          "    Until: 24:00, 12.0;           !- Field 3",

                          "  Schedule:Compact,",
                          "    OutdoorAirNodeWindSpeed:0001, !- Name",
                          "    Any Number,                   !- Schedule Type Limits Name",
                          "    Through: 12/31,               !- Field 1",
                          "    For: AllDays,                 !- Field 2",
                          "    Until: 24:00, 1.23;           !- Field 3",

                          "  Schedule:Compact,",
                          "    OutdoorAirNodeWindDir:0001,   !- Name",
                          "    Any Number,                   !- Schedule Type Limits Name",
                          "    Through: 12/31,               !- Field 1",
                          "    For: AllDays,                 !- Field 2",
                          "    Until: 24:00, 90;             !- Field 3"});

    ASSERT_TRUE(process_idf(idf_objects));
    bool ErrorsFound = false;

    ScheduleManager::ProcessScheduleInput(*state);

    HeatBalanceManager::GetProjectControlData(*state, ErrorsFound);
    EXPECT_FALSE(ErrorsFound);
    HeatBalanceManager::GetZoneData(*state, ErrorsFound);
    EXPECT_FALSE(ErrorsFound);
    HeatBalanceManager::GetMaterialData(*state, ErrorsFound);
    EXPECT_FALSE(ErrorsFound);
    HeatBalanceManager::GetConstructData(*state, ErrorsFound);
    EXPECT_FALSE(ErrorsFound);
    SurfaceGeometry::GetGeometryParameters(*state, ErrorsFound);
    EXPECT_FALSE(ErrorsFound);

    state->dataSurfaceGeometry->CosBldgRotAppGonly = 1.0;
    state->dataSurfaceGeometry->SinBldgRotAppGonly = 0.0;
    SurfaceGeometry::SetupZoneGeometry(*state, ErrorsFound);
    EXPECT_FALSE(ErrorsFound);

    HeatBalanceIntRadExchange::InitSolarViewFactors(*state);
    EXPECT_FALSE(has_err_output(true));

    EXPECT_TRUE(state->dataGlobal->AnyLocalEnvironmentsInModel);

    state->dataZoneEquip->ZoneEquipConfig.allocate(1);
    state->dataZoneEquip->ZoneEquipConfig(1).ZoneName = "LIVING ZONE";
    state->dataZoneEquip->ZoneEquipConfig(1).ActualZoneNum = 1;
    std::vector<int> controlledZoneEquipConfigNums;
    controlledZoneEquipConfigNums.push_back(1);
    state->dataHeatBal->Zone(1).IsControlled = true;

    state->dataZoneEquip->ZoneEquipConfig(1).NumInletNodes = 2;
    state->dataZoneEquip->ZoneEquipConfig(1).InletNode.allocate(2);
    state->dataZoneEquip->ZoneEquipConfig(1).InletNode(1) = 1;
    state->dataZoneEquip->ZoneEquipConfig(1).InletNode(2) = 2;
    state->dataZoneEquip->ZoneEquipConfig(1).NumExhaustNodes = 1;
    state->dataZoneEquip->ZoneEquipConfig(1).ExhaustNode.allocate(1);
    state->dataZoneEquip->ZoneEquipConfig(1).ExhaustNode(1) = 3;
    state->dataZoneEquip->ZoneEquipConfig(1).NumReturnNodes = 1;
    state->dataZoneEquip->ZoneEquipConfig(1).ReturnNode.allocate(1);
    state->dataZoneEquip->ZoneEquipConfig(1).ReturnNode(1) = 4;
    state->dataZoneEquip->ZoneEquipConfig(1).FixedReturnFlow.allocate(1);

    state->dataSize->ZoneEqSizing.allocate(1);
    state->dataHeatBal->Zone(1).SystemZoneNodeNumber = 5;
    state->dataEnvrn->OutBaroPress = 101325.0;
    state->dataHeatBalFanSys->MAT.allocate(1); // Zone temperature C
    state->dataHeatBalFanSys->MAT(1) = 24.0;
    state->dataHeatBalFanSys->ZoneAirHumRat.allocate(1);
    state->dataHeatBalFanSys->ZoneAirHumRat(1) = 0.001;

    state->dataLoopNodes->Node.allocate(4);

    state->dataHeatBalSurf->SurfTempInTmp.allocate(6);
    state->dataHeatBalSurf->SurfTempInTmp(1) = 15.0;
    state->dataHeatBalSurf->SurfTempInTmp(2) = 20.0;
    state->dataHeatBalSurf->SurfTempInTmp(3) = 25.0;
    state->dataHeatBalSurf->SurfTempInTmp(4) = 25.0;
    state->dataHeatBalSurf->SurfTempInTmp(5) = 25.0;
    state->dataHeatBalSurf->SurfTempInTmp(6) = 25.0;

    state->dataLoopNodes->Node(1).Temp = 20.0;
    state->dataLoopNodes->Node(2).Temp = 20.0;
    state->dataLoopNodes->Node(3).Temp = 20.0;
    state->dataLoopNodes->Node(4).Temp = 20.0;
    state->dataLoopNodes->Node(1).MassFlowRate = 0.1;
    state->dataLoopNodes->Node(2).MassFlowRate = 0.1;
    state->dataLoopNodes->Node(3).MassFlowRate = 0.1;
    state->dataLoopNodes->Node(4).MassFlowRate = 0.1;

    state->dataHeatBalSurf->SurfHConvInt.allocate(6);
    state->dataHeatBalSurf->SurfHConvInt(1) = 0.5;
    state->dataHeatBalSurf->SurfHConvInt(2) = 0.5;
    state->dataHeatBalSurf->SurfHConvInt(3) = 0.5;
    state->dataHeatBalSurf->SurfHConvInt(4) = 0.5;
    state->dataHeatBalSurf->SurfHConvInt(5) = 0.5;
    state->dataHeatBalSurf->SurfHConvInt(6) = 0.5;
    state->dataMstBal->HConvInFD.allocate(6);
    state->dataMstBal->RhoVaporAirIn.allocate(6);
    state->dataMstBal->HMassConvInFD.allocate(6);

    state->dataGlobal->BeginSimFlag = true;
    state->dataGlobal->KickOffSimulation = true;
    state->dataHeatBalFanSys->ZoneLatentGain.allocate(1);
    state->dataGlobal->TimeStepZoneSec = 900;
    state->dataHeatBal->ZoneWinHeatGain.allocate(1);
    state->dataHeatBal->ZoneWinHeatGainRep.allocate(1);
    state->dataHeatBal->ZoneWinHeatGainRepEnergy.allocate(1);

    // Set up
    state->dataHeatBalSurf->SurfWinCoeffAdjRatio.dimension(6, 1.0);

    AllocateSurfaceHeatBalArrays(*state);
    createFacilityElectricPowerServiceObject(*state);
    HeatBalanceManager::AllocateZoneHeatBalArrays(*state);
    SolarShading::AllocateModuleArrays(*state);
    SolarShading::DetermineShadowingCombinations(*state);
    OutAirNodeManager::GetOutAirNodesInput(*state);
    state->dataScheduleMgr->Schedule(1).CurrentValue = 25.0;
    state->dataScheduleMgr->Schedule(2).CurrentValue = 20.0;
    state->dataScheduleMgr->Schedule(3).CurrentValue = 1.5;
    state->dataScheduleMgr->Schedule(4).CurrentValue = 90.0;
    for (int loop = 1; loop <= state->dataSurface->TotSurfaces; ++loop) {
        state->dataHeatBalSurf->SurfOutsideTempHist(1)(loop) = 20.0;
    }
    state->dataSurface->SurfTAirRef(1) = DataSurfaces::ZoneMeanAirTemp;
    state->dataSurface->SurfTAirRef(2) = DataSurfaces::AdjacentAirTemp;
    state->dataSurface->SurfTAirRef(3) = DataSurfaces::ZoneSupplyAirTemp;

    OutAirNodeManager::InitOutAirNodes(*state);

    // Test if local nodes data correctly overwritten
    EXPECT_EQ(25.0, state->dataLoopNodes->Node(1).OutAirDryBulb);
    EXPECT_EQ(20.0, state->dataLoopNodes->Node(1).OutAirWetBulb);
    EXPECT_EQ(1.5, state->dataLoopNodes->Node(1).OutAirWindSpeed);
    EXPECT_EQ(90.0, state->dataLoopNodes->Node(1).OutAirWindDir);
    EXPECT_DOUBLE_EQ(0.012611481326656135, state->dataLoopNodes->Node(1).HumRat);
    EXPECT_DOUBLE_EQ(57247.660939392081, state->dataLoopNodes->Node(1).Enthalpy);

    InitSurfaceHeatBalance(*state);

    // Test if local value correctly overwritten
    EXPECT_EQ(25.0, state->dataSurface->SurfOutDryBulbTemp(1));
    EXPECT_EQ(20.0, state->dataSurface->SurfOutWetBulbTemp(1));
    EXPECT_EQ(1.5, state->dataSurface->SurfOutWindSpeed(1));
    EXPECT_EQ(90.0, state->dataSurface->SurfOutWindDir(1));

    // Test if local value used in surface hc calculation
    // Surface(1) - local; Surface(2) - global;
    for (int SurfNum = 1; SurfNum <= 6; SurfNum++) {
        state->dataSurface->SurfExtConvCoeffIndex(SurfNum) = -1;
    }
    CalcHeatBalanceOutsideSurf(*state);
    Real64 HExt_Expect_Surf1 = ConvectionCoefficients::CalcASHRAESimpExtConvectCoeff(DataSurfaces::SurfaceRoughness::Smooth, 1.5);
    Real64 HExt_Expect_Surf2 = ConvectionCoefficients::CalcASHRAESimpExtConvectCoeff(DataSurfaces::SurfaceRoughness::Smooth, 0.0);
    EXPECT_EQ(HExt_Expect_Surf1, state->dataHeatBalSurf->SurfHcExt(1));
    EXPECT_EQ(HExt_Expect_Surf2, state->dataHeatBalSurf->SurfHcExt(2));
}

TEST_F(EnergyPlusFixture, HeatBalanceSurfaceManager_TestSurfPropertySrdSurfLWR)
{

    std::string const idf_objects = delimited_string({
        "  Building,",
        "    House with Local Air Nodes,  !- Name",
        "    0,                       !- North Axis {deg}",
        "    Suburbs,                 !- Terrain",
        "    0.001,                   !- Loads Convergence Tolerance Value",
        "    0.0050000,               !- Temperature Convergence Tolerance Value {deltaC}",
        "    FullInteriorAndExterior, !- Solar Distribution",
        "    25,                      !- Maximum Number of Warmup Days",
        "    6;                       !- Minimum Number of Warmup Days",

        "  Timestep,6;",

        "  SurfaceConvectionAlgorithm:Inside,TARP;",

        "  SurfaceConvectionAlgorithm:Outside,DOE-2;",

        "  HeatBalanceAlgorithm,ConductionTransferFunction;",

        "  SimulationControl,",
        "    No,                      !- Do Zone Sizing Calculation",
        "    No,                      !- Do System Sizing Calculation",
        "    No,                      !- Do Plant Sizing Calculation",
        "    Yes,                     !- Run Simulation for Sizing Periods",
        "    Yes;                     !- Run Simulation for Weather File Run Periods",

        "  RunPeriod,",
        "    WinterDay,               !- Name",
        "    1,                       !- Begin Month",
        "    14,                      !- Begin Day of Month",
        "    ,                        !- Begin Year",
        "    1,                       !- End Month",
        "    14,                      !- End Day of Month",
        "    ,                        !- End Year",
        "    Tuesday,                 !- Day of Week for Start Day",
        "    Yes,                     !- Use Weather File Holidays and Special Days",
        "    Yes,                     !- Use Weather File Daylight Saving Period",
        "    No,                      !- Apply Weekend Holiday Rule",
        "    Yes,                     !- Use Weather File Rain Indicators",
        "    Yes;                     !- Use Weather File Snow Indicators",

        "  RunPeriod,",
        "    SummerDay,               !- Name",
        "    7,                       !- Begin Month",
        "    7,                       !- Begin Day of Month",
        "    ,                        !- Begin Year",
        "    7,                       !- End Month",
        "    7,                       !- End Day of Month",
        "    ,                        !- End Year",
        "    Tuesday,                 !- Day of Week for Start Day",
        "    No,                      !- Apply Weekend Holiday Rule",
        "    Yes,                     !- Use Weather File Rain Indicators",
        "    No;                      !- Use Weather File Snow Indicators",

        "  Site:Location,",
        "    CHICAGO_IL_USA TMY2-94846,  !- Name",
        "    41.78,                   !- Latitude {deg}",
        "    -87.75,                  !- Longitude {deg}",
        "    -6.00,                   !- Time Zone {hr}",
        "    190.00;                  !- Elevation {m}",

        "  SizingPeriod:DesignDay,",
        "    CHICAGO_IL_USA Annual Heating 99% Design Conditions DB,  !- Name",
        "    1,                       !- Month",
        "    21,                      !- Day of Month",
        "    WinterDesignDay,         !- Day Type",
        "    -17.3,                   !- Maximum Dry-Bulb Temperature {C}",
        "    0.0,                     !- Daily Dry-Bulb Temperature Range {deltaC}",
        "    ,                        !- Dry-Bulb Temperature Range Modifier Type",
        "    ,                        !- Dry-Bulb Temperature Range Modifier Day Schedule Name",
        "    Wetbulb,                 !- Humidity Condition Type",
        "    -17.3,                   !- Wetbulb or DewPoint at Maximum Dry-Bulb {C}",
        "    ,                        !- Humidity Condition Day Schedule Name",
        "    ,                        !- Humidity Ratio at Maximum Dry-Bulb {kgWater/kgDryAir}",
        "    ,                        !- Enthalpy at Maximum Dry-Bulb {J/kg}",
        "    ,                        !- Daily Wet-Bulb Temperature Range {deltaC}",
        "    99063.,                  !- Barometric Pressure {Pa}",
        "    4.9,                     !- Wind Speed {m/s}",
        "    270,                     !- Wind Direction {deg}",
        "    No,                      !- Rain Indicator",
        "    No,                      !- Snow Indicator",
        "    No,                      !- Daylight Saving Time Indicator",
        "    ASHRAEClearSky,          !- Solar Model Indicator",
        "    ,                        !- Beam Solar Day Schedule Name",
        "    ,                        !- Diffuse Solar Day Schedule Name",
        "    ,                        !- ASHRAE Clear Sky Optical Depth for Beam Irradiance (taub) {dimensionless}",
        "    ,                        !- ASHRAE Clear Sky Optical Depth for Diffuse Irradiance (taud) {dimensionless}",
        "    0.0;                     !- Sky Clearness",

        "  SizingPeriod:DesignDay,",
        "    CHICAGO_IL_USA Annual Cooling 1% Design Conditions DB/MCWB,  !- Name",
        "    7,                       !- Month",
        "    21,                      !- Day of Month",
        "    SummerDesignDay,         !- Day Type",
        "    31.5,                    !- Maximum Dry-Bulb Temperature {C}",
        "    10.7,                    !- Daily Dry-Bulb Temperature Range {deltaC}",
        "    ,                        !- Dry-Bulb Temperature Range Modifier Type",
        "    ,                        !- Dry-Bulb Temperature Range Modifier Day Schedule Name",
        "    Wetbulb,                 !- Humidity Condition Type",
        "    23.0,                    !- Wetbulb or DewPoint at Maximum Dry-Bulb {C}",
        "    ,                        !- Humidity Condition Day Schedule Name",
        "    ,                        !- Humidity Ratio at Maximum Dry-Bulb {kgWater/kgDryAir}",
        "    ,                        !- Enthalpy at Maximum Dry-Bulb {J/kg}",
        "    ,                        !- Daily Wet-Bulb Temperature Range {deltaC}",
        "    99063.,                  !- Barometric Pressure {Pa}",
        "    5.3,                     !- Wind Speed {m/s}",
        "    230,                     !- Wind Direction {deg}",
        "    No,                      !- Rain Indicator",
        "    No,                      !- Snow Indicator",
        "    No,                      !- Daylight Saving Time Indicator",
        "    ASHRAEClearSky,          !- Solar Model Indicator",
        "    ,                        !- Beam Solar Day Schedule Name",
        "    ,                        !- Diffuse Solar Day Schedule Name",
        "    ,                        !- ASHRAE Clear Sky Optical Depth for Beam Irradiance (taub) {dimensionless}",
        "    ,                        !- ASHRAE Clear Sky Optical Depth for Diffuse Irradiance (taud) {dimensionless}",
        "    1.0;                     !- Sky Clearness",

        "  Site:GroundTemperature:BuildingSurface,20.03,20.03,20.13,20.30,20.43,20.52,20.62,20.77,20.78,20.55,20.44,20.20;",

        "  Material,",
        "    A1 - 1 IN STUCCO,        !- Name",
        "    Smooth,                  !- Roughness",
        "    2.5389841E-02,           !- Thickness {m}",
        "    0.6918309,               !- Conductivity {W/m-K}",
        "    1858.142,                !- Density {kg/m3}",
        "    836.8000,                !- Specific Heat {J/kg-K}",
        "    0.9000000,               !- Thermal Absorptance",
        "    0.9200000,               !- Solar Absorptance",
        "    0.9200000;               !- Visible Absorptance",

        "  Material,",
        "    CB11,                    !- Name",
        "    MediumRough,             !- Roughness",
        "    0.2032000,               !- Thickness {m}",
        "    1.048000,                !- Conductivity {W/m-K}",
        "    1105.000,                !- Density {kg/m3}",
        "    837.0000,                !- Specific Heat {J/kg-K}",
        "    0.9000000,               !- Thermal Absorptance",
        "    0.2000000,               !- Solar Absorptance",
        "    0.2000000;               !- Visible Absorptance",

        "  Material,",
        "    GP01,                    !- Name",
        "    MediumSmooth,            !- Roughness",
        "    1.2700000E-02,           !- Thickness {m}",
        "    0.1600000,               !- Conductivity {W/m-K}",
        "    801.0000,                !- Density {kg/m3}",
        "    837.0000,                !- Specific Heat {J/kg-K}",
        "    0.9000000,               !- Thermal Absorptance",
        "    0.7500000,               !- Solar Absorptance",
        "    0.7500000;               !- Visible Absorptance",

        "  Material,",
        "    IN02,                    !- Name",
        "    Rough,                   !- Roughness",
        "    9.0099998E-02,           !- Thickness {m}",
        "    4.3000001E-02,           !- Conductivity {W/m-K}",
        "    10.00000,                !- Density {kg/m3}",
        "    837.0000,                !- Specific Heat {J/kg-K}",
        "    0.9000000,               !- Thermal Absorptance",
        "    0.7500000,               !- Solar Absorptance",
        "    0.7500000;               !- Visible Absorptance",

        "  Material,",
        "    IN05,                    !- Name",
        "    Rough,                   !- Roughness",
        "    0.2458000,               !- Thickness {m}",
        "    4.3000001E-02,           !- Conductivity {W/m-K}",
        "    10.00000,                !- Density {kg/m3}",
        "    837.0000,                !- Specific Heat {J/kg-K}",
        "    0.9000000,               !- Thermal Absorptance",
        "    0.7500000,               !- Solar Absorptance",
        "    0.7500000;               !- Visible Absorptance",

        "  Material,",
        "    PW03,                    !- Name",
        "    MediumSmooth,            !- Roughness",
        "    1.2700000E-02,           !- Thickness {m}",
        "    0.1150000,               !- Conductivity {W/m-K}",
        "    545.0000,                !- Density {kg/m3}",
        "    1213.000,                !- Specific Heat {J/kg-K}",
        "    0.9000000,               !- Thermal Absorptance",
        "    0.7800000,               !- Solar Absorptance",
        "    0.7800000;               !- Visible Absorptance",

        "  Material,",
        "    CC03,                    !- Name",
        "    MediumRough,             !- Roughness",
        "    0.1016000,               !- Thickness {m}",
        "    1.310000,                !- Conductivity {W/m-K}",
        "    2243.000,                !- Density {kg/m3}",
        "    837.0000,                !- Specific Heat {J/kg-K}",
        "    0.9000000,               !- Thermal Absorptance",
        "    0.6500000,               !- Solar Absorptance",
        "    0.6500000;               !- Visible Absorptance",

        "  Material,",
        "    HF-A3,                   !- Name",
        "    Smooth,                  !- Roughness",
        "    1.5000000E-03,           !- Thickness {m}",
        "    44.96960,                !- Conductivity {W/m-K}",
        "    7689.000,                !- Density {kg/m3}",
        "    418.0000,                !- Specific Heat {J/kg-K}",
        "    0.9000000,               !- Thermal Absorptance",
        "    0.2000000,               !- Solar Absorptance",
        "    0.2000000;               !- Visible Absorptance",

        "  Material:NoMass,",
        "    AR02,                    !- Name",
        "    VeryRough,               !- Roughness",
        "    7.8000002E-02,           !- Thermal Resistance {m2-K/W}",
        "    0.9000000,               !- Thermal Absorptance",
        "    0.7000000,               !- Solar Absorptance",
        "    0.7000000;               !- Visible Absorptance",

        "  Material:NoMass,",
        "    CP02,                    !- Name",
        "    Rough,                   !- Roughness",
        "    0.2170000,               !- Thermal Resistance {m2-K/W}",
        "    0.9000000,               !- Thermal Absorptance",
        "    0.7500000,               !- Solar Absorptance",
        "    0.7500000;               !- Visible Absorptance",

        "  Construction,",
        "    EXTWALL:LIVING,          !- Name",
        "    A1 - 1 IN STUCCO,        !- Outside Layer",
        "    GP01;                    !- Layer 3",

        "  Construction,",
        "    FLOOR:LIVING,            !- Name",
        "    CC03,                    !- Outside Layer",
        "    CP02;                    !- Layer 2",

        "  Construction,",
        "    ROOF,                    !- Name",
        "    AR02,                    !- Outside Layer",
        "    PW03;                    !- Layer 2",

        "  Zone,",
        "    LIVING ZONE,             !- Name",
        "    0,                       !- Direction of Relative North {deg}",
        "    0,                       !- X Origin {m}",
        "    0,                       !- Y Origin {m}",
        "    0,                       !- Z Origin {m}",
        "    1,                       !- Type",
        "    1,                       !- Multiplier",
        "    autocalculate,           !- Ceiling Height {m}",
        "    autocalculate;           !- Volume {m3}",

        "  GlobalGeometryRules,",
        "    UpperLeftCorner,         !- Starting Vertex Position",
        "    CounterClockWise,        !- Vertex Entry Direction",
        "    World;                   !- Coordinate System",

        "  BuildingSurface:Detailed,",
        "    Living:North,            !- Name",
        "    Wall,                    !- Surface Type",
        "    EXTWALL:LIVING,          !- Construction Name",
        "    LIVING ZONE,             !- Zone Name",
        "    ,                        !- Space Name",
        "    Outdoors,                !- Outside Boundary Condition",
        "    ,                        !- Outside Boundary Condition Object",
        "    SunExposed,              !- Sun Exposure",
        "    WindExposed,             !- Wind Exposure",
        "    0.5000000,               !- View Factor to Ground",
        "    4,                       !- Number of Vertices",
        "    1,1,1,  !- X,Y,Z ==> Vertex 1 {m}",
        "    1,1,0,  !- X,Y,Z ==> Vertex 2 {m}",
        "    0,1,0,  !- X,Y,Z ==> Vertex 3 {m}",
        "    0,1,1;  !- X,Y,Z ==> Vertex 4 {m}",

        "  BuildingSurface:Detailed,",
        "    Living:East,             !- Name",
        "    Wall,                    !- Surface Type",
        "    EXTWALL:LIVING,          !- Construction Name",
        "    LIVING ZONE,             !- Zone Name",
        "    ,                        !- Space Name",
        "    Outdoors,                !- Outside Boundary Condition",
        "    ,                        !- Outside Boundary Condition Object",
        "    SunExposed,              !- Sun Exposure",
        "    WindExposed,             !- Wind Exposure",
        "    0.5000000,               !- View Factor to Ground",
        "    4,                       !- Number of Vertices",
        "    1,0,1,  !- X,Y,Z ==> Vertex 1 {m}",
        "    1,0,0,  !- X,Y,Z ==> Vertex 2 {m}",
        "    1,1,0,  !- X,Y,Z ==> Vertex 3 {m}",
        "    1,1,1;  !- X,Y,Z ==> Vertex 4 {m}",

        "  BuildingSurface:Detailed,",
        "    Living:South,            !- Name",
        "    Wall,                    !- Surface Type",
        "    EXTWALL:LIVING,          !- Construction Name",
        "    LIVING ZONE,             !- Zone Name",
        "    ,                        !- Space Name",
        "    Outdoors,                !- Outside Boundary Condition",
        "    ,                        !- Outside Boundary Condition Object",
        "    SunExposed,              !- Sun Exposure",
        "    WindExposed,             !- Wind Exposure",
        "    0.5000000,               !- View Factor to Ground",
        "    4,                       !- Number of Vertices",
        "    0,0,1,  !- X,Y,Z ==> Vertex 1 {m}",
        "    0,0,0,  !- X,Y,Z ==> Vertex 2 {m}",
        "    1,0,0,  !- X,Y,Z ==> Vertex 3 {m}",
        "    1,0,1;  !- X,Y,Z ==> Vertex 4 {m}",

        "  BuildingSurface:Detailed,",
        "    Living:West,             !- Name",
        "    Wall,                    !- Surface Type",
        "    EXTWALL:LIVING,          !- Construction Name",
        "    LIVING ZONE,             !- Zone Name",
        "    ,                        !- Space Name",
        "    Outdoors,                !- Outside Boundary Condition",
        "    ,                        !- Outside Boundary Condition Object",
        "    SunExposed,              !- Sun Exposure",
        "    WindExposed,             !- Wind Exposure",
        "    0.5000000,               !- View Factor to Ground",
        "    4,                       !- Number of Vertices",
        "    0,1,1,  !- X,Y,Z ==> Vertex 1 {m}",
        "    0,1,0,  !- X,Y,Z ==> Vertex 2 {m}",
        "    0,0,0,  !- X,Y,Z ==> Vertex 3 {m}",
        "    0,0,1;  !- X,Y,Z ==> Vertex 4 {m}",

        "  BuildingSurface:Detailed,",
        "    Living:Floor,            !- Name",
        "    FLOOR,                   !- Surface Type",
        "    FLOOR:LIVING,            !- Construction Name",
        "    LIVING ZONE,             !- Zone Name",
        "    ,                        !- Space Name",
        "    Surface,                 !- Outside Boundary Condition",
        "    Living:Floor,            !- Outside Boundary Condition Object",
        "    NoSun,                   !- Sun Exposure",
        "    NoWind,                  !- Wind Exposure",
        "    0,                       !- View Factor to Ground",
        "    4,                       !- Number of Vertices",
        "    0,0,0,  !- X,Y,Z ==> Vertex 1 {m}",
        "    0,1,0,  !- X,Y,Z ==> Vertex 2 {m}",
        "    1,1,0,  !- X,Y,Z ==> Vertex 3 {m}",
        "    1,0,0;  !- X,Y,Z ==> Vertex 4 {m}",

        "  BuildingSurface:Detailed,",
        "    Living:Ceiling,          !- Name",
        "    ROOF,                 !- Surface Type",
        "    ROOF,          !- Construction Name",
        "    LIVING ZONE,             !- Zone Name",
        "    ,                        !- Space Name",
        "    Outdoors,                !- Outside Boundary Condition",
        "    ,                        !- Outside Boundary Condition Object",
        "    SunExposed,              !- Sun Exposure",
        "    WindExposed,             !- Wind Exposure",
        "    0,                       !- View Factor to Ground",
        "    4,                       !- Number of Vertices",
        "    0,1,1,  !- X,Y,Z ==> Vertex 1 {m}",
        "    0,0,1,  !- X,Y,Z ==> Vertex 2 {m}",
        "    1,0,1,  !- X,Y,Z ==> Vertex 3 {m}",
        "    1,1,1;  !- X,Y,Z ==> Vertex 4 {m}",

        "  SurfaceProperty:LocalEnvironment,",
        "    LocEnv:Living:North,          !- Name",
        "    Living:North,                 !- Exterior Surface Name",
        "    ,                             !- External Shading Fraction Schedule Name",
        "    SrdSurfs:Living:North,        !- Surrounding Surfaces Object Name",
        "    ;                             !- Outdoor Air Node Name",

        "  SurfaceProperty:LocalEnvironment,",
        "    LocEnv:Living:East,           !- Name",
        "    Living:East,                  !- Exterior Surface Name",
        "    ,                             !- External Shading Fraction Schedule Name",
        "    SrdSurfs:Living:East,         !- Surrounding Surfaces Object Name",
        "    ;                             !- Outdoor Air Node Name",

        "  SurfaceProperty:LocalEnvironment,",
        "    LocEnv:Living:South,          !- Name",
        "    Living:South,                 !- Exterior Surface Name",
        "    ,                             !- External Shading Fraction Schedule Name",
        "    SrdSurfs:Living:South,        !- Surrounding Surfaces Object Name",
        "    ;                             !- Outdoor Air Node Name",

        "  SurfaceProperty:SurroundingSurfaces,",
        "    SrdSurfs:Living:North, !- Name",
        "    0.3,",
        "    Sky Temp Sch,",
        "    0.1,",
        "    Ground Temp Sch,",
        "    SurroundingSurface1,",
        "    0.6,",
        "    Surrounding Temp Sch 1;",

        "  SurfaceProperty:SurroundingSurfaces,",
        "    SrdSurfs:Living:East, !- Name",
        "    0.2,",
        "    ,",
        "    ,",
        "    ,",
        "    SurroundingSurface1,",
        "    0.3,",
        "    Surrounding Temp Sch 1,",
        "    SurroundingSurface2,",
        "    0.3,",
        "    Surrounding Temp Sch 1;",

        "  SurfaceProperty:SurroundingSurfaces,",
        "    SrdSurfs:Living:South, !- Name",
        "    ,",
        "    ,",
        "    ,",
        "    ,",
        "    SurroundingSurface1,",
        "    0.5,",
        "    Surrounding Temp Sch 1;",

        "  ScheduleTypeLimits,",
        "    Any Number;                   !- Name",

        "  Schedule:Compact,",
        "    Surrounding Temp Sch 1,       !- Name",
        "    Any Number,                   !- Schedule Type Limits Name",
        "    Through: 12/31,               !- Field 1",
        "    For: AllDays,                 !- Field 2",
        "    Until: 24:00, 15.0;           !- Field 3",

        "  Schedule:Compact,",
        "    Sky Temp Sch,                 !- Name",
        "    Any Number,                   !- Schedule Type Limits Name",
        "    Through: 12/31,               !- Field 1",
        "    For: AllDays,                 !- Field 2",
        "    Until: 24:00, 15.0;           !- Field 3",

        "  Schedule:Compact,",
        "    Ground Temp Sch,              !- Name",
        "    Any Number,                   !- Schedule Type Limits Name",
        "    Through: 12/31,               !- Field 1",
        "    For: AllDays,                 !- Field 2",
        "    Until: 24:00, 15.0;           !- Field 3",

    });

    ASSERT_TRUE(process_idf(idf_objects));
    bool ErrorsFound = false;

    ScheduleManager::ProcessScheduleInput(*state);

    HeatBalanceManager::GetProjectControlData(*state, ErrorsFound);
    EXPECT_FALSE(ErrorsFound);
    HeatBalanceManager::GetZoneData(*state, ErrorsFound);
    EXPECT_FALSE(ErrorsFound);
    HeatBalanceManager::GetMaterialData(*state, ErrorsFound);
    EXPECT_FALSE(ErrorsFound);
    HeatBalanceManager::GetConstructData(*state, ErrorsFound);
    EXPECT_FALSE(ErrorsFound);
    SurfaceGeometry::GetGeometryParameters(*state, ErrorsFound);
    EXPECT_FALSE(ErrorsFound);

    state->dataSurfaceGeometry->CosBldgRotAppGonly = 1.0;
    state->dataSurfaceGeometry->SinBldgRotAppGonly = 0.0;
    SurfaceGeometry::SetupZoneGeometry(*state, ErrorsFound);
    EXPECT_FALSE(ErrorsFound);

    HeatBalanceIntRadExchange::InitSolarViewFactors(*state);
    EXPECT_FALSE(has_err_output(true));

    EXPECT_TRUE(state->dataGlobal->AnyLocalEnvironmentsInModel);

    state->dataZoneEquip->ZoneEquipConfig.allocate(1);
    state->dataZoneEquip->ZoneEquipConfig(1).ZoneName = "LIVING ZONE";
    state->dataZoneEquip->ZoneEquipConfig(1).ActualZoneNum = 1;
    std::vector<int> controlledZoneEquipConfigNums;
    controlledZoneEquipConfigNums.push_back(1);
    state->dataHeatBal->Zone(1).IsControlled = true;

    state->dataZoneEquip->ZoneEquipConfig(1).NumInletNodes = 2;
    state->dataZoneEquip->ZoneEquipConfig(1).InletNode.allocate(2);
    state->dataZoneEquip->ZoneEquipConfig(1).InletNode(1) = 1;
    state->dataZoneEquip->ZoneEquipConfig(1).InletNode(2) = 2;
    state->dataZoneEquip->ZoneEquipConfig(1).NumExhaustNodes = 1;
    state->dataZoneEquip->ZoneEquipConfig(1).ExhaustNode.allocate(1);
    state->dataZoneEquip->ZoneEquipConfig(1).ExhaustNode(1) = 3;
    state->dataZoneEquip->ZoneEquipConfig(1).NumReturnNodes = 1;
    state->dataZoneEquip->ZoneEquipConfig(1).ReturnNode.allocate(1);
    state->dataZoneEquip->ZoneEquipConfig(1).ReturnNode(1) = 4;
    state->dataZoneEquip->ZoneEquipConfig(1).FixedReturnFlow.allocate(1);

    state->dataSize->ZoneEqSizing.allocate(1);
    state->dataHeatBal->Zone(1).SystemZoneNodeNumber = 5;
    state->dataEnvrn->OutBaroPress = 101325.0;
    state->dataHeatBalFanSys->MAT.allocate(1); // Zone temperature C
    state->dataHeatBalFanSys->MAT(1) = 24.0;
    state->dataHeatBalFanSys->ZoneAirHumRat.allocate(1);
    state->dataHeatBalFanSys->ZoneAirHumRat(1) = 0.001;

    state->dataLoopNodes->Node.allocate(4);

    state->dataHeatBalSurf->SurfTempInTmp.allocate(6);
    state->dataHeatBalSurf->SurfTempInTmp(1) = 15.0;
    state->dataHeatBalSurf->SurfTempInTmp(2) = 20.0;
    state->dataHeatBalSurf->SurfTempInTmp(3) = 25.0;
    state->dataHeatBalSurf->SurfTempInTmp(4) = 25.0;
    state->dataHeatBalSurf->SurfTempInTmp(5) = 25.0;
    state->dataHeatBalSurf->SurfTempInTmp(6) = 25.0;

    state->dataLoopNodes->Node(1).Temp = 20.0;
    state->dataLoopNodes->Node(2).Temp = 20.0;
    state->dataLoopNodes->Node(3).Temp = 20.0;
    state->dataLoopNodes->Node(4).Temp = 20.0;
    state->dataLoopNodes->Node(1).MassFlowRate = 0.1;
    state->dataLoopNodes->Node(2).MassFlowRate = 0.1;
    state->dataLoopNodes->Node(3).MassFlowRate = 0.1;
    state->dataLoopNodes->Node(4).MassFlowRate = 0.1;

    state->dataHeatBalSurf->SurfHConvInt.allocate(6);
    state->dataHeatBalSurf->SurfHConvInt(1) = 0.5;
    state->dataHeatBalSurf->SurfHConvInt(2) = 0.5;
    state->dataHeatBalSurf->SurfHConvInt(3) = 0.5;
    state->dataHeatBalSurf->SurfHConvInt(4) = 0.5;
    state->dataHeatBalSurf->SurfHConvInt(5) = 0.5;
    state->dataHeatBalSurf->SurfHConvInt(6) = 0.5;
    state->dataMstBal->HConvInFD.allocate(6);
    state->dataMstBal->RhoVaporAirIn.allocate(6);
    state->dataMstBal->HMassConvInFD.allocate(6);

    state->dataGlobal->BeginSimFlag = true;
    state->dataGlobal->KickOffSimulation = true;
    state->dataHeatBalFanSys->ZoneLatentGain.allocate(1);
    state->dataGlobal->TimeStepZoneSec = 900;
    state->dataHeatBal->ZoneWinHeatGain.allocate(1);
    state->dataHeatBal->ZoneWinHeatGainRep.allocate(1);
    state->dataHeatBal->ZoneWinHeatGainRepEnergy.allocate(1);

    // Set up
    state->dataHeatBalSurf->SurfWinCoeffAdjRatio.dimension(6, 1.0);

    AllocateSurfaceHeatBalArrays(*state);
    createFacilityElectricPowerServiceObject(*state);
    HeatBalanceManager::AllocateZoneHeatBalArrays(*state);
    SolarShading::AllocateModuleArrays(*state);
    SolarShading::DetermineShadowingCombinations(*state);

    state->dataSurface->SurfTAirRef(1) = DataSurfaces::ZoneMeanAirTemp;
    state->dataSurface->SurfTAirRef(2) = DataSurfaces::AdjacentAirTemp;
    state->dataSurface->SurfTAirRef(3) = DataSurfaces::ZoneSupplyAirTemp;

    InitSurfaceHeatBalance(*state);

    state->dataSurface->SurfAirSkyRadSplit.allocate(6);
    state->dataScheduleMgr->Schedule(1).CurrentValue = 25.0; // Srd Srfs Temp
    state->dataScheduleMgr->Schedule(2).CurrentValue = 15.0; // Sky temp
    state->dataScheduleMgr->Schedule(3).CurrentValue = 22.0; // Grd temp

    for (int SurfNum = 1; SurfNum <= 6; SurfNum++) {
        state->dataHeatBalSurf->SurfOutsideTempHist(1)(SurfNum) = 20; // Surf temp
        state->dataSurface->SurfOutDryBulbTemp(SurfNum) = 22;         // Air temp
        state->dataSurface->SurfExtConvCoeffIndex(SurfNum) = -6;
        state->dataSurface->SurfAirSkyRadSplit(SurfNum) = 1.0;
    }
    CalcHeatBalanceOutsideSurf(*state);

    // Test if local value correctly overwritten
    // Surface(1-3) - local; Surface(4-6) - global;
    EXPECT_DOUBLE_EQ(0.3, state->dataSurface->Surface(1).ViewFactorSkyIR);
    EXPECT_DOUBLE_EQ(0.1, state->dataSurface->Surface(1).ViewFactorGroundIR);
    EXPECT_DOUBLE_EQ(0.2, state->dataSurface->Surface(2).ViewFactorSkyIR);
    EXPECT_DOUBLE_EQ(0.2, state->dataSurface->Surface(2).ViewFactorGroundIR);
    EXPECT_DOUBLE_EQ(0.25, state->dataSurface->Surface(3).ViewFactorSkyIR);
    EXPECT_DOUBLE_EQ(0.25, state->dataSurface->Surface(3).ViewFactorGroundIR);
    // Test if sky and grd view factor and temperature correctly overwritten
    EXPECT_DOUBLE_EQ((DataGlobalConstants::StefanBoltzmann * 0.9 * 0.3 *
                      (pow_4(20.0 + DataGlobalConstants::KelvinConv) - pow_4(15.0 + DataGlobalConstants::KelvinConv)) / (20.0 - 15.0)),
                     state->dataHeatBalSurf->SurfHSkyExt(1));
    EXPECT_DOUBLE_EQ((DataGlobalConstants::StefanBoltzmann * 0.9 * 0.1 *
                      (pow_4(20.0 + DataGlobalConstants::KelvinConv) - pow_4(22.0 + DataGlobalConstants::KelvinConv)) / (20.0 - 22.0)),
                     state->dataHeatBalSurf->SurfHGrdExt(1));

    // Test if LWR from surrounding surfaces correctly calculated
    EXPECT_DOUBLE_EQ(DataGlobalConstants::StefanBoltzmann * 0.9 * 0.6 *
                         (pow_4(25.0 + DataGlobalConstants::KelvinConv) - pow_4(20.0 + DataGlobalConstants::KelvinConv)),
                     state->dataHeatBalSurf->SurfQRadLWOutSrdSurfs(1));
    EXPECT_DOUBLE_EQ(DataGlobalConstants::StefanBoltzmann * 0.9 *
                         (0.3 * (pow_4(25.0 + DataGlobalConstants::KelvinConv) - pow_4(20.0 + DataGlobalConstants::KelvinConv)) +
                          0.3 * (pow_4(25.0 + DataGlobalConstants::KelvinConv) - pow_4(20.0 + DataGlobalConstants::KelvinConv))),
                     state->dataHeatBalSurf->SurfQRadLWOutSrdSurfs(2));
    EXPECT_DOUBLE_EQ(DataGlobalConstants::StefanBoltzmann * 0.9 * 0.5 *
                         (pow_4(25.0 + DataGlobalConstants::KelvinConv) - pow_4(20.0 + DataGlobalConstants::KelvinConv)),
                     state->dataHeatBalSurf->SurfQRadLWOutSrdSurfs(3));
    EXPECT_DOUBLE_EQ(0.0, state->dataHeatBalSurf->SurfQRadLWOutSrdSurfs(4));
}

TEST_F(EnergyPlusFixture, HeatBalanceSurfaceManager_SurfaceCOnstructionIndexTest)
{

    std::string const idf_objects = delimited_string({
        " Output:Variable,Perimeter_ZN_1_wall_south_Window_1,Surface Window Transmitted Solar Radiation Rate,timestep;",
        " Output:Variable,*,SURFACE CONSTRUCTION INDEX,timestep;",
        " Output:Diagnostics, DisplayAdvancedReportVariables;",
    });

    ASSERT_TRUE(process_idf(idf_objects));

    state->dataGlobal->DisplayAdvancedReportVariables = true;

    state->dataSurface->TotSurfaces = 1;
    state->dataGlobal->NumOfZones = 1;
<<<<<<< HEAD
    DataHeatBalance::TotConstructs = 1;
    DataHeatBalance::Zone.allocate(state->dataGlobal->NumOfZones);
    DataSurfaces::Surface.allocate(DataSurfaces::TotSurfaces);
    DataSurfaces::SurfaceWindow.allocate(DataSurfaces::TotSurfaces);
    state->dataConstruction->Construct.allocate(DataHeatBalance::TotConstructs);
    DataHeatBalance::AnyInternalHeatSourceInInput = true;

    DataSurfaces::Surface(1).Class = DataSurfaces::SurfaceClass::Wall;
    DataSurfaces::Surface(1).HeatTransSurf = true;
    DataSurfaces::Surface(1).HeatTransferAlgorithm = DataSurfaces::HeatTransferModel_CTF;
    DataSurfaces::Surface(1).ExtBoundCond = 1;
    DataSurfaces::Surface(1).Construction = 1;
=======
    state->dataHeatBal->TotConstructs = 1;
    state->dataHeatBal->Zone.allocate(state->dataGlobal->NumOfZones);
    state->dataSurface->Surface.allocate(state->dataSurface->TotSurfaces);
    state->dataSurface->SurfaceWindow.allocate(state->dataSurface->TotSurfaces);
    state->dataConstruction->Construct.allocate(state->dataHeatBal->TotConstructs);
    state->dataHeatBal->AnyInternalHeatSourceInInput = true;

    state->dataSurface->Surface(1).Class = DataSurfaces::SurfaceClass::Wall;
    state->dataSurface->Surface(1).HeatTransSurf = true;
    state->dataSurface->Surface(1).HeatTransferAlgorithm = DataSurfaces::iHeatTransferModel::CTF;
    state->dataSurface->Surface(1).ExtBoundCond = 1;
    state->dataSurface->Surface(1).Construction = 1;
>>>>>>> 0eb3e9c1

    state->dataConstruction->Construct(1).NumCTFTerms = 2;
    state->dataConstruction->Construct(1).SourceSinkPresent = true;
    state->dataConstruction->Construct(1).NumHistories = 1;
    state->dataConstruction->Construct(1).CTFTUserOut(0) = 0.5;
    state->dataConstruction->Construct(1).CTFTUserIn(0) = 0.25;
    state->dataConstruction->Construct(1).CTFTUserSource(0) = 0.25;
    SurfaceGeometry::AllocateSurfaceArrays(*state);
    AllocateSurfaceHeatBalArrays(*state); // allocates a host of variables related to CTF calculations
    OutputProcessor::GetReportVariableInput(*state);

    EXPECT_EQ(state->dataOutputProcessor->ReqRepVars(2).VarName, "SURFACE CONSTRUCTION INDEX");
}

TEST_F(EnergyPlusFixture, HeatBalanceSurfaceManager_TestSurfTempCalcHeatBalanceAddSourceTerm)
{

    std::string const idf_objects =
        delimited_string({"  Building,",
                          "    House with AirflowNetwork simulation,  !- Name",
                          "    0,                       !- North Axis {deg}",
                          "    Suburbs,                 !- Terrain",
                          "    0.001,                   !- Loads Convergence Tolerance Value",
                          "    0.0050000,               !- Temperature Convergence Tolerance Value {deltaC}",
                          "    FullInteriorAndExterior, !- Solar Distribution",
                          "    25,                      !- Maximum Number of Warmup Days",
                          "    6;                       !- Minimum Number of Warmup Days",

                          "  Timestep,6;",

                          "  SurfaceConvectionAlgorithm:Inside,TARP;",

                          "  SurfaceConvectionAlgorithm:Outside,DOE-2;",

                          "  HeatBalanceAlgorithm,ConductionTransferFunction;",

                          "  SimulationControl,",
                          "    No,                      !- Do Zone Sizing Calculation",
                          "    No,                      !- Do System Sizing Calculation",
                          "    No,                      !- Do Plant Sizing Calculation",
                          "    Yes,                     !- Run Simulation for Sizing Periods",
                          "    No;                      !- Run Simulation for Weather File Run Periods",

                          "  RunPeriod,",
                          "    WinterDay,               !- Name",
                          "    1,                       !- Begin Month",
                          "    14,                      !- Begin Day of Month",
                          "    ,                        !- Begin Year",
                          "    1,                       !- End Month",
                          "    14,                      !- End Day of Month",
                          "    ,                        !- End Year",
                          "    Tuesday,                 !- Day of Week for Start Day",
                          "    Yes,                     !- Use Weather File Holidays and Special Days",
                          "    Yes,                     !- Use Weather File Daylight Saving Period",
                          "    No,                      !- Apply Weekend Holiday Rule",
                          "    Yes,                     !- Use Weather File Rain Indicators",
                          "    Yes;                     !- Use Weather File Snow Indicators",

                          "  RunPeriod,",
                          "    SummerDay,               !- Name",
                          "    7,                       !- Begin Month",
                          "    7,                       !- Begin Day of Month",
                          "    ,                        !- Begin Year",
                          "    7,                       !- End Month",
                          "    7,                       !- End Day of Month",
                          "    ,                        !- End Year",
                          "    Tuesday,                 !- Day of Week for Start Day",
                          "    Yes,                     !- Use Weather File Holidays and Special Days",
                          "    Yes,                     !- Use Weather File Daylight Saving Period",
                          "    No,                      !- Apply Weekend Holiday Rule",
                          "    Yes,                     !- Use Weather File Rain Indicators",
                          "    No;                      !- Use Weather File Snow Indicators",

                          "  Site:Location,",
                          "    CHICAGO_IL_USA TMY2-94846,  !- Name",
                          "    41.78,                   !- Latitude {deg}",
                          "    -87.75,                  !- Longitude {deg}",
                          "    -6.00,                   !- Time Zone {hr}",
                          "    190.00;                  !- Elevation {m}",

                          "  SizingPeriod:DesignDay,",
                          "    CHICAGO_IL_USA Annual Heating 99% Design Conditions DB,  !- Name",
                          "    1,                       !- Month",
                          "    21,                      !- Day of Month",
                          "    WinterDesignDay,         !- Day Type",
                          "    -17.3,                   !- Maximum Dry-Bulb Temperature {C}",
                          "    0.0,                     !- Daily Dry-Bulb Temperature Range {deltaC}",
                          "    ,                        !- Dry-Bulb Temperature Range Modifier Type",
                          "    ,                        !- Dry-Bulb Temperature Range Modifier Day Schedule Name",
                          "    Wetbulb,                 !- Humidity Condition Type",
                          "    -17.3,                   !- Wetbulb or DewPoint at Maximum Dry-Bulb {C}",
                          "    ,                        !- Humidity Condition Day Schedule Name",
                          "    ,                        !- Humidity Ratio at Maximum Dry-Bulb {kgWater/kgDryAir}",
                          "    ,                        !- Enthalpy at Maximum Dry-Bulb {J/kg}",
                          "    ,                        !- Daily Wet-Bulb Temperature Range {deltaC}",
                          "    99063.,                  !- Barometric Pressure {Pa}",
                          "    4.9,                     !- Wind Speed {m/s}",
                          "    270,                     !- Wind Direction {deg}",
                          "    No,                      !- Rain Indicator",
                          "    No,                      !- Snow Indicator",
                          "    No,                      !- Daylight Saving Time Indicator",
                          "    ASHRAEClearSky,          !- Solar Model Indicator",
                          "    ,                        !- Beam Solar Day Schedule Name",
                          "    ,                        !- Diffuse Solar Day Schedule Name",
                          "    ,                        !- ASHRAE Clear Sky Optical Depth for Beam Irradiance (taub) {dimensionless}",
                          "    ,                        !- ASHRAE Clear Sky Optical Depth for Diffuse Irradiance (taud) {dimensionless}",
                          "    0.0;                     !- Sky Clearness",

                          "  SizingPeriod:DesignDay,",
                          "    CHICAGO_IL_USA Annual Cooling 1% Design Conditions DB/MCWB,  !- Name",
                          "    7,                       !- Month",
                          "    21,                      !- Day of Month",
                          "    SummerDesignDay,         !- Day Type",
                          "    31.5,                    !- Maximum Dry-Bulb Temperature {C}",
                          "    10.7,                    !- Daily Dry-Bulb Temperature Range {deltaC}",
                          "    ,                        !- Dry-Bulb Temperature Range Modifier Type",
                          "    ,                        !- Dry-Bulb Temperature Range Modifier Day Schedule Name",
                          "    Wetbulb,                 !- Humidity Condition Type",
                          "    23.0,                    !- Wetbulb or DewPoint at Maximum Dry-Bulb {C}",
                          "    ,                        !- Humidity Condition Day Schedule Name",
                          "    ,                        !- Humidity Ratio at Maximum Dry-Bulb {kgWater/kgDryAir}",
                          "    ,                        !- Enthalpy at Maximum Dry-Bulb {J/kg}",
                          "    ,                        !- Daily Wet-Bulb Temperature Range {deltaC}",
                          "    99063.,                  !- Barometric Pressure {Pa}",
                          "    5.3,                     !- Wind Speed {m/s}",
                          "    230,                     !- Wind Direction {deg}",
                          "    No,                      !- Rain Indicator",
                          "    No,                      !- Snow Indicator",
                          "    No,                      !- Daylight Saving Time Indicator",
                          "    ASHRAEClearSky,          !- Solar Model Indicator",
                          "    ,                        !- Beam Solar Day Schedule Name",
                          "    ,                        !- Diffuse Solar Day Schedule Name",
                          "    ,                        !- ASHRAE Clear Sky Optical Depth for Beam Irradiance (taub) {dimensionless}",
                          "    ,                        !- ASHRAE Clear Sky Optical Depth for Diffuse Irradiance (taud) {dimensionless}",
                          "    1.0;                     !- Sky Clearness",

                          "  Site:GroundTemperature:BuildingSurface,20.03,20.03,20.13,20.30,20.43,20.52,20.62,20.77,20.78,20.55,20.44,20.20;",

                          "  Material,",
                          "    A1 - 1 IN STUCCO,        !- Name",
                          "    Smooth,                  !- Roughness",
                          "    2.5389841E-02,           !- Thickness {m}",
                          "    0.6918309,               !- Conductivity {W/m-K}",
                          "    1858.142,                !- Density {kg/m3}",
                          "    836.8000,                !- Specific Heat {J/kg-K}",
                          "    0.9000000,               !- Thermal Absorptance",
                          "    0.9200000,               !- Solar Absorptance",
                          "    0.9200000;               !- Visible Absorptance",

                          "  Material,",
                          "    CB11,                    !- Name",
                          "    MediumRough,             !- Roughness",
                          "    0.2032000,               !- Thickness {m}",
                          "    1.048000,                !- Conductivity {W/m-K}",
                          "    1105.000,                !- Density {kg/m3}",
                          "    837.0000,                !- Specific Heat {J/kg-K}",
                          "    0.9000000,               !- Thermal Absorptance",
                          "    0.2000000,               !- Solar Absorptance",
                          "    0.2000000;               !- Visible Absorptance",

                          "  Material,",
                          "    GP01,                    !- Name",
                          "    MediumSmooth,            !- Roughness",
                          "    1.2700000E-02,           !- Thickness {m}",
                          "    0.1600000,               !- Conductivity {W/m-K}",
                          "    801.0000,                !- Density {kg/m3}",
                          "    837.0000,                !- Specific Heat {J/kg-K}",
                          "    0.9000000,               !- Thermal Absorptance",
                          "    0.7500000,               !- Solar Absorptance",
                          "    0.7500000;               !- Visible Absorptance",

                          "  Material,",
                          "    IN02,                    !- Name",
                          "    Rough,                   !- Roughness",
                          "    9.0099998E-02,           !- Thickness {m}",
                          "    4.3000001E-02,           !- Conductivity {W/m-K}",
                          "    10.00000,                !- Density {kg/m3}",
                          "    837.0000,                !- Specific Heat {J/kg-K}",
                          "    0.9000000,               !- Thermal Absorptance",
                          "    0.7500000,               !- Solar Absorptance",
                          "    0.7500000;               !- Visible Absorptance",

                          "  Material,",
                          "    IN05,                    !- Name",
                          "    Rough,                   !- Roughness",
                          "    0.2458000,               !- Thickness {m}",
                          "    4.3000001E-02,           !- Conductivity {W/m-K}",
                          "    10.00000,                !- Density {kg/m3}",
                          "    837.0000,                !- Specific Heat {J/kg-K}",
                          "    0.9000000,               !- Thermal Absorptance",
                          "    0.7500000,               !- Solar Absorptance",
                          "    0.7500000;               !- Visible Absorptance",

                          "  Material,",
                          "    PW03,                    !- Name",
                          "    MediumSmooth,            !- Roughness",
                          "    1.2700000E-02,           !- Thickness {m}",
                          "    0.1150000,               !- Conductivity {W/m-K}",
                          "    545.0000,                !- Density {kg/m3}",
                          "    1213.000,                !- Specific Heat {J/kg-K}",
                          "    0.9000000,               !- Thermal Absorptance",
                          "    0.7800000,               !- Solar Absorptance",
                          "    0.7800000;               !- Visible Absorptance",

                          "  Material,",
                          "    CC03,                    !- Name",
                          "    MediumRough,             !- Roughness",
                          "    0.1016000,               !- Thickness {m}",
                          "    1.310000,                !- Conductivity {W/m-K}",
                          "    2243.000,                !- Density {kg/m3}",
                          "    837.0000,                !- Specific Heat {J/kg-K}",
                          "    0.9000000,               !- Thermal Absorptance",
                          "    0.6500000,               !- Solar Absorptance",
                          "    0.6500000;               !- Visible Absorptance",

                          "  Material,",
                          "    HF-A3,                   !- Name",
                          "    Smooth,                  !- Roughness",
                          "    1.5000000E-03,           !- Thickness {m}",
                          "    44.96960,                !- Conductivity {W/m-K}",
                          "    7689.000,                !- Density {kg/m3}",
                          "    418.0000,                !- Specific Heat {J/kg-K}",
                          "    0.9000000,               !- Thermal Absorptance",
                          "    0.2000000,               !- Solar Absorptance",
                          "    0.2000000;               !- Visible Absorptance",

                          "  Material:NoMass,",
                          "    AR02,                    !- Name",
                          "    VeryRough,               !- Roughness",
                          "    7.8000002E-02,           !- Thermal Resistance {m2-K/W}",
                          "    0.9000000,               !- Thermal Absorptance",
                          "    0.7000000,               !- Solar Absorptance",
                          "    0.7000000;               !- Visible Absorptance",

                          "  Material:NoMass,",
                          "    CP02,                    !- Name",
                          "    Rough,                   !- Roughness",
                          "    0.2170000,               !- Thermal Resistance {m2-K/W}",
                          "    0.9000000,               !- Thermal Absorptance",
                          "    0.7500000,               !- Solar Absorptance",
                          "    0.7500000;               !- Visible Absorptance",

                          "  Construction,",
                          "    EXTWALL:LIVING,          !- Name",
                          "    A1 - 1 IN STUCCO,        !- Outside Layer",
                          "    GP01;                    !- Layer 3",

                          "  Construction,",
                          "    FLOOR:LIVING,            !- Name",
                          "    CC03,                    !- Outside Layer",
                          "    CP02;                    !- Layer 2",

                          "  Construction,",
                          "    ROOF,                    !- Name",
                          "    AR02,                    !- Outside Layer",
                          "    PW03;                    !- Layer 2",

                          "  Zone,",
                          "    LIVING ZONE,             !- Name",
                          "    0,                       !- Direction of Relative North {deg}",
                          "    0,                       !- X Origin {m}",
                          "    0,                       !- Y Origin {m}",
                          "    0,                       !- Z Origin {m}",
                          "    1,                       !- Type",
                          "    1,                       !- Multiplier",
                          "    autocalculate,           !- Ceiling Height {m}",
                          "    autocalculate;           !- Volume {m3}",

                          "  GlobalGeometryRules,",
                          "    UpperLeftCorner,         !- Starting Vertex Position",
                          "    CounterClockWise,        !- Vertex Entry Direction",
                          "    World;                   !- Coordinate System",

                          "  BuildingSurface:Detailed,",
                          "    Living:North,            !- Name",
                          "    Wall,                    !- Surface Type",
                          "    EXTWALL:LIVING,          !- Construction Name",
                          "    LIVING ZONE,             !- Zone Name",
                          "    ,                        !- Space Name",
                          "    Outdoors,                !- Outside Boundary Condition",
                          "    ,                        !- Outside Boundary Condition Object",
                          "    SunExposed,              !- Sun Exposure",
                          "    WindExposed,             !- Wind Exposure",
                          "    0.5000000,               !- View Factor to Ground",
                          "    4,                       !- Number of Vertices",
                          "    1,1,1,  !- X,Y,Z ==> Vertex 1 {m}",
                          "    1,1,0,  !- X,Y,Z ==> Vertex 2 {m}",
                          "    0,1,0,  !- X,Y,Z ==> Vertex 3 {m}",
                          "    0,1,1;  !- X,Y,Z ==> Vertex 4 {m}",

                          "  BuildingSurface:Detailed,",
                          "    Living:East,             !- Name",
                          "    Wall,                    !- Surface Type",
                          "    EXTWALL:LIVING,          !- Construction Name",
                          "    LIVING ZONE,             !- Zone Name",
                          "    ,                        !- Space Name",
                          "    Outdoors,                !- Outside Boundary Condition",
                          "    ,                        !- Outside Boundary Condition Object",
                          "    SunExposed,              !- Sun Exposure",
                          "    WindExposed,             !- Wind Exposure",
                          "    0.5000000,               !- View Factor to Ground",
                          "    4,                       !- Number of Vertices",
                          "    1,0,1,  !- X,Y,Z ==> Vertex 1 {m}",
                          "    1,0,0,  !- X,Y,Z ==> Vertex 2 {m}",
                          "    1,1,0,  !- X,Y,Z ==> Vertex 3 {m}",
                          "    1,1,1;  !- X,Y,Z ==> Vertex 4 {m}",

                          "  BuildingSurface:Detailed,",
                          "    Living:South,            !- Name",
                          "    Wall,                    !- Surface Type",
                          "    EXTWALL:LIVING,          !- Construction Name",
                          "    LIVING ZONE,             !- Zone Name",
                          "    ,                        !- Space Name",
                          "    Outdoors,                !- Outside Boundary Condition",
                          "    ,                        !- Outside Boundary Condition Object",
                          "    SunExposed,              !- Sun Exposure",
                          "    WindExposed,             !- Wind Exposure",
                          "    0.5000000,               !- View Factor to Ground",
                          "    4,                       !- Number of Vertices",
                          "    0,0,1,  !- X,Y,Z ==> Vertex 1 {m}",
                          "    0,0,0,  !- X,Y,Z ==> Vertex 2 {m}",
                          "    1,0,0,  !- X,Y,Z ==> Vertex 3 {m}",
                          "    1,0,1;  !- X,Y,Z ==> Vertex 4 {m}",

                          "  BuildingSurface:Detailed,",
                          "    Living:West,             !- Name",
                          "    Wall,                    !- Surface Type",
                          "    EXTWALL:LIVING,          !- Construction Name",
                          "    LIVING ZONE,             !- Zone Name",
                          "    ,                        !- Space Name",
                          "    Outdoors,                !- Outside Boundary Condition",
                          "    ,                        !- Outside Boundary Condition Object",
                          "    SunExposed,              !- Sun Exposure",
                          "    WindExposed,             !- Wind Exposure",
                          "    0.5000000,               !- View Factor to Ground",
                          "    4,                       !- Number of Vertices",
                          "    0,1,1,  !- X,Y,Z ==> Vertex 1 {m}",
                          "    0,1,0,  !- X,Y,Z ==> Vertex 2 {m}",
                          "    0,0,0,  !- X,Y,Z ==> Vertex 3 {m}",
                          "    0,0,1;  !- X,Y,Z ==> Vertex 4 {m}",
                          "  BuildingSurface:Detailed,",
                          "    Living:Floor,            !- Name",
                          "    FLOOR,                   !- Surface Type",
                          "    FLOOR:LIVING,            !- Construction Name",
                          "    LIVING ZONE,             !- Zone Name",
                          "    ,                        !- Space Name",
                          "    Surface,                 !- Outside Boundary Condition",
                          "    Living:Floor,            !- Outside Boundary Condition Object",
                          "    NoSun,                   !- Sun Exposure",
                          "    NoWind,                  !- Wind Exposure",
                          "    0,                       !- View Factor to Ground",
                          "    4,                       !- Number of Vertices",
                          "    0,0,0,  !- X,Y,Z ==> Vertex 1 {m}",
                          "    0,1,0,  !- X,Y,Z ==> Vertex 2 {m}",
                          "    1,1,0,  !- X,Y,Z ==> Vertex 3 {m}",
                          "    1,0,0;  !- X,Y,Z ==> Vertex 4 {m}",

                          "  BuildingSurface:Detailed,",
                          "    Living:Ceiling,          !- Name",
                          "    ROOF,                 !- Surface Type",
                          "    ROOF,          !- Construction Name",
                          "    LIVING ZONE,             !- Zone Name",
                          "    ,                        !- Space Name",
                          "    Outdoors,                !- Outside Boundary Condition",
                          "    ,                        !- Outside Boundary Condition Object",
                          "    SunExposed,              !- Sun Exposure",
                          "    WindExposed,             !- Wind Exposure",
                          "    0,                       !- View Factor to Ground",
                          "    4,                       !- Number of Vertices",
                          "    0,1,1,  !- X,Y,Z ==> Vertex 1 {m}",
                          "    0,0,1,  !- X,Y,Z ==> Vertex 2 {m}",
                          "    1,0,1,  !- X,Y,Z ==> Vertex 3 {m}",
                          "    1,1,1;  !- X,Y,Z ==> Vertex 4 {m}",
                          "",
                          "  Schedule:Compact,",
                          "    Sche_Q_Evap_Cool,        !- Name",
                          "	 Any Number,              !- Schedule Type Limits Name",
                          "    Through: 12/31,",
                          "    For: AllDays,",
                          "    Until: 24:00, -0.1;",
                          "",
                          "  Schedule:Compact,",
                          "    Sche_Q_Add_Heat,         !- Name",
                          "	 Any Number,              !- Schedule Type Limits Name",
                          "    Through: 12/31,",
                          "    For: AllDays,",
                          "    Until: 24:00, 0.1;",
                          "",
                          "  SurfaceProperty:HeatBalanceSourceTerm,",
                          "    Living:North,               !- Surface Name",
                          "	 ,                           !- Inside Face Heat Source Term Schedule Name",
                          "    Sche_Q_Evap_Cool;           !- Outside Face Heat Source Term Schedule Name",
                          "",
                          "  SurfaceProperty:HeatBalanceSourceTerm,",
                          "    Living:Ceiling,             !- Surface Name",
                          "	 Sche_Q_Add_Heat,            !- Inside Face Heat Source Term Schedule Name",
                          "    ;                           !- Outside Face Heat Source Term Schedule Name"});

    ASSERT_TRUE(process_idf(idf_objects));
    bool ErrorsFound = false;

    HeatBalanceManager::GetProjectControlData(*state, ErrorsFound);
    EXPECT_FALSE(ErrorsFound);
    HeatBalanceManager::GetZoneData(*state, ErrorsFound);
    EXPECT_FALSE(ErrorsFound);
    HeatBalanceManager::GetMaterialData(*state, ErrorsFound);
    EXPECT_FALSE(ErrorsFound);
    HeatBalanceManager::GetConstructData(*state, ErrorsFound);
    EXPECT_FALSE(ErrorsFound);
    SurfaceGeometry::GetGeometryParameters(*state, ErrorsFound);
    EXPECT_FALSE(ErrorsFound);

    state->dataSurfaceGeometry->CosBldgRotAppGonly = 1.0;
    state->dataSurfaceGeometry->SinBldgRotAppGonly = 0.0;
    SurfaceGeometry::SetupZoneGeometry(*state, ErrorsFound);
    EXPECT_FALSE(ErrorsFound);

    // Clear schedule type warnings
    EXPECT_TRUE(has_err_output(true));

    HeatBalanceIntRadExchange::InitSolarViewFactors(*state);
    EXPECT_TRUE(compare_err_stream(""));
    EXPECT_FALSE(has_err_output(true));

    state->dataZoneEquip->ZoneEquipConfig.allocate(1);
    state->dataZoneEquip->ZoneEquipConfig(1).ZoneName = "LIVING ZONE";
    state->dataZoneEquip->ZoneEquipConfig(1).ActualZoneNum = 1;
    std::vector<int> controlledZoneEquipConfigNums;
    controlledZoneEquipConfigNums.push_back(1);
    state->dataHeatBal->Zone(1).IsControlled = true;
    state->dataHeatBal->Zone(1).ZoneEqNum = 1;
    state->dataZoneEquip->ZoneEquipConfig(1).NumInletNodes = 2;
    state->dataZoneEquip->ZoneEquipConfig(1).InletNode.allocate(2);
    state->dataZoneEquip->ZoneEquipConfig(1).InletNode(1) = 1;
    state->dataZoneEquip->ZoneEquipConfig(1).InletNode(2) = 2;
    state->dataZoneEquip->ZoneEquipConfig(1).NumExhaustNodes = 1;
    state->dataZoneEquip->ZoneEquipConfig(1).ExhaustNode.allocate(1);
    state->dataZoneEquip->ZoneEquipConfig(1).ExhaustNode(1) = 3;
    state->dataZoneEquip->ZoneEquipConfig(1).NumReturnNodes = 1;
    state->dataZoneEquip->ZoneEquipConfig(1).ReturnNode.allocate(1);
    state->dataZoneEquip->ZoneEquipConfig(1).ReturnNode(1) = 4;
    state->dataZoneEquip->ZoneEquipConfig(1).FixedReturnFlow.allocate(1);

    state->dataSize->ZoneEqSizing.allocate(1);
    state->dataHeatBal->Zone(1).SystemZoneNodeNumber = 5;
    state->dataEnvrn->OutBaroPress = 101325.0;
    state->dataHeatBalFanSys->MAT.allocate(1); // Zone temperature C
    state->dataHeatBalFanSys->MAT(1) = 24.0;
    state->dataHeatBalFanSys->ZoneAirHumRat.allocate(1);
    state->dataHeatBalFanSys->ZoneAirHumRat(1) = 0.001;

    state->dataLoopNodes->Node.allocate(4);

    state->dataHeatBalSurf->SurfTempInTmp.allocate(6);
    state->dataHeatBalSurf->SurfTempInTmp(1) = 15.0;
    state->dataHeatBalSurf->SurfTempInTmp(2) = 20.0;
    state->dataHeatBalSurf->SurfTempInTmp(3) = 25.0;
    state->dataHeatBalSurf->SurfTempInTmp(4) = 25.0;
    state->dataHeatBalSurf->SurfTempInTmp(5) = 25.0;
    state->dataHeatBalSurf->SurfTempInTmp(6) = 25.0;

    // allocate surface level adj ratio data member
    state->dataHeatBalSurf->SurfWinCoeffAdjRatio.dimension(6, 1.0);

    state->dataLoopNodes->Node(1).Temp = 20.0;
    state->dataLoopNodes->Node(2).Temp = 20.0;
    state->dataLoopNodes->Node(3).Temp = 20.0;
    state->dataLoopNodes->Node(4).Temp = 20.0;
    state->dataLoopNodes->Node(1).MassFlowRate = 0.1;
    state->dataLoopNodes->Node(2).MassFlowRate = 0.1;
    state->dataLoopNodes->Node(3).MassFlowRate = 0.1;
    state->dataLoopNodes->Node(4).MassFlowRate = 0.1;

    state->dataHeatBalSurf->SurfHConvInt.allocate(6);
    state->dataHeatBalSurf->SurfHConvInt(1) = 0.5;
    state->dataHeatBalSurf->SurfHConvInt(2) = 0.5;
    state->dataHeatBalSurf->SurfHConvInt(3) = 0.5;
    state->dataHeatBalSurf->SurfHConvInt(4) = 0.5;
    state->dataHeatBalSurf->SurfHConvInt(5) = 0.5;
    state->dataHeatBalSurf->SurfHConvInt(6) = 0.5;
    state->dataMstBal->HConvInFD.allocate(6);
    state->dataMstBal->RhoVaporAirIn.allocate(6);
    state->dataMstBal->HMassConvInFD.allocate(6);

    state->dataGlobal->BeginSimFlag = true;
    state->dataGlobal->KickOffSimulation = true;
    state->dataHeatBalFanSys->ZoneLatentGain.allocate(1);
    state->dataGlobal->TimeStepZoneSec = 900;
    state->dataHeatBal->ZoneWinHeatGain.allocate(1);
    state->dataHeatBal->ZoneWinHeatGainRep.allocate(1);
    state->dataHeatBal->ZoneWinHeatGainRepEnergy.allocate(1);

    state->dataScheduleMgr->Schedule(1).CurrentValue = -0.1;
    state->dataScheduleMgr->Schedule(2).CurrentValue = 0.1;

    state->dataHeatBalSurf->SurfWinCoeffAdjRatio.dimension(6, 1.0);
    AllocateSurfaceHeatBalArrays(*state);
    createFacilityElectricPowerServiceObject(*state);
    HeatBalanceManager::AllocateZoneHeatBalArrays(*state);
    SolarShading::AllocateModuleArrays(*state);
    SolarShading::DetermineShadowingCombinations(*state);
    for (int loop = 1; loop <= state->dataSurface->TotSurfaces; ++loop) {
        state->dataHeatBalSurf->SurfOutsideTempHist(1)(loop) = 20.0;
    }
    state->dataSurface->SurfTAirRef(1) = DataSurfaces::ZoneMeanAirTemp;
    state->dataSurface->SurfTAirRef(2) = DataSurfaces::AdjacentAirTemp;
    state->dataSurface->SurfTAirRef(3) = DataSurfaces::ZoneSupplyAirTemp;

    InitSurfaceHeatBalance(*state);
    for (int SurfNum = 1; SurfNum <= state->dataSurface->TotSurfaces; SurfNum++) {
        state->dataSurface->SurfExtConvCoeffIndex(SurfNum) = -1;
    }

    // Test Additional Heat Source Calculation
    CalcHeatBalanceOutsideSurf(*state);
    EXPECT_EQ(-0.1, state->dataHeatBalSurf->SurfQAdditionalHeatSourceOutside(1));
    CalcHeatBalanceInsideSurf(*state);
    EXPECT_EQ(0.1, state->dataHeatBalSurf->SurfQAdditionalHeatSourceInside(6));

    state->dataZoneEquip->ZoneEquipConfig.deallocate();
    state->dataSize->ZoneEqSizing.deallocate();
    state->dataHeatBalFanSys->MAT.deallocate(); // Zone temperature C
    state->dataHeatBalFanSys->ZoneAirHumRat.deallocate();
    state->dataLoopNodes->Node.deallocate();
    state->dataGlobal->KickOffSimulation = false;
    state->dataHeatBalSurf->SurfTempInTmp.deallocate();
    state->dataHeatBal->SurfTempEffBulkAir.deallocate();
    state->dataHeatBalSurf->SurfHConvInt.deallocate();
    state->dataMstBal->HConvInFD.deallocate();
    state->dataMstBal->RhoVaporAirIn.deallocate();
    state->dataMstBal->HMassConvInFD.deallocate();
    state->dataHeatBalFanSys->ZoneLatentGain.deallocate();
    state->dataHeatBal->ZoneWinHeatGain.deallocate();
    state->dataHeatBal->ZoneWinHeatGainRep.deallocate();
    state->dataHeatBal->ZoneWinHeatGainRepEnergy.deallocate();
}

TEST_F(EnergyPlusFixture, HeatBalanceSurfaceManager_TestReportIntMovInsInsideSurfTemp)
{

    Real64 ExpectedResult1;
    Real64 ExpectedResult2;

    state->dataSurface->TotSurfaces = 2;
    state->dataSurface->Surface.allocate(state->dataSurface->TotSurfaces);
    state->dataHeatBalSurf->SurfTempIn.allocate(state->dataSurface->TotSurfaces);
    state->dataHeatBalSurf->SurfTempInTmp.allocate(state->dataSurface->TotSurfaces);
    state->dataHeatBalSurf->SurfTempInMovInsRep.allocate(state->dataSurface->TotSurfaces);
    state->dataHeatBalSurf->SurfMovInsulIntPresent.allocate(state->dataSurface->TotSurfaces);
    state->dataSurface->AnyMovableInsulation = true;
    state->dataHeatBalSurf->SurfMovInsulIndexList.push_back(1);
    state->dataHeatBalSurf->SurfMovInsulIndexList.push_back(2);
    // Test 1 Data: Surface does NOT have movable insulation
    state->dataHeatBalSurf->SurfMovInsulIntPresent(1) = false; // No movable insulation
    state->dataHeatBalSurf->SurfTempIn(1) = 23.0;
    state->dataHeatBalSurf->SurfTempInTmp(1) = 12.3;
    state->dataHeatBalSurf->SurfTempInMovInsRep(1) = 1.23;
    ExpectedResult1 = 23.0; // SurfTempInMovInsRep should be set to SurfTempIn

    // Test 2 Data: Surface has movable insulation
    state->dataHeatBalSurf->SurfMovInsulIntPresent(2) = true;
    state->dataHeatBalSurf->SurfTempIn(2) = 123.0;
    state->dataHeatBalSurf->SurfTempInTmp(2) = 12.3;
    state->dataHeatBalSurf->SurfTempInMovInsRep(2) = 1.23;
    ExpectedResult2 = 12.3; // SurfTempInMovInsRep should be set to SurfTempIn

    // Now call the subroutine which will run all of the test cases at once and then make the comparisons
    HeatBalanceSurfaceManager::ReportIntMovInsInsideSurfTemp(*state);
    EXPECT_NEAR(state->dataHeatBalSurf->SurfTempInMovInsRep(1), ExpectedResult1, 0.00001);
    EXPECT_NEAR(state->dataHeatBalSurf->SurfTempInMovInsRep(2), ExpectedResult2, 0.00001);
}

TEST_F(EnergyPlusFixture, HeatBalanceSurfaceManager_OutsideSurfHeatBalanceWhenRainFlag)
{
    state->dataSurface->Surface.allocate(1);
    state->dataSurface->SurfOutWetBulbTemp.allocate(1);
    state->dataSurface->SurfOutDryBulbTemp.allocate(1);
    state->dataHeatBalSurf->SurfHcExt.allocate(1);
    state->dataHeatBalSurf->SurfOutsideTempHist.allocate(1);
    state->dataHeatBalSurf->SurfOutsideTempHist(1).allocate(1);

    state->dataSurface->Surface(1).Area = 58.197;
    state->dataHeatBalSurf->SurfHcExt(1) = 1000;
    state->dataHeatBalSurf->SurfOutsideTempHist(1)(1) = 6.71793958923051;
    state->dataSurface->SurfOutWetBulbTemp(1) = 6.66143784594778;
    state->dataSurface->SurfOutDryBulbTemp(1) = 7.2;

    // If Rain Flag = on, GetSurfQdotConvOutRep uses Outdoor Air Wet Bulb Temp.
    state->dataEnvrn->IsRain = true;
    Real64 ExpectedQconvPerArea1 = -1000 * (6.71793958923051 - 6.66143784594778);

    EXPECT_NEAR(ExpectedQconvPerArea1, GetQdotConvOutPerArea(*state, 1), 0.01);

    // Otherwise, GetSurfQdotConvOutRep uses Outdoor Air Dry Bulb Temp.
    state->dataEnvrn->IsRain = false;
    state->dataHeatBalSurf->SurfHcExt(1) = 5.65361106051348;
    Real64 ExpectedQconvPerArea2 = -5.65361106051348 * (6.71793958923051 - 7.2);

    EXPECT_NEAR(ExpectedQconvPerArea2, GetQdotConvOutPerArea(*state, 1), 0.01);
}

TEST_F(EnergyPlusFixture, HeatBalanceSurfaceManager_TestInterzoneRadFactorCalc)
{

    state->dataSurface->TotSurfaces = 2;
    state->dataGlobal->NumOfZones = 2;
    state->dataHeatBal->TotMaterials = 1;
    state->dataHeatBal->TotConstructs = 1;
    state->dataViewFactor->NumOfSolarEnclosures = 2;

    state->dataHeatBal->Zone.allocate(state->dataGlobal->NumOfZones);
    state->dataSurface->Surface.allocate(state->dataSurface->TotSurfaces);
    state->dataConstruction->Construct.allocate(state->dataHeatBal->TotConstructs);
    state->dataHeatBal->EnclSolVMULT.allocate(state->dataViewFactor->NumOfSolarEnclosures);
    state->dataViewFactor->EnclSolInfo.allocate(state->dataViewFactor->NumOfSolarEnclosures);
    state->dataConstruction->Construct(1).TransDiff = 0.1;
    state->dataHeatBal->EnclSolVMULT(1) = 1.0;
    state->dataHeatBal->EnclSolVMULT(2) = 1.0;

    state->dataSurface->Surface(1).HeatTransSurf = true;
    state->dataSurface->Surface(1).Construction = 1;
    state->dataSurface->Surface(1).ExtBoundCond = 2;
    state->dataSurface->Surface(1).Area = 1.0;
    state->dataSurface->Surface(1).Zone = 1;

    state->dataSurface->Surface(2).HeatTransSurf = true;
    state->dataSurface->Surface(2).Construction = 1;
    state->dataSurface->Surface(2).ExtBoundCond = 1;
    state->dataSurface->Surface(2).Area = 1.0;
    state->dataSurface->Surface(2).Zone = 2;

    state->dataSurface->Surface(1).SolarEnclIndex = 1;
    state->dataSurface->Surface(2).SolarEnclIndex = 2;

    ComputeDifSolExcZonesWIZWindows(*state, state->dataGlobal->NumOfZones);

    EXPECT_EQ(1, state->dataHeatBalSurf->ZoneFractDifShortZtoZ(1, 1));
    EXPECT_EQ(1, state->dataHeatBalSurf->ZoneFractDifShortZtoZ(2, 2));
    EXPECT_FALSE(state->dataHeatBalSurf->EnclSolRecDifShortFromZ(1));
    EXPECT_FALSE(state->dataHeatBalSurf->EnclSolRecDifShortFromZ(2));

    state->dataViewFactor->EnclSolInfo(1).HasInterZoneWindow = true;
    state->dataViewFactor->EnclSolInfo(2).HasInterZoneWindow = true;

    ComputeDifSolExcZonesWIZWindows(*state, state->dataGlobal->NumOfZones);

    EXPECT_TRUE(state->dataHeatBalSurf->EnclSolRecDifShortFromZ(1));
    EXPECT_TRUE(state->dataHeatBalSurf->EnclSolRecDifShortFromZ(2));

    state->dataGlobal->KickOffSimulation = true;
    ComputeDifSolExcZonesWIZWindows(*state, state->dataGlobal->NumOfZones);

    EXPECT_EQ(1, state->dataHeatBalSurf->ZoneFractDifShortZtoZ(1, 1));
    EXPECT_EQ(1, state->dataHeatBalSurf->ZoneFractDifShortZtoZ(2, 2));
    EXPECT_FALSE(state->dataHeatBalSurf->EnclSolRecDifShortFromZ(1));
    EXPECT_FALSE(state->dataHeatBalSurf->EnclSolRecDifShortFromZ(2));
}

TEST_F(EnergyPlusFixture, HeatBalanceSurfaceManager_TestResilienceMetricReport)
{

    state->dataGlobal->NumOfZones = 1;
    state->dataGlobal->KindOfSim = DataGlobalConstants::KindOfSim::RunPeriodWeather;
    state->dataOutRptTab->displayThermalResilienceSummary = true;
    state->dataEnvrn->Month = 7;
    state->dataEnvrn->DayOfMonth = 1;

    state->dataGlobal->TimeStep = 1;
    state->dataGlobal->TimeStepZone = 1;
    state->dataEnvrn->OutBaroPress = 101325.0;

    state->dataGlobal->NumOfZones = 1;
    state->dataHeatBal->Zone.allocate(state->dataGlobal->NumOfZones);
    state->dataHeatBalFanSys->ZTAV.dimension(state->dataGlobal->NumOfZones, 0.0);
    state->dataHeatBalFanSys->ZoneAirHumRatAvg.dimension(state->dataGlobal->NumOfZones, 0.0);

    state->dataHeatBalFanSys->ZoneHeatIndex.dimension(state->dataGlobal->NumOfZones, 0.0);
    state->dataHeatBalFanSys->ZoneHumidex.dimension(state->dataGlobal->NumOfZones, 0.0);
    state->dataHeatBalFanSys->ZoneNumOcc.dimension(state->dataGlobal->NumOfZones, 0);
    state->dataHeatBalFanSys->ZoneHeatIndexHourBins.allocate(state->dataGlobal->NumOfZones);
    state->dataHeatBalFanSys->ZoneHumidexHourBins.allocate(state->dataGlobal->NumOfZones);
    state->dataHeatBalFanSys->ZoneHeatIndexOccuHourBins.allocate(state->dataGlobal->NumOfZones);
    state->dataHeatBalFanSys->ZoneHumidexOccuHourBins.allocate(state->dataGlobal->NumOfZones);

    state->dataHeatBal->TotPeople = 1;
    state->dataHeatBal->People.allocate(state->dataHeatBal->TotPeople);
    state->dataHeatBal->People(1).ZonePtr = 1;
    state->dataHeatBal->People(1).Pierce = true;
    state->dataHeatBal->People(1).NumberOfPeople = 2;
    state->dataHeatBal->People(1).NumberOfPeoplePtr = 1;
    state->dataScheduleMgr->Schedule.allocate(1);

    state->dataThermalComforts->ThermalComfortData.allocate(state->dataHeatBal->TotPeople);
    state->dataHeatBalFanSys->ZoneOccPierceSET.dimension(state->dataGlobal->NumOfZones, 0);
    state->dataHeatBalFanSys->ZoneOccPierceSETLastStep.dimension(state->dataGlobal->NumOfZones, 0);
    state->dataHeatBalFanSys->ZoneLowSETHours.allocate(state->dataGlobal->NumOfZones);
    state->dataHeatBalFanSys->ZoneHighSETHours.allocate(state->dataGlobal->NumOfZones);

    state->dataThermalComforts->ThermalComfortData(1).PierceSET = 31;
    state->dataScheduleMgr->Schedule(1).CurrentValue = 0;

    // Heat Index Case 1: Zone T < 80 F;
    state->dataGlobal->HourOfDay = 1;
    state->dataHeatBalFanSys->ZTAV(1) = 25;
    state->dataHeatBalFanSys->ZoneAirHumRatAvg(1) = 0.00988; // RH = 50%
    CalcThermalResilience(*state);
    ReportThermalResilience(*state);
    EXPECT_NEAR(25, state->dataHeatBalFanSys->ZoneHeatIndex(1), 0.5);
    EXPECT_NEAR(28, state->dataHeatBalFanSys->ZoneHumidex(1), 1);

    // Heat Index Case 2: Zone RH > 85, 80 < T < 87 F;
    state->dataGlobal->HourOfDay = 2;
    state->dataHeatBalFanSys->ZTAV(1) = 27;
    state->dataHeatBalFanSys->ZoneAirHumRatAvg(1) = 0.02035; // RH = 90%
    CalcThermalResilience(*state);
    ReportThermalResilience(*state);
    EXPECT_NEAR(31, state->dataHeatBalFanSys->ZoneHeatIndex(1), 0.5);
    EXPECT_NEAR(39, state->dataHeatBalFanSys->ZoneHumidex(1), 1);

    // Heat Index Case 3: < Zone RH > 85, 80 < T < 87 F;
    state->dataGlobal->HourOfDay = 3;
    state->dataHeatBalFanSys->ZTAV(1) = 27;
    state->dataHeatBalFanSys->ZoneAirHumRatAvg(1) = 0.0022; // RH = 10%
    CalcThermalResilience(*state);
    ReportThermalResilience(*state);
    EXPECT_NEAR(26, state->dataHeatBalFanSys->ZoneHeatIndex(1), 0.5);
    EXPECT_NEAR(23, state->dataHeatBalFanSys->ZoneHumidex(1), 1);

    // Heat Index Case 4: Rothfusz regression, other than the above conditions;
    state->dataGlobal->HourOfDay = 4;
    state->dataHeatBalFanSys->ZTAV(1) = 30;
    state->dataHeatBalFanSys->ZoneAirHumRatAvg(1) = 0.01604; // RH = 60%
    CalcThermalResilience(*state);
    ReportThermalResilience(*state);
    EXPECT_NEAR(33, state->dataHeatBalFanSys->ZoneHeatIndex(1), 0.5);
    EXPECT_NEAR(38, state->dataHeatBalFanSys->ZoneHumidex(1), 1);

    // Test categorization of the first 4 hours.
    EXPECT_EQ(2, state->dataHeatBalFanSys->ZoneHeatIndexHourBins(1)[0]); // Safe: Heat Index <= 80 °F (32.2 °C).
    EXPECT_EQ(1, state->dataHeatBalFanSys->ZoneHeatIndexHourBins(1)[1]); // Caution: (80, 90 °F] / (26.7, 32.2 °C]
    EXPECT_EQ(1, state->dataHeatBalFanSys->ZoneHeatIndexHourBins(1)[2]); // Extreme Caution (90, 105 °F] / (32.2, 40.6 °C]
    EXPECT_EQ(0, state->dataHeatBalFanSys->ZoneHeatIndexHourBins(1)[3]);
    EXPECT_EQ(0, state->dataHeatBalFanSys->ZoneHeatIndexOccuHourBins(1)[0]); // # of People = 0

    EXPECT_EQ(2, state->dataHeatBalFanSys->ZoneHumidexHourBins(1)[0]);     // Humidex <= 29
    EXPECT_EQ(2, state->dataHeatBalFanSys->ZoneHumidexHourBins(1)[1]);     // Humidex (29, 40]
    EXPECT_EQ(0, state->dataHeatBalFanSys->ZoneHumidexOccuHourBins(1)[0]); // # of People = 0

    // Test SET-hours calculation - No occupant
    EXPECT_EQ(0, state->dataHeatBalFanSys->ZoneHighSETHours(1)[0]); // SET Hours
    EXPECT_EQ(0, state->dataHeatBalFanSys->ZoneHighSETHours(1)[1]); // SET OccupantHours

    state->dataThermalComforts->ThermalComfortData(1).PierceSET = 11.2;
    state->dataScheduleMgr->Schedule(1).CurrentValue = 1;
    for (int hour = 5; hour <= 7; hour++) {
        state->dataGlobal->HourOfDay = hour;
        //        CalcThermalResilience(*state);
        ReportThermalResilience(*state);
    }
    // Test SET-hours calculation - Heating unmet
    EXPECT_EQ(3, state->dataHeatBalFanSys->ZoneLowSETHours(1)[0]); // SET Hours = (12.2 - 11.2) * 3 Hours
    EXPECT_EQ(6, state->dataHeatBalFanSys->ZoneLowSETHours(1)[1]); // SET OccupantHours = (12.2 - 11.2) * 3 Hours * 2 OCC

    state->dataThermalComforts->ThermalComfortData(1).PierceSET = 32;
    for (int hour = 8; hour <= 10; hour++) {
        state->dataGlobal->HourOfDay = hour;
        ReportThermalResilience(*state);
    }
    // Test SET-hours calculation - Cooling unmet
    EXPECT_EQ(6, state->dataHeatBalFanSys->ZoneHighSETHours(1)[0]);  // SET Hours = (32 - 30) * 3 Hours
    EXPECT_EQ(12, state->dataHeatBalFanSys->ZoneHighSETHours(1)[1]); // SET OccupantHours = (32 - 30) * 3 Hours * 2 OCC

    state->dataThermalComforts->ThermalComfortData(1).PierceSET = 25;
    for (int hour = 11; hour <= 12; hour++) {
        state->dataGlobal->HourOfDay = hour;
        ReportThermalResilience(*state);
    }
    state->dataThermalComforts->ThermalComfortData(1).PierceSET = 11.2;
    for (int hour = 13; hour <= 18; hour++) {
        state->dataGlobal->HourOfDay = hour;
        ReportThermalResilience(*state);
    }
    state->dataScheduleMgr->Schedule(1).CurrentValue = 0;
    for (int hour = 18; hour <= 20; hour++) {
        state->dataGlobal->HourOfDay = hour;
        ReportThermalResilience(*state);
    }

    // Test SET longest duration calculation
    // Cooling Unmet Duration: Hour 1 - 4 (no occupants), Hour 8 - 10;
    // Heating Unmet Duration: Hour 5 - 7, Hour 13 - 18, Hour 18 - 20 (no occupants);
    EXPECT_EQ(9, state->dataHeatBalFanSys->ZoneLowSETHours(1)[0]);  // SET Hours = (12.2 - 11.2) * (3 + 6) Hours
    EXPECT_EQ(6, state->dataHeatBalFanSys->ZoneHighSETHours(1)[0]); // SET Hours = SET Hours = (32 - 30) * 3 Hours
    EXPECT_EQ(6, state->dataHeatBalFanSys->ZoneLowSETHours(1)[2]);  // Longest Heating SET Unmet Duration
    EXPECT_EQ(3, state->dataHeatBalFanSys->ZoneHighSETHours(1)[2]); //  Longest Cooling SET Unmet Duration

    state->dataHeatBalFanSys->ZoneCO2LevelHourBins.allocate(state->dataGlobal->NumOfZones);
    state->dataHeatBalFanSys->ZoneCO2LevelOccuHourBins.allocate(state->dataGlobal->NumOfZones);
    state->dataContaminantBalance->ZoneAirCO2Avg.allocate(state->dataGlobal->NumOfZones);
    state->dataContaminantBalance->Contaminant.CO2Simulation = true;
    state->dataScheduleMgr->Schedule(1).CurrentValue = 1;
    state->dataOutRptTab->displayCO2ResilienceSummary = true;
    state->dataContaminantBalance->ZoneAirCO2Avg(1) = 1100;
    ReportCO2Resilience(*state);
    EXPECT_EQ(1, state->dataHeatBalFanSys->ZoneCO2LevelHourBins(1)[1]);
    EXPECT_EQ(2, state->dataHeatBalFanSys->ZoneCO2LevelOccuHourBins(1)[1]);

    state->dataHeatBalFanSys->ZoneLightingLevelHourBins.allocate(state->dataGlobal->NumOfZones);
    state->dataHeatBalFanSys->ZoneLightingLevelOccuHourBins.allocate(state->dataGlobal->NumOfZones);
    state->dataDaylightingData->ZoneDaylight.allocate(state->dataGlobal->NumOfZones);
    state->dataDaylightingData->totDaylightingControls = state->dataGlobal->NumOfZones;
    state->dataDaylightingData->daylightControl.allocate(state->dataDaylightingData->totDaylightingControls);
    state->dataDaylightingData->daylightControl(1).DaylightMethod = DataDaylighting::iDaylightingMethod::SplitFluxDaylighting;
    state->dataDaylightingData->daylightControl(1).zoneIndex = 1;
    state->dataDaylightingData->daylightControl(1).TotalDaylRefPoints = 1;
    state->dataDaylightingData->ZoneDaylight(1).totRefPts = 1;
    state->dataDaylightingData->daylightControl(1).DaylIllumAtRefPt.allocate(1);
    state->dataDaylightingData->daylightControl(1).IllumSetPoint.allocate(1);
    state->dataDaylightingData->daylightControl(1).PowerReductionFactor = 0.5;
    state->dataDaylightingData->daylightControl(1).DaylIllumAtRefPt(1) = 300;
    state->dataDaylightingData->daylightControl(1).IllumSetPoint(1) = 400;
    state->dataOutRptTab->displayVisualResilienceSummary = true;

    ReportVisualResilience(*state);
    EXPECT_EQ(1, state->dataHeatBalFanSys->ZoneLightingLevelHourBins(1)[2]);
    EXPECT_EQ(2, state->dataHeatBalFanSys->ZoneLightingLevelOccuHourBins(1)[2]);
}

TEST_F(EnergyPlusFixture, HeatBalanceSurfaceManager_TestInitHBInterzoneWindow)
{

    std::string const idf_objects = delimited_string({"  Building,",
                                                      "    House with Local Air Nodes,  !- Name",
                                                      "    0,                       !- North Axis {deg}",
                                                      "    Suburbs,                 !- Terrain",
                                                      "    0.001,                   !- Loads Convergence Tolerance Value",
                                                      "    0.0050000,               !- Temperature Convergence Tolerance Value {deltaC}",
                                                      "    FullInteriorAndExterior, !- Solar Distribution",
                                                      "    25,                      !- Maximum Number of Warmup Days",
                                                      "    6;                       !- Minimum Number of Warmup Days",

                                                      "  Timestep,6;",

                                                      "  SimulationControl,",
                                                      "    No,                      !- Do Zone Sizing Calculation",
                                                      "    No,                      !- Do System Sizing Calculation",
                                                      "    No,                      !- Do Plant Sizing Calculation",
                                                      "    No,                     !- Run Simulation for Sizing Periods",
                                                      "    YES;                     !- Run Simulation for Weather File Run Periods",

                                                      "  RunPeriod,",
                                                      "    WinterDay,               !- Name",
                                                      "    1,                       !- Begin Month",
                                                      "    14,                      !- Begin Day of Month",
                                                      "    ,                        !- Begin Year",
                                                      "    1,                       !- End Month",
                                                      "    14,                      !- End Day of Month",
                                                      "    ,                        !- End Year",
                                                      "    Tuesday,                 !- Day of Week for Start Day",
                                                      "    Yes,                     !- Use Weather File Holidays and Special Days",
                                                      "    Yes,                     !- Use Weather File Daylight Saving Period",
                                                      "    No,                      !- Apply Weekend Holiday Rule",
                                                      "    Yes,                     !- Use Weather File Rain Indicators",
                                                      "    Yes;                     !- Use Weather File Snow Indicators",

                                                      "  Material,",
                                                      "    A1 - 1 IN STUCCO,        !- Name",
                                                      "    Smooth,                  !- Roughness",
                                                      "    2.5389841E-02,           !- Thickness {m}",
                                                      "    0.6918309,               !- Conductivity {W/m-K}",
                                                      "    1858.142,                !- Density {kg/m3}",
                                                      "    836.8000,                !- Specific Heat {J/kg-K}",
                                                      "    0.9000000,               !- Thermal Absorptance",
                                                      "    0.9200000,               !- Solar Absorptance",
                                                      "    0.9200000;               !- Visible Absorptance",

                                                      "  Material,",
                                                      "    CB11,                    !- Name",
                                                      "    MediumRough,             !- Roughness",
                                                      "    0.2032000,               !- Thickness {m}",
                                                      "    1.048000,                !- Conductivity {W/m-K}",
                                                      "    1105.000,                !- Density {kg/m3}",
                                                      "    837.0000,                !- Specific Heat {J/kg-K}",
                                                      "    0.9000000,               !- Thermal Absorptance",
                                                      "    0.2000000,               !- Solar Absorptance",
                                                      "    0.2000000;               !- Visible Absorptance",

                                                      "  Material,",
                                                      "    GP01,                    !- Name",
                                                      "    MediumSmooth,            !- Roughness",
                                                      "    1.2700000E-02,           !- Thickness {m}",
                                                      "    0.1600000,               !- Conductivity {W/m-K}",
                                                      "    801.0000,                !- Density {kg/m3}",
                                                      "    837.0000,                !- Specific Heat {J/kg-K}",
                                                      "    0.9000000,               !- Thermal Absorptance",
                                                      "    0.7500000,               !- Solar Absorptance",
                                                      "    0.7500000;               !- Visible Absorptance",

                                                      "  Material,",
                                                      "    IN02,                    !- Name",
                                                      "    Rough,                   !- Roughness",
                                                      "    9.0099998E-02,           !- Thickness {m}",
                                                      "    4.3000001E-02,           !- Conductivity {W/m-K}",
                                                      "    10.00000,                !- Density {kg/m3}",
                                                      "    837.0000,                !- Specific Heat {J/kg-K}",
                                                      "    0.9000000,               !- Thermal Absorptance",
                                                      "    0.7500000,               !- Solar Absorptance",
                                                      "    0.7500000;               !- Visible Absorptance",

                                                      "  Material,",
                                                      "    IN05,                    !- Name",
                                                      "    Rough,                   !- Roughness",
                                                      "    0.2458000,               !- Thickness {m}",
                                                      "    4.3000001E-02,           !- Conductivity {W/m-K}",
                                                      "    10.00000,                !- Density {kg/m3}",
                                                      "    837.0000,                !- Specific Heat {J/kg-K}",
                                                      "    0.9000000,               !- Thermal Absorptance",
                                                      "    0.7500000,               !- Solar Absorptance",
                                                      "    0.7500000;               !- Visible Absorptance",

                                                      "  Material,",
                                                      "    PW03,                    !- Name",
                                                      "    MediumSmooth,            !- Roughness",
                                                      "    1.2700000E-02,           !- Thickness {m}",
                                                      "    0.1150000,               !- Conductivity {W/m-K}",
                                                      "    545.0000,                !- Density {kg/m3}",
                                                      "    1213.000,                !- Specific Heat {J/kg-K}",
                                                      "    0.9000000,               !- Thermal Absorptance",
                                                      "    0.7800000,               !- Solar Absorptance",
                                                      "    0.7800000;               !- Visible Absorptance",

                                                      "  Material,",
                                                      "    CC03,                    !- Name",
                                                      "    MediumRough,             !- Roughness",
                                                      "    0.1016000,               !- Thickness {m}",
                                                      "    1.310000,                !- Conductivity {W/m-K}",
                                                      "    2243.000,                !- Density {kg/m3}",
                                                      "    837.0000,                !- Specific Heat {J/kg-K}",
                                                      "    0.9000000,               !- Thermal Absorptance",
                                                      "    0.6500000,               !- Solar Absorptance",
                                                      "    0.6500000;               !- Visible Absorptance",

                                                      "  Material,",
                                                      "    HF-A3,                   !- Name",
                                                      "    Smooth,                  !- Roughness",
                                                      "    1.5000000E-03,           !- Thickness {m}",
                                                      "    44.96960,                !- Conductivity {W/m-K}",
                                                      "    7689.000,                !- Density {kg/m3}",
                                                      "    418.0000,                !- Specific Heat {J/kg-K}",
                                                      "    0.9000000,               !- Thermal Absorptance",
                                                      "    0.2000000,               !- Solar Absorptance",
                                                      "    0.2000000;               !- Visible Absorptance",

                                                      "  Material:NoMass,",
                                                      "    AR02,                    !- Name",
                                                      "    VeryRough,               !- Roughness",
                                                      "    7.8000002E-02,           !- Thermal Resistance {m2-K/W}",
                                                      "    0.9000000,               !- Thermal Absorptance",
                                                      "    0.7000000,               !- Solar Absorptance",
                                                      "    0.7000000;               !- Visible Absorptance",

                                                      "  Material:NoMass,",
                                                      "    CP02,                    !- Name",
                                                      "    Rough,                   !- Roughness",
                                                      "    0.2170000,               !- Thermal Resistance {m2-K/W}",
                                                      "    0.9000000,               !- Thermal Absorptance",
                                                      "    0.7500000,               !- Solar Absorptance",
                                                      "    0.7500000;               !- Visible Absorptance",

                                                      "  Construction,",
                                                      "    EXTWALL:LIVING,          !- Name",
                                                      "    A1 - 1 IN STUCCO,        !- Outside Layer",
                                                      "    GP01;                    !- Layer 3",

                                                      "  Construction,",
                                                      "    FLOOR:LIVING,            !- Name",
                                                      "    CC03,                    !- Outside Layer",
                                                      "    CP02;                    !- Layer 2",

                                                      "  Construction,",
                                                      "    ROOF,                    !- Name",
                                                      "    AR02,                    !- Outside Layer",
                                                      "    PW03;                    !- Layer 2",

                                                      "  Zone,",
                                                      "    LIVING ZONE,             !- Name",
                                                      "    0,                       !- Direction of Relative North {deg}",
                                                      "    0,                       !- X Origin {m}",
                                                      "    0,                       !- Y Origin {m}",
                                                      "    0,                       !- Z Origin {m}",
                                                      "    1,                       !- Type",
                                                      "    1,                       !- Multiplier",
                                                      "    autocalculate,           !- Ceiling Height {m}",
                                                      "    autocalculate;           !- Volume {m3}",

                                                      "  GlobalGeometryRules,",
                                                      "    UpperLeftCorner,         !- Starting Vertex Position",
                                                      "    CounterClockWise,        !- Vertex Entry Direction",
                                                      "    World;                   !- Coordinate System",

                                                      "  BuildingSurface:Detailed,",
                                                      "    Living:North,            !- Name",
                                                      "    Wall,                    !- Surface Type",
                                                      "    EXTWALL:LIVING,          !- Construction Name",
                                                      "    LIVING ZONE,             !- Zone Name",
                                                      "    ,                        !- Space Name",
                                                      "    Outdoors,                !- Outside Boundary Condition",
                                                      "    ,                        !- Outside Boundary Condition Object",
                                                      "    SunExposed,              !- Sun Exposure",
                                                      "    WindExposed,             !- Wind Exposure",
                                                      "    0.5000000,               !- View Factor to Ground",
                                                      "    4,                       !- Number of Vertices",
                                                      "    1,1,1,  !- X,Y,Z ==> Vertex 1 {m}",
                                                      "    1,1,0,  !- X,Y,Z ==> Vertex 2 {m}",
                                                      "    0,1,0,  !- X,Y,Z ==> Vertex 3 {m}",
                                                      "    0,1,1;  !- X,Y,Z ==> Vertex 4 {m}",

                                                      "  BuildingSurface:Detailed,",
                                                      "    Living:East,             !- Name",
                                                      "    Wall,                    !- Surface Type",
                                                      "    EXTWALL:LIVING,          !- Construction Name",
                                                      "    LIVING ZONE,             !- Zone Name",
                                                      "    ,                        !- Space Name",
                                                      "    Outdoors,                !- Outside Boundary Condition",
                                                      "    ,                        !- Outside Boundary Condition Object",
                                                      "    SunExposed,              !- Sun Exposure",
                                                      "    WindExposed,             !- Wind Exposure",
                                                      "    0.5000000,               !- View Factor to Ground",
                                                      "    4,                       !- Number of Vertices",
                                                      "    1,0,1,  !- X,Y,Z ==> Vertex 1 {m}",
                                                      "    1,0,0,  !- X,Y,Z ==> Vertex 2 {m}",
                                                      "    1,1,0,  !- X,Y,Z ==> Vertex 3 {m}",
                                                      "    1,1,1;  !- X,Y,Z ==> Vertex 4 {m}",

                                                      "  BuildingSurface:Detailed,",
                                                      "    Living:South,            !- Name",
                                                      "    Wall,                    !- Surface Type",
                                                      "    EXTWALL:LIVING,          !- Construction Name",
                                                      "    LIVING ZONE,             !- Zone Name",
                                                      "    ,                        !- Space Name",
                                                      "    Outdoors,                !- Outside Boundary Condition",
                                                      "    ,                        !- Outside Boundary Condition Object",
                                                      "    SunExposed,              !- Sun Exposure",
                                                      "    WindExposed,             !- Wind Exposure",
                                                      "    0.5000000,               !- View Factor to Ground",
                                                      "    4,                       !- Number of Vertices",
                                                      "    0,0,1,  !- X,Y,Z ==> Vertex 1 {m}",
                                                      "    0,0,0,  !- X,Y,Z ==> Vertex 2 {m}",
                                                      "    1,0,0,  !- X,Y,Z ==> Vertex 3 {m}",
                                                      "    1,0,1;  !- X,Y,Z ==> Vertex 4 {m}",

                                                      "  BuildingSurface:Detailed,",
                                                      "    Living:West,             !- Name",
                                                      "    Wall,                    !- Surface Type",
                                                      "    EXTWALL:LIVING,          !- Construction Name",
                                                      "    LIVING ZONE,             !- Zone Name",
                                                      "    ,                        !- Space Name",
                                                      "    Outdoors,                !- Outside Boundary Condition",
                                                      "    ,                        !- Outside Boundary Condition Object",
                                                      "    SunExposed,              !- Sun Exposure",
                                                      "    WindExposed,             !- Wind Exposure",
                                                      "    0.5000000,               !- View Factor to Ground",
                                                      "    4,                       !- Number of Vertices",
                                                      "    0,1,1,  !- X,Y,Z ==> Vertex 1 {m}",
                                                      "    0,1,0,  !- X,Y,Z ==> Vertex 2 {m}",
                                                      "    0,0,0,  !- X,Y,Z ==> Vertex 3 {m}",
                                                      "    0,0,1;  !- X,Y,Z ==> Vertex 4 {m}",

                                                      "  BuildingSurface:Detailed,",
                                                      "    Living:Floor,            !- Name",
                                                      "    FLOOR,                   !- Surface Type",
                                                      "    FLOOR:LIVING,            !- Construction Name",
                                                      "    LIVING ZONE,             !- Zone Name",
                                                      "    ,                        !- Space Name",
                                                      "    Surface,                 !- Outside Boundary Condition",
                                                      "    Living:Floor,            !- Outside Boundary Condition Object",
                                                      "    NoSun,                   !- Sun Exposure",
                                                      "    NoWind,                  !- Wind Exposure",
                                                      "    0,                       !- View Factor to Ground",
                                                      "    4,                       !- Number of Vertices",
                                                      "    0,0,0,  !- X,Y,Z ==> Vertex 1 {m}",
                                                      "    0,1,0,  !- X,Y,Z ==> Vertex 2 {m}",
                                                      "    1,1,0,  !- X,Y,Z ==> Vertex 3 {m}",
                                                      "    1,0,0;  !- X,Y,Z ==> Vertex 4 {m}",

                                                      "  BuildingSurface:Detailed,",
                                                      "    Living:Ceiling,          !- Name",
                                                      "    ROOF,                 !- Surface Type",
                                                      "    ROOF,          !- Construction Name",
                                                      "    LIVING ZONE,             !- Zone Name",
                                                      "    ,                        !- Space Name",
                                                      "    Outdoors,                !- Outside Boundary Condition",
                                                      "    ,                        !- Outside Boundary Condition Object",
                                                      "    SunExposed,              !- Sun Exposure",
                                                      "    WindExposed,             !- Wind Exposure",
                                                      "    0,                       !- View Factor to Ground",
                                                      "    4,                       !- Number of Vertices",
                                                      "    0,1,1,  !- X,Y,Z ==> Vertex 1 {m}",
                                                      "    0,0,1,  !- X,Y,Z ==> Vertex 2 {m}",
                                                      "    1,0,1,  !- X,Y,Z ==> Vertex 3 {m}",
                                                      "    1,1,1;  !- X,Y,Z ==> Vertex 4 {m}"});

    ASSERT_TRUE(process_idf(idf_objects));
    bool ErrorsFound = false;

    HeatBalanceManager::GetProjectControlData(*state, ErrorsFound);
    EXPECT_FALSE(ErrorsFound);
    HeatBalanceManager::GetZoneData(*state, ErrorsFound);
    EXPECT_FALSE(ErrorsFound);
    HeatBalanceManager::GetMaterialData(*state, ErrorsFound);
    EXPECT_FALSE(ErrorsFound);
    HeatBalanceManager::GetConstructData(*state, ErrorsFound);
    EXPECT_FALSE(ErrorsFound);
    SurfaceGeometry::GetGeometryParameters(*state, ErrorsFound);
    EXPECT_FALSE(ErrorsFound);

    state->dataSurfaceGeometry->CosBldgRotAppGonly = 1.0;
    state->dataSurfaceGeometry->SinBldgRotAppGonly = 0.0;
    SurfaceGeometry::SetupZoneGeometry(*state, ErrorsFound);
    EXPECT_FALSE(ErrorsFound);

    HeatBalanceIntRadExchange::InitSolarViewFactors(*state);
    EXPECT_FALSE(has_err_output(true));

    state->dataHeatBalFanSys->MAT.allocate(1); // Zone temperature C
    state->dataHeatBalFanSys->ZoneAirHumRat.allocate(1);

    state->dataHeatBalSurf->SurfTempInTmp.allocate(6);

    state->dataHeatBalSurf->SurfHConvInt.allocate(6);
    state->dataMstBal->HConvInFD.allocate(6);
    state->dataMstBal->RhoVaporAirIn.allocate(6);
    state->dataMstBal->HMassConvInFD.allocate(6);

    state->dataGlobal->BeginSimFlag = true;
    state->dataGlobal->KickOffSimulation = true;
    state->dataHeatBalFanSys->ZoneLatentGain.allocate(1);
    state->dataGlobal->TimeStepZoneSec = 900;
    state->dataHeatBal->ZoneWinHeatGain.allocate(1);
    state->dataHeatBal->ZoneWinHeatGainRep.allocate(1);
    state->dataHeatBal->ZoneWinHeatGainRepEnergy.allocate(1);

    AllocateSurfaceHeatBalArrays(*state);
    createFacilityElectricPowerServiceObject(*state);
    HeatBalanceManager::AllocateZoneHeatBalArrays(*state);
    SolarShading::AllocateModuleArrays(*state);
    SolarShading::DetermineShadowingCombinations(*state);

    InitSurfaceHeatBalance(*state);

    EXPECT_FALSE(state->dataHeatBalSurf->InterZoneWindow);
    EXPECT_FALSE(allocated(state->dataHeatBalSurf->ZoneFractDifShortZtoZ));

    state->dataGlobal->BeginSimFlag = false;
    state->dataHeatBalSurf->InterZoneWindow = true;
    InitSurfaceHeatBalance(*state);

    EXPECT_TRUE(allocated(state->dataHeatBalSurf->ZoneFractDifShortZtoZ));
    EXPECT_EQ(1, state->dataHeatBalSurf->ZoneFractDifShortZtoZ(1, 1));

    // bypass internal solar distribution at night
    state->dataHeatBalSurf->InterZoneWindow = false;
    state->dataHeatBal->ZoneBmSolFrIntWinsRep(1) = 10.0;
    state->dataEnvrn->SunIsUp = false;
    InitIntSolarDistribution(*state);
    EXPECT_EQ(0.0, state->dataHeatBal->SurfIntBmIncInsSurfIntensRep(1));
    state->dataEnvrn->SunIsUp = true;
    InitIntSolarDistribution(*state);
    EXPECT_NEAR(1.666667, state->dataHeatBal->SurfIntBmIncInsSurfIntensRep(1), 0.00001);
}

TEST_F(EnergyPlusFixture, HeatBalanceSurfaceManager_TestInitHBDaylightingNoExtWindow)
{

    std::string const idf_objects1 = R"IDF(
    Building,
        Building,                !- Name
        0,                       !- North Axis {deg}
        Suburbs,                 !- Terrain
        0.04,                    !- Loads Convergence Tolerance Value {W}
        0.4,                     !- Temperature Convergence Tolerance Value {deltaC}
        FullExterior,            !- Solar Distribution
        25,                      !- Maximum Number of Warmup Days
        6;                       !- Minimum Number of Warmup Days

    Timestep,6;

    SimulationControl,
        No,                      !- Do Zone Sizing Calculation
        No,                      !- Do System Sizing Calculation
        No,                      !- Do Plant Sizing Calculation
        No,                     !- Run Simulation for Sizing Periods
        YES;                     !- Run Simulation for Weather File Run Periods

    RunPeriod,
        TESTSim,                 !- Name
        1,                       !- Begin Month
        1,                       !- Begin Day of Month
        ,                        !- Begin Year
        12,                      !- End Month
        31,                      !- End Day of Month
        ,                        !- End Year
        Sunday,                  !- Day of Week for Start Day
        No,                      !- Use Weather File Holidays and Special Days
        No,                      !- Use Weather File Daylight Saving Period
        No,                      !- Apply Weekend Holiday Rule
        Yes,                     !- Use Weather File Rain Indicators
        Yes,                     !- Use Weather File Snow Indicators
        No;                      !- Treat Weather as Actual

    Site:GroundTemperature:BuildingSurface,
        18,                      !- January Ground Temperature {C}
        18,                      !- February Ground Temperature {C}
        18,                      !- March Ground Temperature {C}
        18,                      !- April Ground Temperature {C}
        18,                      !- May Ground Temperature {C}
        18,                      !- June Ground Temperature {C}
        18,                      !- July Ground Temperature {C}
        18,                      !- August Ground Temperature {C}
        18,                      !- September Ground Temperature {C}
        18,                      !- October Ground Temperature {C}
        18,                      !- November Ground Temperature {C}
        18;                      !- December Ground Temperature {C}

    ! Materials
    Material,
        defaultMat_0.25_defaultConstruction ,  !- Name
        Rough,                   !- Roughness
        0.25,                    !- Thickness {m}
        2.3,                     !- Conductivity {W/m-K}
        2400,                    !- Density {kg/m3}
        840,                     !- Specific Heat {J/kg-K}
        0.9,                     !- Thermal Absorptance
        0.7,                     !- Solar Absorptance
        0.7;                     !- Visible Absorptance

    ! Materials
    Material,
        Mineral Wool_0.194_UVal_0.2_Mass ,  !- Name
        Rough,                   !- Roughness
        0.194,                   !- Thickness {m}
        0.041,                   !- Conductivity {W/m-K}
        155,                     !- Density {kg/m3}
        1130,                    !- Specific Heat {J/kg-K}
        0.9,                     !- Thermal Absorptance
        0.7,                     !- Solar Absorptance
        0.7;                     !- Visible Absorptance

    Material,
        General Concrete_0.2_UVal_0.2_Mass ,  !- Name
        Rough,                   !- Roughness
        0.2,                     !- Thickness {m}
        2,                       !- Conductivity {W/m-K}
        2400,                    !- Density {kg/m3}
        950,                     !- Specific Heat {J/kg-K}
        0.9,                     !- Thermal Absorptance
        0.7,                     !- Solar Absorptance
        0.7;                     !- Visible Absorptance

    Construction,
        defaultConstruction,     !- Name
        defaultMat_0.25_defaultConstruction;  !- Outside Layer

    Construction,
        defaultConstruction_FLIPPED,  !- Name
        defaultMat_0.25_defaultConstruction;  !- Outside Layer

    ! UVal_0.2_Mass Type: Facade
    Construction,
        UVal_0.2_Mass,           !- Name
        Mineral Wool_0.194_UVal_0.2_Mass,  !- Outside Layer
        General Concrete_0.2_UVal_0.2_Mass;  !- Layer 2

    Construction,
        UVal_0.2_Mass_FLIPPED,   !- Name
        General Concrete_0.2_UVal_0.2_Mass,  !- Outside Layer
        Mineral Wool_0.194_UVal_0.2_Mass;  !- Layer 2

    Zone,
        Zone_0,                  !- Name
        0,                       !- Direction of Relative North {deg}
        0,                       !- X Origin {m}
        0,                       !- Y Origin {m}
        0,                       !- Z Origin {m}
        1,                       !- Type
        1.0,                     !- Multiplier
        ,                        !- Ceiling Height {m}
        8197.0573178193,         !- Volume {m3}
        631.643058536491,        !- Floor Area {m2}
        TARP,                    !- Zone Inside Convection Algorithm
        DOE-2;                   !- Zone Outside Convection Algorithm

    GlobalGeometryRules,
        LowerLeftCorner,         !- Starting Vertex Position
        CounterClockWise,        !- Vertex Entry Direction
        Relative;                !- Coordinate System

    BuildingSurface:Detailed,
        Zone_0:f0,               !- Name
        Wall,                    !- Surface Type
        UVal_0.2_Mass,           !- Construction Name
        Zone_0,                  !- Zone Name
        ,                        !- Space Name
        Outdoors,                !- Outside Boundary Condition
        ,                        !- Outside Boundary Condition Object
        SunExposed,              !- Sun Exposure
        WindExposed,             !- Wind Exposure
        Autocalculate,           !- View Factor to Ground
        4,                       !- Number of Vertices
        -2.6475,                 !- Vertex 1 X-coordinate {m}
        16.8426,                 !- Vertex 1 Y-coordinate {m}
        0.0000,                  !- Vertex 1 Z-coordinate {m}
        24.7463,                 !- Vertex 2 X-coordinate {m}
        16.8426,                 !- Vertex 2 Y-coordinate {m}
        0.0000,                  !- Vertex 2 Z-coordinate {m}
        24.7463,                 !- Vertex 3 X-coordinate {m}
        16.8426,                 !- Vertex 3 Y-coordinate {m}
        12.9774,                 !- Vertex 3 Z-coordinate {m}
        -2.6475,                 !- Vertex 4 X-coordinate {m}
        16.8426,                 !- Vertex 4 Y-coordinate {m}
        12.9774;                 !- Vertex 4 Z-coordinate {m}

    ! FACE NORMAL  1 3.46944695195361E-17 0
    BuildingSurface:Detailed,
        Zone_0:f1,               !- Name
        Wall,                    !- Surface Type
        UVal_0.2_Mass,           !- Construction Name
        Zone_0,                  !- Zone Name
        ,                        !- Space Name
        Outdoors,                !- Outside Boundary Condition
        ,                        !- Outside Boundary Condition Object
        SunExposed,              !- Sun Exposure
        WindExposed,             !- Wind Exposure
        Autocalculate,           !- View Factor to Ground
        4,                       !- Number of Vertices
        24.7463,                 !- Vertex 1 X-coordinate {m}
        16.8426,                 !- Vertex 1 Y-coordinate {m}
        0.0000,                  !- Vertex 1 Z-coordinate {m}
        24.7463,                 !- Vertex 2 X-coordinate {m}
        39.9005,                 !- Vertex 2 Y-coordinate {m}
        0.0000,                  !- Vertex 2 Z-coordinate {m}
        24.7463,                 !- Vertex 3 X-coordinate {m}
        39.9005,                 !- Vertex 3 Y-coordinate {m}
        12.9774,                 !- Vertex 3 Z-coordinate {m}
        24.7463,                 !- Vertex 4 X-coordinate {m}
        16.8426,                 !- Vertex 4 Y-coordinate {m}
        12.9774;                 !- Vertex 4 Z-coordinate {m}

    ! FACE NORMAL  -4.16333634234434E-17 1 0
    BuildingSurface:Detailed,
        Zone_0:f2,               !- Name
        Wall,                    !- Surface Type
        defaultConstruction,     !- Construction Name
        Zone_0,                  !- Zone Name
        ,                        !- Space Name
        Surface,                 !- Outside Boundary Condition
        Zone_0:f2,               !- Outside Boundary Condition Object
        NoSun,                   !- Sun Exposure
        NoWind,                  !- Wind Exposure
        Autocalculate,           !- View Factor to Ground
        4,                       !- Number of Vertices
        24.7463,                 !- Vertex 1 X-coordinate {m}
        39.9005,                 !- Vertex 1 Y-coordinate {m}
        0.0000,                  !- Vertex 1 Z-coordinate {m}
        -2.6475,                 !- Vertex 2 X-coordinate {m}
        39.9005,                 !- Vertex 2 Y-coordinate {m}
        0.0000,                  !- Vertex 2 Z-coordinate {m}
        -2.6475,                 !- Vertex 3 X-coordinate {m}
        39.9005,                 !- Vertex 3 Y-coordinate {m}
        12.9774,                 !- Vertex 3 Z-coordinate {m}
        24.7463,                 !- Vertex 4 X-coordinate {m}
        39.9005,                 !- Vertex 4 Y-coordinate {m}
        12.9774;                 !- Vertex 4 Z-coordinate {m}

    ! FACE NORMAL  -1 6.07153216591882E-18 0
    BuildingSurface:Detailed,
        Zone_0:f3,               !- Name
        Wall,                    !- Surface Type
        UVal_0.2_Mass,           !- Construction Name
        Zone_0,                  !- Zone Name
        ,                        !- Space Name
        Outdoors,                !- Outside Boundary Condition
        ,                        !- Outside Boundary Condition Object
        SunExposed,              !- Sun Exposure
        WindExposed,             !- Wind Exposure
        Autocalculate,           !- View Factor to Ground
        4,                       !- Number of Vertices
        -2.6475,                 !- Vertex 1 X-coordinate {m}
        39.9005,                 !- Vertex 1 Y-coordinate {m}
        0.0000,                  !- Vertex 1 Z-coordinate {m}
        -2.6475,                 !- Vertex 2 X-coordinate {m}
        16.8426,                 !- Vertex 2 Y-coordinate {m}
        0.0000,                  !- Vertex 2 Z-coordinate {m}
        -2.6475,                 !- Vertex 3 X-coordinate {m}
        16.8426,                 !- Vertex 3 Y-coordinate {m}
        12.9774,                 !- Vertex 3 Z-coordinate {m}
        -2.6475,                 !- Vertex 4 X-coordinate {m}
        39.9005,                 !- Vertex 4 Y-coordinate {m}
        12.9774;                 !- Vertex 4 Z-coordinate {m}

    ! FACE NORMAL  0 0 -1
    BuildingSurface:Detailed,
        Zone_0:f4,               !- Name
        Floor,                   !- Surface Type
        defaultConstruction,     !- Construction Name
        Zone_0,                  !- Zone Name
        ,                        !- Space Name
        Surface,                 !- Outside Boundary Condition
        Zone_0:f4,               !- Outside Boundary Condition Object
        NoSun,                   !- Sun Exposure
        NoWind,                  !- Wind Exposure
        Autocalculate,           !- View Factor to Ground
        4,                       !- Number of Vertices
        -2.6475,                 !- Vertex 1 X-coordinate {m}
        39.9005,                 !- Vertex 1 Y-coordinate {m}
        0.0000,                  !- Vertex 1 Z-coordinate {m}
        24.7463,                 !- Vertex 2 X-coordinate {m}
        39.9005,                 !- Vertex 2 Y-coordinate {m}
        0.0000,                  !- Vertex 2 Z-coordinate {m}
        24.7463,                 !- Vertex 3 X-coordinate {m}
        30.1033,                 !- Vertex 3 Y-coordinate {m}
        0.0000,                  !- Vertex 3 Z-coordinate {m}
        -2.6475,                 !- Vertex 4 X-coordinate {m}
        30.1033,                 !- Vertex 4 Y-coordinate {m}
        0.0000;                  !- Vertex 4 Z-coordinate {m}

    ! FACE NORMAL  0 0 1
    BuildingSurface:Detailed,
        Zone_0:f5,               !- Name
        Roof,                    !- Surface Type
        UVal_0.2_Mass,           !- Construction Name
        Zone_0,                  !- Zone Name
        ,                        !- Space Name
        Outdoors,                !- Outside Boundary Condition
        ,                        !- Outside Boundary Condition Object
        SunExposed,              !- Sun Exposure
        WindExposed,             !- Wind Exposure
        0,                       !- View Factor to Ground
        4,                       !- Number of Vertices
        24.7463,                 !- Vertex 1 X-coordinate {m}
        16.8426,                 !- Vertex 1 Y-coordinate {m}
        12.9774,                 !- Vertex 1 Z-coordinate {m}
        24.7463,                 !- Vertex 2 X-coordinate {m}
        39.9005,                 !- Vertex 2 Y-coordinate {m}
        12.9774,                 !- Vertex 2 Z-coordinate {m}
        -2.6475,                 !- Vertex 3 X-coordinate {m}
        39.9005,                 !- Vertex 3 Y-coordinate {m}
        12.9774,                 !- Vertex 3 Z-coordinate {m}
        -2.6475,                 !- Vertex 4 X-coordinate {m}
        16.8426,                 !- Vertex 4 Y-coordinate {m}
        12.9774;                 !- Vertex 4 Z-coordinate {m}

    ! FACE NORMAL  0 0 -1
    BuildingSurface:Detailed,
        Zone_0:f6,               !- Name
        Floor,                   !- Surface Type
        defaultConstruction,     !- Construction Name
        Zone_0,                  !- Zone Name
        ,                        !- Space Name
        Surface,                 !- Outside Boundary Condition
        Zone_0:f6,               !- Outside Boundary Condition Object
        NoSun,                   !- Sun Exposure
        NoWind,                  !- Wind Exposure
        Autocalculate,           !- View Factor to Ground
        4,                       !- Number of Vertices
        24.7463,                 !- Vertex 1 X-coordinate {m}
        30.1033,                 !- Vertex 1 Y-coordinate {m}
        0.0000,                  !- Vertex 1 Z-coordinate {m}
        24.7463,                 !- Vertex 2 X-coordinate {m}
        16.8426,                 !- Vertex 2 Y-coordinate {m}
        0.0000,                  !- Vertex 2 Z-coordinate {m}
        -2.6475,                 !- Vertex 3 X-coordinate {m}
        16.8426,                 !- Vertex 3 Y-coordinate {m}
        0.0000,                  !- Vertex 3 Z-coordinate {m}
        -2.6475,                 !- Vertex 4 X-coordinate {m}
        30.1033,                 !- Vertex 4 Y-coordinate {m}
        0.0000;                  !- Vertex 4 Z-coordinate {m}
    )IDF";

    std::string const idf_objects2 = R"IDF(
    Daylighting:Controls,
        Zone_0_DaylCtrl,         !- Name
        Zone_0,                  !- Zone Name
        SplitFlux,               !- Daylighting Method
        lightsOffice,            !- Availability Schedule Name
        Continuous,              !- Lighting Control Type
        0.1,                     !- Minimum Input Power Fraction for Continuous or ContinuousOff Dimming Control
        0.1,                     !- Minimum Light Output Fraction for Continuous or ContinuousOff Dimming Control
        3,                       !- Number of Stepped Control Steps
        1,                       !- Probability Lighting will be Reset When Needed in Manual Stepped Control
        ,                        !- Glare Calculation Daylighting Reference Point Name
        ,                        !- Glare Calculation Azimuth Angle of View Direction Clockwise from Zone y-Axis {deg}
        22,                      !- Maximum Allowable Discomfort Glare Index
        ,                        !- DElight Gridding Resolution {m2}
        Zone_0_DaylCtrlRefPt1,   !- Daylighting Reference Point 1 Name
        1,                       !- Fraction of Zone Controlled by Reference Point 1
        500;                     !- Illuminance Setpoint at Reference Point 1 {lux}

    Daylighting:ReferencePoint,
        Zone_0_DaylCtrlRefPt1,   !- Name
        Zone_0,                  !- Zone Name
        11.0493979164892,        !- X-Coordinate of Reference Point {m}
        28.3715348505495,        !- Y-Coordinate of Reference Point {m}
        0.85;                    !- Z-Coordinate of Reference Point {m}
    )IDF";

    std::string const idf_objects = idf_objects1 + idf_objects2;
    ASSERT_TRUE(process_idf(idf_objects));
    bool ErrorsFound = false;

    HeatBalanceManager::GetProjectControlData(*state, ErrorsFound);
    EXPECT_FALSE(ErrorsFound);
    HeatBalanceManager::GetZoneData(*state, ErrorsFound);
    EXPECT_FALSE(ErrorsFound);
    HeatBalanceManager::GetMaterialData(*state, ErrorsFound);
    EXPECT_FALSE(ErrorsFound);
    HeatBalanceManager::GetConstructData(*state, ErrorsFound);
    EXPECT_FALSE(ErrorsFound);
    SurfaceGeometry::GetGeometryParameters(*state, ErrorsFound);
    EXPECT_FALSE(ErrorsFound);

    SurfaceGeometry::SetupZoneGeometry(*state, ErrorsFound);
    EXPECT_FALSE(ErrorsFound);

    state->dataHeatBalFanSys->MAT.allocate(1);
    state->dataHeatBalFanSys->ZoneAirHumRat.allocate(1);

    state->dataHeatBalSurf->SurfTempInTmp.allocate(6);

    state->dataHeatBalSurf->SurfHConvInt.allocate(6);
    state->dataMstBal->HConvInFD.allocate(6);
    state->dataMstBal->RhoVaporAirIn.allocate(6);
    state->dataMstBal->HMassConvInFD.allocate(6);

    state->dataGlobal->BeginSimFlag = true;
    state->dataGlobal->KickOffSimulation = true;
    state->dataHeatBalFanSys->ZoneLatentGain.allocate(1);
    state->dataGlobal->TimeStepZoneSec = 900;
    state->dataGlobal->NumOfTimeStepInHour = 6;
    state->dataGlobal->HourOfDay = 1;
    state->dataGlobal->TimeStep = 1;

    AllocateSurfaceHeatBalArrays(*state);
    createFacilityElectricPowerServiceObject(*state);
    HeatBalanceManager::AllocateZoneHeatBalArrays(*state);
    SolarShading::AllocateModuleArrays(*state);
    SolarShading::DetermineShadowingCombinations(*state);

    state->dataEnvrn->SunIsUp = true;
    state->dataEnvrn->BeamSolarRad = 50;
    state->dataEnvrn->GndSolarRad = 50;
    state->dataEnvrn->DifSolarRad = 0;
    state->dataSurface->Surface(1).SolarEnclIndex = 1;
    state->dataSurface->Surface(2).SolarEnclIndex = 1;
    state->dataSurface->Surface(3).SolarEnclIndex = 1;
    state->dataSurface->Surface(4).SolarEnclIndex = 1;
    state->dataSurface->Surface(5).SolarEnclIndex = 1;
    state->dataSurface->Surface(6).SolarEnclIndex = 1;
    state->dataSurface->Surface(7).SolarEnclIndex = 1;
    state->dataViewFactor->EnclSolInfo(1).TotalEnclosureDaylRefPoints = 1;
    state->dataDaylightingData->enclDaylight.allocate(1);
    state->dataDaylightingData->enclDaylight(1).hasSplitFluxDaylighting = true;
    InitSurfaceHeatBalance(*state);
    EXPECT_FALSE(has_err_output(true));
}

TEST_F(EnergyPlusFixture, HeatBalanceSurfaceManager_TestTDDSurfWinHeatGain)
{

    std::string const idf_objects = delimited_string({
        "  Zone,",
        "    Daylit Zone,             !- Name",
        "    0.0,                     !- Direction of Relative North {deg}",
        "    0.0,                     !- X Origin {m}",
        "    0.0,                     !- Y Origin {m}",
        "    0.0,                     !- Z Origin {m}",
        "    1,                       !- Type",
        "    1,                       !- Multiplier",
        "    autocalculate,           !- Ceiling Height {m}",
        "    autocalculate;           !- Volume {m3}",

        "  BuildingSurface:Detailed,",
        "    Daylit South Wall,       !- Name",
        "    Wall,                    !- Surface Type",
        "    EXTWALL80,               !- Construction Name",
        "    Daylit Zone,             !- Zone Name",
        "    ,                        !- Space Name",
        "    Outdoors,                !- Outside Boundary Condition",
        "    ,                        !- Outside Boundary Condition Object",
        "    SunExposed,              !- Sun Exposure",
        "    WindExposed,             !- Wind Exposure",
        "    0.5,                     !- View Factor to Ground",
        "    4,                       !- Number of Vertices",
        "    0.0,0.0,2.5,  !- X,Y,Z ==> Vertex 1 {m}",
        "    0.0,0.0,0.0,  !- X,Y,Z ==> Vertex 2 {m}",
        "    5.0,0.0,0.0,  !- X,Y,Z ==> Vertex 3 {m}",
        "    5.0,0.0,2.5;  !- X,Y,Z ==> Vertex 4 {m}",

        "  BuildingSurface:Detailed,",
        "    Daylit West Wall,        !- Name",
        "    Wall,                    !- Surface Type",
        "    EXTWALL80,               !- Construction Name",
        "    Daylit Zone,             !- Zone Name",
        "    ,                        !- Space Name",
        "    Outdoors,                !- Outside Boundary Condition",
        "    ,                        !- Outside Boundary Condition Object",
        "    SunExposed,              !- Sun Exposure",
        "    WindExposed,             !- Wind Exposure",
        "    0.5,                     !- View Factor to Ground",
        "    4,                       !- Number of Vertices",
        "    0.0,10.0,2.5,  !- X,Y,Z ==> Vertex 1 {m}",
        "    0.0,10.0,0.0,  !- X,Y,Z ==> Vertex 2 {m}",
        "    0.0,0.0,0.0,  !- X,Y,Z ==> Vertex 3 {m}",
        "    0.0,0.0,2.5;  !- X,Y,Z ==> Vertex 4 {m}",

        "  BuildingSurface:Detailed,",
        "    Daylit North Wall,       !- Name",
        "    Wall,                    !- Surface Type",
        "    EXTWALL80,               !- Construction Name",
        "    Daylit Zone,             !- Zone Name",
        "    ,                        !- Space Name",
        "    Outdoors,                !- Outside Boundary Condition",
        "    ,                        !- Outside Boundary Condition Object",
        "    SunExposed,              !- Sun Exposure",
        "    WindExposed,             !- Wind Exposure",
        "    0.5,                     !- View Factor to Ground",
        "    4,                       !- Number of Vertices",
        "    5.0,10.0,2.5,  !- X,Y,Z ==> Vertex 1 {m}",
        "    5.0,10.0,0.0,  !- X,Y,Z ==> Vertex 2 {m}",
        "    0.0,10.0,0.0,  !- X,Y,Z ==> Vertex 3 {m}",
        "    0.0,10.0,2.5;  !- X,Y,Z ==> Vertex 4 {m}",

        "  BuildingSurface:Detailed,",
        "    Daylit East Wall,        !- Name",
        "    Wall,                    !- Surface Type",
        "    EXTWALL80,               !- Construction Name",
        "    Daylit Zone,             !- Zone Name",
        "    ,                        !- Space Name",
        "    Outdoors,                !- Outside Boundary Condition",
        "    ,                        !- Outside Boundary Condition Object",
        "    SunExposed,              !- Sun Exposure",
        "    WindExposed,             !- Wind Exposure",
        "    0.5,                     !- View Factor to Ground",
        "    4,                       !- Number of Vertices",
        "    5.0,0.0,2.5,  !- X,Y,Z ==> Vertex 1 {m}",
        "    5.0,0.0,0.0,  !- X,Y,Z ==> Vertex 2 {m}",
        "    5.0,10.0,0.0,  !- X,Y,Z ==> Vertex 3 {m}",
        "    5.0,10.0,2.5;  !- X,Y,Z ==> Vertex 4 {m}",

        "  BuildingSurface:Detailed,",
        "    Daylit Floor,            !- Name",
        "    Floor,                   !- Surface Type",
        "    FLOOR SLAB 8 IN,         !- Construction Name",
        "    Daylit Zone,             !- Zone Name",
        "    ,                        !- Space Name",
        "    Surface,                 !- Outside Boundary Condition",
        "    Daylit Floor,            !- Outside Boundary Condition Object",
        "    NoSun,                   !- Sun Exposure",
        "    NoWind,                  !- Wind Exposure",
        "    1.0,                     !- View Factor to Ground",
        "    4,                       !- Number of Vertices",
        "    0.0,0.0,0.0,  !- X,Y,Z ==> Vertex 1 {m}",
        "    0.0,10.0,0.0,  !- X,Y,Z ==> Vertex 2 {m}",
        "    5.0,10.0,0.0,  !- X,Y,Z ==> Vertex 3 {m}",
        "    5.0,0.0,0.0;  !- X,Y,Z ==> Vertex 4 {m}",

        "  BuildingSurface:Detailed,",
        "    Daylit Ceiling,          !- Name",
        "    Roof,                    !- Surface Type",
        "    CEILING IN ZONE,         !- Construction Name",
        "    Daylit Zone,             !- Zone Name",
        "    ,                        !- Space Name",
        "    Surface,                 !- Outside Boundary Condition",
        "    Daylit Attic Floor,      !- Outside Boundary Condition Object",
        "    NoSun,                   !- Sun Exposure",
        "    NoWind,                  !- Wind Exposure",
        "    0.0,                     !- View Factor to Ground",
        "    4,                       !- Number of Vertices",
        "    0.0,10.0,2.5,  !- X,Y,Z ==> Vertex 1 {m}",
        "    0.0,0.0,2.5,  !- X,Y,Z ==> Vertex 2 {m}",
        "    5.0,0.0,2.5,  !- X,Y,Z ==> Vertex 3 {m}",
        "    5.0,10.0,2.5;  !- X,Y,Z ==> Vertex 4 {m}",

        "  Zone,",
        "    Daylit Attic Zone,       !- Name",
        "    0.0,                     !- Direction of Relative North {deg}",
        "    0.0,                     !- X Origin {m}",
        "    0.0,                     !- Y Origin {m}",
        "    0.0,                     !- Z Origin {m}",
        "    1,                       !- Type",
        "    1,                       !- Multiplier",
        "    autocalculate,           !- Ceiling Height {m}",
        "    autocalculate;           !- Volume {m3}",

        "  BuildingSurface:Detailed,",
        "    Daylit Attic South Wall, !- Name",
        "    Wall,                    !- Surface Type",
        "    EXTWALL80,               !- Construction Name",
        "    Daylit Attic Zone,       !- Zone Name",
        "    ,                        !- Space Name",
        "    Outdoors,                !- Outside Boundary Condition",
        "    ,                        !- Outside Boundary Condition Object",
        "    SunExposed,              !- Sun Exposure",
        "    WindExposed,             !- Wind Exposure",
        "    0.5,                     !- View Factor to Ground",
        "    4,                       !- Number of Vertices",
        "    0.0,0.0,3.0,  !- X,Y,Z ==> Vertex 1 {m}",
        "    0.0,0.0,2.5,  !- X,Y,Z ==> Vertex 2 {m}",
        "    5.0,0.0,2.5,  !- X,Y,Z ==> Vertex 3 {m}",
        "    5.0,0.0,3.0;  !- X,Y,Z ==> Vertex 4 {m}",

        "  BuildingSurface:Detailed,",
        "    Daylit Attic West Wall,  !- Name",
        "    Wall,                    !- Surface Type",
        "    EXTWALL80,               !- Construction Name",
        "    Daylit Attic Zone,       !- Zone Name",
        "    ,                        !- Space Name",
        "    Outdoors,                !- Outside Boundary Condition",
        "    ,                        !- Outside Boundary Condition Object",
        "    SunExposed,              !- Sun Exposure",
        "    WindExposed,             !- Wind Exposure",
        "    0.5,                     !- View Factor to Ground",
        "    4,                       !- Number of Vertices",
        "    0.0,10.0,5.0,  !- X,Y,Z ==> Vertex 1 {m}",
        "    0.0,10.0,2.5,  !- X,Y,Z ==> Vertex 2 {m}",
        "    0.0,0.0,2.5,  !- X,Y,Z ==> Vertex 3 {m}",
        "    0.0,0.0,3.0;  !- X,Y,Z ==> Vertex 4 {m}",

        "  BuildingSurface:Detailed,",
        "    Daylit Attic North Wall, !- Name",
        "    Wall,                    !- Surface Type",
        "    EXTWALL80,               !- Construction Name",
        "    Daylit Attic Zone,       !- Zone Name",
        "    ,                        !- Space Name",
        "    Outdoors,                !- Outside Boundary Condition",
        "    ,                        !- Outside Boundary Condition Object",
        "    SunExposed,              !- Sun Exposure",
        "    WindExposed,             !- Wind Exposure",
        "    0.5,                     !- View Factor to Ground",
        "    4,                       !- Number of Vertices",
        "    5.0,10.0,5.0,  !- X,Y,Z ==> Vertex 1 {m}",
        "    5.0,10.0,2.5,  !- X,Y,Z ==> Vertex 2 {m}",
        "    0.0,10.0,2.5,  !- X,Y,Z ==> Vertex 3 {m}",
        "    0.0,10.0,5.0;  !- X,Y,Z ==> Vertex 4 {m}",

        "  BuildingSurface:Detailed,",
        "    Daylit Attic East Wall,  !- Name",
        "    Wall,                    !- Surface Type",
        "    EXTWALL80,               !- Construction Name",
        "    Daylit Attic Zone,       !- Zone Name",
        "    ,                        !- Space Name",
        "    Outdoors,                !- Outside Boundary Condition",
        "    ,                        !- Outside Boundary Condition Object",
        "    SunExposed,              !- Sun Exposure",
        "    WindExposed,             !- Wind Exposure",
        "    0.5,                     !- View Factor to Ground",
        "    4,                       !- Number of Vertices",
        "    5.0,0.0,3.0,  !- X,Y,Z ==> Vertex 1 {m}",
        "    5.0,0.0,2.5,  !- X,Y,Z ==> Vertex 2 {m}",
        "    5.0,10.0,2.5,  !- X,Y,Z ==> Vertex 3 {m}",
        "    5.0,10.0,5.0;  !- X,Y,Z ==> Vertex 4 {m}",

        "  BuildingSurface:Detailed,",
        "    Daylit Attic Floor,      !- Name",
        "    Floor,                   !- Surface Type",
        "    CEILING IN ATTIC,        !- Construction Name",
        "    Daylit Attic Zone,       !- Zone Name",
        "    ,                        !- Space Name",
        "    Surface,                 !- Outside Boundary Condition",
        "    Daylit Ceiling,          !- Outside Boundary Condition Object",
        "    NoSun,                   !- Sun Exposure",
        "    NoWind,                  !- Wind Exposure",
        "    0.0,                     !- View Factor to Ground",
        "    4,                       !- Number of Vertices",
        "    0.0,0.0,2.5,  !- X,Y,Z ==> Vertex 1 {m}",
        "    0.0,10.0,2.5,  !- X,Y,Z ==> Vertex 2 {m}",
        "    5.0,10.0,2.5,  !- X,Y,Z ==> Vertex 3 {m}",
        "    5.0,0.0,2.5;  !- X,Y,Z ==> Vertex 4 {m}",

        "  BuildingSurface:Detailed,",
        "    Daylit Attic Roof,       !- Name",
        "    Roof,                    !- Surface Type",
        "    ROOF,                    !- Construction Name",
        "    Daylit Attic Zone,       !- Zone Name",
        "    ,                        !- Space Name",
        "    Outdoors,                !- Outside Boundary Condition",
        "    ,                        !- Outside Boundary Condition Object",
        "    SunExposed,              !- Sun Exposure",
        "    WindExposed,             !- Wind Exposure",
        "    0.0,                     !- View Factor to Ground",
        "    4,                       !- Number of Vertices",
        "    0.0,10.0,5.0,  !- X,Y,Z ==> Vertex 1 {m}",
        "    0.0,0.0,3.0,  !- X,Y,Z ==> Vertex 2 {m}",
        "    5.0,0.0,3.0,  !- X,Y,Z ==> Vertex 3 {m}",
        "    5.0,10.0,5.0;  !- X,Y,Z ==> Vertex 4 {m}",

        "  DaylightingDevice:Tubular,",
        "    Pipe1,                   !- Name",
        "    Dome1,                   !- Dome Name",
        "    Diffuser1,               !- Diffuser Name",
        "    TDD Pipe,                !- Construction Name",
        "    0.3556,                  !- Diameter {m}",
        "    1.4,                     !- Total Length {m}",
        "    0.28,                    !- Effective Thermal Resistance {m2-K/W}",
        "    Daylit Attic Zone,       !- Transition Zone 1 Name",
        "    1.1;                     !- Transition Zone 1 Length {m}",

        "  FenestrationSurface:Detailed,",
        "    Dome1,                   !- Name",
        "    TubularDaylightDome,     !- Surface Type",
        "    TDD Dome,                !- Construction Name",
        "    Daylit Attic Roof,       !- Building Surface Name",
        "    ,                        !- Outside Boundary Condition Object",
        "    0.0,                     !- View Factor to Ground",
        "    ,                        !- Frame and Divider Name",
        "    1.0,                     !- Multiplier",
        "    4,                       !- Number of Vertices",
        "    2.3425,3.209,3.64,  !- X,Y,Z ==> Vertex 1 {m}",
        "    2.3425,2.906,3.58,  !- X,Y,Z ==> Vertex 2 {m}",
        "    2.6575,2.906,3.58,  !- X,Y,Z ==> Vertex 3 {m}",
        "    2.6575,3.209,3.64;  !- X,Y,Z ==> Vertex 4 {m}",

        "  FenestrationSurface:Detailed,",
        "    Diffuser1,               !- Name",
        "    TubularDaylightDiffuser, !- Surface Type",
        "    TDD Diffuser,            !- Construction Name",
        "    Daylit Ceiling,          !- Building Surface Name",
        "    ,                        !- Outside Boundary Condition Object",
        "    0.0,                     !- View Factor to Ground",
        "    ,                        !- Frame and Divider Name",
        "    1.0,                     !- Multiplier",
        "    4,                       !- Number of Vertices",
        "    2.3425,3.1575,2.5,  !- X,Y,Z ==> Vertex 1 {m}",
        "    2.3425,2.8425,2.5,  !- X,Y,Z ==> Vertex 2 {m}",
        "    2.6575,2.8425,2.5,  !- X,Y,Z ==> Vertex 3 {m}",
        "    2.6575,3.1575,2.5;  !- X,Y,Z ==> Vertex 4 {m}",

        "  DaylightingDevice:Tubular,",
        "    Pipe2,                   !- Name",
        "    Dome2,                   !- Dome Name",
        "    Diffuser2,               !- Diffuser Name",
        "    TDD Pipe,                !- Construction Name",
        "    0.3556,                  !- Diameter {m}",
        "    2.2,                     !- Total Length {m}",
        "    0.28,                    !- Effective Thermal Resistance {m2-K/W}",
        "    Daylit Attic Zone,       !- Transition Zone 1 Name",
        "    1.9;                     !- Transition Zone 1 Length {m}",

        "  FenestrationSurface:Detailed,",
        "    Dome2,                   !- Name",
        "    TubularDaylightDome,     !- Surface Type",
        "    TDD Dome,                !- Construction Name",
        "    Daylit Attic Roof,       !- Building Surface Name",
        "    ,                        !- Outside Boundary Condition Object",
        "    0.0,                     !- View Factor to Ground",
        "    ,                        !- Frame and Divider Name",
        "    1.0,                     !- Multiplier",
        "    4,                       !- Number of Vertices",
        "    2.3425,7.209134615385,4.441826923077,  !- X,Y,Z ==> Vertex 1 {m}",
        "    2.3425,6.90625,4.38125,  !- X,Y,Z ==> Vertex 2 {m}",
        "    2.6575,6.90625,4.38125,  !- X,Y,Z ==> Vertex 3 {m}",
        "    2.6575,7.209134615385,4.441826923077;  !- X,Y,Z ==> Vertex 4 {m}",

        "  FenestrationSurface:Detailed,",
        "    Diffuser2,               !- Name",
        "    TubularDaylightDiffuser, !- Surface Type",
        "    TDD Diffuser,            !- Construction Name",
        "    Daylit Ceiling,          !- Building Surface Name",
        "    ,                        !- Outside Boundary Condition Object",
        "    0.0,                     !- View Factor to Ground",
        "    ,                        !- Frame and Divider Name",
        "    1.0,                     !- Multiplier",
        "    4,                       !- Number of Vertices",
        "    2.3425,7.1575,2.5,  !- X,Y,Z ==> Vertex 1 {m}",
        "    2.3425,6.8425,2.5,  !- X,Y,Z ==> Vertex 2 {m}",
        "    2.6575,6.8425,2.5,  !- X,Y,Z ==> Vertex 3 {m}",
        "    2.6575,7.1575,2.5;  !- X,Y,Z ==> Vertex 4 {m}",

        "  Material,",
        "    A1 - 1 IN STUCCO,        !- Name",
        "    Smooth,                  !- Roughness",
        "    2.5389841E-02,           !- Thickness {m}",
        "    0.6918309,               !- Conductivity {W/m-K}",
        "    1858.142,                !- Density {kg/m3}",
        "    836.8,                   !- Specific Heat {J/kg-K}",
        "    0.90,                    !- Thermal Absorptance",
        "    0.92,                    !- Solar Absorptance",
        "    0.92;                    !- Visible Absorptance",

        "  Material,",
        "    C4 - 4 IN COMMON BRICK,  !- Name",
        "    Rough,                   !- Roughness",
        "    0.1014984,               !- Thickness {m}",
        "    0.7264224,               !- Conductivity {W/m-K}",
        "    1922.216,                !- Density {kg/m3}",
        "    836.8,                   !- Specific Heat {J/kg-K}",
        "    0.90,                    !- Thermal Absorptance",
        "    0.76,                    !- Solar Absorptance",
        "    0.76;                    !- Visible Absorptance",

        "  Material,",
        "    E1 - 3 / 4 IN PLASTER OR GYP BOARD,  !- Name",
        "    Smooth,                  !- Roughness",
        "    1.9050000E-02,           !- Thickness {m}",
        "    0.7264224,               !- Conductivity {W/m-K}",
        "    1601.846,                !- Density {kg/m3}",
        "    836.8,                   !- Specific Heat {J/kg-K}",
        "    0.90,                    !- Thermal Absorptance",
        "    0.92,                    !- Solar Absorptance",
        "    0.92;                    !- Visible Absorptance",

        "  Material,",
        "    C6 - 8 IN CLAY TILE,     !- Name",
        "    Smooth,                  !- Roughness",
        "    0.2033016,               !- Thickness {m}",
        "    0.5707605,               !- Conductivity {W/m-K}",
        "    1121.292,                !- Density {kg/m3}",
        "    836.8,                   !- Specific Heat {J/kg-K}",
        "    0.90,                    !- Thermal Absorptance",
        "    0.82,                    !- Solar Absorptance",
        "    0.82;                    !- Visible Absorptance",

        "  Material,",
        "    C10 - 8 IN HW CONCRETE,  !- Name",
        "    MediumRough,             !- Roughness",
        "    0.2033016,               !- Thickness {m}",
        "    1.729577,                !- Conductivity {W/m-K}",
        "    2242.585,                !- Density {kg/m3}",
        "    836.8,                   !- Specific Heat {J/kg-K}",
        "    0.90,                    !- Thermal Absorptance",
        "    0.65,                    !- Solar Absorptance",
        "    0.65;                    !- Visible Absorptance",

        "  Material,",
        "    E2 - 1 / 2 IN SLAG OR STONE,  !- Name",
        "    Rough,                   !- Roughness",
        "    1.2710161E-02,           !- Thickness {m}",
        "    1.435549,                !- Conductivity {W/m-K}",
        "    881.0155,                !- Density {kg/m3}",
        "    1673.6,                  !- Specific Heat {J/kg-K}",
        "    0.90,                    !- Thermal Absorptance",
        "    0.55,                    !- Solar Absorptance",
        "    0.55;                    !- Visible Absorptance",

        "  Material,",
        "    E3 - 3 / 8 IN FELT AND MEMBRANE,  !- Name",
        "    Rough,                   !- Roughness",
        "    9.5402403E-03,           !- Thickness {m}",
        "    0.1902535,               !- Conductivity {W/m-K}",
        "    1121.292,                !- Density {kg/m3}",
        "    1673.6,                  !- Specific Heat {J/kg-K}",
        "    0.90,                    !- Thermal Absorptance",
        "    0.75,                    !- Solar Absorptance",
        "    0.75;                    !- Visible Absorptance",

        "  Material,",
        "    B5 - 1 IN DENSE INSULATION,  !- Name",
        "    VeryRough,               !- Roughness",
        "    2.5389841E-02,           !- Thickness {m}",
        "    4.3239430E-02,           !- Conductivity {W/m-K}",
        "    91.30524,                !- Density {kg/m3}",
        "    836.8,                   !- Specific Heat {J/kg-K}",
        "    0.90,                    !- Thermal Absorptance",
        "    0.50,                    !- Solar Absorptance",
        "    0.50;                    !- Visible Absorptance",

        "  Material,",
        "    C12 - 2 IN HW CONCRETE,  !- Name",
        "    MediumRough,             !- Roughness",
        "    5.0901599E-02,           !- Thickness {m}",
        "    1.729577,                !- Conductivity {W/m-K}",
        "    2242.585,                !- Density {kg/m3}",
        "    836.8,                   !- Specific Heat {J/kg-K}",
        "    0.90,                    !- Thermal Absorptance",
        "    0.65,                    !- Solar Absorptance",
        "    0.65;                    !- Visible Absorptance",

        "  Material,",
        "    ROOFING - ASPHALT SHINGLES,  !- Name",
        "    VeryRough,               !- Roughness",
        "    3.1999999E-03,           !- Thickness {m}",
        "    2.9999999E-02,           !- Conductivity {W/m-K}",
        "    1121.29,                 !- Density {kg/m3}",
        "    830.0,                   !- Specific Heat {J/kg-K}",
        "    0.90,                    !- Thermal Absorptance",
        "    0.70,                    !- Solar Absorptance",
        "    0.70;                    !- Visible Absorptance",

        "  Material,",
        "    BB46 - 5 / 8 IN PLYWOOD, !- Name",
        "    Smooth,                  !- Roughness",
        "    9.9999998E-03,           !- Thickness {m}",
        "    0.110,                   !- Conductivity {W/m-K}",
        "    544.62,                  !- Density {kg/m3}",
        "    1210.0,                  !- Specific Heat {J/kg-K}",
        "    0.90,                    !- Thermal Absorptance",
        "    0.70,                    !- Solar Absorptance",
        "    0.70;                    !- Visible Absorptance",

        "  Material,",
        "    INS - GLASS FIBER BONDED 3 IN,  !- Name",
        "    VeryRough,               !- Roughness",
        "    7.000E-02,               !- Thickness {m}",
        "    2.9999999E-02,           !- Conductivity {W/m-K}",
        "    96.11,                   !- Density {kg/m3}",
        "    790.0,                   !- Specific Heat {J/kg-K}",
        "    0.90,                    !- Thermal Absorptance",
        "    0.50,                    !- Solar Absorptance",
        "    0.50;                    !- Visible Absorptance",

        "  WindowMaterial:Glazing,",
        "    Clear Acrylic Plastic,   !- Name",
        "    SpectralAverage,         !- Optical Data Type",
        "    ,                        !- Window Glass Spectral Data Set Name",
        "    0.003,                   !- Thickness {m}",
        "    0.92,                    !- Solar Transmittance at Normal Incidence",
        "    0.05,                    !- Front Side Solar Reflectance at Normal Incidence",
        "    0.05,                    !- Back Side Solar Reflectance at Normal Incidence",
        "    0.92,                    !- Visible Transmittance at Normal Incidence",
        "    0.05,                    !- Front Side Visible Reflectance at Normal Incidence",
        "    0.05,                    !- Back Side Visible Reflectance at Normal Incidence",
        "    0.00,                    !- Infrared Transmittance at Normal Incidence",
        "    0.90,                    !- Front Side Infrared Hemispherical Emissivity",
        "    0.90,                    !- Back Side Infrared Hemispherical Emissivity",
        "    0.90;                    !- Conductivity {W/m-K}",

        "  WindowMaterial:Glazing,",
        "    Diffusing Acrylic Plastic,  !- Name",
        "    SpectralAverage,         !- Optical Data Type",
        "    ,                        !- Window Glass Spectral Data Set Name",
        "    0.0022,                  !- Thickness {m}",
        "    0.90,                    !- Solar Transmittance at Normal Incidence",
        "    0.08,                    !- Front Side Solar Reflectance at Normal Incidence",
        "    0.08,                    !- Back Side Solar Reflectance at Normal Incidence",
        "    0.90,                    !- Visible Transmittance at Normal Incidence",
        "    0.08,                    !- Front Side Visible Reflectance at Normal Incidence",
        "    0.08,                    !- Back Side Visible Reflectance at Normal Incidence",
        "    0.00,                    !- Infrared Transmittance at Normal Incidence",
        "    0.90,                    !- Front Side Infrared Hemispherical Emissivity",
        "    0.90,                    !- Back Side Infrared Hemispherical Emissivity",
        "    0.90;                    !- Conductivity {W/m-K}",

        "  Material,",
        "    Very High Reflectivity Surface,  !- Name",
        "    Smooth,                  !- Roughness",
        "    0.0005,                  !- Thickness {m}",
        "    237,                     !- Conductivity {W/m-K}",
        "    2702,                    !- Density {kg/m3}",
        "    903,                     !- Specific Heat {J/kg-K}",
        "    0.90,                    !- Thermal Absorptance",
        "    0.05,                    !- Solar Absorptance",
        "    0.05;                    !- Visible Absorptance",

        "  Construction,",
        "    EXTWALL80,               !- Name",
        "    A1 - 1 IN STUCCO,        !- Outside Layer",
        "    C4 - 4 IN COMMON BRICK,  !- Layer 2",
        "    E1 - 3 / 4 IN PLASTER OR GYP BOARD;  !- Layer 3",

        "  Construction,",
        "    FLOOR SLAB 8 IN,         !- Name",
        "    C10 - 8 IN HW CONCRETE;  !- Outside Layer",

        "  Construction,",
        "    ROOF,                    !- Name",
        "    ROOFING - ASPHALT SHINGLES,  !- Outside Layer",
        "    E3 - 3 / 8 IN FELT AND MEMBRANE,  !- Layer 2",
        "    BB46 - 5 / 8 IN PLYWOOD; !- Layer 3",

        "  Construction,",
        "    CEILING IN ZONE,         !- Name",
        "    INS - GLASS FIBER BONDED 3 IN,  !- Outside Layer",
        "    E1 - 3 / 4 IN PLASTER OR GYP BOARD;  !- Layer 2",

        "  Construction,",
        "    CEILING IN ATTIC,        !- Name",
        "    E1 - 3 / 4 IN PLASTER OR GYP BOARD,  !- Outside Layer",
        "    INS - GLASS FIBER BONDED 3 IN;  !- Layer 2",

        "  Construction,",
        "    TDD Pipe,                !- Name",
        "    Very High Reflectivity Surface;  !- Outside Layer",

        "  Construction,",
        "    TDD Dome,                !- Name",
        "    Clear Acrylic Plastic;   !- Outside Layer",

        "  Construction,",
        "    TDD Diffuser,            !- Name",
        "    Diffusing Acrylic Plastic;  !- Outside Layer",
    });

    ASSERT_TRUE(process_idf(idf_objects));
    bool ErrorsFound = false;

    HeatBalanceManager::GetProjectControlData(*state, ErrorsFound);
    EXPECT_FALSE(ErrorsFound);
    HeatBalanceManager::GetZoneData(*state, ErrorsFound);
    EXPECT_FALSE(ErrorsFound);
    HeatBalanceManager::GetMaterialData(*state, ErrorsFound);
    EXPECT_FALSE(ErrorsFound);
    HeatBalanceManager::GetConstructData(*state, ErrorsFound);
    EXPECT_FALSE(ErrorsFound);
    SurfaceGeometry::GetGeometryParameters(*state, ErrorsFound);
    EXPECT_FALSE(ErrorsFound);

    state->dataSurfaceGeometry->CosZoneRelNorth.allocate(2);
    state->dataSurfaceGeometry->SinZoneRelNorth.allocate(2);

    state->dataSurfaceGeometry->CosZoneRelNorth(1) = std::cos(-state->dataHeatBal->Zone(1).RelNorth * DataGlobalConstants::DegToRadians);
    state->dataSurfaceGeometry->SinZoneRelNorth(1) = std::sin(-state->dataHeatBal->Zone(1).RelNorth * DataGlobalConstants::DegToRadians);
    state->dataSurfaceGeometry->CosZoneRelNorth(2) = std::cos(-state->dataHeatBal->Zone(2).RelNorth * DataGlobalConstants::DegToRadians);
    state->dataSurfaceGeometry->SinZoneRelNorth(2) = std::sin(-state->dataHeatBal->Zone(2).RelNorth * DataGlobalConstants::DegToRadians);
    state->dataSurfaceGeometry->CosBldgRelNorth = 1.0;
    state->dataSurfaceGeometry->SinBldgRelNorth = 0.0;
    int const HoursInDay(24);
    state->dataSurface->SurfSunCosHourly.allocate(HoursInDay);
    for (int hour = 1; hour <= HoursInDay; hour++) {
        state->dataSurface->SurfSunCosHourly(hour) = 0.0;
    }
    //    SurfaceGeometry::GetSurfaceData(*state, ErrorsFound);
    //    EXPECT_FALSE(ErrorsFound);

    SurfaceGeometry::SetupZoneGeometry(*state, ErrorsFound); // this calls GetSurfaceData()
    EXPECT_FALSE(ErrorsFound);                               // expect no errors
    HeatBalanceIntRadExchange::InitSolarViewFactors(*state);

    state->dataZoneEquip->ZoneEquipConfig.allocate(2);
    state->dataZoneEquip->ZoneEquipConfig(1).ZoneName = "Daylit Zone";
    state->dataZoneEquip->ZoneEquipConfig(1).ActualZoneNum = 1;
    state->dataHeatBal->Zone(1).IsControlled = true;
    state->dataHeatBal->Zone(1).ZoneEqNum = 1;
    state->dataZoneEquip->ZoneEquipConfig(1).NumInletNodes = 2;
    state->dataZoneEquip->ZoneEquipConfig(1).InletNode.allocate(2);
    state->dataZoneEquip->ZoneEquipConfig(1).InletNode(1) = 1;
    state->dataZoneEquip->ZoneEquipConfig(1).InletNode(2) = 2;
    state->dataZoneEquip->ZoneEquipConfig(1).NumExhaustNodes = 1;
    state->dataZoneEquip->ZoneEquipConfig(1).ExhaustNode.allocate(1);
    state->dataZoneEquip->ZoneEquipConfig(1).ExhaustNode(1) = 3;
    state->dataZoneEquip->ZoneEquipConfig(1).NumReturnNodes = 1;
    state->dataZoneEquip->ZoneEquipConfig(1).ReturnNode.allocate(1);
    state->dataZoneEquip->ZoneEquipConfig(1).ReturnNode(1) = 4;
    state->dataZoneEquip->ZoneEquipConfig(1).FixedReturnFlow.allocate(1);
    state->dataZoneEquip->ZoneEquipConfig(2).ZoneName = "Daylit Attic Zone";
    state->dataZoneEquip->ZoneEquipConfig(2).ActualZoneNum = 2;
    state->dataHeatBal->Zone(2).IsControlled = true;
    state->dataHeatBal->Zone(2).ZoneEqNum = 2;
    state->dataZoneEquip->ZoneEquipConfig(2).NumInletNodes = 2;
    state->dataZoneEquip->ZoneEquipConfig(2).InletNode.allocate(2);
    state->dataZoneEquip->ZoneEquipConfig(2).InletNode(1) = 6;
    state->dataZoneEquip->ZoneEquipConfig(2).InletNode(2) = 7;
    state->dataZoneEquip->ZoneEquipConfig(2).NumExhaustNodes = 1;
    state->dataZoneEquip->ZoneEquipConfig(2).ExhaustNode.allocate(1);
    state->dataZoneEquip->ZoneEquipConfig(2).ExhaustNode(1) = 8;
    state->dataZoneEquip->ZoneEquipConfig(2).NumReturnNodes = 1;
    state->dataZoneEquip->ZoneEquipConfig(2).ReturnNode.allocate(1);
    state->dataZoneEquip->ZoneEquipConfig(2).ReturnNode(1) = 9;
    state->dataZoneEquip->ZoneEquipConfig(2).FixedReturnFlow.allocate(1);

    state->dataSize->ZoneEqSizing.allocate(2);
    state->dataHeatBal->Zone(1).SystemZoneNodeNumber = 5;
    state->dataHeatBal->Zone(2).SystemZoneNodeNumber = 10;
    state->dataEnvrn->OutBaroPress = 101325.0;
    state->dataHeatBalFanSys->MAT.allocate(2); // Zone temperature C
    state->dataHeatBalFanSys->MAT(1) = 24.0;
    state->dataHeatBalFanSys->MAT(2) = 24.0;
    state->dataHeatBalFanSys->ZoneAirHumRat.allocate(2);
    state->dataHeatBalFanSys->ZoneAirHumRat(1) = 0.001;
    state->dataHeatBalFanSys->ZoneAirHumRat(2) = 0.001;
    state->dataHeatBalFanSys->ZoneAirHumRatAvg.allocate(2);
    state->dataHeatBalFanSys->ZoneAirHumRatAvg(1) = 0.001;
    state->dataHeatBalFanSys->ZoneAirHumRatAvg(2) = 0.001;

    state->dataLoopNodes->Node.allocate(4);

    state->dataHeatBalSurf->SurfTempInTmp.allocate(6);
    state->dataHeatBalSurf->SurfTempInTmp(1) = 15.0;
    state->dataHeatBalSurf->SurfTempInTmp(2) = 20.0;
    state->dataHeatBalSurf->SurfTempInTmp(3) = 25.0;
    state->dataHeatBalSurf->SurfTempInTmp(4) = 25.0;
    state->dataHeatBalSurf->SurfTempInTmp(5) = 25.0;
    state->dataHeatBalSurf->SurfTempInTmp(6) = 25.0;

    state->dataLoopNodes->Node(1).Temp = 20.0;
    state->dataLoopNodes->Node(2).Temp = 20.0;
    state->dataLoopNodes->Node(3).Temp = 20.0;
    state->dataLoopNodes->Node(4).Temp = 20.0;
    state->dataLoopNodes->Node(1).MassFlowRate = 0.1;
    state->dataLoopNodes->Node(2).MassFlowRate = 0.1;
    state->dataLoopNodes->Node(3).MassFlowRate = 0.1;
    state->dataLoopNodes->Node(4).MassFlowRate = 0.1;

    state->dataHeatBalSurf->SurfWinCoeffAdjRatio.dimension(state->dataSurface->TotSurfaces, 1.0);
    state->dataHeatBalSurf->SurfHConvInt.dimension(state->dataSurface->TotSurfaces, 0.5);
    state->dataMstBal->HConvInFD.allocate(state->dataSurface->TotSurfaces);
    state->dataMstBal->RhoVaporAirIn.allocate(state->dataSurface->TotSurfaces);
    state->dataMstBal->HMassConvInFD.allocate(state->dataSurface->TotSurfaces);

    SolarShading::AllocateModuleArrays(*state);
    HeatBalanceManager::AllocateZoneHeatBalArrays(*state);
    AllocateSurfaceHeatBalArrays(*state);
    createFacilityElectricPowerServiceObject(*state);

    for (int loop = 1; loop <= state->dataSurface->TotSurfaces; ++loop) {
        state->dataHeatBalSurf->SurfOutsideTempHist(1)(loop) = 20.0;
    }

    state->dataConstruction->Construct(state->dataSurface->Surface(8).Construction).TransDiff = 0.001; // required for GetTDDInput function to work.
    DaylightingDevices::GetTDDInput(*state);

    CalcHeatBalanceInsideSurf(*state);
    EXPECT_NEAR(37.63, state->dataSurface->SurfWinHeatGain(7), 0.1);
    EXPECT_NEAR(37.63, state->dataSurface->SurfWinHeatGain(8), 0.1);
}
} // namespace EnergyPlus<|MERGE_RESOLUTION|>--- conflicted
+++ resolved
@@ -319,14 +319,6 @@
 {
     state->dataSurface->TotSurfaces = 1;
     state->dataGlobal->NumOfZones = 1;
-<<<<<<< HEAD
-    DataHeatBalance::TotConstructs = 1;
-    DataHeatBalance::Zone.allocate(state->dataGlobal->NumOfZones);
-    DataSurfaces::Surface.allocate(DataSurfaces::TotSurfaces);
-    DataSurfaces::SurfaceWindow.allocate(DataSurfaces::TotSurfaces);
-    state->dataConstruction->Construct.allocate(DataHeatBalance::TotConstructs);
-    DataHeatBalance::AnyInternalHeatSourceInInput = true;
-=======
     state->dataHeatBal->TotConstructs = 1;
     state->dataHeatBal->Zone.allocate(state->dataGlobal->NumOfZones);
     state->dataSurface->Surface.allocate(state->dataSurface->TotSurfaces);
@@ -334,7 +326,6 @@
     state->dataConstruction->Construct.allocate(state->dataHeatBal->TotConstructs);
     state->dataHeatBal->AnyInternalHeatSourceInInput = true;
     state->dataHeatBal->SimpleCTFOnly = false;
->>>>>>> 0eb3e9c1
 
     AllocateSurfaceHeatBalArrays(*state); // allocates a host of variables related to CTF calculations
 
@@ -1999,20 +1990,6 @@
 
     state->dataSurface->TotSurfaces = 1;
     state->dataGlobal->NumOfZones = 1;
-<<<<<<< HEAD
-    DataHeatBalance::TotConstructs = 1;
-    DataHeatBalance::Zone.allocate(state->dataGlobal->NumOfZones);
-    DataSurfaces::Surface.allocate(DataSurfaces::TotSurfaces);
-    DataSurfaces::SurfaceWindow.allocate(DataSurfaces::TotSurfaces);
-    state->dataConstruction->Construct.allocate(DataHeatBalance::TotConstructs);
-    DataHeatBalance::AnyInternalHeatSourceInInput = true;
-
-    DataSurfaces::Surface(1).Class = DataSurfaces::SurfaceClass::Wall;
-    DataSurfaces::Surface(1).HeatTransSurf = true;
-    DataSurfaces::Surface(1).HeatTransferAlgorithm = DataSurfaces::HeatTransferModel_CTF;
-    DataSurfaces::Surface(1).ExtBoundCond = 1;
-    DataSurfaces::Surface(1).Construction = 1;
-=======
     state->dataHeatBal->TotConstructs = 1;
     state->dataHeatBal->Zone.allocate(state->dataGlobal->NumOfZones);
     state->dataSurface->Surface.allocate(state->dataSurface->TotSurfaces);
@@ -2025,7 +2002,6 @@
     state->dataSurface->Surface(1).HeatTransferAlgorithm = DataSurfaces::iHeatTransferModel::CTF;
     state->dataSurface->Surface(1).ExtBoundCond = 1;
     state->dataSurface->Surface(1).Construction = 1;
->>>>>>> 0eb3e9c1
 
     state->dataConstruction->Construct(1).NumCTFTerms = 2;
     state->dataConstruction->Construct(1).SourceSinkPresent = true;
