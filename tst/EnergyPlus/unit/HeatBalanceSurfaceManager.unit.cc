// EnergyPlus, Copyright (c) 1996-2021, The Board of Trustees of the University of Illinois,
// The Regents of the University of California, through Lawrence Berkeley National Laboratory
// (subject to receipt of any required approvals from the U.S. Dept. of Energy), Oak Ridge
// National Laboratory, managed by UT-Battelle, Alliance for Sustainable Energy, LLC, and other
// contributors. All rights reserved.
//
// NOTICE: This Software was developed under funding from the U.S. Department of Energy and the
// U.S. Government consequently retains certain rights. As such, the U.S. Government has been
// granted for itself and others acting on its behalf a paid-up, nonexclusive, irrevocable,
// worldwide license in the Software to reproduce, distribute copies to the public, prepare
// derivative works, and perform publicly and display publicly, and to permit others to do so.
//
// Redistribution and use in source and binary forms, with or without modification, are permitted
// provided that the following conditions are met:
//
// (1) Redistributions of source code must retain the above copyright notice, this list of
//     conditions and the following disclaimer.
//
// (2) Redistributions in binary form must reproduce the above copyright notice, this list of
//     conditions and the following disclaimer in the documentation and/or other materials
//     provided with the distribution.
//
// (3) Neither the name of the University of California, Lawrence Berkeley National Laboratory,
//     the University of Illinois, U.S. Dept. of Energy nor the names of its contributors may be
//     used to endorse or promote products derived from this software without specific prior
//     written permission.
//
// (4) Use of EnergyPlus(TM) Name. If Licensee (i) distributes the software in stand-alone form
//     without changes from the version obtained under this License, or (ii) Licensee makes a
//     reference solely to the software portion of its product, Licensee must refer to the
//     software as "EnergyPlus version X" software, where "X" is the version number Licensee
//     obtained under this License and may not use a different name for the software. Except as
//     specifically required in this Section (4), Licensee shall not use in a company name, a
//     product name, in advertising, publicity, or other promotional activities any name, trade
//     name, trademark, logo, or other designation of "EnergyPlus", "E+", "e+" or confusingly
//     similar designation, without the U.S. Department of Energy's prior written consent.
//
// THIS SOFTWARE IS PROVIDED BY THE COPYRIGHT HOLDERS AND CONTRIBUTORS "AS IS" AND ANY EXPRESS OR
// IMPLIED WARRANTIES, INCLUDING, BUT NOT LIMITED TO, THE IMPLIED WARRANTIES OF MERCHANTABILITY
// AND FITNESS FOR A PARTICULAR PURPOSE ARE DISCLAIMED. IN NO EVENT SHALL THE COPYRIGHT OWNER OR
// CONTRIBUTORS BE LIABLE FOR ANY DIRECT, INDIRECT, INCIDENTAL, SPECIAL, EXEMPLARY, OR
// CONSEQUENTIAL DAMAGES (INCLUDING, BUT NOT LIMITED TO, PROCUREMENT OF SUBSTITUTE GOODS OR
// SERVICES; LOSS OF USE, DATA, OR PROFITS; OR BUSINESS INTERRUPTION) HOWEVER CAUSED AND ON ANY
// THEORY OF LIABILITY, WHETHER IN CONTRACT, STRICT LIABILITY, OR TORT (INCLUDING NEGLIGENCE OR
// OTHERWISE) ARISING IN ANY WAY OUT OF THE USE OF THIS SOFTWARE, EVEN IF ADVISED OF THE
// POSSIBILITY OF SUCH DAMAGE.

// EnergyPlus::HeatBalanceSurfaceManager Unit Tests

// Google Test Headers
#include <gtest/gtest.h>

// EnergyPlus Headers
#include <EnergyPlus/Construction.hh>
#include <EnergyPlus/ConvectionCoefficients.hh>
#include <EnergyPlus/Data/EnergyPlusData.hh>
#include <EnergyPlus/DataContaminantBalance.hh>
#include <EnergyPlus/DataDaylighting.hh>
#include <EnergyPlus/DataEnvironment.hh>
#include <EnergyPlus/DataGlobals.hh>
#include <EnergyPlus/DataHeatBalFanSys.hh>
#include <EnergyPlus/DataHeatBalSurface.hh>
#include <EnergyPlus/DataHeatBalance.hh>
#include <EnergyPlus/DataLoopNode.hh>
#include <EnergyPlus/DataMoistureBalance.hh>
#include <EnergyPlus/DataSizing.hh>
#include <EnergyPlus/DataSurfaces.hh>
#include <EnergyPlus/DataZoneEquipment.hh>
#include <EnergyPlus/ElectricPowerServiceManager.hh>
#include <EnergyPlus/HeatBalanceIntRadExchange.hh>
#include <EnergyPlus/HeatBalanceManager.hh>
#include <EnergyPlus/HeatBalanceSurfaceManager.hh>
#include <EnergyPlus/IOFiles.hh>
#include <EnergyPlus/Material.hh>
#include <EnergyPlus/OutAirNodeManager.hh>
#include <EnergyPlus/OutputReportTabular.hh>
#include <EnergyPlus/ScheduleManager.hh>
#include <EnergyPlus/SolarShading.hh>
#include <EnergyPlus/SurfaceGeometry.hh>
#include <EnergyPlus/ThermalComfort.hh>

#include "Fixtures/EnergyPlusFixture.hh"

using namespace EnergyPlus::HeatBalanceSurfaceManager;

namespace EnergyPlus {

TEST_F(EnergyPlusFixture, HeatBalanceSurfaceManager_CalcOutsideSurfTemp)
{

    int SurfNum;      // Surface number DO loop counter
    int ZoneNum;      // Zone number the current surface is attached to
    int ConstrNum;    // Construction index for the current surface
    Real64 HMovInsul; // "Convection" coefficient of movable insulation
    Real64 TempExt;   // Exterior temperature boundary condition
    bool ErrorFlag;   // Movable insulation error flag

    SurfNum = 1;
    ZoneNum = 1;
    ConstrNum = 1;
    HMovInsul = 1.0;
    TempExt = 23.0;
    ErrorFlag = false;

    state->dataConstruction->Construct.allocate(ConstrNum);
    state->dataConstruction->Construct(ConstrNum).Name = "TestConstruct";
    state->dataConstruction->Construct(ConstrNum).CTFCross(0) = 0.0;
    state->dataConstruction->Construct(ConstrNum).CTFOutside(0) = 1.0;
    state->dataConstruction->Construct(ConstrNum).SourceSinkPresent = true;
    state->dataMaterial->Material.allocate(1);
    state->dataMaterial->Material(1).Name = "TestMaterial";

    DataHeatBalSurface::HcExtSurf.allocate(SurfNum);
    DataHeatBalSurface::HcExtSurf(SurfNum) = 1.0;
    DataHeatBalSurface::HAirExtSurf.allocate(SurfNum);
    DataHeatBalSurface::HAirExtSurf(SurfNum) = 1.0;
    DataHeatBalSurface::HSkyExtSurf.allocate(SurfNum);
    DataHeatBalSurface::HSkyExtSurf(SurfNum) = 1.0;
    DataHeatBalSurface::HGrdExtSurf.allocate(SurfNum);
    DataHeatBalSurface::HGrdExtSurf(SurfNum) = 1.0;

    DataHeatBalSurface::CTFConstOutPart.allocate(SurfNum);
    DataHeatBalSurface::CTFConstOutPart(SurfNum) = 1.0;
    DataHeatBalSurface::SurfOpaqQRadSWOutAbs.allocate(SurfNum);
    DataHeatBalSurface::SurfOpaqQRadSWOutAbs(SurfNum) = 1.0;
    DataHeatBalSurface::TempSurfIn.allocate(SurfNum);
    DataHeatBalSurface::TempSurfIn(SurfNum) = 1.0;
    DataHeatBalSurface::SurfQRadSWOutMvIns.allocate(SurfNum);
    DataHeatBalSurface::SurfQRadSWOutMvIns(SurfNum) = 1.0;
    DataHeatBalSurface::SurfQRadLWOutSrdSurfs.allocate(SurfNum);
    DataHeatBalSurface::SurfQRadLWOutSrdSurfs(SurfNum) = 1.0;
    DataHeatBalSurface::SurfQAdditionalHeatSourceOutside.allocate(SurfNum);
    DataHeatBalSurface::SurfQAdditionalHeatSourceOutside(SurfNum) = 0.0;

    DataHeatBalSurface::TH.allocate(2, 2, 1);
    state->dataSurface->Surface.allocate(SurfNum);
    state->dataSurface->Surface(SurfNum).Class = DataSurfaces::SurfaceClass::Wall;
    state->dataSurface->Surface(SurfNum).Area = 10.0;
    state->dataSurface->Surface(SurfNum).MaterialMovInsulExt = 1;

    state->dataEnvrn->SkyTemp = 23.0;
    state->dataEnvrn->OutDryBulbTemp = 23.0;

    DataHeatBalSurface::QdotRadOutRep.allocate(SurfNum);
    DataHeatBalSurface::QdotRadOutRepPerArea.allocate(SurfNum);
    DataHeatBalSurface::QRadOutReport.allocate(SurfNum);
    DataHeatBalSurface::QAirExtReport.allocate(SurfNum);
    DataHeatBalSurface::QHeatEmiReport.allocate(SurfNum);
    state->dataGlobal->TimeStepZoneSec = 900.0;

    CalcOutsideSurfTemp(*state, SurfNum, ZoneNum, ConstrNum, HMovInsul, TempExt, ErrorFlag);

    std::string const error_string = delimited_string({
        "   ** Severe  ** Exterior movable insulation is not valid with embedded sources/sinks",
        "   **   ~~~   ** Construction TestConstruct contains an internal source or sink but also uses",
        "   **   ~~~   ** exterior movable insulation TestMaterial for a surface with that construction.",
        "   **   ~~~   ** This is not currently allowed because the heat balance equations do not currently accommodate this combination.",
    });

    EXPECT_TRUE(ErrorFlag);
    EXPECT_TRUE(compare_err_stream(error_string, true));
    EXPECT_EQ(10.0 * 1.0 * (DataHeatBalSurface::TH(1, 1, SurfNum) - state->dataSurface->Surface(SurfNum).OutDryBulbTemp),
              DataHeatBalSurface::QAirExtReport(SurfNum));
}

TEST_F(EnergyPlusFixture, HeatBalanceSurfaceManager_TestSurfTempCalcHeatBalanceInsideSurf)
{

    Real64 surfTemp;
    DataSurfaces::SurfaceData testSurface;
    DataHeatBalance::ZoneData testZone;
    int cntWarmupSurfTemp = 0;
    testSurface.Name = "TestSurface";
    testZone.Name = "TestZone";
    testZone.InternalHeatGains = 2.5;
    testZone.NominalInfilVent = 0.5;
    testZone.NominalMixing = 0.7;

    // no error
    surfTemp = 26;
    state->dataGlobal->WarmupFlag = true;
    testSurface.LowTempErrCount = 0;
    testSurface.HighTempErrCount = 0;
    testZone.TempOutOfBoundsReported = true;
    testZone.FloorArea = 1000;
    testZone.IsControlled = true;
    TestSurfTempCalcHeatBalanceInsideSurf(*state, surfTemp, testSurface, testZone, cntWarmupSurfTemp);
    EXPECT_TRUE(compare_err_stream("", true));

    // to hot - first time
    surfTemp = 201;
    state->dataGlobal->WarmupFlag = false;
    testSurface.LowTempErrCount = 0;
    testSurface.HighTempErrCount = 0;
    testZone.TempOutOfBoundsReported = false;
    testZone.FloorArea = 1000;
    testZone.IsControlled = true;
    TestSurfTempCalcHeatBalanceInsideSurf(*state, surfTemp, testSurface, testZone, cntWarmupSurfTemp);
    std::string const error_string01 =
        delimited_string({"   ** Severe  ** Temperature (high) out of bounds (201.00] for zone=\"TestZone\", for surface=\"TestSurface\"",
                          "   **   ~~~   **  Environment=, at Simulation time= 00:00 - 00:00",
                          "   **   ~~~   ** Zone=\"TestZone\", Diagnostic Details:",
                          "   **   ~~~   ** ...Internal Heat Gain [2.500E-003] W/m2",
                          "   **   ~~~   ** ...Infiltration/Ventilation [0.500] m3/s",
                          "   **   ~~~   ** ...Mixing/Cross Mixing [0.700] m3/s",
                          "   **   ~~~   ** ...Zone is part of HVAC controlled system."});
    EXPECT_TRUE(compare_err_stream(error_string01, true));
    EXPECT_TRUE(testZone.TempOutOfBoundsReported);

    // to hot - subsequent times
    surfTemp = 201;
    state->dataGlobal->WarmupFlag = false;
    testSurface.LowTempErrCount = 0;
    testSurface.HighTempErrCount = 0;
    testZone.TempOutOfBoundsReported = true;
    testZone.FloorArea = 1000;
    testZone.IsControlled = true;
    TestSurfTempCalcHeatBalanceInsideSurf(*state, surfTemp, testSurface, testZone, cntWarmupSurfTemp);
    std::string const error_string02 = delimited_string({
        "   ** Severe  ** Temperature (high) out of bounds (201.00] for zone=\"TestZone\", for surface=\"TestSurface\"",
        "   **   ~~~   **  Environment=, at Simulation time= 00:00 - 00:00",
    });
    EXPECT_TRUE(compare_err_stream(error_string02, true));
    EXPECT_TRUE(testZone.TempOutOfBoundsReported);

    // to cold - first time
    surfTemp = -101;
    state->dataGlobal->WarmupFlag = false;
    testSurface.LowTempErrCount = 0;
    testSurface.HighTempErrCount = 0;
    testZone.TempOutOfBoundsReported = false;
    testZone.FloorArea = 1000;
    testZone.IsControlled = true;
    TestSurfTempCalcHeatBalanceInsideSurf(*state, surfTemp, testSurface, testZone, cntWarmupSurfTemp);
    std::string const error_string03 =
        delimited_string({"   ** Severe  ** Temperature (low) out of bounds [-101.00] for zone=\"TestZone\", for surface=\"TestSurface\"",
                          "   **   ~~~   **  Environment=, at Simulation time= 00:00 - 00:00",
                          "   **   ~~~   ** Zone=\"TestZone\", Diagnostic Details:",
                          "   **   ~~~   ** ...Internal Heat Gain [2.500E-003] W/m2",
                          "   **   ~~~   ** ...Infiltration/Ventilation [0.500] m3/s",
                          "   **   ~~~   ** ...Mixing/Cross Mixing [0.700] m3/s",
                          "   **   ~~~   ** ...Zone is part of HVAC controlled system."});
    EXPECT_TRUE(compare_err_stream(error_string03, true));
    EXPECT_TRUE(testZone.TempOutOfBoundsReported);

    // to cold - subsequent times
    surfTemp = -101;
    state->dataGlobal->WarmupFlag = false;
    testSurface.LowTempErrCount = 0;
    testSurface.HighTempErrCount = 0;
    testZone.TempOutOfBoundsReported = true;
    testZone.FloorArea = 1000;
    testZone.IsControlled = true;
    TestSurfTempCalcHeatBalanceInsideSurf(*state, surfTemp, testSurface, testZone, cntWarmupSurfTemp);
    std::string const error_string04 =
        delimited_string({"   ** Severe  ** Temperature (low) out of bounds [-101.00] for zone=\"TestZone\", for surface=\"TestSurface\"",
                          "   **   ~~~   **  Environment=, at Simulation time= 00:00 - 00:00"});
    EXPECT_TRUE(compare_err_stream(error_string04, true));
    EXPECT_TRUE(testZone.TempOutOfBoundsReported);
}

TEST_F(EnergyPlusFixture, HeatBalanceSurfaceManager_ComputeIntThermalAbsorpFactors)
{

    state->dataSurface->TotSurfaces = 1;
    state->dataGlobal->NumOfZones = 1;
    state->dataHeatBal->TotMaterials = 1;
    state->dataHeatBal->TotConstructs = 1;
    state->dataHeatBal->Zone.allocate(state->dataGlobal->NumOfZones);
    state->dataHeatBal->Zone(1).HTSurfaceFirst = 1;
    state->dataHeatBal->Zone(1).HTSurfaceLast = 1;
    state->dataHeatBal->Zone(1).WindowSurfaceFirst = 1;
    state->dataHeatBal->Zone(1).WindowSurfaceLast = 1;
    state->dataSurface->Surface.allocate(state->dataSurface->TotSurfaces);
    state->dataSurface->SurfaceWindow.allocate(state->dataSurface->TotSurfaces);
    SurfaceGeometry::AllocateSurfaceWindows(*state, state->dataSurface->TotSurfaces);
    state->dataConstruction->Construct.allocate(state->dataHeatBal->TotConstructs);
    state->dataMaterial->Material.allocate(state->dataHeatBal->TotMaterials);

    state->dataSurface->Surface(1).HeatTransSurf = true;
    state->dataSurface->Surface(1).Construction = 1;
    state->dataSurface->SurfWinShadingFlag(1) = DataSurfaces::WinShadingType::ShadeOff;
    state->dataConstruction->Construct(1).InsideAbsorpThermal = 0.9;
    state->dataConstruction->Construct(1).TransDiff = 0.0;
    state->dataSurface->Surface(1).MaterialMovInsulInt = 1;
    state->dataMaterial->Material(1).AbsorpThermal = 0.2;
    state->dataMaterial->Material(1).AbsorpSolar = 0.5;

    state->dataSurface->Surface(1).SchedMovInsulInt = -1; // According to schedule manager protocol, an index of -1 returns a 1.0 value for the schedule
    state->dataMaterial->Material(1).Resistance = 1.25;

    ComputeIntThermalAbsorpFactors(*state);

    EXPECT_EQ(0.2, state->dataHeatBal->ITABSF(1));
}

TEST_F(EnergyPlusFixture, HeatBalanceSurfaceManager_UpdateFinalThermalHistories)
{
    state->dataSurface->TotSurfaces = 1;
    state->dataGlobal->NumOfZones = 1;
    state->dataHeatBal->TotConstructs = 1;
    state->dataHeatBal->Zone.allocate(state->dataGlobal->NumOfZones);
    state->dataSurface->Surface.allocate(state->dataSurface->TotSurfaces);
    state->dataSurface->SurfaceWindow.allocate(state->dataSurface->TotSurfaces);
    state->dataConstruction->Construct.allocate(state->dataHeatBal->TotConstructs);
    state->dataHeatBal->AnyInternalHeatSourceInInput = true;

    AllocateSurfaceHeatBalArrays(*state); // allocates a host of variables related to CTF calculations

<<<<<<< HEAD
    state->dataSurface->Surface(1).Class = DataSurfaces::SurfaceClass::Wall;
    state->dataSurface->Surface(1).HeatTransSurf = true;
    state->dataSurface->Surface(1).HeatTransferAlgorithm = DataSurfaces::HeatTransferModel_CTF;
    state->dataSurface->Surface(1).ExtBoundCond = 1;
    state->dataSurface->Surface(1).Construction = 1;
=======
    DataSurfaces::Surface(1).Class = DataSurfaces::SurfaceClass::Wall;
    DataSurfaces::Surface(1).HeatTransSurf = true;
    DataSurfaces::Surface(1).HeatTransferAlgorithm = DataSurfaces::HeatTransferModel_CTF;
    DataSurfaces::Surface(1).ExtBoundCond = 1;
    DataSurfaces::Surface(1).Construction = 1;
    state->dataHeatBal->Zone(1).OpaqOrIntMassSurfaceFirst = 1;
    state->dataHeatBal->Zone(1).OpaqOrIntMassSurfaceLast = 1;
>>>>>>> 1dfd4256

    state->dataConstruction->Construct(1).NumCTFTerms = 2;
    state->dataConstruction->Construct(1).SourceSinkPresent = true;
    state->dataConstruction->Construct(1).NumHistories = 1;
    state->dataConstruction->Construct(1).CTFTUserOut(0) = 0.5;
    state->dataConstruction->Construct(1).CTFTUserIn(0) = 0.25;
    state->dataConstruction->Construct(1).CTFTUserSource(0) = 0.25;

    DataHeatBalSurface::SUMH(1) = 0;
    DataHeatBalSurface::TH(1, 1, 1) = 20.0;
    DataHeatBalSurface::TempSurfIn(1) = 10.0;

    DataHeatBalFanSys::CTFTuserConstPart(1) = 0.0;

    UpdateThermalHistories(*state); // First check to see if it is calculating the user location temperature properly

    EXPECT_EQ(12.5, DataHeatBalSurface::TempUserLoc(1));
    EXPECT_EQ(0.0, DataHeatBalSurface::TuserHist(1, 3));

    UpdateThermalHistories(*state);

    EXPECT_EQ(12.5, DataHeatBalSurface::TuserHist(1, 3)); // Now check to see that it is shifting the temperature history properly
}

TEST_F(EnergyPlusFixture, HeatBalanceSurfaceManager_TestSurfTempCalcHeatBalanceInsideSurfAirRefT)
{

    std::string const idf_objects = delimited_string({
        "  Building,",
        "    House with AirflowNetwork simulation,  !- Name",
        "    0,                       !- North Axis {deg}",
        "    Suburbs,                 !- Terrain",
        "    0.001,                   !- Loads Convergence Tolerance Value",
        "    0.0050000,               !- Temperature Convergence Tolerance Value {deltaC}",
        "    FullInteriorAndExterior, !- Solar Distribution",
        "    25,                      !- Maximum Number of Warmup Days",
        "    6;                       !- Minimum Number of Warmup Days",

        "  SimulationControl,",
        "    No,                      !- Do Zone Sizing Calculation",
        "    No,                      !- Do System Sizing Calculation",
        "    No,                      !- Do Plant Sizing Calculation",
        "    Yes,                     !- Run Simulation for Sizing Periods",
        "    No;                      !- Run Simulation for Weather File Run Periods",

        "  RunPeriod,",
        "    WinterDay,               !- Name",
        "    1,                       !- Begin Month",
        "    14,                      !- Begin Day of Month",
        "    ,                        !- Begin Year",
        "    1,                       !- End Month",
        "    14,                      !- End Day of Month",
        "    ,                        !- End Year",
        "    Tuesday,                 !- Day of Week for Start Day",
        "    Yes,                     !- Use Weather File Holidays and Special Days",
        "    Yes,                     !- Use Weather File Daylight Saving Period",
        "    No,                      !- Apply Weekend Holiday Rule",
        "    Yes,                     !- Use Weather File Rain Indicators",
        "    Yes;                     !- Use Weather File Snow Indicators",

        "  RunPeriod,",
        "    SummerDay,               !- Name",
        "    7,                       !- Begin Month",
        "    7,                       !- Begin Day of Month",
        "    ,                        !- Begin Year",
        "    7,                       !- End Month",
        "    7,                       !- End Day of Month",
        "    ,                        !- End Year",
        "    Tuesday,                 !- Day of Week for Start Day",
        "    Yes,                     !- Use Weather File Holidays and Special Days",
        "    Yes,                     !- Use Weather File Daylight Saving Period",
        "    No,                      !- Apply Weekend Holiday Rule",
        "    Yes,                     !- Use Weather File Rain Indicators",
        "    No;                      !- Use Weather File Snow Indicators",

        "  Site:Location,",
        "    CHICAGO_IL_USA TMY2-94846,  !- Name",
        "    41.78,                   !- Latitude {deg}",
        "    -87.75,                  !- Longitude {deg}",
        "    -6.00,                   !- Time Zone {hr}",
        "    190.00;                  !- Elevation {m}",

        "  SizingPeriod:DesignDay,",
        "    CHICAGO_IL_USA Annual Heating 99% Design Conditions DB,  !- Name",
        "    1,                       !- Month",
        "    21,                      !- Day of Month",
        "    WinterDesignDay,         !- Day Type",
        "    -17.3,                   !- Maximum Dry-Bulb Temperature {C}",
        "    0.0,                     !- Daily Dry-Bulb Temperature Range {deltaC}",
        "    ,                        !- Dry-Bulb Temperature Range Modifier Type",
        "    ,                        !- Dry-Bulb Temperature Range Modifier Day Schedule Name",
        "    Wetbulb,                 !- Humidity Condition Type",
        "    -17.3,                   !- Wetbulb or DewPoint at Maximum Dry-Bulb {C}",
        "    ,                        !- Humidity Condition Day Schedule Name",
        "    ,                        !- Humidity Ratio at Maximum Dry-Bulb {kgWater/kgDryAir}",
        "    ,                        !- Enthalpy at Maximum Dry-Bulb {J/kg}",
        "    ,                        !- Daily Wet-Bulb Temperature Range {deltaC}",
        "    99063.,                  !- Barometric Pressure {Pa}",
        "    4.9,                     !- Wind Speed {m/s}",
        "    270,                     !- Wind Direction {deg}",
        "    No,                      !- Rain Indicator",
        "    No,                      !- Snow Indicator",
        "    No,                      !- Daylight Saving Time Indicator",
        "    ASHRAEClearSky,          !- Solar Model Indicator",
        "    ,                        !- Beam Solar Day Schedule Name",
        "    ,                        !- Diffuse Solar Day Schedule Name",
        "    ,                        !- ASHRAE Clear Sky Optical Depth for Beam Irradiance (taub) {dimensionless}",
        "    ,                        !- ASHRAE Clear Sky Optical Depth for Diffuse Irradiance (taud) {dimensionless}",
        "    0.0;                     !- Sky Clearness",

        "  SizingPeriod:DesignDay,",
        "    CHICAGO_IL_USA Annual Cooling 1% Design Conditions DB/MCWB,  !- Name",
        "    7,                       !- Month",
        "    21,                      !- Day of Month",
        "    SummerDesignDay,         !- Day Type",
        "    31.5,                    !- Maximum Dry-Bulb Temperature {C}",
        "    10.7,                    !- Daily Dry-Bulb Temperature Range {deltaC}",
        "    ,                        !- Dry-Bulb Temperature Range Modifier Type",
        "    ,                        !- Dry-Bulb Temperature Range Modifier Day Schedule Name",
        "    Wetbulb,                 !- Humidity Condition Type",
        "    23.0,                    !- Wetbulb or DewPoint at Maximum Dry-Bulb {C}",
        "    ,                        !- Humidity Condition Day Schedule Name",
        "    ,                        !- Humidity Ratio at Maximum Dry-Bulb {kgWater/kgDryAir}",
        "    ,                        !- Enthalpy at Maximum Dry-Bulb {J/kg}",
        "    ,                        !- Daily Wet-Bulb Temperature Range {deltaC}",
        "    99063.,                  !- Barometric Pressure {Pa}",
        "    5.3,                     !- Wind Speed {m/s}",
        "    230,                     !- Wind Direction {deg}",
        "    No,                      !- Rain Indicator",
        "    No,                      !- Snow Indicator",
        "    No,                      !- Daylight Saving Time Indicator",
        "    ASHRAEClearSky,          !- Solar Model Indicator",
        "    ,                        !- Beam Solar Day Schedule Name",
        "    ,                        !- Diffuse Solar Day Schedule Name",
        "    ,                        !- ASHRAE Clear Sky Optical Depth for Beam Irradiance (taub) {dimensionless}",
        "    ,                        !- ASHRAE Clear Sky Optical Depth for Diffuse Irradiance (taud) {dimensionless}",
        "    1.0;                     !- Sky Clearness",

        "  Site:GroundTemperature:BuildingSurface,20.03,20.03,20.13,20.30,20.43,20.52,20.62,20.77,20.78,20.55,20.44,20.20;",

        "  Material,",
        "    A1 - 1 IN STUCCO,        !- Name",
        "    Smooth,                  !- Roughness",
        "    2.5389841E-02,           !- Thickness {m}",
        "    0.6918309,               !- Conductivity {W/m-K}",
        "    1858.142,                !- Density {kg/m3}",
        "    836.8000,                !- Specific Heat {J/kg-K}",
        "    0.9000000,               !- Thermal Absorptance",
        "    0.9200000,               !- Solar Absorptance",
        "    0.9200000;               !- Visible Absorptance",

        "  Material,",
        "    CB11,                    !- Name",
        "    MediumRough,             !- Roughness",
        "    0.2032000,               !- Thickness {m}",
        "    1.048000,                !- Conductivity {W/m-K}",
        "    1105.000,                !- Density {kg/m3}",
        "    837.0000,                !- Specific Heat {J/kg-K}",
        "    0.9000000,               !- Thermal Absorptance",
        "    0.2000000,               !- Solar Absorptance",
        "    0.2000000;               !- Visible Absorptance",

        "  Material,",
        "    GP01,                    !- Name",
        "    MediumSmooth,            !- Roughness",
        "    1.2700000E-02,           !- Thickness {m}",
        "    0.1600000,               !- Conductivity {W/m-K}",
        "    801.0000,                !- Density {kg/m3}",
        "    837.0000,                !- Specific Heat {J/kg-K}",
        "    0.9000000,               !- Thermal Absorptance",
        "    0.7500000,               !- Solar Absorptance",
        "    0.7500000;               !- Visible Absorptance",

        "  Material,",
        "    IN02,                    !- Name",
        "    Rough,                   !- Roughness",
        "    9.0099998E-02,           !- Thickness {m}",
        "    4.3000001E-02,           !- Conductivity {W/m-K}",
        "    10.00000,                !- Density {kg/m3}",
        "    837.0000,                !- Specific Heat {J/kg-K}",
        "    0.9000000,               !- Thermal Absorptance",
        "    0.7500000,               !- Solar Absorptance",
        "    0.7500000;               !- Visible Absorptance",

        "  Material,",
        "    IN05,                    !- Name",
        "    Rough,                   !- Roughness",
        "    0.2458000,               !- Thickness {m}",
        "    4.3000001E-02,           !- Conductivity {W/m-K}",
        "    10.00000,                !- Density {kg/m3}",
        "    837.0000,                !- Specific Heat {J/kg-K}",
        "    0.9000000,               !- Thermal Absorptance",
        "    0.7500000,               !- Solar Absorptance",
        "    0.7500000;               !- Visible Absorptance",

        "  Material,",
        "    PW03,                    !- Name",
        "    MediumSmooth,            !- Roughness",
        "    1.2700000E-02,           !- Thickness {m}",
        "    0.1150000,               !- Conductivity {W/m-K}",
        "    545.0000,                !- Density {kg/m3}",
        "    1213.000,                !- Specific Heat {J/kg-K}",
        "    0.9000000,               !- Thermal Absorptance",
        "    0.7800000,               !- Solar Absorptance",
        "    0.7800000;               !- Visible Absorptance",

        "  Material,",
        "    CC03,                    !- Name",
        "    MediumRough,             !- Roughness",
        "    0.1016000,               !- Thickness {m}",
        "    1.310000,                !- Conductivity {W/m-K}",
        "    2243.000,                !- Density {kg/m3}",
        "    837.0000,                !- Specific Heat {J/kg-K}",
        "    0.9000000,               !- Thermal Absorptance",
        "    0.6500000,               !- Solar Absorptance",
        "    0.6500000;               !- Visible Absorptance",

        "  Material,",
        "    HF-A3,                   !- Name",
        "    Smooth,                  !- Roughness",
        "    1.5000000E-03,           !- Thickness {m}",
        "    44.96960,                !- Conductivity {W/m-K}",
        "    7689.000,                !- Density {kg/m3}",
        "    418.0000,                !- Specific Heat {J/kg-K}",
        "    0.9000000,               !- Thermal Absorptance",
        "    0.2000000,               !- Solar Absorptance",
        "    0.2000000;               !- Visible Absorptance",

        "  Material:NoMass,",
        "    AR02,                    !- Name",
        "    VeryRough,               !- Roughness",
        "    7.8000002E-02,           !- Thermal Resistance {m2-K/W}",
        "    0.9000000,               !- Thermal Absorptance",
        "    0.7000000,               !- Solar Absorptance",
        "    0.7000000;               !- Visible Absorptance",

        "  Material:NoMass,",
        "    CP02,                    !- Name",
        "    Rough,                   !- Roughness",
        "    0.2170000,               !- Thermal Resistance {m2-K/W}",
        "    0.9000000,               !- Thermal Absorptance",
        "    0.7500000,               !- Solar Absorptance",
        "    0.7500000;               !- Visible Absorptance",

        "  Construction,",
        "    EXTWALL:LIVING,          !- Name",
        "    A1 - 1 IN STUCCO,        !- Outside Layer",
        "    GP01;                    !- Layer 3",

        "  Construction,",
        "    FLOOR:LIVING,            !- Name",
        "    CC03,                    !- Outside Layer",
        "    CP02;                    !- Layer 2",

        "  Construction,",
        "    ROOF,                    !- Name",
        "    AR02,                    !- Outside Layer",
        "    PW03;                    !- Layer 2",

        "  Zone,",
        "    LIVING ZONE,             !- Name",
        "    0,                       !- Direction of Relative North {deg}",
        "    0,                       !- X Origin {m}",
        "    0,                       !- Y Origin {m}",
        "    0,                       !- Z Origin {m}",
        "    1,                       !- Type",
        "    1,                       !- Multiplier",
        "    autocalculate,           !- Ceiling Height {m}",
        "    autocalculate;           !- Volume {m3}",

        "  GlobalGeometryRules,",
        "    UpperLeftCorner,         !- Starting Vertex Position",
        "    CounterClockWise,        !- Vertex Entry Direction",
        "    World;                   !- Coordinate System",

        "  BuildingSurface:Detailed,",
        "    Living:North,            !- Name",
        "    Wall,                    !- Surface Type",
        "    EXTWALL:LIVING,          !- Construction Name",
        "    LIVING ZONE,             !- Zone Name",
        "    Outdoors,                !- Outside Boundary Condition",
        "    ,                        !- Outside Boundary Condition Object",
        "    SunExposed,              !- Sun Exposure",
        "    WindExposed,             !- Wind Exposure",
        "    0.5000000,               !- View Factor to Ground",
        "    4,                       !- Number of Vertices",
        "    1,1,1,  !- X,Y,Z ==> Vertex 1 {m}",
        "    1,1,0,  !- X,Y,Z ==> Vertex 2 {m}",
        "    0,1,0,  !- X,Y,Z ==> Vertex 3 {m}",
        "    0,1,1;  !- X,Y,Z ==> Vertex 4 {m}",

        "  BuildingSurface:Detailed,",
        "    Living:East,             !- Name",
        "    Wall,                    !- Surface Type",
        "    EXTWALL:LIVING,          !- Construction Name",
        "    LIVING ZONE,             !- Zone Name",
        "    Outdoors,                !- Outside Boundary Condition",
        "    ,                        !- Outside Boundary Condition Object",
        "    SunExposed,              !- Sun Exposure",
        "    WindExposed,             !- Wind Exposure",
        "    0.5000000,               !- View Factor to Ground",
        "    4,                       !- Number of Vertices",
        "    1,0,1,  !- X,Y,Z ==> Vertex 1 {m}",
        "    1,0,0,  !- X,Y,Z ==> Vertex 2 {m}",
        "    1,1,0,  !- X,Y,Z ==> Vertex 3 {m}",
        "    1,1,1;  !- X,Y,Z ==> Vertex 4 {m}",

        "  BuildingSurface:Detailed,",
        "    Living:South,            !- Name",
        "    Wall,                    !- Surface Type",
        "    EXTWALL:LIVING,          !- Construction Name",
        "    LIVING ZONE,             !- Zone Name",
        "    Outdoors,                !- Outside Boundary Condition",
        "    ,                        !- Outside Boundary Condition Object",
        "    SunExposed,              !- Sun Exposure",
        "    WindExposed,             !- Wind Exposure",
        "    0.5000000,               !- View Factor to Ground",
        "    4,                       !- Number of Vertices",
        "    0,0,1,  !- X,Y,Z ==> Vertex 1 {m}",
        "    0,0,0,  !- X,Y,Z ==> Vertex 2 {m}",
        "    1,0,0,  !- X,Y,Z ==> Vertex 3 {m}",
        "    1,0,1;  !- X,Y,Z ==> Vertex 4 {m}",

        "  BuildingSurface:Detailed,",
        "    Living:West,             !- Name",
        "    Wall,                    !- Surface Type",
        "    EXTWALL:LIVING,          !- Construction Name",
        "    LIVING ZONE,             !- Zone Name",
        "    Outdoors,                !- Outside Boundary Condition",
        "    ,                        !- Outside Boundary Condition Object",
        "    SunExposed,              !- Sun Exposure",
        "    WindExposed,             !- Wind Exposure",
        "    0.5000000,               !- View Factor to Ground",
        "    4,                       !- Number of Vertices",
        "    0,1,1,  !- X,Y,Z ==> Vertex 1 {m}",
        "    0,1,0,  !- X,Y,Z ==> Vertex 2 {m}",
        "    0,0,0,  !- X,Y,Z ==> Vertex 3 {m}",
        "    0,0,1;  !- X,Y,Z ==> Vertex 4 {m}",
        "  BuildingSurface:Detailed,",
        "    Living:Floor,            !- Name",
        "    FLOOR,                   !- Surface Type",
        "    FLOOR:LIVING,            !- Construction Name",
        "    LIVING ZONE,             !- Zone Name",
        "    Surface,                 !- Outside Boundary Condition",
        "    Living:Floor,            !- Outside Boundary Condition Object",
        "    NoSun,                   !- Sun Exposure",
        "    NoWind,                  !- Wind Exposure",
        "    0,                       !- View Factor to Ground",
        "    4,                       !- Number of Vertices",
        "    0,0,0,  !- X,Y,Z ==> Vertex 1 {m}",
        "    0,1,0,  !- X,Y,Z ==> Vertex 2 {m}",
        "    1,1,0,  !- X,Y,Z ==> Vertex 3 {m}",
        "    1,0,0;  !- X,Y,Z ==> Vertex 4 {m}",

        "  BuildingSurface:Detailed,",
        "    Living:Ceiling,          !- Name",
        "    ROOF,                 !- Surface Type",
        "    ROOF,          !- Construction Name",
        "    LIVING ZONE,             !- Zone Name",
        "    Outdoors,                !- Outside Boundary Condition",
        "    ,                        !- Outside Boundary Condition Object",
        "    SunExposed,              !- Sun Exposure",
        "    WindExposed,             !- Wind Exposure",
        "    0,                       !- View Factor to Ground",
        "    4,                       !- Number of Vertices",
        "    0,1,1,  !- X,Y,Z ==> Vertex 1 {m}",
        "    0,0,1,  !- X,Y,Z ==> Vertex 2 {m}",
        "    1,0,1,  !- X,Y,Z ==> Vertex 3 {m}",
        "    1,1,1;  !- X,Y,Z ==> Vertex 4 {m}",
    });

    ASSERT_TRUE(process_idf(idf_objects));
    bool ErrorsFound = false;

    HeatBalanceManager::GetProjectControlData(*state, ErrorsFound);
    EXPECT_FALSE(ErrorsFound);
    HeatBalanceManager::GetZoneData(*state, ErrorsFound);
    EXPECT_FALSE(ErrorsFound);
    HeatBalanceManager::GetMaterialData(*state, ErrorsFound);
    EXPECT_FALSE(ErrorsFound);
    HeatBalanceManager::GetConstructData(*state, ErrorsFound);
    EXPECT_FALSE(ErrorsFound);
    SurfaceGeometry::GetGeometryParameters(*state, ErrorsFound);
    EXPECT_FALSE(ErrorsFound);

    state->dataSurfaceGeometry->CosBldgRotAppGonly = 1.0;
    state->dataSurfaceGeometry->SinBldgRotAppGonly = 0.0;
    SurfaceGeometry::GetSurfaceData(*state, ErrorsFound);
    EXPECT_FALSE(ErrorsFound);

    state->dataZoneEquip->ZoneEquipConfig.allocate(1);
    state->dataZoneEquip->ZoneEquipConfig(1).ZoneName = "LIVING ZONE";
    state->dataZoneEquip->ZoneEquipConfig(1).ActualZoneNum = 1;
    state->dataHeatBal->Zone(1).IsControlled = true;
    state->dataHeatBal->Zone(1).ZoneEqNum = 1;
    state->dataZoneEquip->ZoneEquipConfig(1).NumInletNodes = 2;
    state->dataZoneEquip->ZoneEquipConfig(1).InletNode.allocate(2);
    state->dataZoneEquip->ZoneEquipConfig(1).InletNode(1) = 1;
    state->dataZoneEquip->ZoneEquipConfig(1).InletNode(2) = 2;
    state->dataZoneEquip->ZoneEquipConfig(1).NumExhaustNodes = 1;
    state->dataZoneEquip->ZoneEquipConfig(1).ExhaustNode.allocate(1);
    state->dataZoneEquip->ZoneEquipConfig(1).ExhaustNode(1) = 3;
    state->dataZoneEquip->ZoneEquipConfig(1).NumReturnNodes = 1;
    state->dataZoneEquip->ZoneEquipConfig(1).ReturnNode.allocate(1);
    state->dataZoneEquip->ZoneEquipConfig(1).ReturnNode(1) = 4;
    state->dataZoneEquip->ZoneEquipConfig(1).FixedReturnFlow.allocate(1);

    DataSizing::ZoneEqSizing.allocate(1);
    state->dataHeatBal->Zone(1).SystemZoneNodeNumber = 5;
    state->dataEnvrn->OutBaroPress = 101325.0;
    DataHeatBalFanSys::MAT.allocate(1); // Zone temperature C
    DataHeatBalFanSys::MAT(1) = 24.0;
    DataHeatBalFanSys::ZoneAirHumRat.allocate(1);
    DataHeatBalFanSys::ZoneAirHumRat(1) = 0.001;

    DataLoopNode::Node.allocate(4);
    state->dataSurface->Surface(1).TAirRef = DataSurfaces::ZoneMeanAirTemp;
    state->dataSurface->Surface(2).TAirRef = DataSurfaces::AdjacentAirTemp;
    state->dataSurface->Surface(3).TAirRef = DataSurfaces::ZoneSupplyAirTemp;

    DataHeatBalSurface::TempSurfInTmp.allocate(6);
    DataHeatBalSurface::TempSurfInTmp(1) = 15.0;
    DataHeatBalSurface::TempSurfInTmp(2) = 20.0;
    DataHeatBalSurface::TempSurfInTmp(3) = 25.0;
    DataHeatBalSurface::TempSurfInTmp(4) = 25.0;
    DataHeatBalSurface::TempSurfInTmp(5) = 25.0;
    DataHeatBalSurface::TempSurfInTmp(6) = 25.0;
    state->dataHeatBal->TempEffBulkAir.allocate(6);

    DataLoopNode::Node(1).Temp = 20.0;
    DataLoopNode::Node(2).Temp = 20.0;
    DataLoopNode::Node(3).Temp = 20.0;
    DataLoopNode::Node(4).Temp = 20.0;
    DataLoopNode::Node(1).MassFlowRate = 0.1;
    DataLoopNode::Node(2).MassFlowRate = 0.1;
    DataLoopNode::Node(3).MassFlowRate = 0.1;
    DataLoopNode::Node(4).MassFlowRate = 0.1;

    DataHeatBalSurface::TH.allocate(2, 2, 6);
    DataHeatBalSurface::TH(1, 1, 1) = 20;
    DataHeatBalSurface::TH(1, 1, 2) = 20;
    DataHeatBalSurface::TH(1, 1, 3) = 20;
    DataHeatBalSurface::TH(1, 1, 4) = 20;
    DataHeatBalSurface::TH(1, 1, 5) = 20;
    DataHeatBalSurface::TH(1, 1, 6) = 20;
    state->dataHeatBal->HConvIn.allocate(6);
    state->dataHeatBal->HConvIn(1) = 0.5;
    state->dataHeatBal->HConvIn(2) = 0.5;
    state->dataHeatBal->HConvIn(3) = 0.5;
    state->dataHeatBal->HConvIn(4) = 0.5;
    state->dataHeatBal->HConvIn(5) = 0.5;
    state->dataHeatBal->HConvIn(6) = 0.5;
    DataMoistureBalance::HConvInFD.allocate(6);
    DataMoistureBalance::RhoVaporAirIn.allocate(6);
    DataMoistureBalance::HMassConvInFD.allocate(6);

    state->dataGlobal->KickOffSimulation = true;
    DataHeatBalFanSys::ZoneLatentGain.allocate(1);
    state->dataGlobal->TimeStepZoneSec = 900;
    SolarShading::AllocateModuleArrays(*state);

    AllocateSurfaceHeatBalArrays(*state);
    createFacilityElectricPowerServiceObject();
    // with supply air
    CalcHeatBalanceInsideSurf(*state);
    EXPECT_EQ(24.0, state->dataHeatBal->TempEffBulkAir(1));
    EXPECT_EQ(23.0, state->dataHeatBal->TempEffBulkAir(2));
    EXPECT_EQ(20.0, state->dataHeatBal->TempEffBulkAir(3));

    // Supply air flow rate = 0
    DataLoopNode::Node(1).MassFlowRate = 0.0;
    DataLoopNode::Node(2).MassFlowRate = 0.0;
    DataLoopNode::Node(3).MassFlowRate = 0.0;
    DataLoopNode::Node(4).MassFlowRate = 0.0;
    CalcHeatBalanceInsideSurf(*state);
    EXPECT_EQ(24.0, state->dataHeatBal->TempEffBulkAir(1));
    EXPECT_EQ(23.0, state->dataHeatBal->TempEffBulkAir(2));
    EXPECT_EQ(24.0, state->dataHeatBal->TempEffBulkAir(3));

    state->dataZoneEquip->ZoneEquipConfig.deallocate();
    DataSizing::ZoneEqSizing.deallocate();
    DataHeatBalFanSys::MAT.deallocate(); // Zone temperature C
    DataHeatBalFanSys::ZoneAirHumRat.deallocate();
    DataLoopNode::Node.deallocate();
    state->dataGlobal->KickOffSimulation = false;
    DataHeatBalSurface::TempSurfInTmp.deallocate();
    state->dataHeatBal->TempEffBulkAir.deallocate();
    DataHeatBalSurface::TH.deallocate();
    state->dataHeatBal->HConvIn.deallocate();
    DataMoistureBalance::HConvInFD.deallocate();
    DataMoistureBalance::RhoVaporAirIn.deallocate();
    DataMoistureBalance::HMassConvInFD.deallocate();
    DataHeatBalFanSys::ZoneLatentGain.deallocate();
    state->dataHeatBal->ZoneWinHeatGain.deallocate();
    state->dataHeatBal->ZoneWinHeatGainRep.deallocate();
    state->dataHeatBal->ZoneWinHeatGainRepEnergy.deallocate();
}

TEST_F(EnergyPlusFixture, HeatBalanceSurfaceManager_TestSurfPropertyLocalEnv)
{

    std::string const idf_objects =
        delimited_string({"  Building,",
                          "    House with Local Air Nodes,  !- Name",
                          "    0,                       !- North Axis {deg}",
                          "    Suburbs,                 !- Terrain",
                          "    0.001,                   !- Loads Convergence Tolerance Value",
                          "    0.0050000,               !- Temperature Convergence Tolerance Value {deltaC}",
                          "    FullInteriorAndExterior, !- Solar Distribution",
                          "    25,                      !- Maximum Number of Warmup Days",
                          "    6;                       !- Minimum Number of Warmup Days",

                          "  Timestep,6;",

                          "  SurfaceConvectionAlgorithm:Inside,TARP;",

                          "  SurfaceConvectionAlgorithm:Outside,DOE-2;",

                          "  HeatBalanceAlgorithm,ConductionTransferFunction;",

                          "  SimulationControl,",
                          "    No,                      !- Do Zone Sizing Calculation",
                          "    No,                      !- Do System Sizing Calculation",
                          "    No,                      !- Do Plant Sizing Calculation",
                          "    Yes,                     !- Run Simulation for Sizing Periods",
                          "    Yes;                     !- Run Simulation for Weather File Run Periods",

                          "  RunPeriod,",
                          "    WinterDay,               !- Name",
                          "    1,                       !- Begin Month",
                          "    14,                      !- Begin Day of Month",
                          "    ,                        !- Begin Year",
                          "    1,                       !- End Month",
                          "    14,                      !- End Day of Month",
                          "    ,                        !- End Year",
                          "    Tuesday,                 !- Day of Week for Start Day",
                          "    Yes,                     !- Use Weather File Holidays and Special Days",
                          "    Yes,                     !- Use Weather File Daylight Saving Period",
                          "    No,                      !- Apply Weekend Holiday Rule",
                          "    Yes,                     !- Use Weather File Rain Indicators",
                          "    Yes;                     !- Use Weather File Snow Indicators",

                          "  RunPeriod,",
                          "    SummerDay,               !- Name",
                          "    7,                       !- Begin Month",
                          "    7,                       !- Begin Day of Month",
                          "    ,                        !- Begin Year",
                          "    7,                       !- End Month",
                          "    7,                       !- End Day of Month",
                          "    ,                        !- End Year",
                          "    Tuesday,                 !- Day of Week for Start Day",
                          "    Yes,                     !- Use Weather File Holidays and Special Days",
                          "    Yes,                     !- Use Weather File Daylight Saving Period",
                          "    No,                      !- Apply Weekend Holiday Rule",
                          "    Yes,                     !- Use Weather File Rain Indicators",
                          "    No;                      !- Use Weather File Snow Indicators",

                          "  Site:Location,",
                          "    CHICAGO_IL_USA TMY2-94846,  !- Name",
                          "    41.78,                   !- Latitude {deg}",
                          "    -87.75,                  !- Longitude {deg}",
                          "    -6.00,                   !- Time Zone {hr}",
                          "    190.00;                  !- Elevation {m}",

                          "  SizingPeriod:DesignDay,",
                          "    CHICAGO_IL_USA Annual Heating 99% Design Conditions DB,  !- Name",
                          "    1,                       !- Month",
                          "    21,                      !- Day of Month",
                          "    WinterDesignDay,         !- Day Type",
                          "    -17.3,                   !- Maximum Dry-Bulb Temperature {C}",
                          "    0.0,                     !- Daily Dry-Bulb Temperature Range {deltaC}",
                          "    ,                        !- Dry-Bulb Temperature Range Modifier Type",
                          "    ,                        !- Dry-Bulb Temperature Range Modifier Day Schedule Name",
                          "    Wetbulb,                 !- Humidity Condition Type",
                          "    -17.3,                   !- Wetbulb or DewPoint at Maximum Dry-Bulb {C}",
                          "    ,                        !- Humidity Condition Day Schedule Name",
                          "    ,                        !- Humidity Ratio at Maximum Dry-Bulb {kgWater/kgDryAir}",
                          "    ,                        !- Enthalpy at Maximum Dry-Bulb {J/kg}",
                          "    ,                        !- Daily Wet-Bulb Temperature Range {deltaC}",
                          "    99063.,                  !- Barometric Pressure {Pa}",
                          "    4.9,                     !- Wind Speed {m/s}",
                          "    270,                     !- Wind Direction {deg}",
                          "    No,                      !- Rain Indicator",
                          "    No,                      !- Snow Indicator",
                          "    No,                      !- Daylight Saving Time Indicator",
                          "    ASHRAEClearSky,          !- Solar Model Indicator",
                          "    ,                        !- Beam Solar Day Schedule Name",
                          "    ,                        !- Diffuse Solar Day Schedule Name",
                          "    ,                        !- ASHRAE Clear Sky Optical Depth for Beam Irradiance (taub) {dimensionless}",
                          "    ,                        !- ASHRAE Clear Sky Optical Depth for Diffuse Irradiance (taud) {dimensionless}",
                          "    0.0;                     !- Sky Clearness",

                          "  SizingPeriod:DesignDay,",
                          "    CHICAGO_IL_USA Annual Cooling 1% Design Conditions DB/MCWB,  !- Name",
                          "    7,                       !- Month",
                          "    21,                      !- Day of Month",
                          "    SummerDesignDay,         !- Day Type",
                          "    31.5,                    !- Maximum Dry-Bulb Temperature {C}",
                          "    10.7,                    !- Daily Dry-Bulb Temperature Range {deltaC}",
                          "    ,                        !- Dry-Bulb Temperature Range Modifier Type",
                          "    ,                        !- Dry-Bulb Temperature Range Modifier Day Schedule Name",
                          "    Wetbulb,                 !- Humidity Condition Type",
                          "    23.0,                    !- Wetbulb or DewPoint at Maximum Dry-Bulb {C}",
                          "    ,                        !- Humidity Condition Day Schedule Name",
                          "    ,                        !- Humidity Ratio at Maximum Dry-Bulb {kgWater/kgDryAir}",
                          "    ,                        !- Enthalpy at Maximum Dry-Bulb {J/kg}",
                          "    ,                        !- Daily Wet-Bulb Temperature Range {deltaC}",
                          "    99063.,                  !- Barometric Pressure {Pa}",
                          "    5.3,                     !- Wind Speed {m/s}",
                          "    230,                     !- Wind Direction {deg}",
                          "    No,                      !- Rain Indicator",
                          "    No,                      !- Snow Indicator",
                          "    No,                      !- Daylight Saving Time Indicator",
                          "    ASHRAEClearSky,          !- Solar Model Indicator",
                          "    ,                        !- Beam Solar Day Schedule Name",
                          "    ,                        !- Diffuse Solar Day Schedule Name",
                          "    ,                        !- ASHRAE Clear Sky Optical Depth for Beam Irradiance (taub) {dimensionless}",
                          "    ,                        !- ASHRAE Clear Sky Optical Depth for Diffuse Irradiance (taud) {dimensionless}",
                          "    1.0;                     !- Sky Clearness",

                          "  Site:GroundTemperature:BuildingSurface,20.03,20.03,20.13,20.30,20.43,20.52,20.62,20.77,20.78,20.55,20.44,20.20;",

                          "  Material,",
                          "    A1 - 1 IN STUCCO,        !- Name",
                          "    Smooth,                  !- Roughness",
                          "    2.5389841E-02,           !- Thickness {m}",
                          "    0.6918309,               !- Conductivity {W/m-K}",
                          "    1858.142,                !- Density {kg/m3}",
                          "    836.8000,                !- Specific Heat {J/kg-K}",
                          "    0.9000000,               !- Thermal Absorptance",
                          "    0.9200000,               !- Solar Absorptance",
                          "    0.9200000;               !- Visible Absorptance",

                          "  Material,",
                          "    CB11,                    !- Name",
                          "    MediumRough,             !- Roughness",
                          "    0.2032000,               !- Thickness {m}",
                          "    1.048000,                !- Conductivity {W/m-K}",
                          "    1105.000,                !- Density {kg/m3}",
                          "    837.0000,                !- Specific Heat {J/kg-K}",
                          "    0.9000000,               !- Thermal Absorptance",
                          "    0.2000000,               !- Solar Absorptance",
                          "    0.2000000;               !- Visible Absorptance",

                          "  Material,",
                          "    GP01,                    !- Name",
                          "    MediumSmooth,            !- Roughness",
                          "    1.2700000E-02,           !- Thickness {m}",
                          "    0.1600000,               !- Conductivity {W/m-K}",
                          "    801.0000,                !- Density {kg/m3}",
                          "    837.0000,                !- Specific Heat {J/kg-K}",
                          "    0.9000000,               !- Thermal Absorptance",
                          "    0.7500000,               !- Solar Absorptance",
                          "    0.7500000;               !- Visible Absorptance",

                          "  Material,",
                          "    IN02,                    !- Name",
                          "    Rough,                   !- Roughness",
                          "    9.0099998E-02,           !- Thickness {m}",
                          "    4.3000001E-02,           !- Conductivity {W/m-K}",
                          "    10.00000,                !- Density {kg/m3}",
                          "    837.0000,                !- Specific Heat {J/kg-K}",
                          "    0.9000000,               !- Thermal Absorptance",
                          "    0.7500000,               !- Solar Absorptance",
                          "    0.7500000;               !- Visible Absorptance",

                          "  Material,",
                          "    IN05,                    !- Name",
                          "    Rough,                   !- Roughness",
                          "    0.2458000,               !- Thickness {m}",
                          "    4.3000001E-02,           !- Conductivity {W/m-K}",
                          "    10.00000,                !- Density {kg/m3}",
                          "    837.0000,                !- Specific Heat {J/kg-K}",
                          "    0.9000000,               !- Thermal Absorptance",
                          "    0.7500000,               !- Solar Absorptance",
                          "    0.7500000;               !- Visible Absorptance",

                          "  Material,",
                          "    PW03,                    !- Name",
                          "    MediumSmooth,            !- Roughness",
                          "    1.2700000E-02,           !- Thickness {m}",
                          "    0.1150000,               !- Conductivity {W/m-K}",
                          "    545.0000,                !- Density {kg/m3}",
                          "    1213.000,                !- Specific Heat {J/kg-K}",
                          "    0.9000000,               !- Thermal Absorptance",
                          "    0.7800000,               !- Solar Absorptance",
                          "    0.7800000;               !- Visible Absorptance",

                          "  Material,",
                          "    CC03,                    !- Name",
                          "    MediumRough,             !- Roughness",
                          "    0.1016000,               !- Thickness {m}",
                          "    1.310000,                !- Conductivity {W/m-K}",
                          "    2243.000,                !- Density {kg/m3}",
                          "    837.0000,                !- Specific Heat {J/kg-K}",
                          "    0.9000000,               !- Thermal Absorptance",
                          "    0.6500000,               !- Solar Absorptance",
                          "    0.6500000;               !- Visible Absorptance",

                          "  Material,",
                          "    HF-A3,                   !- Name",
                          "    Smooth,                  !- Roughness",
                          "    1.5000000E-03,           !- Thickness {m}",
                          "    44.96960,                !- Conductivity {W/m-K}",
                          "    7689.000,                !- Density {kg/m3}",
                          "    418.0000,                !- Specific Heat {J/kg-K}",
                          "    0.9000000,               !- Thermal Absorptance",
                          "    0.2000000,               !- Solar Absorptance",
                          "    0.2000000;               !- Visible Absorptance",

                          "  Material:NoMass,",
                          "    AR02,                    !- Name",
                          "    VeryRough,               !- Roughness",
                          "    7.8000002E-02,           !- Thermal Resistance {m2-K/W}",
                          "    0.9000000,               !- Thermal Absorptance",
                          "    0.7000000,               !- Solar Absorptance",
                          "    0.7000000;               !- Visible Absorptance",

                          "  Material:NoMass,",
                          "    CP02,                    !- Name",
                          "    Rough,                   !- Roughness",
                          "    0.2170000,               !- Thermal Resistance {m2-K/W}",
                          "    0.9000000,               !- Thermal Absorptance",
                          "    0.7500000,               !- Solar Absorptance",
                          "    0.7500000;               !- Visible Absorptance",

                          "  Construction,",
                          "    EXTWALL:LIVING,          !- Name",
                          "    A1 - 1 IN STUCCO,        !- Outside Layer",
                          "    GP01;                    !- Layer 3",

                          "  Construction,",
                          "    FLOOR:LIVING,            !- Name",
                          "    CC03,                    !- Outside Layer",
                          "    CP02;                    !- Layer 2",

                          "  Construction,",
                          "    ROOF,                    !- Name",
                          "    AR02,                    !- Outside Layer",
                          "    PW03;                    !- Layer 2",

                          "  Zone,",
                          "    LIVING ZONE,             !- Name",
                          "    0,                       !- Direction of Relative North {deg}",
                          "    0,                       !- X Origin {m}",
                          "    0,                       !- Y Origin {m}",
                          "    0,                       !- Z Origin {m}",
                          "    1,                       !- Type",
                          "    1,                       !- Multiplier",
                          "    autocalculate,           !- Ceiling Height {m}",
                          "    autocalculate;           !- Volume {m3}",

                          "  GlobalGeometryRules,",
                          "    UpperLeftCorner,         !- Starting Vertex Position",
                          "    CounterClockWise,        !- Vertex Entry Direction",
                          "    World;                   !- Coordinate System",

                          "  BuildingSurface:Detailed,",
                          "    Living:North,            !- Name",
                          "    Wall,                    !- Surface Type",
                          "    EXTWALL:LIVING,          !- Construction Name",
                          "    LIVING ZONE,             !- Zone Name",
                          "    Outdoors,                !- Outside Boundary Condition",
                          "    ,                        !- Outside Boundary Condition Object",
                          "    SunExposed,              !- Sun Exposure",
                          "    WindExposed,             !- Wind Exposure",
                          "    0.5000000,               !- View Factor to Ground",
                          "    4,                       !- Number of Vertices",
                          "    1,1,1,  !- X,Y,Z ==> Vertex 1 {m}",
                          "    1,1,0,  !- X,Y,Z ==> Vertex 2 {m}",
                          "    0,1,0,  !- X,Y,Z ==> Vertex 3 {m}",
                          "    0,1,1;  !- X,Y,Z ==> Vertex 4 {m}",

                          "  BuildingSurface:Detailed,",
                          "    Living:East,             !- Name",
                          "    Wall,                    !- Surface Type",
                          "    EXTWALL:LIVING,          !- Construction Name",
                          "    LIVING ZONE,             !- Zone Name",
                          "    Outdoors,                !- Outside Boundary Condition",
                          "    ,                        !- Outside Boundary Condition Object",
                          "    SunExposed,              !- Sun Exposure",
                          "    WindExposed,             !- Wind Exposure",
                          "    0.5000000,               !- View Factor to Ground",
                          "    4,                       !- Number of Vertices",
                          "    1,0,1,  !- X,Y,Z ==> Vertex 1 {m}",
                          "    1,0,0,  !- X,Y,Z ==> Vertex 2 {m}",
                          "    1,1,0,  !- X,Y,Z ==> Vertex 3 {m}",
                          "    1,1,1;  !- X,Y,Z ==> Vertex 4 {m}",

                          "  BuildingSurface:Detailed,",
                          "    Living:South,            !- Name",
                          "    Wall,                    !- Surface Type",
                          "    EXTWALL:LIVING,          !- Construction Name",
                          "    LIVING ZONE,             !- Zone Name",
                          "    Outdoors,                !- Outside Boundary Condition",
                          "    ,                        !- Outside Boundary Condition Object",
                          "    SunExposed,              !- Sun Exposure",
                          "    WindExposed,             !- Wind Exposure",
                          "    0.5000000,               !- View Factor to Ground",
                          "    4,                       !- Number of Vertices",
                          "    0,0,1,  !- X,Y,Z ==> Vertex 1 {m}",
                          "    0,0,0,  !- X,Y,Z ==> Vertex 2 {m}",
                          "    1,0,0,  !- X,Y,Z ==> Vertex 3 {m}",
                          "    1,0,1;  !- X,Y,Z ==> Vertex 4 {m}",

                          "  BuildingSurface:Detailed,",
                          "    Living:West,             !- Name",
                          "    Wall,                    !- Surface Type",
                          "    EXTWALL:LIVING,          !- Construction Name",
                          "    LIVING ZONE,             !- Zone Name",
                          "    Outdoors,                !- Outside Boundary Condition",
                          "    ,                        !- Outside Boundary Condition Object",
                          "    SunExposed,              !- Sun Exposure",
                          "    WindExposed,             !- Wind Exposure",
                          "    0.5000000,               !- View Factor to Ground",
                          "    4,                       !- Number of Vertices",
                          "    0,1,1,  !- X,Y,Z ==> Vertex 1 {m}",
                          "    0,1,0,  !- X,Y,Z ==> Vertex 2 {m}",
                          "    0,0,0,  !- X,Y,Z ==> Vertex 3 {m}",
                          "    0,0,1;  !- X,Y,Z ==> Vertex 4 {m}",
                          "  BuildingSurface:Detailed,",
                          "    Living:Floor,            !- Name",
                          "    FLOOR,                   !- Surface Type",
                          "    FLOOR:LIVING,            !- Construction Name",
                          "    LIVING ZONE,             !- Zone Name",
                          "    Surface,                 !- Outside Boundary Condition",
                          "    Living:Floor,            !- Outside Boundary Condition Object",
                          "    NoSun,                   !- Sun Exposure",
                          "    NoWind,                  !- Wind Exposure",
                          "    0,                       !- View Factor to Ground",
                          "    4,                       !- Number of Vertices",
                          "    0,0,0,  !- X,Y,Z ==> Vertex 1 {m}",
                          "    0,1,0,  !- X,Y,Z ==> Vertex 2 {m}",
                          "    1,1,0,  !- X,Y,Z ==> Vertex 3 {m}",
                          "    1,0,0;  !- X,Y,Z ==> Vertex 4 {m}",

                          "  BuildingSurface:Detailed,",
                          "    Living:Ceiling,          !- Name",
                          "    ROOF,                 !- Surface Type",
                          "    ROOF,          !- Construction Name",
                          "    LIVING ZONE,             !- Zone Name",
                          "    Outdoors,                !- Outside Boundary Condition",
                          "    ,                        !- Outside Boundary Condition Object",
                          "    SunExposed,              !- Sun Exposure",
                          "    WindExposed,             !- Wind Exposure",
                          "    0,                       !- View Factor to Ground",
                          "    4,                       !- Number of Vertices",
                          "    0,1,1,  !- X,Y,Z ==> Vertex 1 {m}",
                          "    0,0,1,  !- X,Y,Z ==> Vertex 2 {m}",
                          "    1,0,1,  !- X,Y,Z ==> Vertex 3 {m}",
                          "    1,1,1;  !- X,Y,Z ==> Vertex 4 {m}",

                          "  SurfaceProperty:LocalEnvironment,",
                          "    LocEnv:Living:North,          !- Name",
                          "    Living:North,                 !- Exterior Surface Name",
                          "    ,                             !- External Shading Fraction Schedule Name",
                          "    ,                             !- Surrounding Surfaces Object Name",
                          "    OutdoorAirNode:0001;          !- Outdoor Air Node Name",

                          "  OutdoorAir:Node,",
                          "    OutdoorAirNode:0001,          !- Name",
                          "    ,                             !- Height Above Ground",
                          "    OutdoorAirNodeDryBulb:0001,   !- Drybulb Temperature Schedule Name",
                          "    OutdoorAirNodeWetBulb:0001,   !- Wetbulb Schedule Name",
                          "    OutdoorAirNodeWindSpeed:0001, !- Wind Speed Schedule Name",
                          "    OutdoorAirNodeWindDir:0001;   !- Wind Direction Schedule Name",

                          "  ScheduleTypeLimits,",
                          "    Any Number;                   !- Name",

                          "  Schedule:Compact,",
                          "    OutdoorAirNodeDryBulb:0001,   !- Name",
                          "    Any Number,                   !- Schedule Type Limits Name",
                          "    Through: 12/31,               !- Field 1",
                          "    For: AllDays,                 !- Field 2",
                          "    Until: 24:00, 15.0;           !- Field 3",

                          "  Schedule:Compact,",
                          "    OutdoorAirNodeWetBulb:0001,   !- Name",
                          "    Any Number,                   !- Schedule Type Limits Name",
                          "    Through: 12/31,               !- Field 1",
                          "    For: AllDays,                 !- Field 2",
                          "    Until: 24:00, 12.0;           !- Field 3",

                          "  Schedule:Compact,",
                          "    OutdoorAirNodeWindSpeed:0001, !- Name",
                          "    Any Number,                   !- Schedule Type Limits Name",
                          "    Through: 12/31,               !- Field 1",
                          "    For: AllDays,                 !- Field 2",
                          "    Until: 24:00, 1.23;           !- Field 3",

                          "  Schedule:Compact,",
                          "    OutdoorAirNodeWindDir:0001,   !- Name",
                          "    Any Number,                   !- Schedule Type Limits Name",
                          "    Through: 12/31,               !- Field 1",
                          "    For: AllDays,                 !- Field 2",
                          "    Until: 24:00, 90;             !- Field 3"});

    ASSERT_TRUE(process_idf(idf_objects));
    bool ErrorsFound = false;

    ScheduleManager::ProcessScheduleInput(*state);

    HeatBalanceManager::GetProjectControlData(*state, ErrorsFound);
    EXPECT_FALSE(ErrorsFound);
    HeatBalanceManager::GetZoneData(*state, ErrorsFound);
    EXPECT_FALSE(ErrorsFound);
    HeatBalanceManager::GetMaterialData(*state, ErrorsFound);
    EXPECT_FALSE(ErrorsFound);
    HeatBalanceManager::GetConstructData(*state, ErrorsFound);
    EXPECT_FALSE(ErrorsFound);
    SurfaceGeometry::GetGeometryParameters(*state, ErrorsFound);
    EXPECT_FALSE(ErrorsFound);

    state->dataSurfaceGeometry->CosBldgRotAppGonly = 1.0;
    state->dataSurfaceGeometry->SinBldgRotAppGonly = 0.0;
    SurfaceGeometry::SetupZoneGeometry(*state, ErrorsFound);
    EXPECT_FALSE(ErrorsFound);

    HeatBalanceIntRadExchange::InitSolarViewFactors(*state);
    EXPECT_FALSE(has_err_output(true));

    EXPECT_TRUE(state->dataGlobal->AnyLocalEnvironmentsInModel);

    state->dataZoneEquip->ZoneEquipConfig.allocate(1);
    state->dataZoneEquip->ZoneEquipConfig(1).ZoneName = "LIVING ZONE";
    state->dataZoneEquip->ZoneEquipConfig(1).ActualZoneNum = 1;
    std::vector<int> controlledZoneEquipConfigNums;
    controlledZoneEquipConfigNums.push_back(1);
    state->dataHeatBal->Zone(1).IsControlled = true;

    state->dataZoneEquip->ZoneEquipConfig(1).NumInletNodes = 2;
    state->dataZoneEquip->ZoneEquipConfig(1).InletNode.allocate(2);
    state->dataZoneEquip->ZoneEquipConfig(1).InletNode(1) = 1;
    state->dataZoneEquip->ZoneEquipConfig(1).InletNode(2) = 2;
    state->dataZoneEquip->ZoneEquipConfig(1).NumExhaustNodes = 1;
    state->dataZoneEquip->ZoneEquipConfig(1).ExhaustNode.allocate(1);
    state->dataZoneEquip->ZoneEquipConfig(1).ExhaustNode(1) = 3;
    state->dataZoneEquip->ZoneEquipConfig(1).NumReturnNodes = 1;
    state->dataZoneEquip->ZoneEquipConfig(1).ReturnNode.allocate(1);
    state->dataZoneEquip->ZoneEquipConfig(1).ReturnNode(1) = 4;
    state->dataZoneEquip->ZoneEquipConfig(1).FixedReturnFlow.allocate(1);

    DataSizing::ZoneEqSizing.allocate(1);
    state->dataHeatBal->Zone(1).SystemZoneNodeNumber = 5;
    state->dataEnvrn->OutBaroPress = 101325.0;
    DataHeatBalFanSys::MAT.allocate(1); // Zone temperature C
    DataHeatBalFanSys::MAT(1) = 24.0;
    DataHeatBalFanSys::ZoneAirHumRat.allocate(1);
    DataHeatBalFanSys::ZoneAirHumRat(1) = 0.001;

    DataLoopNode::Node.allocate(4);
    state->dataSurface->Surface(1).TAirRef = DataSurfaces::ZoneMeanAirTemp;
    state->dataSurface->Surface(2).TAirRef = DataSurfaces::AdjacentAirTemp;
    state->dataSurface->Surface(3).TAirRef = DataSurfaces::ZoneSupplyAirTemp;

    DataHeatBalSurface::TempSurfInTmp.allocate(6);
    DataHeatBalSurface::TempSurfInTmp(1) = 15.0;
    DataHeatBalSurface::TempSurfInTmp(2) = 20.0;
    DataHeatBalSurface::TempSurfInTmp(3) = 25.0;
    DataHeatBalSurface::TempSurfInTmp(4) = 25.0;
    DataHeatBalSurface::TempSurfInTmp(5) = 25.0;
    DataHeatBalSurface::TempSurfInTmp(6) = 25.0;
    state->dataHeatBal->TempEffBulkAir.allocate(6);

    DataLoopNode::Node(1).Temp = 20.0;
    DataLoopNode::Node(2).Temp = 20.0;
    DataLoopNode::Node(3).Temp = 20.0;
    DataLoopNode::Node(4).Temp = 20.0;
    DataLoopNode::Node(1).MassFlowRate = 0.1;
    DataLoopNode::Node(2).MassFlowRate = 0.1;
    DataLoopNode::Node(3).MassFlowRate = 0.1;
    DataLoopNode::Node(4).MassFlowRate = 0.1;

    DataHeatBalSurface::TH.allocate(2, 2, 6);
    DataHeatBalSurface::TH(1, 1, 1) = 20;
    DataHeatBalSurface::TH(1, 1, 2) = 20;
    DataHeatBalSurface::TH(1, 1, 3) = 20;
    DataHeatBalSurface::TH(1, 1, 4) = 20;
    DataHeatBalSurface::TH(1, 1, 5) = 20;
    DataHeatBalSurface::TH(1, 1, 6) = 20;
    state->dataHeatBal->HConvIn.allocate(6);
    state->dataHeatBal->HConvIn(1) = 0.5;
    state->dataHeatBal->HConvIn(2) = 0.5;
    state->dataHeatBal->HConvIn(3) = 0.5;
    state->dataHeatBal->HConvIn(4) = 0.5;
    state->dataHeatBal->HConvIn(5) = 0.5;
    state->dataHeatBal->HConvIn(6) = 0.5;
    DataMoistureBalance::HConvInFD.allocate(6);
    DataMoistureBalance::RhoVaporAirIn.allocate(6);
    DataMoistureBalance::HMassConvInFD.allocate(6);

    state->dataGlobal->KickOffSimulation = true;
    DataHeatBalFanSys::ZoneLatentGain.allocate(1);
    state->dataGlobal->TimeStepZoneSec = 900;
    state->dataHeatBal->ZoneWinHeatGain.allocate(1);
    state->dataHeatBal->ZoneWinHeatGainRep.allocate(1);
    state->dataHeatBal->ZoneWinHeatGainRepEnergy.allocate(1);

    // Set up
    AllocateSurfaceHeatBalArrays(*state);
    createFacilityElectricPowerServiceObject();
    SolarShading::AllocateModuleArrays(*state);
    SolarShading::DetermineShadowingCombinations(*state);
    OutAirNodeManager::GetOutAirNodesInput(*state);
    ScheduleManager::Schedule(1).CurrentValue = 25.0;
    ScheduleManager::Schedule(2).CurrentValue = 20.0;
    ScheduleManager::Schedule(3).CurrentValue = 1.5;
    ScheduleManager::Schedule(4).CurrentValue = 90.0;

    OutAirNodeManager::InitOutAirNodes(*state);

    // Test if local nodes data correctly overwritten
    EXPECT_EQ(25.0, DataLoopNode::Node(1).OutAirDryBulb);
    EXPECT_EQ(20.0, DataLoopNode::Node(1).OutAirWetBulb);
    EXPECT_EQ(1.5, DataLoopNode::Node(1).OutAirWindSpeed);
    EXPECT_EQ(90.0, DataLoopNode::Node(1).OutAirWindDir);
    EXPECT_DOUBLE_EQ(0.012611481326656135, DataLoopNode::Node(1).HumRat);
    EXPECT_DOUBLE_EQ(57247.660939392081, DataLoopNode::Node(1).Enthalpy);

    InitSurfaceHeatBalance(*state);

    // Test if local value correctly overwritten
    EXPECT_EQ(25.0, state->dataSurface->Surface(1).OutDryBulbTemp);
    EXPECT_EQ(20.0, state->dataSurface->Surface(1).OutWetBulbTemp);
    EXPECT_EQ(1.5, state->dataSurface->Surface(1).WindSpeed);
    EXPECT_EQ(90.0, state->dataSurface->Surface(1).WindDir);

    // Test if local value used in surface hc calculation
    // Surface(1) - local; Surface(2) - global;
    for (int SurfNum = 1; SurfNum <= 6; SurfNum++) {
        state->dataSurface->Surface(SurfNum).ExtConvCoeff = -1;
    }
    CalcHeatBalanceOutsideSurf(*state);
    Real64 HExt_Expect_Surf1 = ConvectionCoefficients::CalcASHRAESimpExtConvectCoeff(5, 1.5);
    Real64 HExt_Expect_Surf2 = ConvectionCoefficients::CalcASHRAESimpExtConvectCoeff(5, 0.0);
    EXPECT_EQ(HExt_Expect_Surf1, DataHeatBalSurface::HcExtSurf(1));
    EXPECT_EQ(HExt_Expect_Surf2, DataHeatBalSurface::HcExtSurf(2));
}

TEST_F(EnergyPlusFixture, HeatBalanceSurfaceManager_TestSurfPropertySrdSurfLWR)
{

    std::string const idf_objects = delimited_string({
        "  Building,",
        "    House with Local Air Nodes,  !- Name",
        "    0,                       !- North Axis {deg}",
        "    Suburbs,                 !- Terrain",
        "    0.001,                   !- Loads Convergence Tolerance Value",
        "    0.0050000,               !- Temperature Convergence Tolerance Value {deltaC}",
        "    FullInteriorAndExterior, !- Solar Distribution",
        "    25,                      !- Maximum Number of Warmup Days",
        "    6;                       !- Minimum Number of Warmup Days",

        "  Timestep,6;",

        "  SurfaceConvectionAlgorithm:Inside,TARP;",

        "  SurfaceConvectionAlgorithm:Outside,DOE-2;",

        "  HeatBalanceAlgorithm,ConductionTransferFunction;",

        "  SimulationControl,",
        "    No,                      !- Do Zone Sizing Calculation",
        "    No,                      !- Do System Sizing Calculation",
        "    No,                      !- Do Plant Sizing Calculation",
        "    Yes,                     !- Run Simulation for Sizing Periods",
        "    Yes;                     !- Run Simulation for Weather File Run Periods",

        "  RunPeriod,",
        "    WinterDay,               !- Name",
        "    1,                       !- Begin Month",
        "    14,                      !- Begin Day of Month",
        "    ,                        !- Begin Year",
        "    1,                       !- End Month",
        "    14,                      !- End Day of Month",
        "    ,                        !- End Year",
        "    Tuesday,                 !- Day of Week for Start Day",
        "    Yes,                     !- Use Weather File Holidays and Special Days",
        "    Yes,                     !- Use Weather File Daylight Saving Period",
        "    No,                      !- Apply Weekend Holiday Rule",
        "    Yes,                     !- Use Weather File Rain Indicators",
        "    Yes;                     !- Use Weather File Snow Indicators",

        "  RunPeriod,",
        "    SummerDay,               !- Name",
        "    7,                       !- Begin Month",
        "    7,                       !- Begin Day of Month",
        "    ,                        !- Begin Year",
        "    7,                       !- End Month",
        "    7,                       !- End Day of Month",
        "    ,                        !- End Year",
        "    Tuesday,                 !- Day of Week for Start Day",
        "    No,                      !- Apply Weekend Holiday Rule",
        "    Yes,                     !- Use Weather File Rain Indicators",
        "    No;                      !- Use Weather File Snow Indicators",

        "  Site:Location,",
        "    CHICAGO_IL_USA TMY2-94846,  !- Name",
        "    41.78,                   !- Latitude {deg}",
        "    -87.75,                  !- Longitude {deg}",
        "    -6.00,                   !- Time Zone {hr}",
        "    190.00;                  !- Elevation {m}",

        "  SizingPeriod:DesignDay,",
        "    CHICAGO_IL_USA Annual Heating 99% Design Conditions DB,  !- Name",
        "    1,                       !- Month",
        "    21,                      !- Day of Month",
        "    WinterDesignDay,         !- Day Type",
        "    -17.3,                   !- Maximum Dry-Bulb Temperature {C}",
        "    0.0,                     !- Daily Dry-Bulb Temperature Range {deltaC}",
        "    ,                        !- Dry-Bulb Temperature Range Modifier Type",
        "    ,                        !- Dry-Bulb Temperature Range Modifier Day Schedule Name",
        "    Wetbulb,                 !- Humidity Condition Type",
        "    -17.3,                   !- Wetbulb or DewPoint at Maximum Dry-Bulb {C}",
        "    ,                        !- Humidity Condition Day Schedule Name",
        "    ,                        !- Humidity Ratio at Maximum Dry-Bulb {kgWater/kgDryAir}",
        "    ,                        !- Enthalpy at Maximum Dry-Bulb {J/kg}",
        "    ,                        !- Daily Wet-Bulb Temperature Range {deltaC}",
        "    99063.,                  !- Barometric Pressure {Pa}",
        "    4.9,                     !- Wind Speed {m/s}",
        "    270,                     !- Wind Direction {deg}",
        "    No,                      !- Rain Indicator",
        "    No,                      !- Snow Indicator",
        "    No,                      !- Daylight Saving Time Indicator",
        "    ASHRAEClearSky,          !- Solar Model Indicator",
        "    ,                        !- Beam Solar Day Schedule Name",
        "    ,                        !- Diffuse Solar Day Schedule Name",
        "    ,                        !- ASHRAE Clear Sky Optical Depth for Beam Irradiance (taub) {dimensionless}",
        "    ,                        !- ASHRAE Clear Sky Optical Depth for Diffuse Irradiance (taud) {dimensionless}",
        "    0.0;                     !- Sky Clearness",

        "  SizingPeriod:DesignDay,",
        "    CHICAGO_IL_USA Annual Cooling 1% Design Conditions DB/MCWB,  !- Name",
        "    7,                       !- Month",
        "    21,                      !- Day of Month",
        "    SummerDesignDay,         !- Day Type",
        "    31.5,                    !- Maximum Dry-Bulb Temperature {C}",
        "    10.7,                    !- Daily Dry-Bulb Temperature Range {deltaC}",
        "    ,                        !- Dry-Bulb Temperature Range Modifier Type",
        "    ,                        !- Dry-Bulb Temperature Range Modifier Day Schedule Name",
        "    Wetbulb,                 !- Humidity Condition Type",
        "    23.0,                    !- Wetbulb or DewPoint at Maximum Dry-Bulb {C}",
        "    ,                        !- Humidity Condition Day Schedule Name",
        "    ,                        !- Humidity Ratio at Maximum Dry-Bulb {kgWater/kgDryAir}",
        "    ,                        !- Enthalpy at Maximum Dry-Bulb {J/kg}",
        "    ,                        !- Daily Wet-Bulb Temperature Range {deltaC}",
        "    99063.,                  !- Barometric Pressure {Pa}",
        "    5.3,                     !- Wind Speed {m/s}",
        "    230,                     !- Wind Direction {deg}",
        "    No,                      !- Rain Indicator",
        "    No,                      !- Snow Indicator",
        "    No,                      !- Daylight Saving Time Indicator",
        "    ASHRAEClearSky,          !- Solar Model Indicator",
        "    ,                        !- Beam Solar Day Schedule Name",
        "    ,                        !- Diffuse Solar Day Schedule Name",
        "    ,                        !- ASHRAE Clear Sky Optical Depth for Beam Irradiance (taub) {dimensionless}",
        "    ,                        !- ASHRAE Clear Sky Optical Depth for Diffuse Irradiance (taud) {dimensionless}",
        "    1.0;                     !- Sky Clearness",

        "  Site:GroundTemperature:BuildingSurface,20.03,20.03,20.13,20.30,20.43,20.52,20.62,20.77,20.78,20.55,20.44,20.20;",

        "  Material,",
        "    A1 - 1 IN STUCCO,        !- Name",
        "    Smooth,                  !- Roughness",
        "    2.5389841E-02,           !- Thickness {m}",
        "    0.6918309,               !- Conductivity {W/m-K}",
        "    1858.142,                !- Density {kg/m3}",
        "    836.8000,                !- Specific Heat {J/kg-K}",
        "    0.9000000,               !- Thermal Absorptance",
        "    0.9200000,               !- Solar Absorptance",
        "    0.9200000;               !- Visible Absorptance",

        "  Material,",
        "    CB11,                    !- Name",
        "    MediumRough,             !- Roughness",
        "    0.2032000,               !- Thickness {m}",
        "    1.048000,                !- Conductivity {W/m-K}",
        "    1105.000,                !- Density {kg/m3}",
        "    837.0000,                !- Specific Heat {J/kg-K}",
        "    0.9000000,               !- Thermal Absorptance",
        "    0.2000000,               !- Solar Absorptance",
        "    0.2000000;               !- Visible Absorptance",

        "  Material,",
        "    GP01,                    !- Name",
        "    MediumSmooth,            !- Roughness",
        "    1.2700000E-02,           !- Thickness {m}",
        "    0.1600000,               !- Conductivity {W/m-K}",
        "    801.0000,                !- Density {kg/m3}",
        "    837.0000,                !- Specific Heat {J/kg-K}",
        "    0.9000000,               !- Thermal Absorptance",
        "    0.7500000,               !- Solar Absorptance",
        "    0.7500000;               !- Visible Absorptance",

        "  Material,",
        "    IN02,                    !- Name",
        "    Rough,                   !- Roughness",
        "    9.0099998E-02,           !- Thickness {m}",
        "    4.3000001E-02,           !- Conductivity {W/m-K}",
        "    10.00000,                !- Density {kg/m3}",
        "    837.0000,                !- Specific Heat {J/kg-K}",
        "    0.9000000,               !- Thermal Absorptance",
        "    0.7500000,               !- Solar Absorptance",
        "    0.7500000;               !- Visible Absorptance",

        "  Material,",
        "    IN05,                    !- Name",
        "    Rough,                   !- Roughness",
        "    0.2458000,               !- Thickness {m}",
        "    4.3000001E-02,           !- Conductivity {W/m-K}",
        "    10.00000,                !- Density {kg/m3}",
        "    837.0000,                !- Specific Heat {J/kg-K}",
        "    0.9000000,               !- Thermal Absorptance",
        "    0.7500000,               !- Solar Absorptance",
        "    0.7500000;               !- Visible Absorptance",

        "  Material,",
        "    PW03,                    !- Name",
        "    MediumSmooth,            !- Roughness",
        "    1.2700000E-02,           !- Thickness {m}",
        "    0.1150000,               !- Conductivity {W/m-K}",
        "    545.0000,                !- Density {kg/m3}",
        "    1213.000,                !- Specific Heat {J/kg-K}",
        "    0.9000000,               !- Thermal Absorptance",
        "    0.7800000,               !- Solar Absorptance",
        "    0.7800000;               !- Visible Absorptance",

        "  Material,",
        "    CC03,                    !- Name",
        "    MediumRough,             !- Roughness",
        "    0.1016000,               !- Thickness {m}",
        "    1.310000,                !- Conductivity {W/m-K}",
        "    2243.000,                !- Density {kg/m3}",
        "    837.0000,                !- Specific Heat {J/kg-K}",
        "    0.9000000,               !- Thermal Absorptance",
        "    0.6500000,               !- Solar Absorptance",
        "    0.6500000;               !- Visible Absorptance",

        "  Material,",
        "    HF-A3,                   !- Name",
        "    Smooth,                  !- Roughness",
        "    1.5000000E-03,           !- Thickness {m}",
        "    44.96960,                !- Conductivity {W/m-K}",
        "    7689.000,                !- Density {kg/m3}",
        "    418.0000,                !- Specific Heat {J/kg-K}",
        "    0.9000000,               !- Thermal Absorptance",
        "    0.2000000,               !- Solar Absorptance",
        "    0.2000000;               !- Visible Absorptance",

        "  Material:NoMass,",
        "    AR02,                    !- Name",
        "    VeryRough,               !- Roughness",
        "    7.8000002E-02,           !- Thermal Resistance {m2-K/W}",
        "    0.9000000,               !- Thermal Absorptance",
        "    0.7000000,               !- Solar Absorptance",
        "    0.7000000;               !- Visible Absorptance",

        "  Material:NoMass,",
        "    CP02,                    !- Name",
        "    Rough,                   !- Roughness",
        "    0.2170000,               !- Thermal Resistance {m2-K/W}",
        "    0.9000000,               !- Thermal Absorptance",
        "    0.7500000,               !- Solar Absorptance",
        "    0.7500000;               !- Visible Absorptance",

        "  Construction,",
        "    EXTWALL:LIVING,          !- Name",
        "    A1 - 1 IN STUCCO,        !- Outside Layer",
        "    GP01;                    !- Layer 3",

        "  Construction,",
        "    FLOOR:LIVING,            !- Name",
        "    CC03,                    !- Outside Layer",
        "    CP02;                    !- Layer 2",

        "  Construction,",
        "    ROOF,                    !- Name",
        "    AR02,                    !- Outside Layer",
        "    PW03;                    !- Layer 2",

        "  Zone,",
        "    LIVING ZONE,             !- Name",
        "    0,                       !- Direction of Relative North {deg}",
        "    0,                       !- X Origin {m}",
        "    0,                       !- Y Origin {m}",
        "    0,                       !- Z Origin {m}",
        "    1,                       !- Type",
        "    1,                       !- Multiplier",
        "    autocalculate,           !- Ceiling Height {m}",
        "    autocalculate;           !- Volume {m3}",

        "  GlobalGeometryRules,",
        "    UpperLeftCorner,         !- Starting Vertex Position",
        "    CounterClockWise,        !- Vertex Entry Direction",
        "    World;                   !- Coordinate System",

        "  BuildingSurface:Detailed,",
        "    Living:North,            !- Name",
        "    Wall,                    !- Surface Type",
        "    EXTWALL:LIVING,          !- Construction Name",
        "    LIVING ZONE,             !- Zone Name",
        "    Outdoors,                !- Outside Boundary Condition",
        "    ,                        !- Outside Boundary Condition Object",
        "    SunExposed,              !- Sun Exposure",
        "    WindExposed,             !- Wind Exposure",
        "    0.5000000,               !- View Factor to Ground",
        "    4,                       !- Number of Vertices",
        "    1,1,1,  !- X,Y,Z ==> Vertex 1 {m}",
        "    1,1,0,  !- X,Y,Z ==> Vertex 2 {m}",
        "    0,1,0,  !- X,Y,Z ==> Vertex 3 {m}",
        "    0,1,1;  !- X,Y,Z ==> Vertex 4 {m}",

        "  BuildingSurface:Detailed,",
        "    Living:East,             !- Name",
        "    Wall,                    !- Surface Type",
        "    EXTWALL:LIVING,          !- Construction Name",
        "    LIVING ZONE,             !- Zone Name",
        "    Outdoors,                !- Outside Boundary Condition",
        "    ,                        !- Outside Boundary Condition Object",
        "    SunExposed,              !- Sun Exposure",
        "    WindExposed,             !- Wind Exposure",
        "    0.5000000,               !- View Factor to Ground",
        "    4,                       !- Number of Vertices",
        "    1,0,1,  !- X,Y,Z ==> Vertex 1 {m}",
        "    1,0,0,  !- X,Y,Z ==> Vertex 2 {m}",
        "    1,1,0,  !- X,Y,Z ==> Vertex 3 {m}",
        "    1,1,1;  !- X,Y,Z ==> Vertex 4 {m}",

        "  BuildingSurface:Detailed,",
        "    Living:South,            !- Name",
        "    Wall,                    !- Surface Type",
        "    EXTWALL:LIVING,          !- Construction Name",
        "    LIVING ZONE,             !- Zone Name",
        "    Outdoors,                !- Outside Boundary Condition",
        "    ,                        !- Outside Boundary Condition Object",
        "    SunExposed,              !- Sun Exposure",
        "    WindExposed,             !- Wind Exposure",
        "    0.5000000,               !- View Factor to Ground",
        "    4,                       !- Number of Vertices",
        "    0,0,1,  !- X,Y,Z ==> Vertex 1 {m}",
        "    0,0,0,  !- X,Y,Z ==> Vertex 2 {m}",
        "    1,0,0,  !- X,Y,Z ==> Vertex 3 {m}",
        "    1,0,1;  !- X,Y,Z ==> Vertex 4 {m}",

        "  BuildingSurface:Detailed,",
        "    Living:West,             !- Name",
        "    Wall,                    !- Surface Type",
        "    EXTWALL:LIVING,          !- Construction Name",
        "    LIVING ZONE,             !- Zone Name",
        "    Outdoors,                !- Outside Boundary Condition",
        "    ,                        !- Outside Boundary Condition Object",
        "    SunExposed,              !- Sun Exposure",
        "    WindExposed,             !- Wind Exposure",
        "    0.5000000,               !- View Factor to Ground",
        "    4,                       !- Number of Vertices",
        "    0,1,1,  !- X,Y,Z ==> Vertex 1 {m}",
        "    0,1,0,  !- X,Y,Z ==> Vertex 2 {m}",
        "    0,0,0,  !- X,Y,Z ==> Vertex 3 {m}",
        "    0,0,1;  !- X,Y,Z ==> Vertex 4 {m}",

        "  BuildingSurface:Detailed,",
        "    Living:Floor,            !- Name",
        "    FLOOR,                   !- Surface Type",
        "    FLOOR:LIVING,            !- Construction Name",
        "    LIVING ZONE,             !- Zone Name",
        "    Surface,                 !- Outside Boundary Condition",
        "    Living:Floor,            !- Outside Boundary Condition Object",
        "    NoSun,                   !- Sun Exposure",
        "    NoWind,                  !- Wind Exposure",
        "    0,                       !- View Factor to Ground",
        "    4,                       !- Number of Vertices",
        "    0,0,0,  !- X,Y,Z ==> Vertex 1 {m}",
        "    0,1,0,  !- X,Y,Z ==> Vertex 2 {m}",
        "    1,1,0,  !- X,Y,Z ==> Vertex 3 {m}",
        "    1,0,0;  !- X,Y,Z ==> Vertex 4 {m}",

        "  BuildingSurface:Detailed,",
        "    Living:Ceiling,          !- Name",
        "    ROOF,                 !- Surface Type",
        "    ROOF,          !- Construction Name",
        "    LIVING ZONE,             !- Zone Name",
        "    Outdoors,                !- Outside Boundary Condition",
        "    ,                        !- Outside Boundary Condition Object",
        "    SunExposed,              !- Sun Exposure",
        "    WindExposed,             !- Wind Exposure",
        "    0,                       !- View Factor to Ground",
        "    4,                       !- Number of Vertices",
        "    0,1,1,  !- X,Y,Z ==> Vertex 1 {m}",
        "    0,0,1,  !- X,Y,Z ==> Vertex 2 {m}",
        "    1,0,1,  !- X,Y,Z ==> Vertex 3 {m}",
        "    1,1,1;  !- X,Y,Z ==> Vertex 4 {m}",

        "  SurfaceProperty:LocalEnvironment,",
        "    LocEnv:Living:North,          !- Name",
        "    Living:North,                 !- Exterior Surface Name",
        "    ,                             !- External Shading Fraction Schedule Name",
        "    SrdSurfs:Living:North,        !- Surrounding Surfaces Object Name",
        "    ;                             !- Outdoor Air Node Name",

        "  SurfaceProperty:LocalEnvironment,",
        "    LocEnv:Living:East,           !- Name",
        "    Living:East,                  !- Exterior Surface Name",
        "    ,                             !- External Shading Fraction Schedule Name",
        "    SrdSurfs:Living:East,         !- Surrounding Surfaces Object Name",
        "    ;                             !- Outdoor Air Node Name",

        "  SurfaceProperty:LocalEnvironment,",
        "    LocEnv:Living:South,          !- Name",
        "    Living:South,                 !- Exterior Surface Name",
        "    ,                             !- External Shading Fraction Schedule Name",
        "    SrdSurfs:Living:South,        !- Surrounding Surfaces Object Name",
        "    ;                             !- Outdoor Air Node Name",

        "  SurfaceProperty:SurroundingSurfaces,",
        "    SrdSurfs:Living:North, !- Name",
        "    0.3,",
        "    Sky Temp Sch,",
        "    0.1,",
        "    Ground Temp Sch,",
        "    SurroundingSurface1,",
        "    0.6,",
        "    Surrounding Temp Sch 1;",

        "  SurfaceProperty:SurroundingSurfaces,",
        "    SrdSurfs:Living:East, !- Name",
        "    0.2,",
        "    ,",
        "    ,",
        "    ,",
        "    SurroundingSurface1,",
        "    0.3,",
        "    Surrounding Temp Sch 1,",
        "    SurroundingSurface2,",
        "    0.3,",
        "    Surrounding Temp Sch 1;",

        "  SurfaceProperty:SurroundingSurfaces,",
        "    SrdSurfs:Living:South, !- Name",
        "    ,",
        "    ,",
        "    ,",
        "    ,",
        "    SurroundingSurface1,",
        "    0.5,",
        "    Surrounding Temp Sch 1;",

        "  ScheduleTypeLimits,",
        "    Any Number;                   !- Name",

        "  Schedule:Compact,",
        "    Surrounding Temp Sch 1,       !- Name",
        "    Any Number,                   !- Schedule Type Limits Name",
        "    Through: 12/31,               !- Field 1",
        "    For: AllDays,                 !- Field 2",
        "    Until: 24:00, 15.0;           !- Field 3",

        "  Schedule:Compact,",
        "    Sky Temp Sch,                 !- Name",
        "    Any Number,                   !- Schedule Type Limits Name",
        "    Through: 12/31,               !- Field 1",
        "    For: AllDays,                 !- Field 2",
        "    Until: 24:00, 15.0;           !- Field 3",

        "  Schedule:Compact,",
        "    Ground Temp Sch,              !- Name",
        "    Any Number,                   !- Schedule Type Limits Name",
        "    Through: 12/31,               !- Field 1",
        "    For: AllDays,                 !- Field 2",
        "    Until: 24:00, 15.0;           !- Field 3",

    });

    ASSERT_TRUE(process_idf(idf_objects));
    bool ErrorsFound = false;

    ScheduleManager::ProcessScheduleInput(*state);

    HeatBalanceManager::GetProjectControlData(*state, ErrorsFound);
    EXPECT_FALSE(ErrorsFound);
    HeatBalanceManager::GetZoneData(*state, ErrorsFound);
    EXPECT_FALSE(ErrorsFound);
    HeatBalanceManager::GetMaterialData(*state, ErrorsFound);
    EXPECT_FALSE(ErrorsFound);
    HeatBalanceManager::GetConstructData(*state, ErrorsFound);
    EXPECT_FALSE(ErrorsFound);
    SurfaceGeometry::GetGeometryParameters(*state, ErrorsFound);
    EXPECT_FALSE(ErrorsFound);

    state->dataSurfaceGeometry->CosBldgRotAppGonly = 1.0;
    state->dataSurfaceGeometry->SinBldgRotAppGonly = 0.0;
    SurfaceGeometry::SetupZoneGeometry(*state, ErrorsFound);
    EXPECT_FALSE(ErrorsFound);

    HeatBalanceIntRadExchange::InitSolarViewFactors(*state);
    EXPECT_FALSE(has_err_output(true));

    EXPECT_TRUE(state->dataGlobal->AnyLocalEnvironmentsInModel);

    state->dataZoneEquip->ZoneEquipConfig.allocate(1);
    state->dataZoneEquip->ZoneEquipConfig(1).ZoneName = "LIVING ZONE";
    state->dataZoneEquip->ZoneEquipConfig(1).ActualZoneNum = 1;
    std::vector<int> controlledZoneEquipConfigNums;
    controlledZoneEquipConfigNums.push_back(1);
    state->dataHeatBal->Zone(1).IsControlled = true;

    state->dataZoneEquip->ZoneEquipConfig(1).NumInletNodes = 2;
    state->dataZoneEquip->ZoneEquipConfig(1).InletNode.allocate(2);
    state->dataZoneEquip->ZoneEquipConfig(1).InletNode(1) = 1;
    state->dataZoneEquip->ZoneEquipConfig(1).InletNode(2) = 2;
    state->dataZoneEquip->ZoneEquipConfig(1).NumExhaustNodes = 1;
    state->dataZoneEquip->ZoneEquipConfig(1).ExhaustNode.allocate(1);
    state->dataZoneEquip->ZoneEquipConfig(1).ExhaustNode(1) = 3;
    state->dataZoneEquip->ZoneEquipConfig(1).NumReturnNodes = 1;
    state->dataZoneEquip->ZoneEquipConfig(1).ReturnNode.allocate(1);
    state->dataZoneEquip->ZoneEquipConfig(1).ReturnNode(1) = 4;
    state->dataZoneEquip->ZoneEquipConfig(1).FixedReturnFlow.allocate(1);

    DataSizing::ZoneEqSizing.allocate(1);
    state->dataHeatBal->Zone(1).SystemZoneNodeNumber = 5;
    state->dataEnvrn->OutBaroPress = 101325.0;
    DataHeatBalFanSys::MAT.allocate(1); // Zone temperature C
    DataHeatBalFanSys::MAT(1) = 24.0;
    DataHeatBalFanSys::ZoneAirHumRat.allocate(1);
    DataHeatBalFanSys::ZoneAirHumRat(1) = 0.001;

    DataLoopNode::Node.allocate(4);
    state->dataSurface->Surface(1).TAirRef = DataSurfaces::ZoneMeanAirTemp;
    state->dataSurface->Surface(2).TAirRef = DataSurfaces::AdjacentAirTemp;
    state->dataSurface->Surface(3).TAirRef = DataSurfaces::ZoneSupplyAirTemp;

    DataHeatBalSurface::TempSurfInTmp.allocate(6);
    DataHeatBalSurface::TempSurfInTmp(1) = 15.0;
    DataHeatBalSurface::TempSurfInTmp(2) = 20.0;
    DataHeatBalSurface::TempSurfInTmp(3) = 25.0;
    DataHeatBalSurface::TempSurfInTmp(4) = 25.0;
    DataHeatBalSurface::TempSurfInTmp(5) = 25.0;
    DataHeatBalSurface::TempSurfInTmp(6) = 25.0;
    state->dataHeatBal->TempEffBulkAir.allocate(6);

    DataLoopNode::Node(1).Temp = 20.0;
    DataLoopNode::Node(2).Temp = 20.0;
    DataLoopNode::Node(3).Temp = 20.0;
    DataLoopNode::Node(4).Temp = 20.0;
    DataLoopNode::Node(1).MassFlowRate = 0.1;
    DataLoopNode::Node(2).MassFlowRate = 0.1;
    DataLoopNode::Node(3).MassFlowRate = 0.1;
    DataLoopNode::Node(4).MassFlowRate = 0.1;

    DataHeatBalSurface::TH.allocate(2, 2, 6);
    state->dataHeatBal->HConvIn.allocate(6);
    state->dataHeatBal->HConvIn(1) = 0.5;
    state->dataHeatBal->HConvIn(2) = 0.5;
    state->dataHeatBal->HConvIn(3) = 0.5;
    state->dataHeatBal->HConvIn(4) = 0.5;
    state->dataHeatBal->HConvIn(5) = 0.5;
    state->dataHeatBal->HConvIn(6) = 0.5;
    DataMoistureBalance::HConvInFD.allocate(6);
    DataMoistureBalance::RhoVaporAirIn.allocate(6);
    DataMoistureBalance::HMassConvInFD.allocate(6);

    state->dataGlobal->KickOffSimulation = true;
    DataHeatBalFanSys::ZoneLatentGain.allocate(1);
    state->dataGlobal->TimeStepZoneSec = 900;
    state->dataHeatBal->ZoneWinHeatGain.allocate(1);
    state->dataHeatBal->ZoneWinHeatGainRep.allocate(1);
    state->dataHeatBal->ZoneWinHeatGainRepEnergy.allocate(1);

    // Set up
    AllocateSurfaceHeatBalArrays(*state);
    createFacilityElectricPowerServiceObject();
    SolarShading::AllocateModuleArrays(*state);
    SolarShading::DetermineShadowingCombinations(*state);

    InitSurfaceHeatBalance(*state);

    state->dataSurface->AirSkyRadSplit.allocate(6);
    ScheduleManager::Schedule(1).CurrentValue = 25.0; // Srd Srfs Temp
    ScheduleManager::Schedule(2).CurrentValue = 15.0; // Sky temp
    ScheduleManager::Schedule(3).CurrentValue = 22.0; // Grd temp

    int SurfNum;
    for (SurfNum = 1; SurfNum <= 6; SurfNum++) {
        DataHeatBalSurface::TH(1, 1, SurfNum) = 20;         // Surf temp
        state->dataSurface->Surface(SurfNum).OutDryBulbTemp = 22; // Air temp
        state->dataSurface->Surface(SurfNum).ExtConvCoeff = -6;
        state->dataSurface->AirSkyRadSplit(SurfNum) = 1.0;
    }
    CalcHeatBalanceOutsideSurf(*state);

    // Test if local value correctly overwritten
    // Surface(1-3) - local; Surface(4-6) - global;
    EXPECT_DOUBLE_EQ(0.3, state->dataSurface->Surface(1).ViewFactorSkyIR);
    EXPECT_DOUBLE_EQ(0.1, state->dataSurface->Surface(1).ViewFactorGroundIR);
    EXPECT_DOUBLE_EQ(0.2, state->dataSurface->Surface(2).ViewFactorSkyIR);
    EXPECT_DOUBLE_EQ(0.2, state->dataSurface->Surface(2).ViewFactorGroundIR);
    EXPECT_DOUBLE_EQ(0.25, state->dataSurface->Surface(3).ViewFactorSkyIR);
    EXPECT_DOUBLE_EQ(0.25, state->dataSurface->Surface(3).ViewFactorGroundIR);
    // Test if sky and grd view factor and temperature correctly overwritten
    EXPECT_DOUBLE_EQ((DataGlobalConstants::StefanBoltzmann * 0.9 * 0.3 * (pow_4(20.0 + DataGlobalConstants::KelvinConv) - pow_4(15.0 + DataGlobalConstants::KelvinConv)) / (20.0 - 15.0)),
                     DataHeatBalSurface::HSkyExtSurf(1));
    EXPECT_DOUBLE_EQ((DataGlobalConstants::StefanBoltzmann * 0.9 * 0.1 * (pow_4(20.0 + DataGlobalConstants::KelvinConv) - pow_4(22.0 + DataGlobalConstants::KelvinConv)) / (20.0 - 22.0)),
                     DataHeatBalSurface::HGrdExtSurf(1));

    // Test if LWR from surrounding surfaces correctly calculated
    EXPECT_DOUBLE_EQ(DataGlobalConstants::StefanBoltzmann * 0.9 * 0.6 * (pow_4(25.0 + DataGlobalConstants::KelvinConv) - pow_4(20.0 + DataGlobalConstants::KelvinConv)), DataHeatBalSurface::SurfQRadLWOutSrdSurfs(1));
    EXPECT_DOUBLE_EQ(DataGlobalConstants::StefanBoltzmann * 0.9 *
                         (0.3 * (pow_4(25.0 + DataGlobalConstants::KelvinConv) - pow_4(20.0 + DataGlobalConstants::KelvinConv)) + 0.3 * (pow_4(25.0 + DataGlobalConstants::KelvinConv) - pow_4(20.0 + DataGlobalConstants::KelvinConv))),
                     DataHeatBalSurface::SurfQRadLWOutSrdSurfs(2));
    EXPECT_DOUBLE_EQ(DataGlobalConstants::StefanBoltzmann * 0.9 * 0.5 * (pow_4(25.0 + DataGlobalConstants::KelvinConv) - pow_4(20.0 + DataGlobalConstants::KelvinConv)), DataHeatBalSurface::SurfQRadLWOutSrdSurfs(3));
    EXPECT_DOUBLE_EQ(0.0, DataHeatBalSurface::SurfQRadLWOutSrdSurfs(4));
}

TEST_F(EnergyPlusFixture, HeatBalanceSurfaceManager_SurfaceCOnstructionIndexTest)
{

    std::string const idf_objects = delimited_string({
        " Output:Variable,Perimeter_ZN_1_wall_south_Window_1,Surface Window Transmitted Solar Radiation Rate,timestep;",
        " Output:Variable,*,SURFACE CONSTRUCTION INDEX,timestep;",
        " Output:Diagnostics, DisplayAdvancedReportVariables;",
    });

    ASSERT_TRUE(process_idf(idf_objects));

    state->dataGlobal->DisplayAdvancedReportVariables = true;

    state->dataSurface->TotSurfaces = 1;
    state->dataGlobal->NumOfZones = 1;
    state->dataHeatBal->TotConstructs = 1;
    state->dataHeatBal->Zone.allocate(state->dataGlobal->NumOfZones);
    state->dataSurface->Surface.allocate(state->dataSurface->TotSurfaces);
    state->dataSurface->SurfaceWindow.allocate(state->dataSurface->TotSurfaces);
    state->dataConstruction->Construct.allocate(state->dataHeatBal->TotConstructs);
    state->dataHeatBal->AnyInternalHeatSourceInInput = true;

    state->dataSurface->Surface(1).Class = DataSurfaces::SurfaceClass::Wall;
    state->dataSurface->Surface(1).HeatTransSurf = true;
    state->dataSurface->Surface(1).HeatTransferAlgorithm = DataSurfaces::HeatTransferModel_CTF;
    state->dataSurface->Surface(1).ExtBoundCond = 1;
    state->dataSurface->Surface(1).Construction = 1;

    state->dataConstruction->Construct(1).NumCTFTerms = 2;
    state->dataConstruction->Construct(1).SourceSinkPresent = true;
    state->dataConstruction->Construct(1).NumHistories = 1;
    state->dataConstruction->Construct(1).CTFTUserOut(0) = 0.5;
    state->dataConstruction->Construct(1).CTFTUserIn(0) = 0.25;
    state->dataConstruction->Construct(1).CTFTUserSource(0) = 0.25;

    AllocateSurfaceHeatBalArrays(*state); // allocates a host of variables related to CTF calculations
    OutputProcessor::GetReportVariableInput(*state);

    EXPECT_EQ(state->dataOutputProcessor->ReqRepVars(2).VarName, "SURFACE CONSTRUCTION INDEX");
}

TEST_F(EnergyPlusFixture, HeatBalanceSurfaceManager_TestSurfTempCalcHeatBalanceAddSourceTerm)
{

    std::string const idf_objects =
        delimited_string({"  Building,",
                          "    House with AirflowNetwork simulation,  !- Name",
                          "    0,                       !- North Axis {deg}",
                          "    Suburbs,                 !- Terrain",
                          "    0.001,                   !- Loads Convergence Tolerance Value",
                          "    0.0050000,               !- Temperature Convergence Tolerance Value {deltaC}",
                          "    FullInteriorAndExterior, !- Solar Distribution",
                          "    25,                      !- Maximum Number of Warmup Days",
                          "    6;                       !- Minimum Number of Warmup Days",

                          "  Timestep,6;",

                          "  SurfaceConvectionAlgorithm:Inside,TARP;",

                          "  SurfaceConvectionAlgorithm:Outside,DOE-2;",

                          "  HeatBalanceAlgorithm,ConductionTransferFunction;",

                          "  SimulationControl,",
                          "    No,                      !- Do Zone Sizing Calculation",
                          "    No,                      !- Do System Sizing Calculation",
                          "    No,                      !- Do Plant Sizing Calculation",
                          "    Yes,                     !- Run Simulation for Sizing Periods",
                          "    No;                      !- Run Simulation for Weather File Run Periods",

                          "  RunPeriod,",
                          "    WinterDay,               !- Name",
                          "    1,                       !- Begin Month",
                          "    14,                      !- Begin Day of Month",
                          "    ,                        !- Begin Year",
                          "    1,                       !- End Month",
                          "    14,                      !- End Day of Month",
                          "    ,                        !- End Year",
                          "    Tuesday,                 !- Day of Week for Start Day",
                          "    Yes,                     !- Use Weather File Holidays and Special Days",
                          "    Yes,                     !- Use Weather File Daylight Saving Period",
                          "    No,                      !- Apply Weekend Holiday Rule",
                          "    Yes,                     !- Use Weather File Rain Indicators",
                          "    Yes;                     !- Use Weather File Snow Indicators",

                          "  RunPeriod,",
                          "    SummerDay,               !- Name",
                          "    7,                       !- Begin Month",
                          "    7,                       !- Begin Day of Month",
                          "    ,                        !- Begin Year",
                          "    7,                       !- End Month",
                          "    7,                       !- End Day of Month",
                          "    ,                        !- End Year",
                          "    Tuesday,                 !- Day of Week for Start Day",
                          "    Yes,                     !- Use Weather File Holidays and Special Days",
                          "    Yes,                     !- Use Weather File Daylight Saving Period",
                          "    No,                      !- Apply Weekend Holiday Rule",
                          "    Yes,                     !- Use Weather File Rain Indicators",
                          "    No;                      !- Use Weather File Snow Indicators",

                          "  Site:Location,",
                          "    CHICAGO_IL_USA TMY2-94846,  !- Name",
                          "    41.78,                   !- Latitude {deg}",
                          "    -87.75,                  !- Longitude {deg}",
                          "    -6.00,                   !- Time Zone {hr}",
                          "    190.00;                  !- Elevation {m}",

                          "  SizingPeriod:DesignDay,",
                          "    CHICAGO_IL_USA Annual Heating 99% Design Conditions DB,  !- Name",
                          "    1,                       !- Month",
                          "    21,                      !- Day of Month",
                          "    WinterDesignDay,         !- Day Type",
                          "    -17.3,                   !- Maximum Dry-Bulb Temperature {C}",
                          "    0.0,                     !- Daily Dry-Bulb Temperature Range {deltaC}",
                          "    ,                        !- Dry-Bulb Temperature Range Modifier Type",
                          "    ,                        !- Dry-Bulb Temperature Range Modifier Day Schedule Name",
                          "    Wetbulb,                 !- Humidity Condition Type",
                          "    -17.3,                   !- Wetbulb or DewPoint at Maximum Dry-Bulb {C}",
                          "    ,                        !- Humidity Condition Day Schedule Name",
                          "    ,                        !- Humidity Ratio at Maximum Dry-Bulb {kgWater/kgDryAir}",
                          "    ,                        !- Enthalpy at Maximum Dry-Bulb {J/kg}",
                          "    ,                        !- Daily Wet-Bulb Temperature Range {deltaC}",
                          "    99063.,                  !- Barometric Pressure {Pa}",
                          "    4.9,                     !- Wind Speed {m/s}",
                          "    270,                     !- Wind Direction {deg}",
                          "    No,                      !- Rain Indicator",
                          "    No,                      !- Snow Indicator",
                          "    No,                      !- Daylight Saving Time Indicator",
                          "    ASHRAEClearSky,          !- Solar Model Indicator",
                          "    ,                        !- Beam Solar Day Schedule Name",
                          "    ,                        !- Diffuse Solar Day Schedule Name",
                          "    ,                        !- ASHRAE Clear Sky Optical Depth for Beam Irradiance (taub) {dimensionless}",
                          "    ,                        !- ASHRAE Clear Sky Optical Depth for Diffuse Irradiance (taud) {dimensionless}",
                          "    0.0;                     !- Sky Clearness",

                          "  SizingPeriod:DesignDay,",
                          "    CHICAGO_IL_USA Annual Cooling 1% Design Conditions DB/MCWB,  !- Name",
                          "    7,                       !- Month",
                          "    21,                      !- Day of Month",
                          "    SummerDesignDay,         !- Day Type",
                          "    31.5,                    !- Maximum Dry-Bulb Temperature {C}",
                          "    10.7,                    !- Daily Dry-Bulb Temperature Range {deltaC}",
                          "    ,                        !- Dry-Bulb Temperature Range Modifier Type",
                          "    ,                        !- Dry-Bulb Temperature Range Modifier Day Schedule Name",
                          "    Wetbulb,                 !- Humidity Condition Type",
                          "    23.0,                    !- Wetbulb or DewPoint at Maximum Dry-Bulb {C}",
                          "    ,                        !- Humidity Condition Day Schedule Name",
                          "    ,                        !- Humidity Ratio at Maximum Dry-Bulb {kgWater/kgDryAir}",
                          "    ,                        !- Enthalpy at Maximum Dry-Bulb {J/kg}",
                          "    ,                        !- Daily Wet-Bulb Temperature Range {deltaC}",
                          "    99063.,                  !- Barometric Pressure {Pa}",
                          "    5.3,                     !- Wind Speed {m/s}",
                          "    230,                     !- Wind Direction {deg}",
                          "    No,                      !- Rain Indicator",
                          "    No,                      !- Snow Indicator",
                          "    No,                      !- Daylight Saving Time Indicator",
                          "    ASHRAEClearSky,          !- Solar Model Indicator",
                          "    ,                        !- Beam Solar Day Schedule Name",
                          "    ,                        !- Diffuse Solar Day Schedule Name",
                          "    ,                        !- ASHRAE Clear Sky Optical Depth for Beam Irradiance (taub) {dimensionless}",
                          "    ,                        !- ASHRAE Clear Sky Optical Depth for Diffuse Irradiance (taud) {dimensionless}",
                          "    1.0;                     !- Sky Clearness",

                          "  Site:GroundTemperature:BuildingSurface,20.03,20.03,20.13,20.30,20.43,20.52,20.62,20.77,20.78,20.55,20.44,20.20;",

                          "  Material,",
                          "    A1 - 1 IN STUCCO,        !- Name",
                          "    Smooth,                  !- Roughness",
                          "    2.5389841E-02,           !- Thickness {m}",
                          "    0.6918309,               !- Conductivity {W/m-K}",
                          "    1858.142,                !- Density {kg/m3}",
                          "    836.8000,                !- Specific Heat {J/kg-K}",
                          "    0.9000000,               !- Thermal Absorptance",
                          "    0.9200000,               !- Solar Absorptance",
                          "    0.9200000;               !- Visible Absorptance",

                          "  Material,",
                          "    CB11,                    !- Name",
                          "    MediumRough,             !- Roughness",
                          "    0.2032000,               !- Thickness {m}",
                          "    1.048000,                !- Conductivity {W/m-K}",
                          "    1105.000,                !- Density {kg/m3}",
                          "    837.0000,                !- Specific Heat {J/kg-K}",
                          "    0.9000000,               !- Thermal Absorptance",
                          "    0.2000000,               !- Solar Absorptance",
                          "    0.2000000;               !- Visible Absorptance",

                          "  Material,",
                          "    GP01,                    !- Name",
                          "    MediumSmooth,            !- Roughness",
                          "    1.2700000E-02,           !- Thickness {m}",
                          "    0.1600000,               !- Conductivity {W/m-K}",
                          "    801.0000,                !- Density {kg/m3}",
                          "    837.0000,                !- Specific Heat {J/kg-K}",
                          "    0.9000000,               !- Thermal Absorptance",
                          "    0.7500000,               !- Solar Absorptance",
                          "    0.7500000;               !- Visible Absorptance",

                          "  Material,",
                          "    IN02,                    !- Name",
                          "    Rough,                   !- Roughness",
                          "    9.0099998E-02,           !- Thickness {m}",
                          "    4.3000001E-02,           !- Conductivity {W/m-K}",
                          "    10.00000,                !- Density {kg/m3}",
                          "    837.0000,                !- Specific Heat {J/kg-K}",
                          "    0.9000000,               !- Thermal Absorptance",
                          "    0.7500000,               !- Solar Absorptance",
                          "    0.7500000;               !- Visible Absorptance",

                          "  Material,",
                          "    IN05,                    !- Name",
                          "    Rough,                   !- Roughness",
                          "    0.2458000,               !- Thickness {m}",
                          "    4.3000001E-02,           !- Conductivity {W/m-K}",
                          "    10.00000,                !- Density {kg/m3}",
                          "    837.0000,                !- Specific Heat {J/kg-K}",
                          "    0.9000000,               !- Thermal Absorptance",
                          "    0.7500000,               !- Solar Absorptance",
                          "    0.7500000;               !- Visible Absorptance",

                          "  Material,",
                          "    PW03,                    !- Name",
                          "    MediumSmooth,            !- Roughness",
                          "    1.2700000E-02,           !- Thickness {m}",
                          "    0.1150000,               !- Conductivity {W/m-K}",
                          "    545.0000,                !- Density {kg/m3}",
                          "    1213.000,                !- Specific Heat {J/kg-K}",
                          "    0.9000000,               !- Thermal Absorptance",
                          "    0.7800000,               !- Solar Absorptance",
                          "    0.7800000;               !- Visible Absorptance",

                          "  Material,",
                          "    CC03,                    !- Name",
                          "    MediumRough,             !- Roughness",
                          "    0.1016000,               !- Thickness {m}",
                          "    1.310000,                !- Conductivity {W/m-K}",
                          "    2243.000,                !- Density {kg/m3}",
                          "    837.0000,                !- Specific Heat {J/kg-K}",
                          "    0.9000000,               !- Thermal Absorptance",
                          "    0.6500000,               !- Solar Absorptance",
                          "    0.6500000;               !- Visible Absorptance",

                          "  Material,",
                          "    HF-A3,                   !- Name",
                          "    Smooth,                  !- Roughness",
                          "    1.5000000E-03,           !- Thickness {m}",
                          "    44.96960,                !- Conductivity {W/m-K}",
                          "    7689.000,                !- Density {kg/m3}",
                          "    418.0000,                !- Specific Heat {J/kg-K}",
                          "    0.9000000,               !- Thermal Absorptance",
                          "    0.2000000,               !- Solar Absorptance",
                          "    0.2000000;               !- Visible Absorptance",

                          "  Material:NoMass,",
                          "    AR02,                    !- Name",
                          "    VeryRough,               !- Roughness",
                          "    7.8000002E-02,           !- Thermal Resistance {m2-K/W}",
                          "    0.9000000,               !- Thermal Absorptance",
                          "    0.7000000,               !- Solar Absorptance",
                          "    0.7000000;               !- Visible Absorptance",

                          "  Material:NoMass,",
                          "    CP02,                    !- Name",
                          "    Rough,                   !- Roughness",
                          "    0.2170000,               !- Thermal Resistance {m2-K/W}",
                          "    0.9000000,               !- Thermal Absorptance",
                          "    0.7500000,               !- Solar Absorptance",
                          "    0.7500000;               !- Visible Absorptance",

                          "  Construction,",
                          "    EXTWALL:LIVING,          !- Name",
                          "    A1 - 1 IN STUCCO,        !- Outside Layer",
                          "    GP01;                    !- Layer 3",

                          "  Construction,",
                          "    FLOOR:LIVING,            !- Name",
                          "    CC03,                    !- Outside Layer",
                          "    CP02;                    !- Layer 2",

                          "  Construction,",
                          "    ROOF,                    !- Name",
                          "    AR02,                    !- Outside Layer",
                          "    PW03;                    !- Layer 2",

                          "  Zone,",
                          "    LIVING ZONE,             !- Name",
                          "    0,                       !- Direction of Relative North {deg}",
                          "    0,                       !- X Origin {m}",
                          "    0,                       !- Y Origin {m}",
                          "    0,                       !- Z Origin {m}",
                          "    1,                       !- Type",
                          "    1,                       !- Multiplier",
                          "    autocalculate,           !- Ceiling Height {m}",
                          "    autocalculate;           !- Volume {m3}",

                          "  GlobalGeometryRules,",
                          "    UpperLeftCorner,         !- Starting Vertex Position",
                          "    CounterClockWise,        !- Vertex Entry Direction",
                          "    World;                   !- Coordinate System",

                          "  BuildingSurface:Detailed,",
                          "    Living:North,            !- Name",
                          "    Wall,                    !- Surface Type",
                          "    EXTWALL:LIVING,          !- Construction Name",
                          "    LIVING ZONE,             !- Zone Name",
                          "    Outdoors,                !- Outside Boundary Condition",
                          "    ,                        !- Outside Boundary Condition Object",
                          "    SunExposed,              !- Sun Exposure",
                          "    WindExposed,             !- Wind Exposure",
                          "    0.5000000,               !- View Factor to Ground",
                          "    4,                       !- Number of Vertices",
                          "    1,1,1,  !- X,Y,Z ==> Vertex 1 {m}",
                          "    1,1,0,  !- X,Y,Z ==> Vertex 2 {m}",
                          "    0,1,0,  !- X,Y,Z ==> Vertex 3 {m}",
                          "    0,1,1;  !- X,Y,Z ==> Vertex 4 {m}",

                          "  BuildingSurface:Detailed,",
                          "    Living:East,             !- Name",
                          "    Wall,                    !- Surface Type",
                          "    EXTWALL:LIVING,          !- Construction Name",
                          "    LIVING ZONE,             !- Zone Name",
                          "    Outdoors,                !- Outside Boundary Condition",
                          "    ,                        !- Outside Boundary Condition Object",
                          "    SunExposed,              !- Sun Exposure",
                          "    WindExposed,             !- Wind Exposure",
                          "    0.5000000,               !- View Factor to Ground",
                          "    4,                       !- Number of Vertices",
                          "    1,0,1,  !- X,Y,Z ==> Vertex 1 {m}",
                          "    1,0,0,  !- X,Y,Z ==> Vertex 2 {m}",
                          "    1,1,0,  !- X,Y,Z ==> Vertex 3 {m}",
                          "    1,1,1;  !- X,Y,Z ==> Vertex 4 {m}",

                          "  BuildingSurface:Detailed,",
                          "    Living:South,            !- Name",
                          "    Wall,                    !- Surface Type",
                          "    EXTWALL:LIVING,          !- Construction Name",
                          "    LIVING ZONE,             !- Zone Name",
                          "    Outdoors,                !- Outside Boundary Condition",
                          "    ,                        !- Outside Boundary Condition Object",
                          "    SunExposed,              !- Sun Exposure",
                          "    WindExposed,             !- Wind Exposure",
                          "    0.5000000,               !- View Factor to Ground",
                          "    4,                       !- Number of Vertices",
                          "    0,0,1,  !- X,Y,Z ==> Vertex 1 {m}",
                          "    0,0,0,  !- X,Y,Z ==> Vertex 2 {m}",
                          "    1,0,0,  !- X,Y,Z ==> Vertex 3 {m}",
                          "    1,0,1;  !- X,Y,Z ==> Vertex 4 {m}",

                          "  BuildingSurface:Detailed,",
                          "    Living:West,             !- Name",
                          "    Wall,                    !- Surface Type",
                          "    EXTWALL:LIVING,          !- Construction Name",
                          "    LIVING ZONE,             !- Zone Name",
                          "    Outdoors,                !- Outside Boundary Condition",
                          "    ,                        !- Outside Boundary Condition Object",
                          "    SunExposed,              !- Sun Exposure",
                          "    WindExposed,             !- Wind Exposure",
                          "    0.5000000,               !- View Factor to Ground",
                          "    4,                       !- Number of Vertices",
                          "    0,1,1,  !- X,Y,Z ==> Vertex 1 {m}",
                          "    0,1,0,  !- X,Y,Z ==> Vertex 2 {m}",
                          "    0,0,0,  !- X,Y,Z ==> Vertex 3 {m}",
                          "    0,0,1;  !- X,Y,Z ==> Vertex 4 {m}",
                          "  BuildingSurface:Detailed,",
                          "    Living:Floor,            !- Name",
                          "    FLOOR,                   !- Surface Type",
                          "    FLOOR:LIVING,            !- Construction Name",
                          "    LIVING ZONE,             !- Zone Name",
                          "    Surface,                 !- Outside Boundary Condition",
                          "    Living:Floor,            !- Outside Boundary Condition Object",
                          "    NoSun,                   !- Sun Exposure",
                          "    NoWind,                  !- Wind Exposure",
                          "    0,                       !- View Factor to Ground",
                          "    4,                       !- Number of Vertices",
                          "    0,0,0,  !- X,Y,Z ==> Vertex 1 {m}",
                          "    0,1,0,  !- X,Y,Z ==> Vertex 2 {m}",
                          "    1,1,0,  !- X,Y,Z ==> Vertex 3 {m}",
                          "    1,0,0;  !- X,Y,Z ==> Vertex 4 {m}",

                          "  BuildingSurface:Detailed,",
                          "    Living:Ceiling,          !- Name",
                          "    ROOF,                 !- Surface Type",
                          "    ROOF,          !- Construction Name",
                          "    LIVING ZONE,             !- Zone Name",
                          "    Outdoors,                !- Outside Boundary Condition",
                          "    ,                        !- Outside Boundary Condition Object",
                          "    SunExposed,              !- Sun Exposure",
                          "    WindExposed,             !- Wind Exposure",
                          "    0,                       !- View Factor to Ground",
                          "    4,                       !- Number of Vertices",
                          "    0,1,1,  !- X,Y,Z ==> Vertex 1 {m}",
                          "    0,0,1,  !- X,Y,Z ==> Vertex 2 {m}",
                          "    1,0,1,  !- X,Y,Z ==> Vertex 3 {m}",
                          "    1,1,1;  !- X,Y,Z ==> Vertex 4 {m}",
                          "",
                          "  Schedule:Compact,",
                          "    Sche_Q_Evap_Cool,        !- Name",
                          "	 Any Number,              !- Schedule Type Limits Name",
                          "    Through: 12/31,",
                          "    For: AllDays,",
                          "    Until: 24:00, -0.1;",
                          "",
                          "  Schedule:Compact,",
                          "    Sche_Q_Add_Heat,         !- Name",
                          "	 Any Number,              !- Schedule Type Limits Name",
                          "    Through: 12/31,",
                          "    For: AllDays,",
                          "    Until: 24:00, 0.1;",
                          "",
                          "  SurfaceProperty:HeatBalanceSourceTerm,",
                          "    Living:North,               !- Surface Name",
                          "	 ,                           !- Inside Face Heat Source Term Schedule Name",
                          "    Sche_Q_Evap_Cool;           !- Outside Face Heat Source Term Schedule Name",
                          "",
                          "  SurfaceProperty:HeatBalanceSourceTerm,",
                          "    Living:Ceiling,             !- Surface Name",
                          "	 Sche_Q_Add_Heat,            !- Inside Face Heat Source Term Schedule Name",
                          "    ;                           !- Outside Face Heat Source Term Schedule Name"});

    ASSERT_TRUE(process_idf(idf_objects));
    bool ErrorsFound = false;

    HeatBalanceManager::GetProjectControlData(*state, ErrorsFound);
    EXPECT_FALSE(ErrorsFound);
    HeatBalanceManager::GetZoneData(*state, ErrorsFound);
    EXPECT_FALSE(ErrorsFound);
    HeatBalanceManager::GetMaterialData(*state, ErrorsFound);
    EXPECT_FALSE(ErrorsFound);
    HeatBalanceManager::GetConstructData(*state, ErrorsFound);
    EXPECT_FALSE(ErrorsFound);
    SurfaceGeometry::GetGeometryParameters(*state, ErrorsFound);
    EXPECT_FALSE(ErrorsFound);

    state->dataSurfaceGeometry->CosBldgRotAppGonly = 1.0;
    state->dataSurfaceGeometry->SinBldgRotAppGonly = 0.0;
    SurfaceGeometry::SetupZoneGeometry(*state, ErrorsFound);
    EXPECT_FALSE(ErrorsFound);

    // Clear schedule type warnings
    EXPECT_TRUE(has_err_output(true));

    HeatBalanceIntRadExchange::InitSolarViewFactors(*state);
    EXPECT_TRUE(compare_err_stream(""));
    EXPECT_FALSE(has_err_output(true));

    state->dataZoneEquip->ZoneEquipConfig.allocate(1);
    state->dataZoneEquip->ZoneEquipConfig(1).ZoneName = "LIVING ZONE";
    state->dataZoneEquip->ZoneEquipConfig(1).ActualZoneNum = 1;
    std::vector<int> controlledZoneEquipConfigNums;
    controlledZoneEquipConfigNums.push_back(1);
    state->dataHeatBal->Zone(1).IsControlled = true;
    state->dataHeatBal->Zone(1).ZoneEqNum = 1;
    state->dataZoneEquip->ZoneEquipConfig(1).NumInletNodes = 2;
    state->dataZoneEquip->ZoneEquipConfig(1).InletNode.allocate(2);
    state->dataZoneEquip->ZoneEquipConfig(1).InletNode(1) = 1;
    state->dataZoneEquip->ZoneEquipConfig(1).InletNode(2) = 2;
    state->dataZoneEquip->ZoneEquipConfig(1).NumExhaustNodes = 1;
    state->dataZoneEquip->ZoneEquipConfig(1).ExhaustNode.allocate(1);
    state->dataZoneEquip->ZoneEquipConfig(1).ExhaustNode(1) = 3;
    state->dataZoneEquip->ZoneEquipConfig(1).NumReturnNodes = 1;
    state->dataZoneEquip->ZoneEquipConfig(1).ReturnNode.allocate(1);
    state->dataZoneEquip->ZoneEquipConfig(1).ReturnNode(1) = 4;
    state->dataZoneEquip->ZoneEquipConfig(1).FixedReturnFlow.allocate(1);

    DataSizing::ZoneEqSizing.allocate(1);
    state->dataHeatBal->Zone(1).SystemZoneNodeNumber = 5;
    state->dataEnvrn->OutBaroPress = 101325.0;
    DataHeatBalFanSys::MAT.allocate(1); // Zone temperature C
    DataHeatBalFanSys::MAT(1) = 24.0;
    DataHeatBalFanSys::ZoneAirHumRat.allocate(1);
    DataHeatBalFanSys::ZoneAirHumRat(1) = 0.001;

    DataLoopNode::Node.allocate(4);
    state->dataSurface->Surface(1).TAirRef = DataSurfaces::ZoneMeanAirTemp;
    state->dataSurface->Surface(2).TAirRef = DataSurfaces::AdjacentAirTemp;
    state->dataSurface->Surface(3).TAirRef = DataSurfaces::ZoneSupplyAirTemp;

    DataHeatBalSurface::TempSurfInTmp.allocate(6);
    DataHeatBalSurface::TempSurfInTmp(1) = 15.0;
    DataHeatBalSurface::TempSurfInTmp(2) = 20.0;
    DataHeatBalSurface::TempSurfInTmp(3) = 25.0;
    DataHeatBalSurface::TempSurfInTmp(4) = 25.0;
    DataHeatBalSurface::TempSurfInTmp(5) = 25.0;
    DataHeatBalSurface::TempSurfInTmp(6) = 25.0;
    state->dataHeatBal->TempEffBulkAir.allocate(6);

    DataLoopNode::Node(1).Temp = 20.0;
    DataLoopNode::Node(2).Temp = 20.0;
    DataLoopNode::Node(3).Temp = 20.0;
    DataLoopNode::Node(4).Temp = 20.0;
    DataLoopNode::Node(1).MassFlowRate = 0.1;
    DataLoopNode::Node(2).MassFlowRate = 0.1;
    DataLoopNode::Node(3).MassFlowRate = 0.1;
    DataLoopNode::Node(4).MassFlowRate = 0.1;

    DataHeatBalSurface::TH.allocate(2, 2, 6);
    DataHeatBalSurface::TH(1, 1, 1) = 20;
    DataHeatBalSurface::TH(1, 1, 2) = 20;
    DataHeatBalSurface::TH(1, 1, 3) = 20;
    DataHeatBalSurface::TH(1, 1, 4) = 20;
    DataHeatBalSurface::TH(1, 1, 5) = 20;
    DataHeatBalSurface::TH(1, 1, 6) = 20;
    state->dataHeatBal->HConvIn.allocate(6);
    state->dataHeatBal->HConvIn(1) = 0.5;
    state->dataHeatBal->HConvIn(2) = 0.5;
    state->dataHeatBal->HConvIn(3) = 0.5;
    state->dataHeatBal->HConvIn(4) = 0.5;
    state->dataHeatBal->HConvIn(5) = 0.5;
    state->dataHeatBal->HConvIn(6) = 0.5;
    DataMoistureBalance::HConvInFD.allocate(6);
    DataMoistureBalance::RhoVaporAirIn.allocate(6);
    DataMoistureBalance::HMassConvInFD.allocate(6);

    state->dataGlobal->KickOffSimulation = true;
    DataHeatBalFanSys::ZoneLatentGain.allocate(1);
    state->dataGlobal->TimeStepZoneSec = 900;
    state->dataHeatBal->ZoneWinHeatGain.allocate(1);
    state->dataHeatBal->ZoneWinHeatGainRep.allocate(1);
    state->dataHeatBal->ZoneWinHeatGainRepEnergy.allocate(1);

    ScheduleManager::Schedule(1).CurrentValue = -0.1;
    ScheduleManager::Schedule(2).CurrentValue = 0.1;

    AllocateSurfaceHeatBalArrays(*state);
    createFacilityElectricPowerServiceObject();
    SolarShading::AllocateModuleArrays(*state);
    SolarShading::DetermineShadowingCombinations(*state);
    InitSurfaceHeatBalance(*state);
    for (int SurfNum = 1; SurfNum <= 6; SurfNum++) {
        state->dataSurface->Surface(SurfNum).ExtConvCoeff = -1;
    }

    // Test Additional Heat Source Calculation
    CalcHeatBalanceOutsideSurf(*state);
    EXPECT_EQ(-0.1, DataHeatBalSurface::SurfQAdditionalHeatSourceOutside(1));
    CalcHeatBalanceInsideSurf(*state);
    EXPECT_EQ(0.1, DataHeatBalSurface::SurfQAdditionalHeatSourceInside(6));

    state->dataZoneEquip->ZoneEquipConfig.deallocate();
    DataSizing::ZoneEqSizing.deallocate();
    DataHeatBalFanSys::MAT.deallocate(); // Zone temperature C
    DataHeatBalFanSys::ZoneAirHumRat.deallocate();
    DataLoopNode::Node.deallocate();
    state->dataGlobal->KickOffSimulation = false;
    DataHeatBalSurface::TempSurfInTmp.deallocate();
    state->dataHeatBal->TempEffBulkAir.deallocate();
    DataHeatBalSurface::TH.deallocate();
    state->dataHeatBal->HConvIn.deallocate();
    DataMoistureBalance::HConvInFD.deallocate();
    DataMoistureBalance::RhoVaporAirIn.deallocate();
    DataMoistureBalance::HMassConvInFD.deallocate();
    DataHeatBalFanSys::ZoneLatentGain.deallocate();
    state->dataHeatBal->ZoneWinHeatGain.deallocate();
    state->dataHeatBal->ZoneWinHeatGainRep.deallocate();
    state->dataHeatBal->ZoneWinHeatGainRepEnergy.deallocate();
}

TEST_F(EnergyPlusFixture, HeatBalanceSurfaceManager_TestReportIntMovInsInsideSurfTemp)
{

    Real64 ExpectedResult1;
    Real64 ExpectedResult2;
    Real64 ExpectedResult3;

    state->dataSurface->TotSurfaces = 3;
    state->dataSurface->Surface.allocate(state->dataSurface->TotSurfaces);
    DataHeatBalSurface::TempSurfIn.allocate(state->dataSurface->TotSurfaces);
    DataHeatBalSurface::TempSurfInTmp.allocate(state->dataSurface->TotSurfaces);
    DataHeatBalSurface::TempSurfInMovInsRep.allocate(state->dataSurface->TotSurfaces);

    // Test 1 Data: Surface does NOT have movable insulation
    state->dataSurface->Surface(1).MaterialMovInsulInt = 0; // No material means no movable insulation
    state->dataSurface->Surface(1).SchedMovInsulInt = 0;    // Schedule index of zero returns zero value (not scheduled)
    DataHeatBalSurface::TempSurfIn(1) = 23.0;
    DataHeatBalSurface::TempSurfInTmp(1) = 12.3;
    DataHeatBalSurface::TempSurfInMovInsRep(1) = 1.23;
    ExpectedResult1 = 23.0; // TempSurfInMovInsRep should be set to TempSurfIn

    // Test 2 Data: Surface does have movable insulation but it is scheduled OFF
    state->dataSurface->Surface(2).MaterialMovInsulInt = 1; // Material index present means there is movable insulation
    state->dataSurface->Surface(2).SchedMovInsulInt = 0;    // Schedule index of zero returns zero value (not scheduled)
    DataHeatBalSurface::TempSurfIn(2) = 123.0;
    DataHeatBalSurface::TempSurfInTmp(2) = 12.3;
    DataHeatBalSurface::TempSurfInMovInsRep(2) = 1.23;
    ExpectedResult2 = 123.0; // TempSurfInMovInsRep should be set to TempSurfIn

    // Test 3 Data: Surface does have movable insulation and it is scheduled ON
    state->dataSurface->Surface(3).MaterialMovInsulInt = 1; // Material index present means there is movable insulation
    state->dataSurface->Surface(3).SchedMovInsulInt = -1;   // Schedule index of -1 returns 1.0 value
    DataHeatBalSurface::TempSurfIn(3) = 12.3;
    DataHeatBalSurface::TempSurfInTmp(3) = 1.23;
    DataHeatBalSurface::TempSurfInMovInsRep(3) = -9999.9;
    ExpectedResult3 = 1.23; // TempSurfInMovInsRep should be set to TempSurfInTmp

    // Now call the subroutine which will run all of the test cases at once and then make the comparisons
    HeatBalanceSurfaceManager::ReportIntMovInsInsideSurfTemp(*state);
    EXPECT_NEAR(DataHeatBalSurface::TempSurfInMovInsRep(1), ExpectedResult1, 0.00001);
    EXPECT_NEAR(DataHeatBalSurface::TempSurfInMovInsRep(2), ExpectedResult2, 0.00001);
    EXPECT_NEAR(DataHeatBalSurface::TempSurfInMovInsRep(3), ExpectedResult3, 0.00001);
}

TEST_F(EnergyPlusFixture, HeatBalanceSurfaceManager_OutsideSurfHeatBalanceWhenRainFlag)
{
    state->dataSurface->Surface.allocate(1);
    DataHeatBalSurface::HcExtSurf.allocate(1);
    DataHeatBalSurface::TH.allocate(1, 1, 1);

    state->dataSurface->Surface(1).Area = 58.197;
    DataHeatBalSurface::HcExtSurf(1) = 1000;
    DataHeatBalSurface::TH(1, 1, 1) = 6.71793958923051;
    state->dataSurface->Surface(1).OutWetBulbTemp = 6.66143784594778;
    state->dataSurface->Surface(1).OutDryBulbTemp = 7.2;

    // If Rain Flag = on, GetQdotConvOutRep uses Outdoor Air Wet Bulb Temp.
    state->dataEnvrn->IsRain = true;
    Real64 ExpectedQconvPerArea1 = -1000 * (6.71793958923051 - 6.66143784594778);

    EXPECT_NEAR(ExpectedQconvPerArea1, GetQdotConvOutRepPerArea(*state, 1), 0.01);

    // Otherwise, GetQdotConvOutRep uses Outdoor Air Dry Bulb Temp.
    state->dataEnvrn->IsRain = false;
    DataHeatBalSurface::HcExtSurf(1) = 5.65361106051348;
    Real64 ExpectedQconvPerArea2 = -5.65361106051348 * (6.71793958923051 - 7.2);

    EXPECT_NEAR(ExpectedQconvPerArea2, GetQdotConvOutRepPerArea(*state, 1), 0.01);
}

TEST_F(EnergyPlusFixture, HeatBalanceSurfaceManager_TestInterzoneRadFactorCalc)
{

    state->dataSurface->TotSurfaces = 2;
    state->dataGlobal->NumOfZones = 2;
    state->dataHeatBal->TotMaterials = 1;
    state->dataHeatBal->TotConstructs = 1;

    state->dataHeatBal->Zone.allocate(state->dataGlobal->NumOfZones);
    state->dataSurface->Surface.allocate(state->dataSurface->TotSurfaces);
    state->dataConstruction->Construct.allocate(state->dataHeatBal->TotConstructs);
    DataHeatBalSurface::EnclSolVMULT.allocate(state->dataGlobal->NumOfZones);
    state->dataConstruction->Construct(1).TransDiff = 0.1;
    DataHeatBalSurface::EnclSolVMULT(1) = 1.0;
    DataHeatBalSurface::EnclSolVMULT(2) = 1.0;

    state->dataSurface->Surface(1).HeatTransSurf = true;
    state->dataSurface->Surface(1).Construction = 1;
    state->dataSurface->Surface(1).ExtBoundCond = 2;
    state->dataSurface->Surface(1).Area = 1.0;
    state->dataSurface->Surface(1).Zone = 1;

    state->dataSurface->Surface(2).HeatTransSurf = true;
    state->dataSurface->Surface(2).Construction = 1;
    state->dataSurface->Surface(2).ExtBoundCond = 1;
    state->dataSurface->Surface(2).Area = 1.0;
    state->dataSurface->Surface(2).Zone = 2;

    state->dataSurface->Surface(1).SolarEnclIndex = 1;
    state->dataSurface->Surface(2).SolarEnclIndex = 2;

    ComputeDifSolExcZonesWIZWindows(*state, state->dataGlobal->NumOfZones);

    EXPECT_EQ(1, DataHeatBalSurface::FractDifShortZtoZ(1, 1));
    EXPECT_EQ(1, DataHeatBalSurface::FractDifShortZtoZ(2, 2));
    EXPECT_FALSE(DataHeatBalSurface::RecDifShortFromZ(1));
    EXPECT_FALSE(DataHeatBalSurface::RecDifShortFromZ(2));

    state->dataHeatBal->Zone(1).HasInterZoneWindow = true;
    state->dataHeatBal->Zone(2).HasInterZoneWindow = true;

    ComputeDifSolExcZonesWIZWindows(*state, state->dataGlobal->NumOfZones);

    EXPECT_TRUE(DataHeatBalSurface::RecDifShortFromZ(1));
    EXPECT_TRUE(DataHeatBalSurface::RecDifShortFromZ(2));

    state->dataGlobal->KickOffSimulation = true;
    ComputeDifSolExcZonesWIZWindows(*state, state->dataGlobal->NumOfZones);

    EXPECT_EQ(1, DataHeatBalSurface::FractDifShortZtoZ(1, 1));
    EXPECT_EQ(1, DataHeatBalSurface::FractDifShortZtoZ(2, 2));
    EXPECT_FALSE(DataHeatBalSurface::RecDifShortFromZ(1));
    EXPECT_FALSE(DataHeatBalSurface::RecDifShortFromZ(2));
}

TEST_F(EnergyPlusFixture, HeatBalanceSurfaceManager_TestResilienceMetricReport)
{

    state->dataGlobal->NumOfZones = 1;
    state->dataGlobal->KindOfSim = DataGlobalConstants::KindOfSim::RunPeriodWeather;
    state->dataOutRptTab->displayThermalResilienceSummary = true;
    state->dataEnvrn->Month = 7;
    state->dataEnvrn->DayOfMonth = 1;

    state->dataGlobal->TimeStep = 1;
    state->dataGlobal->TimeStepZone = 1;
    state->dataEnvrn->OutBaroPress = 101325.0;

    state->dataGlobal->NumOfZones = 1;
    state->dataHeatBal->Zone.allocate(state->dataGlobal->NumOfZones);
    DataHeatBalFanSys::ZTAV.dimension(state->dataGlobal->NumOfZones, 0.0);
    DataHeatBalFanSys::ZoneAirHumRatAvg.dimension(state->dataGlobal->NumOfZones, 0.0);

    DataHeatBalFanSys::ZoneHeatIndex.dimension(state->dataGlobal->NumOfZones, 0.0);
    DataHeatBalFanSys::ZoneHumidex.dimension(state->dataGlobal->NumOfZones, 0.0);
    DataHeatBalFanSys::ZoneNumOcc.dimension(state->dataGlobal->NumOfZones, 0);
    DataHeatBalFanSys::ZoneHeatIndexHourBins.allocate(state->dataGlobal->NumOfZones);
    DataHeatBalFanSys::ZoneHumidexHourBins.allocate(state->dataGlobal->NumOfZones);
    DataHeatBalFanSys::ZoneHeatIndexOccuHourBins.allocate(state->dataGlobal->NumOfZones);
    DataHeatBalFanSys::ZoneHumidexOccuHourBins.allocate(state->dataGlobal->NumOfZones);

    state->dataHeatBal->TotPeople = 1;
    state->dataHeatBal->People.allocate(state->dataHeatBal->TotPeople);
    state->dataHeatBal->People(1).ZonePtr = 1;
    state->dataHeatBal->People(1).Pierce = true;
    state->dataHeatBal->People(1).NumberOfPeople = 2;
    state->dataHeatBal->People(1).NumberOfPeoplePtr = 1;
    ScheduleManager::Schedule.allocate(1);

    state->dataThermalComforts->ThermalComfortData.allocate(state->dataHeatBal->TotPeople);
    DataHeatBalFanSys::ZoneOccPierceSET.dimension(state->dataGlobal->NumOfZones, 0);
    DataHeatBalFanSys::ZoneOccPierceSETLastStep.dimension(state->dataGlobal->NumOfZones, 0);
    DataHeatBalFanSys::ZoneLowSETHours.allocate(state->dataGlobal->NumOfZones);
    DataHeatBalFanSys::ZoneHighSETHours.allocate(state->dataGlobal->NumOfZones);

    state->dataThermalComforts->ThermalComfortData(1).PierceSET = 31;
    ScheduleManager::Schedule(1).CurrentValue = 0;

    // Heat Index Case 1: Zone T < 80 F;
    state->dataGlobal->HourOfDay = 1;
    DataHeatBalFanSys::ZTAV(1) = 25;
    DataHeatBalFanSys::ZoneAirHumRatAvg(1) = 0.00988; // RH = 50%
    CalcThermalResilience(*state);
    ReportThermalResilience(*state);
    EXPECT_NEAR(25, DataHeatBalFanSys::ZoneHeatIndex(1), 0.5);
    EXPECT_NEAR(28, DataHeatBalFanSys::ZoneHumidex(1), 1);

    // Heat Index Case 2: Zone RH > 85, 80 < T < 87 F;
    state->dataGlobal->HourOfDay = 2;
    DataHeatBalFanSys::ZTAV(1) = 27;
    DataHeatBalFanSys::ZoneAirHumRatAvg(1) = 0.02035; // RH = 90%
    CalcThermalResilience(*state);
    ReportThermalResilience(*state);
    EXPECT_NEAR(31, DataHeatBalFanSys::ZoneHeatIndex(1), 0.5);
    EXPECT_NEAR(39, DataHeatBalFanSys::ZoneHumidex(1), 1);

    // Heat Index Case 3: < Zone RH > 85, 80 < T < 87 F;
    state->dataGlobal->HourOfDay = 3;
    DataHeatBalFanSys::ZTAV(1) = 27;
    DataHeatBalFanSys::ZoneAirHumRatAvg(1) = 0.0022; // RH = 10%
    CalcThermalResilience(*state);
    ReportThermalResilience(*state);
    EXPECT_NEAR(26, DataHeatBalFanSys::ZoneHeatIndex(1), 0.5);
    EXPECT_NEAR(23, DataHeatBalFanSys::ZoneHumidex(1), 1);

    // Heat Index Case 4: Rothfusz regression, other than the above conditions;
    state->dataGlobal->HourOfDay = 4;
    DataHeatBalFanSys::ZTAV(1) = 30;
    DataHeatBalFanSys::ZoneAirHumRatAvg(1) = 0.01604; // RH = 60%
    CalcThermalResilience(*state);
    ReportThermalResilience(*state);
    EXPECT_NEAR(33, DataHeatBalFanSys::ZoneHeatIndex(1), 0.5);
    EXPECT_NEAR(38, DataHeatBalFanSys::ZoneHumidex(1), 1);

    // Test categorization of the first 4 hours.
    EXPECT_EQ(2, DataHeatBalFanSys::ZoneHeatIndexHourBins(1)[0]); // Safe: Heat Index <= 80 °F (32.2 °C).
    EXPECT_EQ(1, DataHeatBalFanSys::ZoneHeatIndexHourBins(1)[1]); // Caution: (80, 90 °F] / (26.7, 32.2 °C]
    EXPECT_EQ(1, DataHeatBalFanSys::ZoneHeatIndexHourBins(1)[2]); // Extreme Caution (90, 105 °F] / (32.2, 40.6 °C]
    EXPECT_EQ(0, DataHeatBalFanSys::ZoneHeatIndexHourBins(1)[3]);
    EXPECT_EQ(0, DataHeatBalFanSys::ZoneHeatIndexOccuHourBins(1)[0]); // # of People = 0

    EXPECT_EQ(2, DataHeatBalFanSys::ZoneHumidexHourBins(1)[0]); // Humidex <= 29
    EXPECT_EQ(2, DataHeatBalFanSys::ZoneHumidexHourBins(1)[1]); // Humidex (29, 40]
    EXPECT_EQ(0, DataHeatBalFanSys::ZoneHumidexOccuHourBins(1)[0]); // # of People = 0

    // Test SET-hours calculation - No occupant
    EXPECT_EQ(0, DataHeatBalFanSys::ZoneHighSETHours(1)[0]); // SET Hours
    EXPECT_EQ(0, DataHeatBalFanSys::ZoneHighSETHours(1)[1]); // SET OccupantHours

    state->dataThermalComforts->ThermalComfortData(1).PierceSET = 11.2;
    ScheduleManager::Schedule(1).CurrentValue = 1;
    for (int hour = 5; hour <= 7; hour++) {
        state->dataGlobal->HourOfDay = hour;
//        CalcThermalResilience(*state);
        ReportThermalResilience(*state);
    }
    // Test SET-hours calculation - Heating unmet
    EXPECT_EQ(3, DataHeatBalFanSys::ZoneLowSETHours(1)[0]); // SET Hours = (12.2 - 11.2) * 3 Hours
    EXPECT_EQ(6, DataHeatBalFanSys::ZoneLowSETHours(1)[1]); // SET OccupantHours = (12.2 - 11.2) * 3 Hours * 2 OCC

    state->dataThermalComforts->ThermalComfortData(1).PierceSET = 32;
    for (int hour = 8; hour <= 10; hour++) {
        state->dataGlobal->HourOfDay = hour;
        ReportThermalResilience(*state);
    }
    // Test SET-hours calculation - Cooling unmet
    EXPECT_EQ(6, DataHeatBalFanSys::ZoneHighSETHours(1)[0]); // SET Hours = (32 - 30) * 3 Hours
    EXPECT_EQ(12, DataHeatBalFanSys::ZoneHighSETHours(1)[1]); // SET OccupantHours = (32 - 30) * 3 Hours * 2 OCC

    state->dataThermalComforts->ThermalComfortData(1).PierceSET = 25;
    for (int hour = 11; hour <= 12; hour++) {
        state->dataGlobal->HourOfDay = hour;
        ReportThermalResilience(*state);
    }
    state->dataThermalComforts->ThermalComfortData(1).PierceSET = 11.2;
    for (int hour = 13; hour <= 18; hour++) {
        state->dataGlobal->HourOfDay = hour;
        ReportThermalResilience(*state);
    }
    ScheduleManager::Schedule(1).CurrentValue = 0;
    for (int hour = 18; hour <= 20; hour++) {
        state->dataGlobal->HourOfDay = hour;
        ReportThermalResilience(*state);
    }

    // Test SET longest duration calculation
    // Cooling Unmet Duration: Hour 1 - 4 (no occupants), Hour 8 - 10;
    // Heating Unmet Duration: Hour 5 - 7, Hour 13 - 18, Hour 18 - 20 (no occupants);
    EXPECT_EQ(9, DataHeatBalFanSys::ZoneLowSETHours(1)[0]); // SET Hours = (12.2 - 11.2) * (3 + 6) Hours
    EXPECT_EQ(6, DataHeatBalFanSys::ZoneHighSETHours(1)[0]); // SET Hours = SET Hours = (32 - 30) * 3 Hours
    EXPECT_EQ(6, DataHeatBalFanSys::ZoneLowSETHours(1)[2]); // Longest Heating SET Unmet Duration
    EXPECT_EQ(3, DataHeatBalFanSys::ZoneHighSETHours(1)[2]); //  Longest Cooling SET Unmet Duration

    DataHeatBalFanSys::ZoneCO2LevelHourBins.allocate(state->dataGlobal->NumOfZones);
    DataHeatBalFanSys::ZoneCO2LevelOccuHourBins.allocate(state->dataGlobal->NumOfZones);
    state->dataContaminantBalance->ZoneAirCO2Avg.allocate(state->dataGlobal->NumOfZones);
    state->dataContaminantBalance->Contaminant.CO2Simulation = true;
    ScheduleManager::Schedule(1).CurrentValue = 1;
    state->dataOutRptTab->displayCO2ResilienceSummary = true;
    state->dataContaminantBalance->ZoneAirCO2Avg(1) = 1100;
    ReportCO2Resilience(*state);
    EXPECT_EQ(1, DataHeatBalFanSys::ZoneCO2LevelHourBins(1)[1]);
    EXPECT_EQ(2, DataHeatBalFanSys::ZoneCO2LevelOccuHourBins(1)[1]);

    DataHeatBalFanSys::ZoneLightingLevelHourBins.allocate(state->dataGlobal->NumOfZones);
    DataHeatBalFanSys::ZoneLightingLevelOccuHourBins.allocate(state->dataGlobal->NumOfZones);
    state->dataDaylightingData->ZoneDaylight.allocate(state->dataGlobal->NumOfZones);
    state->dataDaylightingData->ZoneDaylight(1).DaylightMethod = DataDaylighting::iDaylightingMethod::SplitFluxDaylighting;
    state->dataDaylightingData->ZoneDaylight(1).DaylIllumAtRefPt.allocate(1);
    state->dataDaylightingData->ZoneDaylight(1).IllumSetPoint.allocate(1);
    state->dataDaylightingData->ZoneDaylight(1).ZonePowerReductionFactor = 0.5;
    state->dataDaylightingData->ZoneDaylight(1).DaylIllumAtRefPt(1) = 300;
    state->dataDaylightingData->ZoneDaylight(1).IllumSetPoint(1) = 400;
    state->dataOutRptTab->displayVisualResilienceSummary = true;

    ReportVisualResilience(*state);
    EXPECT_EQ(1, DataHeatBalFanSys::ZoneLightingLevelHourBins(1)[2]);
    EXPECT_EQ(2, DataHeatBalFanSys::ZoneLightingLevelOccuHourBins(1)[2]);

}

TEST_F(EnergyPlusFixture, HeatBalanceSurfaceManager_TestInitHBInterzoneWindow)
{

    std::string const idf_objects = delimited_string({"  Building,",
                                                      "    House with Local Air Nodes,  !- Name",
                                                      "    0,                       !- North Axis {deg}",
                                                      "    Suburbs,                 !- Terrain",
                                                      "    0.001,                   !- Loads Convergence Tolerance Value",
                                                      "    0.0050000,               !- Temperature Convergence Tolerance Value {deltaC}",
                                                      "    FullInteriorAndExterior, !- Solar Distribution",
                                                      "    25,                      !- Maximum Number of Warmup Days",
                                                      "    6;                       !- Minimum Number of Warmup Days",

                                                      "  Timestep,6;",

                                                      "  SimulationControl,",
                                                      "    No,                      !- Do Zone Sizing Calculation",
                                                      "    No,                      !- Do System Sizing Calculation",
                                                      "    No,                      !- Do Plant Sizing Calculation",
                                                      "    No,                     !- Run Simulation for Sizing Periods",
                                                      "    YES;                     !- Run Simulation for Weather File Run Periods",

                                                      "  RunPeriod,",
                                                      "    WinterDay,               !- Name",
                                                      "    1,                       !- Begin Month",
                                                      "    14,                      !- Begin Day of Month",
                                                      "    ,                        !- Begin Year",
                                                      "    1,                       !- End Month",
                                                      "    14,                      !- End Day of Month",
                                                      "    ,                        !- End Year",
                                                      "    Tuesday,                 !- Day of Week for Start Day",
                                                      "    Yes,                     !- Use Weather File Holidays and Special Days",
                                                      "    Yes,                     !- Use Weather File Daylight Saving Period",
                                                      "    No,                      !- Apply Weekend Holiday Rule",
                                                      "    Yes,                     !- Use Weather File Rain Indicators",
                                                      "    Yes;                     !- Use Weather File Snow Indicators",

                                                      "  Material,",
                                                      "    A1 - 1 IN STUCCO,        !- Name",
                                                      "    Smooth,                  !- Roughness",
                                                      "    2.5389841E-02,           !- Thickness {m}",
                                                      "    0.6918309,               !- Conductivity {W/m-K}",
                                                      "    1858.142,                !- Density {kg/m3}",
                                                      "    836.8000,                !- Specific Heat {J/kg-K}",
                                                      "    0.9000000,               !- Thermal Absorptance",
                                                      "    0.9200000,               !- Solar Absorptance",
                                                      "    0.9200000;               !- Visible Absorptance",

                                                      "  Material,",
                                                      "    CB11,                    !- Name",
                                                      "    MediumRough,             !- Roughness",
                                                      "    0.2032000,               !- Thickness {m}",
                                                      "    1.048000,                !- Conductivity {W/m-K}",
                                                      "    1105.000,                !- Density {kg/m3}",
                                                      "    837.0000,                !- Specific Heat {J/kg-K}",
                                                      "    0.9000000,               !- Thermal Absorptance",
                                                      "    0.2000000,               !- Solar Absorptance",
                                                      "    0.2000000;               !- Visible Absorptance",

                                                      "  Material,",
                                                      "    GP01,                    !- Name",
                                                      "    MediumSmooth,            !- Roughness",
                                                      "    1.2700000E-02,           !- Thickness {m}",
                                                      "    0.1600000,               !- Conductivity {W/m-K}",
                                                      "    801.0000,                !- Density {kg/m3}",
                                                      "    837.0000,                !- Specific Heat {J/kg-K}",
                                                      "    0.9000000,               !- Thermal Absorptance",
                                                      "    0.7500000,               !- Solar Absorptance",
                                                      "    0.7500000;               !- Visible Absorptance",

                                                      "  Material,",
                                                      "    IN02,                    !- Name",
                                                      "    Rough,                   !- Roughness",
                                                      "    9.0099998E-02,           !- Thickness {m}",
                                                      "    4.3000001E-02,           !- Conductivity {W/m-K}",
                                                      "    10.00000,                !- Density {kg/m3}",
                                                      "    837.0000,                !- Specific Heat {J/kg-K}",
                                                      "    0.9000000,               !- Thermal Absorptance",
                                                      "    0.7500000,               !- Solar Absorptance",
                                                      "    0.7500000;               !- Visible Absorptance",

                                                      "  Material,",
                                                      "    IN05,                    !- Name",
                                                      "    Rough,                   !- Roughness",
                                                      "    0.2458000,               !- Thickness {m}",
                                                      "    4.3000001E-02,           !- Conductivity {W/m-K}",
                                                      "    10.00000,                !- Density {kg/m3}",
                                                      "    837.0000,                !- Specific Heat {J/kg-K}",
                                                      "    0.9000000,               !- Thermal Absorptance",
                                                      "    0.7500000,               !- Solar Absorptance",
                                                      "    0.7500000;               !- Visible Absorptance",

                                                      "  Material,",
                                                      "    PW03,                    !- Name",
                                                      "    MediumSmooth,            !- Roughness",
                                                      "    1.2700000E-02,           !- Thickness {m}",
                                                      "    0.1150000,               !- Conductivity {W/m-K}",
                                                      "    545.0000,                !- Density {kg/m3}",
                                                      "    1213.000,                !- Specific Heat {J/kg-K}",
                                                      "    0.9000000,               !- Thermal Absorptance",
                                                      "    0.7800000,               !- Solar Absorptance",
                                                      "    0.7800000;               !- Visible Absorptance",

                                                      "  Material,",
                                                      "    CC03,                    !- Name",
                                                      "    MediumRough,             !- Roughness",
                                                      "    0.1016000,               !- Thickness {m}",
                                                      "    1.310000,                !- Conductivity {W/m-K}",
                                                      "    2243.000,                !- Density {kg/m3}",
                                                      "    837.0000,                !- Specific Heat {J/kg-K}",
                                                      "    0.9000000,               !- Thermal Absorptance",
                                                      "    0.6500000,               !- Solar Absorptance",
                                                      "    0.6500000;               !- Visible Absorptance",

                                                      "  Material,",
                                                      "    HF-A3,                   !- Name",
                                                      "    Smooth,                  !- Roughness",
                                                      "    1.5000000E-03,           !- Thickness {m}",
                                                      "    44.96960,                !- Conductivity {W/m-K}",
                                                      "    7689.000,                !- Density {kg/m3}",
                                                      "    418.0000,                !- Specific Heat {J/kg-K}",
                                                      "    0.9000000,               !- Thermal Absorptance",
                                                      "    0.2000000,               !- Solar Absorptance",
                                                      "    0.2000000;               !- Visible Absorptance",

                                                      "  Material:NoMass,",
                                                      "    AR02,                    !- Name",
                                                      "    VeryRough,               !- Roughness",
                                                      "    7.8000002E-02,           !- Thermal Resistance {m2-K/W}",
                                                      "    0.9000000,               !- Thermal Absorptance",
                                                      "    0.7000000,               !- Solar Absorptance",
                                                      "    0.7000000;               !- Visible Absorptance",

                                                      "  Material:NoMass,",
                                                      "    CP02,                    !- Name",
                                                      "    Rough,                   !- Roughness",
                                                      "    0.2170000,               !- Thermal Resistance {m2-K/W}",
                                                      "    0.9000000,               !- Thermal Absorptance",
                                                      "    0.7500000,               !- Solar Absorptance",
                                                      "    0.7500000;               !- Visible Absorptance",

                                                      "  Construction,",
                                                      "    EXTWALL:LIVING,          !- Name",
                                                      "    A1 - 1 IN STUCCO,        !- Outside Layer",
                                                      "    GP01;                    !- Layer 3",

                                                      "  Construction,",
                                                      "    FLOOR:LIVING,            !- Name",
                                                      "    CC03,                    !- Outside Layer",
                                                      "    CP02;                    !- Layer 2",

                                                      "  Construction,",
                                                      "    ROOF,                    !- Name",
                                                      "    AR02,                    !- Outside Layer",
                                                      "    PW03;                    !- Layer 2",

                                                      "  Zone,",
                                                      "    LIVING ZONE,             !- Name",
                                                      "    0,                       !- Direction of Relative North {deg}",
                                                      "    0,                       !- X Origin {m}",
                                                      "    0,                       !- Y Origin {m}",
                                                      "    0,                       !- Z Origin {m}",
                                                      "    1,                       !- Type",
                                                      "    1,                       !- Multiplier",
                                                      "    autocalculate,           !- Ceiling Height {m}",
                                                      "    autocalculate;           !- Volume {m3}",

                                                      "  GlobalGeometryRules,",
                                                      "    UpperLeftCorner,         !- Starting Vertex Position",
                                                      "    CounterClockWise,        !- Vertex Entry Direction",
                                                      "    World;                   !- Coordinate System",

                                                      "  BuildingSurface:Detailed,",
                                                      "    Living:North,            !- Name",
                                                      "    Wall,                    !- Surface Type",
                                                      "    EXTWALL:LIVING,          !- Construction Name",
                                                      "    LIVING ZONE,             !- Zone Name",
                                                      "    Outdoors,                !- Outside Boundary Condition",
                                                      "    ,                        !- Outside Boundary Condition Object",
                                                      "    SunExposed,              !- Sun Exposure",
                                                      "    WindExposed,             !- Wind Exposure",
                                                      "    0.5000000,               !- View Factor to Ground",
                                                      "    4,                       !- Number of Vertices",
                                                      "    1,1,1,  !- X,Y,Z ==> Vertex 1 {m}",
                                                      "    1,1,0,  !- X,Y,Z ==> Vertex 2 {m}",
                                                      "    0,1,0,  !- X,Y,Z ==> Vertex 3 {m}",
                                                      "    0,1,1;  !- X,Y,Z ==> Vertex 4 {m}",

                                                      "  BuildingSurface:Detailed,",
                                                      "    Living:East,             !- Name",
                                                      "    Wall,                    !- Surface Type",
                                                      "    EXTWALL:LIVING,          !- Construction Name",
                                                      "    LIVING ZONE,             !- Zone Name",
                                                      "    Outdoors,                !- Outside Boundary Condition",
                                                      "    ,                        !- Outside Boundary Condition Object",
                                                      "    SunExposed,              !- Sun Exposure",
                                                      "    WindExposed,             !- Wind Exposure",
                                                      "    0.5000000,               !- View Factor to Ground",
                                                      "    4,                       !- Number of Vertices",
                                                      "    1,0,1,  !- X,Y,Z ==> Vertex 1 {m}",
                                                      "    1,0,0,  !- X,Y,Z ==> Vertex 2 {m}",
                                                      "    1,1,0,  !- X,Y,Z ==> Vertex 3 {m}",
                                                      "    1,1,1;  !- X,Y,Z ==> Vertex 4 {m}",

                                                      "  BuildingSurface:Detailed,",
                                                      "    Living:South,            !- Name",
                                                      "    Wall,                    !- Surface Type",
                                                      "    EXTWALL:LIVING,          !- Construction Name",
                                                      "    LIVING ZONE,             !- Zone Name",
                                                      "    Outdoors,                !- Outside Boundary Condition",
                                                      "    ,                        !- Outside Boundary Condition Object",
                                                      "    SunExposed,              !- Sun Exposure",
                                                      "    WindExposed,             !- Wind Exposure",
                                                      "    0.5000000,               !- View Factor to Ground",
                                                      "    4,                       !- Number of Vertices",
                                                      "    0,0,1,  !- X,Y,Z ==> Vertex 1 {m}",
                                                      "    0,0,0,  !- X,Y,Z ==> Vertex 2 {m}",
                                                      "    1,0,0,  !- X,Y,Z ==> Vertex 3 {m}",
                                                      "    1,0,1;  !- X,Y,Z ==> Vertex 4 {m}",

                                                      "  BuildingSurface:Detailed,",
                                                      "    Living:West,             !- Name",
                                                      "    Wall,                    !- Surface Type",
                                                      "    EXTWALL:LIVING,          !- Construction Name",
                                                      "    LIVING ZONE,             !- Zone Name",
                                                      "    Outdoors,                !- Outside Boundary Condition",
                                                      "    ,                        !- Outside Boundary Condition Object",
                                                      "    SunExposed,              !- Sun Exposure",
                                                      "    WindExposed,             !- Wind Exposure",
                                                      "    0.5000000,               !- View Factor to Ground",
                                                      "    4,                       !- Number of Vertices",
                                                      "    0,1,1,  !- X,Y,Z ==> Vertex 1 {m}",
                                                      "    0,1,0,  !- X,Y,Z ==> Vertex 2 {m}",
                                                      "    0,0,0,  !- X,Y,Z ==> Vertex 3 {m}",
                                                      "    0,0,1;  !- X,Y,Z ==> Vertex 4 {m}",

                                                      "  BuildingSurface:Detailed,",
                                                      "    Living:Floor,            !- Name",
                                                      "    FLOOR,                   !- Surface Type",
                                                      "    FLOOR:LIVING,            !- Construction Name",
                                                      "    LIVING ZONE,             !- Zone Name",
                                                      "    Surface,                 !- Outside Boundary Condition",
                                                      "    Living:Floor,            !- Outside Boundary Condition Object",
                                                      "    NoSun,                   !- Sun Exposure",
                                                      "    NoWind,                  !- Wind Exposure",
                                                      "    0,                       !- View Factor to Ground",
                                                      "    4,                       !- Number of Vertices",
                                                      "    0,0,0,  !- X,Y,Z ==> Vertex 1 {m}",
                                                      "    0,1,0,  !- X,Y,Z ==> Vertex 2 {m}",
                                                      "    1,1,0,  !- X,Y,Z ==> Vertex 3 {m}",
                                                      "    1,0,0;  !- X,Y,Z ==> Vertex 4 {m}",

                                                      "  BuildingSurface:Detailed,",
                                                      "    Living:Ceiling,          !- Name",
                                                      "    ROOF,                 !- Surface Type",
                                                      "    ROOF,          !- Construction Name",
                                                      "    LIVING ZONE,             !- Zone Name",
                                                      "    Outdoors,                !- Outside Boundary Condition",
                                                      "    ,                        !- Outside Boundary Condition Object",
                                                      "    SunExposed,              !- Sun Exposure",
                                                      "    WindExposed,             !- Wind Exposure",
                                                      "    0,                       !- View Factor to Ground",
                                                      "    4,                       !- Number of Vertices",
                                                      "    0,1,1,  !- X,Y,Z ==> Vertex 1 {m}",
                                                      "    0,0,1,  !- X,Y,Z ==> Vertex 2 {m}",
                                                      "    1,0,1,  !- X,Y,Z ==> Vertex 3 {m}",
                                                      "    1,1,1;  !- X,Y,Z ==> Vertex 4 {m}"});

    ASSERT_TRUE(process_idf(idf_objects));
    bool ErrorsFound = false;

    HeatBalanceManager::GetProjectControlData(*state, ErrorsFound);
    EXPECT_FALSE(ErrorsFound);
    HeatBalanceManager::GetZoneData(*state, ErrorsFound);
    EXPECT_FALSE(ErrorsFound);
    HeatBalanceManager::GetMaterialData(*state, ErrorsFound);
    EXPECT_FALSE(ErrorsFound);
    HeatBalanceManager::GetConstructData(*state, ErrorsFound);
    EXPECT_FALSE(ErrorsFound);
    SurfaceGeometry::GetGeometryParameters(*state, ErrorsFound);
    EXPECT_FALSE(ErrorsFound);

    state->dataSurfaceGeometry->CosBldgRotAppGonly = 1.0;
    state->dataSurfaceGeometry->SinBldgRotAppGonly = 0.0;
    SurfaceGeometry::SetupZoneGeometry(*state, ErrorsFound);
    EXPECT_FALSE(ErrorsFound);

    HeatBalanceIntRadExchange::InitSolarViewFactors(*state);
    EXPECT_FALSE(has_err_output(true));

    DataHeatBalFanSys::MAT.allocate(1); // Zone temperature C
    DataHeatBalFanSys::ZoneAirHumRat.allocate(1);

    DataHeatBalSurface::TempSurfInTmp.allocate(6);
    state->dataHeatBal->TempEffBulkAir.allocate(6);

    DataHeatBalSurface::TH.allocate(2, 2, 6);
    state->dataHeatBal->HConvIn.allocate(6);
    DataMoistureBalance::HConvInFD.allocate(6);
    DataMoistureBalance::RhoVaporAirIn.allocate(6);
    DataMoistureBalance::HMassConvInFD.allocate(6);

    state->dataGlobal->KickOffSimulation = true;
    DataHeatBalFanSys::ZoneLatentGain.allocate(1);
    state->dataGlobal->TimeStepZoneSec = 900;
    state->dataHeatBal->ZoneWinHeatGain.allocate(1);
    state->dataHeatBal->ZoneWinHeatGainRep.allocate(1);
    state->dataHeatBal->ZoneWinHeatGainRepEnergy.allocate(1);

    AllocateSurfaceHeatBalArrays(*state);
    createFacilityElectricPowerServiceObject();
    SolarShading::AllocateModuleArrays(*state);
    SolarShading::DetermineShadowingCombinations(*state);

    InitSurfaceHeatBalance(*state);

    EXPECT_FALSE(DataHeatBalSurface::InterZoneWindow);
    EXPECT_FALSE(allocated(DataHeatBalSurface::FractDifShortZtoZ));

    DataHeatBalSurface::InterZoneWindow = true;
    InitSurfaceHeatBalance(*state);

    EXPECT_TRUE(allocated(DataHeatBalSurface::FractDifShortZtoZ));
    EXPECT_EQ(1, DataHeatBalSurface::FractDifShortZtoZ(1, 1));

    // bypass internal solar distribution at night
    DataHeatBalSurface::InterZoneWindow = false;
    state->dataHeatBal->ZoneBmSolFrIntWinsRep(1) = 10.0;
    state->dataEnvrn->SunIsUp = false;
    InitIntSolarDistribution(*state);
    EXPECT_EQ(0.0, state->dataHeatBal->SurfIntBmIncInsSurfIntensRep(1));
    state->dataEnvrn->SunIsUp = true;
    InitIntSolarDistribution(*state);
    EXPECT_NEAR(1.666667, state->dataHeatBal->SurfIntBmIncInsSurfIntensRep(1), 0.00001);
}
} // namespace EnergyPlus<|MERGE_RESOLUTION|>--- conflicted
+++ resolved
@@ -307,21 +307,13 @@
 
     AllocateSurfaceHeatBalArrays(*state); // allocates a host of variables related to CTF calculations
 
-<<<<<<< HEAD
     state->dataSurface->Surface(1).Class = DataSurfaces::SurfaceClass::Wall;
     state->dataSurface->Surface(1).HeatTransSurf = true;
     state->dataSurface->Surface(1).HeatTransferAlgorithm = DataSurfaces::HeatTransferModel_CTF;
     state->dataSurface->Surface(1).ExtBoundCond = 1;
     state->dataSurface->Surface(1).Construction = 1;
-=======
-    DataSurfaces::Surface(1).Class = DataSurfaces::SurfaceClass::Wall;
-    DataSurfaces::Surface(1).HeatTransSurf = true;
-    DataSurfaces::Surface(1).HeatTransferAlgorithm = DataSurfaces::HeatTransferModel_CTF;
-    DataSurfaces::Surface(1).ExtBoundCond = 1;
-    DataSurfaces::Surface(1).Construction = 1;
     state->dataHeatBal->Zone(1).OpaqOrIntMassSurfaceFirst = 1;
     state->dataHeatBal->Zone(1).OpaqOrIntMassSurfaceLast = 1;
->>>>>>> 1dfd4256
 
     state->dataConstruction->Construct(1).NumCTFTerms = 2;
     state->dataConstruction->Construct(1).SourceSinkPresent = true;
