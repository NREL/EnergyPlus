// EnergyPlus, Copyright (c) 1996-2018, The Board of Trustees of the University of Illinois,
// The Regents of the University of California, through Lawrence Berkeley National Laboratory
// (subject to receipt of any required approvals from the U.S. Dept. of Energy), Oak Ridge
// National Laboratory, managed by UT-Battelle, Alliance for Sustainable Energy, LLC, and other
// contributors. All rights reserved.
//
// NOTICE: This Software was developed under funding from the U.S. Department of Energy and the
// U.S. Government consequently retains certain rights. As such, the U.S. Government has been
// granted for itself and others acting on its behalf a paid-up, nonexclusive, irrevocable,
// worldwide license in the Software to reproduce, distribute copies to the public, prepare
// derivative works, and perform publicly and display publicly, and to permit others to do so.
//
// Redistribution and use in source and binary forms, with or without modification, are permitted
// provided that the following conditions are met:
//
// (1) Redistributions of source code must retain the above copyright notice, this list of
//     conditions and the following disclaimer.
//
// (2) Redistributions in binary form must reproduce the above copyright notice, this list of
//     conditions and the following disclaimer in the documentation and/or other materials
//     provided with the distribution.
//
// (3) Neither the name of the University of California, Lawrence Berkeley National Laboratory,
//     the University of Illinois, U.S. Dept. of Energy nor the names of its contributors may be
//     used to endorse or promote products derived from this software without specific prior
//     written permission.
//
// (4) Use of EnergyPlus(TM) Name. If Licensee (i) distributes the software in stand-alone form
//     without changes from the version obtained under this License, or (ii) Licensee makes a
//     reference solely to the software portion of its product, Licensee must refer to the
//     software as "EnergyPlus version X" software, where "X" is the version number Licensee
//     obtained under this License and may not use a different name for the software. Except as
//     specifically required in this Section (4), Licensee shall not use in a company name, a
//     product name, in advertising, publicity, or other promotional activities any name, trade
//     name, trademark, logo, or other designation of "EnergyPlus", "E+", "e+" or confusingly
//     similar designation, without the U.S. Department of Energy's prior written consent.
//
// THIS SOFTWARE IS PROVIDED BY THE COPYRIGHT HOLDERS AND CONTRIBUTORS "AS IS" AND ANY EXPRESS OR
// IMPLIED WARRANTIES, INCLUDING, BUT NOT LIMITED TO, THE IMPLIED WARRANTIES OF MERCHANTABILITY
// AND FITNESS FOR A PARTICULAR PURPOSE ARE DISCLAIMED. IN NO EVENT SHALL THE COPYRIGHT OWNER OR
// CONTRIBUTORS BE LIABLE FOR ANY DIRECT, INDIRECT, INCIDENTAL, SPECIAL, EXEMPLARY, OR
// CONSEQUENTIAL DAMAGES (INCLUDING, BUT NOT LIMITED TO, PROCUREMENT OF SUBSTITUTE GOODS OR
// SERVICES; LOSS OF USE, DATA, OR PROFITS; OR BUSINESS INTERRUPTION) HOWEVER CAUSED AND ON ANY
// THEORY OF LIABILITY, WHETHER IN CONTRACT, STRICT LIABILITY, OR TORT (INCLUDING NEGLIGENCE OR
// OTHERWISE) ARISING IN ANY WAY OUT OF THE USE OF THIS SOFTWARE, EVEN IF ADVISED OF THE
// POSSIBILITY OF SUCH DAMAGE.

// Google Test Headers
#include <gtest/gtest.h>

// ObjexxFCL Headers
#include <ObjexxFCL/gio.hh>

// EnergyPlus Headers
#include "EnergyPlusFixture.hh"
// A to Z order
#include <EnergyPlus/AirflowNetworkBalanceManager.hh>
#include <EnergyPlus/BaseboardElectric.hh>
#include <EnergyPlus/BaseboardRadiator.hh>
#include <EnergyPlus/BoilerSteam.hh>
#include <EnergyPlus/Boilers.hh>
#include <EnergyPlus/BranchInputManager.hh>
#include <EnergyPlus/BranchNodeConnections.hh>
#include <EnergyPlus/ChilledCeilingPanelSimple.hh>
#include <EnergyPlus/ChillerElectricEIR.hh>
#include <EnergyPlus/ChillerExhaustAbsorption.hh>
#include <EnergyPlus/ChillerGasAbsorption.hh>
#include <EnergyPlus/ChillerIndirectAbsorption.hh>
#include <EnergyPlus/CondenserLoopTowers.hh>
#include <EnergyPlus/CoolTower.hh>
#include <EnergyPlus/CrossVentMgr.hh>
#include <EnergyPlus/CurveManager.hh>
#include <EnergyPlus/DElightManagerF.hh>
#include <EnergyPlus/DXCoils.hh>
#include <EnergyPlus/DataAirLoop.hh>
#include <EnergyPlus/DataAirSystems.hh>
#include <EnergyPlus/DataAirflowNetwork.hh>
#include <EnergyPlus/DataBranchAirLoopPlant.hh>
#include <EnergyPlus/DataBranchNodeConnections.hh>
#include <EnergyPlus/DataContaminantBalance.hh>
#include <EnergyPlus/DataConvergParams.hh>
#include <EnergyPlus/DataDefineEquip.hh>
#include <EnergyPlus/DataEnvironment.hh>
#include <EnergyPlus/DataErrorTracking.hh>
#include <EnergyPlus/DataGenerators.hh>
#include <EnergyPlus/DataGlobals.hh>
#include <EnergyPlus/DataHVACGlobals.hh>
#include <EnergyPlus/DataHeatBalFanSys.hh>
#include <EnergyPlus/DataHeatBalSurface.hh>
#include <EnergyPlus/DataHeatBalance.hh>
#include <EnergyPlus/DataIPShortCuts.hh>
#include <EnergyPlus/DataLoopNode.hh>
#include <EnergyPlus/DataMoistureBalance.hh>
#include <EnergyPlus/DataMoistureBalanceEMPD.hh>
#include <EnergyPlus/DataOutputs.hh>
#include <EnergyPlus/DataPlant.hh>
#include <EnergyPlus/DataRoomAirModel.hh>
#include <EnergyPlus/DataRuntimeLanguage.hh>
#include <EnergyPlus/DataSizing.hh>
#include <EnergyPlus/DataSurfaceLists.hh>
#include <EnergyPlus/DataSurfaces.hh>
#include <EnergyPlus/DataSystemVariables.hh>
#include <EnergyPlus/DataUCSDSharedData.hh>
#include <EnergyPlus/DataZoneControls.hh>
#include <EnergyPlus/DataZoneEnergyDemands.hh>
#include <EnergyPlus/DataZoneEquipment.hh>
#include <EnergyPlus/DemandManager.hh>
#include <EnergyPlus/DesiccantDehumidifiers.hh>
#include <EnergyPlus/DirectAirManager.hh>
#include <EnergyPlus/DisplayRoutines.hh>
#include <EnergyPlus/DualDuct.hh>
#include <EnergyPlus/EMSManager.hh>
#include <EnergyPlus/EarthTube.hh>
#include <EnergyPlus/EconomicLifeCycleCost.hh>
#include <EnergyPlus/EconomicTariff.hh>
#include <EnergyPlus/ElectricPowerServiceManager.hh>
#include <EnergyPlus/EvaporativeCoolers.hh>
#include <EnergyPlus/EvaporativeFluidCoolers.hh>
#include <EnergyPlus/ExteriorEnergyUse.hh>
#include <EnergyPlus/FanCoilUnits.hh>
#include <EnergyPlus/Fans.hh>
#include <EnergyPlus/FaultsManager.hh>
#include <EnergyPlus/FileSystem.hh>
#include <EnergyPlus/FluidCoolers.hh>
#include <EnergyPlus/FluidProperties.hh>
#include <EnergyPlus/Furnaces.hh>
#include <EnergyPlus/GlobalNames.hh>
#include <EnergyPlus/GroundHeatExchangers.hh>
#include <EnergyPlus/GroundTemperatureModeling/GroundTemperatureModelManager.hh>
#include <EnergyPlus/HVACControllers.hh>
#include <EnergyPlus/HVACDXHeatPumpSystem.hh>
#include <EnergyPlus/HVACDXSystem.hh>
#include <EnergyPlus/HVACFan.hh>
#include <EnergyPlus/HVACHXAssistedCoolingCoil.hh>
#include <EnergyPlus/HVACManager.hh>
#include <EnergyPlus/HVACSingleDuctInduc.hh>
#include <EnergyPlus/HVACStandAloneERV.hh>
#include <EnergyPlus/HVACUnitaryBypassVAV.hh>
#include <EnergyPlus/HVACUnitarySystem.hh>
#include <EnergyPlus/HVACVariableRefrigerantFlow.hh>
#include <EnergyPlus/HeatBalFiniteDiffManager.hh>
#include <EnergyPlus/HeatBalanceAirManager.hh>
#include <EnergyPlus/HeatBalanceIntRadExchange.hh>
#include <EnergyPlus/HeatBalanceManager.hh>
#include <EnergyPlus/HeatBalanceSurfaceManager.hh>
#include <EnergyPlus/HeatPumpWaterToWaterSimple.hh>
#include <EnergyPlus/HeatRecovery.hh>
#include <EnergyPlus/HeatingCoils.hh>
#include <EnergyPlus/HighTempRadiantSystem.hh>
#include <EnergyPlus/Humidifiers.hh>
#include <EnergyPlus/HybridModel.hh>
#include <EnergyPlus/InputProcessing/IdfParser.hh>
#include <EnergyPlus/InputProcessing/InputProcessor.hh>
#include <EnergyPlus/InputProcessing/InputValidation.hh>
#include <EnergyPlus/IntegratedHeatPump.hh>
#include <EnergyPlus/InternalHeatGains.hh>
#include <EnergyPlus/LowTempRadiantSystem.hh>
#include <EnergyPlus/MixedAir.hh>
#include <EnergyPlus/MixerComponent.hh>
#include <EnergyPlus/MoistureBalanceEMPDManager.hh>
#include <EnergyPlus/NodeInputManager.hh>
#include <EnergyPlus/OutAirNodeManager.hh>
#include <EnergyPlus/OutdoorAirUnit.hh>
#include <EnergyPlus/OutputProcessor.hh>
#include <EnergyPlus/OutputReportPredefined.hh>
#include <EnergyPlus/OutputReportTabular.hh>
#include <EnergyPlus/OutputReportTabularAnnual.hh>
#include <EnergyPlus/OutsideEnergySources.hh>
#include <EnergyPlus/PVWatts.hh>
#include <EnergyPlus/PackagedTerminalHeatPump.hh>
#include <EnergyPlus/PhaseChangeModeling/HysteresisModel.hh>
#include <EnergyPlus/PipeHeatTransfer.hh>
#include <EnergyPlus/Pipes.hh>
#include <EnergyPlus/Plant/PlantLoopSolver.hh>
#include <EnergyPlus/Plant/PlantManager.hh>
#include <EnergyPlus/PlantChillers.hh>
#include <EnergyPlus/PlantCondLoopOperation.hh>
#include <EnergyPlus/PlantLoadProfile.hh>
#include <EnergyPlus/PlantPipingSystemsManager.hh>
#include <EnergyPlus/PlantPressureSystem.hh>
#include <EnergyPlus/PlantUtilities.hh>
#include <EnergyPlus/PollutionModule.hh>
#include <EnergyPlus/PoweredInductionUnits.hh>
#include <EnergyPlus/Psychrometrics.hh>
#include <EnergyPlus/Pumps.hh>
#include <EnergyPlus/PurchasedAirManager.hh>
<<<<<<< HEAD
#include <EnergyPlus/PVWatts.hh>
#include <EnergyPlus/ResultsSchema.hh>
=======
>>>>>>> b6f573e2
#include <EnergyPlus/ReportCoilSelection.hh>
#include <EnergyPlus/ReturnAirPathManager.hh>
#include <EnergyPlus/RoomAirModelAirflowNetwork.hh>
#include <EnergyPlus/RoomAirModelManager.hh>
#include <EnergyPlus/RuntimeLanguageProcessor.hh>
#include <EnergyPlus/ScheduleManager.hh>
#include <EnergyPlus/SetPointManager.hh>
#include <EnergyPlus/SimAirServingZones.hh>
#include <EnergyPlus/SimulationManager.hh>
#include <EnergyPlus/SingleDuct.hh>
#include <EnergyPlus/SizingManager.hh>
#include <EnergyPlus/SolarCollectors.hh>
#include <EnergyPlus/SolarShading.hh>
#include <EnergyPlus/SortAndStringUtilities.hh>
#include <EnergyPlus/SplitterComponent.hh>
#include <EnergyPlus/SurfaceGeometry.hh>
#include <EnergyPlus/SwimmingPool.hh>
#include <EnergyPlus/SystemAvailabilityManager.hh>
#include <EnergyPlus/ThermalComfort.hh>
#include <EnergyPlus/UnitHeater.hh>
#include <EnergyPlus/UnitVentilator.hh>
#include <EnergyPlus/VariableSpeedCoils.hh>
#include <EnergyPlus/VentilatedSlab.hh>
#include <EnergyPlus/WaterCoils.hh>
#include <EnergyPlus/WaterThermalTanks.hh>
#include <EnergyPlus/WaterToAirHeatPumpSimple.hh>
#include <EnergyPlus/WaterUse.hh>
#include <EnergyPlus/WeatherManager.hh>
#include <EnergyPlus/WindowAC.hh>
#include <EnergyPlus/WindowComplexManager.hh>
#include <EnergyPlus/WindowEquivalentLayer.hh>
#include <EnergyPlus/WindowManager.hh>
#include <EnergyPlus/ZoneAirLoopEquipmentManager.hh>
#include <EnergyPlus/ZoneContaminantPredictorCorrector.hh>
#include <EnergyPlus/ZoneDehumidifier.hh>
#include <EnergyPlus/ZoneEquipmentManager.hh>
#include <EnergyPlus/ZonePlenum.hh>
#include <EnergyPlus/ZoneTempPredictorCorrector.hh>

#include <algorithm>
#include <fstream>

using json = nlohmann::json;

namespace EnergyPlus {

<<<<<<< HEAD
	void EnergyPlusFixture::SetUpTestCase() {
		EnergyPlus::inputProcessor = InputProcessor::factory();
	}

	void EnergyPlusFixture::SetUp() {
		clear_all_states();

		show_message();

		this->eso_stream = std::unique_ptr< std::ostringstream >( new std::ostringstream );
		this->eio_stream = std::unique_ptr< std::ostringstream >( new std::ostringstream );
		this->mtr_stream = std::unique_ptr< std::ostringstream >( new std::ostringstream );
		this->err_stream = std::unique_ptr< std::ostringstream >( new std::ostringstream );
		this->json_stream = std::unique_ptr< std::ostringstream >( new std::ostringstream );

		DataGlobals::eso_stream = this->eso_stream.get();
		DataGlobals::eio_stream = this->eio_stream.get();
		DataGlobals::mtr_stream = this->mtr_stream.get();
		DataGlobals::err_stream = this->err_stream.get();
		DataGlobals::jsonOutputStreams.json_stream = this->json_stream.get();

		m_cout_buffer = std::unique_ptr< std::ostringstream >( new std::ostringstream );
		m_redirect_cout = std::unique_ptr< RedirectCout >( new RedirectCout( m_cout_buffer ) );

		m_cerr_buffer = std::unique_ptr< std::ostringstream >( new std::ostringstream );
		m_redirect_cerr = std::unique_ptr< RedirectCerr >( new RedirectCerr( m_cerr_buffer ) );

		UtilityRoutines::outputErrorHeader = false;

		Psychrometrics::InitializePsychRoutines();
		createCoilSelectionReportObj();
	}

	void EnergyPlusFixture::TearDown() {

		clear_all_states();

		{
			IOFlags flags;
			flags.DISPOSE( "DELETE" );
			gio::close( OutputProcessor::OutputFileMeterDetails, flags );
			gio::close( DataGlobals::OutputFileStandard, flags );
			gio::close( DataGlobals::jsonOutputStreams.OutputFileJson, flags );
			gio::close( DataGlobals::OutputStandardError, flags );
			gio::close( DataGlobals::OutputFileInits, flags );
			gio::close( DataGlobals::OutputFileDebug, flags );
			gio::close( DataGlobals::OutputFileZoneSizing, flags );
			gio::close( DataGlobals::OutputFileSysSizing, flags );
			gio::close( DataGlobals::OutputFileMeters, flags );
			gio::close( DataGlobals::OutputFileBNDetails, flags );
			gio::close( DataGlobals::OutputFileZonePulse, flags );
			gio::close( DataGlobals::OutputDElightIn, flags );
			gio::close( DataGlobals::OutputFileShadingFrac, flags );

		}
	}

	void EnergyPlusFixture::clear_all_states()
	{
		// A to Z order
		AirflowNetworkBalanceManager::clear_state();
		BaseboardElectric::clear_state();
		BaseboardRadiator::clear_state();
		Boilers::clear_state();
		BoilerSteam::clear_state();
		BranchInputManager::clear_state();
		CoolingPanelSimple::clear_state();
		ChillerElectricEIR::clear_state();
		ChillerExhaustAbsorption::clear_state();
		ChillerGasAbsorption::clear_state();
		ChillerIndirectAbsorption::clear_state();
		CondenserLoopTowers::clear_state();
		CoolTower::clear_state();
		CrossVentMgr::clear_state();
		CurveManager::clear_state();
		DataAirflowNetwork::clear_state();
		DataAirLoop::clear_state();
		DataBranchAirLoopPlant::clear_state();
		DataAirSystems::clear_state();
		DataBranchNodeConnections::clear_state();
		DataContaminantBalance::clear_state();
		DataConvergParams::clear_state();
		DataDefineEquip::clear_state();
		DataEnvironment::clear_state();
		DataErrorTracking::clear_state();
		DataGenerators::clear_state();
		DataGlobals::clear_state();
		DataHeatBalance::clear_state();
		DataHeatBalFanSys::clear_state();
		DataHeatBalSurface::clear_state();
		DataHVACGlobals::clear_state();
		DataIPShortCuts::clear_state();
		DataLoopNode::clear_state();
		DataMoistureBalance::clear_state();
		DataMoistureBalanceEMPD::clear_state();
		DataOutputs::clear_state();
		DataPlant::clear_state();
		DataRoomAirModel::clear_state();
		DataRuntimeLanguage::clear_state();
		DataSizing::clear_state();
		DataSurfaceLists::clear_state();
		DataSurfaces::clear_state();
		DataSystemVariables::clear_state();
		DataUCSDSharedData::clear_state();
		DataZoneControls::clear_state();
		DataZoneEnergyDemands::clear_state();
		DataZoneEquipment::clear_state();
		DemandManager::clear_state();
		DesiccantDehumidifiers::clear_state();
		DirectAirManager::clear_state();
		DualDuct::clear_state();
		DXCoils::clear_state();
		clearFacilityElectricPowerServiceObject();
		EarthTube::clear_state();
		EconomicLifeCycleCost::clear_state();
		EconomicTariff::clear_state();
		EMSManager::clear_state();
		EvaporativeCoolers::clear_state();
		EvaporativeFluidCoolers::clear_state();
		ExteriorEnergyUse::clear_state();
		FanCoilUnits::clear_state();
		Fans::clear_state();
		FaultsManager::clear_state();
		FluidCoolers::clear_state();
		FluidProperties::clear_state();
		Furnaces::clear_state();
		GlobalNames::clear_state();
		GroundHeatExchangers::clear_state();
		GroundTemperatureManager::clear_state();
		HeatBalanceAirManager::clear_state();
		HeatBalanceIntRadExchange::clear_state();
		HeatBalanceManager::clear_state();
		HeatBalanceSurfaceManager::clear_state();
		HeatBalFiniteDiffManager::clear_state();
		HeatPumpWaterToWaterSimple::clear_state();
		HeatRecovery::clear_state();
		HeatingCoils::clear_state();
		HighTempRadiantSystem::clear_state();
		Humidifiers::clear_state();
		HVACControllers::clear_state();
		HVACDXHeatPumpSystem::clear_state();
		HVACDXSystem::clear_state();
		HVACHXAssistedCoolingCoil::clear_state();
		HVACFan::clearHVACFanObjects();
		HVACManager::clear_state();
		HVACSingleDuctInduc::clear_state();
		HVACStandAloneERV::clear_state();
		HVACUnitaryBypassVAV::clear_state();
		HVACUnitarySystem::clear_state();
		HVACVariableRefrigerantFlow::clear_state();
		HybridModel::clear_state();
		HysteresisPhaseChange::clear_state();
		EnergyPlus::inputProcessor->clear_state();
		IntegratedHeatPump::clear_state();
		InternalHeatGains::clear_state();
		LowTempRadiantSystem::clear_state();
		MixedAir::clear_state();
		MixerComponent::clear_state();
		MoistureBalanceEMPDManager::clear_state();
		NodeInputManager::clear_state();
		OutAirNodeManager::clear_state();
		OutdoorAirUnit::clear_state();
		OutputProcessor::clear_state();
		OutputReportPredefined::clear_state();
		OutputReportTabular::clear_state();
		OutputReportTabularAnnual::clear_state();
		OutsideEnergySources::clear_state();
		PackagedTerminalHeatPump::clear_state();
		Pipes::clear_state();
		PipeHeatTransfer::clear_state();
		PlantCondLoopOperation::clear_state();
		PlantChillers::clear_state();
		PlantLoadProfile::clear_state();
		PlantLoopSolver::clear_state();
		PlantManager::clear_state();
		PlantPipingSystemsManager::clear_state();
		PlantPressureSystem::clear_state();
		PlantUtilities::clear_state();
		PlantPipingSystemsManager::clear_state();
		PollutionModule::clear_state();
		PoweredInductionUnits::clear_state();
		Psychrometrics::clear_state();
		Pumps::clear_state();
		PurchasedAirManager::clear_state();
		PVWatts::clear_state();
		clearCoilSelectionReportObj(); // ReportCoilSelection
		ReturnAirPathManager::clear_state();
		RoomAirModelAirflowNetwork::clear_state();
		RoomAirModelManager::clear_state();
		RuntimeLanguageProcessor::clear_state();
		ScheduleManager::clear_state();
		SetPointManager::clear_state();
		SimAirServingZones::clear_state();
		SimulationManager::clear_state();
		SingleDuct::clear_state();
		SizingManager::clear_state();
		SolarCollectors::clear_state();
		SolarShading::clear_state();
		SplitterComponent::clear_state();
		SurfaceGeometry::clear_state();
		SystemAvailabilityManager::clear_state();
		SwimmingPool::clear_state();
		ThermalComfort::clear_state();
		UnitHeater::clear_state();
		UnitVentilator::clear_state();
		VariableSpeedCoils::clear_state();
		VentilatedSlab::clear_state();
		WaterCoils::clear_state();
		WaterThermalTanks::clear_state();
		WaterToAirHeatPumpSimple::clear_state();
		WaterUse::clear_state();
		WeatherManager::clear_state();
		WindowAC::clear_state();
		WindowComplexManager::clear_state();
		WindowEquivalentLayer::clear_state();
		WindowManager::clear_state();
		ZoneAirLoopEquipmentManager::clear_state();
		ZoneContaminantPredictorCorrector::clear_state();
		ZoneDehumidifier::clear_state();
		ZoneEquipmentManager::clear_state();
		ZonePlenum::clear_state();
		ZoneTempPredictorCorrector::clear_state();
		ResultsFramework::clear_state();

	}

	std::string EnergyPlusFixture::delimited_string( std::vector<std::string> const & strings, std::string const & delimiter ) {
		std::ostringstream compare_text;
		for( auto const & str : strings ) {
			compare_text << str << delimiter;
		}
		return compare_text.str();
	}

	std::vector< std::string > EnergyPlusFixture::read_lines_in_file( std::string const & filePath ) {
		std::ifstream infile( filePath );
		std::vector< std::string > lines;
		std::string line;
		while ( std::getline( infile, line ) )
		{
			lines.push_back( line );
		}
		return lines;
	}

	bool EnergyPlusFixture::compare_json_stream( std::string const & expected_string, bool reset_stream ) {
		auto const stream_str = this->json_stream->str();
		EXPECT_EQ( expected_string, stream_str );
		bool are_equal = ( expected_string == stream_str );
		if ( reset_stream ) this->json_stream->str( std::string() );
		return are_equal;
	}

	bool EnergyPlusFixture::compare_eso_stream( std::string const & expected_string, bool reset_stream ) {
		auto const stream_str = this->eso_stream->str();
		EXPECT_EQ( expected_string, stream_str );
		bool are_equal = ( expected_string == stream_str );
		if ( reset_stream ) this->eso_stream->str( std::string() );
		return are_equal;
	}

	bool EnergyPlusFixture::compare_eio_stream( std::string const & expected_string, bool reset_stream ) {
		auto const stream_str = this->eio_stream->str();
		EXPECT_EQ( expected_string, stream_str );
		bool are_equal = ( expected_string == stream_str );
		if ( reset_stream ) this->eio_stream->str( std::string() );
		return are_equal;
	}

	bool EnergyPlusFixture::compare_mtr_stream( std::string const & expected_string, bool reset_stream ) {
		auto const stream_str = this->mtr_stream->str();
		EXPECT_EQ( expected_string, stream_str );
		bool are_equal = ( expected_string == stream_str );
		if ( reset_stream ) this->mtr_stream->str( std::string() );
		return are_equal;
	}

	bool EnergyPlusFixture::compare_err_stream( std::string const & expected_string, bool reset_stream ) {
		auto const stream_str = this->err_stream->str();
		EXPECT_EQ( expected_string, stream_str );
		bool are_equal = ( expected_string == stream_str );
		if ( reset_stream ) this->err_stream->str( std::string() );
		return are_equal;
	}

	bool EnergyPlusFixture::compare_cout_stream( std::string const & expected_string, bool reset_stream ) {
		auto const stream_str = this->m_cout_buffer->str();
		EXPECT_EQ( expected_string, stream_str );
		bool are_equal = ( expected_string == stream_str );
		if ( reset_stream ) this->m_cout_buffer->str( std::string() );
		return are_equal;
	}

	bool EnergyPlusFixture::compare_cerr_stream( std::string const & expected_string, bool reset_stream ) {
		auto const stream_str = this->m_cerr_buffer->str();
		EXPECT_EQ( expected_string, stream_str );
		bool are_equal = ( expected_string == stream_str );
		if ( reset_stream ) this->m_cerr_buffer->str( std::string() );
		return are_equal;
	}

	bool EnergyPlusFixture::has_json_output( bool reset_stream )
	{
		auto const has_output = this->json_stream->str().size() > 0;
		if ( reset_stream ) this->json_stream->str( std::string() );
		return has_output;
	}

	bool EnergyPlusFixture::has_eso_output( bool reset_stream )
	{
		auto const has_output = this->eso_stream->str().size() > 0;
		if ( reset_stream ) this->eso_stream->str( std::string() );
		return has_output;
	}

	bool EnergyPlusFixture::has_eio_output( bool reset_stream )
	{
		auto const has_output = this->eio_stream->str().size() > 0;
		if ( reset_stream ) this->eio_stream->str( std::string() );
		return has_output;
	}

	bool EnergyPlusFixture::has_mtr_output( bool reset_stream )
	{
		auto const has_output = this->mtr_stream->str().size() > 0;
		if ( reset_stream ) this->mtr_stream->str( std::string() );
		return has_output;
	}

	bool EnergyPlusFixture::has_err_output( bool reset_stream )
	{
		auto const has_output = this->err_stream->str().size() > 0;
		if ( reset_stream ) this->err_stream->str( std::string() );
		return has_output;
	}

	bool EnergyPlusFixture::has_cout_output( bool reset_stream )
	{
		auto const has_output = this->m_cout_buffer->str().size() > 0;
		if ( reset_stream ) this->m_cout_buffer->str( std::string() );
		return has_output;
	}

	bool EnergyPlusFixture::has_cerr_output( bool reset_stream )
	{
		auto const has_output = this->m_cerr_buffer->str().size() > 0;
		if ( reset_stream ) this->m_cerr_buffer->str( std::string() );
		return has_output;
	}


	bool EnergyPlusFixture::process_idf( std::string const & idf_snippet, bool use_assertions ) {
		bool success = true;
		inputProcessor->epJSON = inputProcessor->idf_parser->decode(idf_snippet, inputProcessor->schema, success);

		if (inputProcessor->epJSON.find("Building") == inputProcessor->epJSON.end()) {
			inputProcessor->epJSON["Building"] = {
					{
							"Bldg",
							{
									{"idf_order", 0},
									{"north_axis", 0.0},
									{"terrain", "Suburbs"},
									{"loads_convergence_tolerance_value", 0.04},
									{"temperature_convergence_tolerance_value", 0.4000},
									{"solar_distribution", "FullExterior"},
									{"maximum_number_of_warmup_days", 25},
									{"minimum_number_of_warmup_days", 6}
							}
					}
			};
		}
		if (inputProcessor->epJSON.find("GlobalGeometryRules") == inputProcessor->epJSON.end()) {
			inputProcessor->epJSON["GlobalGeometryRules"] = {
					{
							"",
							{
									{"idf_order", 0},
									{"starting_vertex_position", "UpperLeftCorner"},
									{"vertex_entry_direction", "Counterclockwise"},
									{"coordinate_system", "Relative"},
									{"daylighting_reference_point_coordinate_system", "Relative"},
									{"rectangular_surface_coordinate_system", "Relative"}
							}
					}
			};
		}

		int MaxArgs = 0;
		int MaxAlpha = 0;
		int MaxNumeric = 0;
		inputProcessor->getMaxSchemaArgs( MaxArgs, MaxAlpha, MaxNumeric );

		DataIPShortCuts::cAlphaFieldNames.allocate( MaxAlpha );
		DataIPShortCuts::cAlphaArgs.allocate( MaxAlpha );
		DataIPShortCuts::lAlphaFieldBlanks.dimension( MaxAlpha, false );
		DataIPShortCuts::cNumericFieldNames.allocate( MaxNumeric );
		DataIPShortCuts::rNumericArgs.dimension( MaxNumeric, 0.0 );
		DataIPShortCuts::lNumericFieldBlanks.dimension( MaxNumeric, false );

		bool is_valid = inputProcessor->validation->validate( inputProcessor->epJSON );
		bool hasErrors = inputProcessor->processErrors();

		inputProcessor->initializeMaps();
		SimulationManager::PostIPProcessing();
		// inputProcessor->state->printErrors();

		bool successful_processing = success && is_valid && !hasErrors;

		if ( ! successful_processing && use_assertions ) {
			EXPECT_TRUE( compare_err_stream( "" ) );
		}

		return successful_processing;
	}

	bool EnergyPlusFixture::process_idd( std::string const & idd, bool & errors_found ) {

		std::unique_ptr< std::istream > idd_stream;
		if( !idd.empty() ) {
			idd_stream = std::unique_ptr<std::istringstream>( new std::istringstream( idd ) );
		} else {
			static auto const exeDirectory = FileSystem::getParentDirectoryPath( FileSystem::getAbsolutePath( FileSystem::getProgramPath() ) );
			static auto idd_location = exeDirectory + "Energy+.schema.epJSON";
			static auto file_exists = FileSystem::fileExists( idd_location );

			if ( ! file_exists ) {
				// Energy+.schema.epJSON is in parent Products folder instead of Debug/Release/RelWithDebInfo/MinSizeRel folder of exe
				idd_location = FileSystem::getParentDirectoryPath( exeDirectory ) + "Energy+.schema.epJSON";
				file_exists = FileSystem::fileExists( idd_location );
			}

			if ( ! file_exists ) {
				EXPECT_TRUE( file_exists ) <<
					"Energy+.schema.epJSON does not exist at search location." << std::endl << "epJSON Schema search location: \"" << idd_location << "\"";
				errors_found = true;
				return errors_found;
			}

			idd_stream = std::unique_ptr<std::ifstream>( new std::ifstream( idd_location, std::ios_base::in | std::ios_base::binary ) );
		}

		if ( ! idd_stream->good() ) {
			errors_found = true;
			return errors_found;
		}

		inputProcessor->schema = json::parse( *idd_stream );

		return errors_found;
	}

	bool EnergyPlusFixture::compare_idf(
		std::string const & EP_UNUSED( name ),
		int const EP_UNUSED( num_alphas ),
		int const EP_UNUSED( num_numbers ),
		std::vector< std::string > const & EP_UNUSED( alphas ),
		std::vector< bool > const & EP_UNUSED( alphas_blank ),
		std::vector< Real64 > const & EP_UNUSED( numbers ),
		std::vector< bool > const & EP_UNUSED( numbers_blank )
	)
	{
		// using namespace InputProcessor;

		// bool has_error = OverallErrorFlag;

		// EXPECT_FALSE( OverallErrorFlag );

		// auto index = FindItemInSortedList( name, ListOfObjects, NumObjectDefs );

		// EXPECT_GT( index, 0 ) << "Could not find \"" << name << "\". Make sure to run process_idf first.";
		// if ( index < 1 ) return false;

		// index = iListOfObjects( index );
		// index = ObjectStartRecord( index );

		// EXPECT_EQ( name, IDFRecords( index ).Name );
		// if ( name != IDFRecords( index ).Name ) has_error = true;
		// EXPECT_EQ( num_alphas, IDFRecords( index ).NumAlphas );
		// if ( num_alphas != IDFRecords( index ).NumAlphas ) has_error = true;
		// EXPECT_EQ( num_numbers, IDFRecords( index ).NumNumbers );
		// if ( num_numbers != IDFRecords( index ).NumNumbers ) has_error = true;
		// if ( ! compare_containers( alphas, IDFRecords( index ).Alphas ) ) has_error = true;
		// if ( ! compare_containers( alphas_blank, IDFRecords( index ).AlphBlank ) ) has_error = true;
		// if ( ! compare_containers( numbers, IDFRecords( index ).Numbers ) ) has_error = true;
		// if ( ! compare_containers( numbers_blank, IDFRecords( index ).NumBlank ) ) has_error = true;

		// return ! has_error;
		return false;
	}

}
=======
void EnergyPlusFixture::SetUpTestCase()
{
    EnergyPlus::inputProcessor = InputProcessor::factory();
}

void EnergyPlusFixture::SetUp()
{
    clear_all_states();

    show_message();

    this->eso_stream = std::unique_ptr<std::ostringstream>(new std::ostringstream);
    this->eio_stream = std::unique_ptr<std::ostringstream>(new std::ostringstream);
    this->mtr_stream = std::unique_ptr<std::ostringstream>(new std::ostringstream);
    this->err_stream = std::unique_ptr<std::ostringstream>(new std::ostringstream);

    DataGlobals::eso_stream = this->eso_stream.get();
    DataGlobals::eio_stream = this->eio_stream.get();
    DataGlobals::mtr_stream = this->mtr_stream.get();
    DataGlobals::err_stream = this->err_stream.get();

    m_cout_buffer = std::unique_ptr<std::ostringstream>(new std::ostringstream);
    m_redirect_cout = std::unique_ptr<RedirectCout>(new RedirectCout(m_cout_buffer));

    m_cerr_buffer = std::unique_ptr<std::ostringstream>(new std::ostringstream);
    m_redirect_cerr = std::unique_ptr<RedirectCerr>(new RedirectCerr(m_cerr_buffer));

    UtilityRoutines::outputErrorHeader = false;

    Psychrometrics::InitializePsychRoutines();
    createCoilSelectionReportObj();
}

void EnergyPlusFixture::TearDown()
{

    clear_all_states();

    {
        IOFlags flags;
        flags.DISPOSE("DELETE");
        gio::close(OutputProcessor::OutputFileMeterDetails, flags);
        gio::close(DataGlobals::OutputFileStandard, flags);
        gio::close(DataGlobals::OutputStandardError, flags);
        gio::close(DataGlobals::OutputFileInits, flags);
        gio::close(DataGlobals::OutputFileDebug, flags);
        gio::close(DataGlobals::OutputFileZoneSizing, flags);
        gio::close(DataGlobals::OutputFileSysSizing, flags);
        gio::close(DataGlobals::OutputFileMeters, flags);
        gio::close(DataGlobals::OutputFileBNDetails, flags);
        gio::close(DataGlobals::OutputFileZonePulse, flags);
        gio::close(DataGlobals::OutputDElightIn, flags);
        gio::close(DataGlobals::OutputFileShadingFrac, flags);
    }
}

void EnergyPlusFixture::clear_all_states()
{
    // A to Z order
    AirflowNetworkBalanceManager::clear_state();
    BaseboardElectric::clear_state();
    BaseboardRadiator::clear_state();
    Boilers::clear_state();
    BoilerSteam::clear_state();
    BranchInputManager::clear_state();
    CoolingPanelSimple::clear_state();
    ChillerElectricEIR::clear_state();
    ChillerExhaustAbsorption::clear_state();
    ChillerGasAbsorption::clear_state();
    ChillerIndirectAbsorption::clear_state();
    CondenserLoopTowers::clear_state();
    CoolTower::clear_state();
    CrossVentMgr::clear_state();
    CurveManager::clear_state();
    DataAirflowNetwork::clear_state();
    DataAirLoop::clear_state();
    DataBranchAirLoopPlant::clear_state();
    DataAirSystems::clear_state();
    DataBranchNodeConnections::clear_state();
    DataContaminantBalance::clear_state();
    DataConvergParams::clear_state();
    DataDefineEquip::clear_state();
    DataEnvironment::clear_state();
    DataErrorTracking::clear_state();
    DataGenerators::clear_state();
    DataGlobals::clear_state();
    DataHeatBalance::clear_state();
    DataHeatBalFanSys::clear_state();
    DataHeatBalSurface::clear_state();
    DataHVACGlobals::clear_state();
    DataIPShortCuts::clear_state();
    DataLoopNode::clear_state();
    DataMoistureBalance::clear_state();
    DataMoistureBalanceEMPD::clear_state();
    DataOutputs::clear_state();
    DataPlant::clear_state();
    DataRoomAirModel::clear_state();
    DataRuntimeLanguage::clear_state();
    DataSizing::clear_state();
    DataSurfaceLists::clear_state();
    DataSurfaces::clear_state();
    DataSystemVariables::clear_state();
    DataUCSDSharedData::clear_state();
    DataZoneControls::clear_state();
    DataZoneEnergyDemands::clear_state();
    DataZoneEquipment::clear_state();
    DemandManager::clear_state();
    DesiccantDehumidifiers::clear_state();
    DirectAirManager::clear_state();
    DualDuct::clear_state();
    DXCoils::clear_state();
    clearFacilityElectricPowerServiceObject();
    EarthTube::clear_state();
    EconomicLifeCycleCost::clear_state();
    EconomicTariff::clear_state();
    EMSManager::clear_state();
    EvaporativeCoolers::clear_state();
    EvaporativeFluidCoolers::clear_state();
    ExteriorEnergyUse::clear_state();
    FanCoilUnits::clear_state();
    Fans::clear_state();
    FaultsManager::clear_state();
    FluidCoolers::clear_state();
    FluidProperties::clear_state();
    Furnaces::clear_state();
    GlobalNames::clear_state();
    GroundHeatExchangers::clear_state();
    GroundTemperatureManager::clear_state();
    HeatBalanceAirManager::clear_state();
    HeatBalanceIntRadExchange::clear_state();
    HeatBalanceManager::clear_state();
    HeatBalanceSurfaceManager::clear_state();
    HeatBalFiniteDiffManager::clear_state();
    HeatPumpWaterToWaterSimple::clear_state();
    HeatRecovery::clear_state();
    HeatingCoils::clear_state();
    HighTempRadiantSystem::clear_state();
    Humidifiers::clear_state();
    HVACControllers::clear_state();
    HVACDXHeatPumpSystem::clear_state();
    HVACDXSystem::clear_state();
    HVACHXAssistedCoolingCoil::clear_state();
    HVACFan::clearHVACFanObjects();
    HVACManager::clear_state();
    HVACSingleDuctInduc::clear_state();
    HVACStandAloneERV::clear_state();
    HVACUnitaryBypassVAV::clear_state();
    HVACUnitarySystem::clear_state();
    HVACVariableRefrigerantFlow::clear_state();
    HybridModel::clear_state();
    HysteresisPhaseChange::clear_state();
    EnergyPlus::inputProcessor->clear_state();
    IntegratedHeatPump::clear_state();
    InternalHeatGains::clear_state();
    LowTempRadiantSystem::clear_state();
    MixedAir::clear_state();
    MixerComponent::clear_state();
    MoistureBalanceEMPDManager::clear_state();
    NodeInputManager::clear_state();
    OutAirNodeManager::clear_state();
    OutdoorAirUnit::clear_state();
    OutputProcessor::clear_state();
    OutputReportPredefined::clear_state();
    OutputReportTabular::clear_state();
    OutputReportTabularAnnual::clear_state();
    OutsideEnergySources::clear_state();
    PackagedTerminalHeatPump::clear_state();
    Pipes::clear_state();
    PipeHeatTransfer::clear_state();
    PlantCondLoopOperation::clear_state();
    PlantChillers::clear_state();
    PlantLoadProfile::clear_state();
    PlantLoopSolver::clear_state();
    PlantManager::clear_state();
    PlantPipingSystemsManager::clear_state();
    PlantPressureSystem::clear_state();
    PlantUtilities::clear_state();
    PlantPipingSystemsManager::clear_state();
    PollutionModule::clear_state();
    PoweredInductionUnits::clear_state();
    Psychrometrics::clear_state();
    Pumps::clear_state();
    PurchasedAirManager::clear_state();
    PVWatts::clear_state();
    clearCoilSelectionReportObj(); // ReportCoilSelection
    ReturnAirPathManager::clear_state();
    RoomAirModelAirflowNetwork::clear_state();
    RoomAirModelManager::clear_state();
    RuntimeLanguageProcessor::clear_state();
    ScheduleManager::clear_state();
    SetPointManager::clear_state();
    SimAirServingZones::clear_state();
    SimulationManager::clear_state();
    SingleDuct::clear_state();
    SizingManager::clear_state();
    SolarCollectors::clear_state();
    SolarShading::clear_state();
    SplitterComponent::clear_state();
    SurfaceGeometry::clear_state();
    SystemAvailabilityManager::clear_state();
    SwimmingPool::clear_state();
    ThermalComfort::clear_state();
    UnitHeater::clear_state();
    UnitVentilator::clear_state();
    VariableSpeedCoils::clear_state();
    VentilatedSlab::clear_state();
    WaterCoils::clear_state();
    WaterThermalTanks::clear_state();
    WaterToAirHeatPumpSimple::clear_state();
    WaterUse::clear_state();
    WeatherManager::clear_state();
    WindowAC::clear_state();
    WindowComplexManager::clear_state();
    WindowEquivalentLayer::clear_state();
    WindowManager::clear_state();
    ZoneAirLoopEquipmentManager::clear_state();
    ZoneContaminantPredictorCorrector::clear_state();
    ZoneDehumidifier::clear_state();
    ZoneEquipmentManager::clear_state();
    ZonePlenum::clear_state();
    ZoneTempPredictorCorrector::clear_state();
}

std::string EnergyPlusFixture::delimited_string(std::vector<std::string> const &strings, std::string const &delimiter)
{
    std::ostringstream compare_text;
    for (auto const &str : strings) {
        compare_text << str << delimiter;
    }
    return compare_text.str();
}

std::vector<std::string> EnergyPlusFixture::read_lines_in_file(std::string const &filePath)
{
    std::ifstream infile(filePath);
    std::vector<std::string> lines;
    std::string line;
    while (std::getline(infile, line)) {
        lines.push_back(line);
    }
    return lines;
}

bool EnergyPlusFixture::compare_eso_stream(std::string const &expected_string, bool reset_stream)
{
    auto const stream_str = this->eso_stream->str();
    EXPECT_EQ(expected_string, stream_str);
    bool are_equal = (expected_string == stream_str);
    if (reset_stream) this->eso_stream->str(std::string());
    return are_equal;
}

bool EnergyPlusFixture::compare_eio_stream(std::string const &expected_string, bool reset_stream)
{
    auto const stream_str = this->eio_stream->str();
    EXPECT_EQ(expected_string, stream_str);
    bool are_equal = (expected_string == stream_str);
    if (reset_stream) this->eio_stream->str(std::string());
    return are_equal;
}

bool EnergyPlusFixture::compare_mtr_stream(std::string const &expected_string, bool reset_stream)
{
    auto const stream_str = this->mtr_stream->str();
    EXPECT_EQ(expected_string, stream_str);
    bool are_equal = (expected_string == stream_str);
    if (reset_stream) this->mtr_stream->str(std::string());
    return are_equal;
}

bool EnergyPlusFixture::compare_err_stream(std::string const &expected_string, bool reset_stream)
{
    auto const stream_str = this->err_stream->str();
    EXPECT_EQ(expected_string, stream_str);
    bool are_equal = (expected_string == stream_str);
    if (reset_stream) this->err_stream->str(std::string());
    return are_equal;
}

bool EnergyPlusFixture::compare_cout_stream(std::string const &expected_string, bool reset_stream)
{
    auto const stream_str = this->m_cout_buffer->str();
    EXPECT_EQ(expected_string, stream_str);
    bool are_equal = (expected_string == stream_str);
    if (reset_stream) this->m_cout_buffer->str(std::string());
    return are_equal;
}

bool EnergyPlusFixture::compare_cerr_stream(std::string const &expected_string, bool reset_stream)
{
    auto const stream_str = this->m_cerr_buffer->str();
    EXPECT_EQ(expected_string, stream_str);
    bool are_equal = (expected_string == stream_str);
    if (reset_stream) this->m_cerr_buffer->str(std::string());
    return are_equal;
}

bool EnergyPlusFixture::has_eso_output(bool reset_stream)
{
    auto const has_output = this->eso_stream->str().size() > 0;
    if (reset_stream) this->eso_stream->str(std::string());
    return has_output;
}

bool EnergyPlusFixture::has_eio_output(bool reset_stream)
{
    auto const has_output = this->eio_stream->str().size() > 0;
    if (reset_stream) this->eio_stream->str(std::string());
    return has_output;
}

bool EnergyPlusFixture::has_mtr_output(bool reset_stream)
{
    auto const has_output = this->mtr_stream->str().size() > 0;
    if (reset_stream) this->mtr_stream->str(std::string());
    return has_output;
}

bool EnergyPlusFixture::has_err_output(bool reset_stream)
{
    auto const has_output = this->err_stream->str().size() > 0;
    if (reset_stream) this->err_stream->str(std::string());
    return has_output;
}

bool EnergyPlusFixture::has_cout_output(bool reset_stream)
{
    auto const has_output = this->m_cout_buffer->str().size() > 0;
    if (reset_stream) this->m_cout_buffer->str(std::string());
    return has_output;
}

bool EnergyPlusFixture::has_cerr_output(bool reset_stream)
{
    auto const has_output = this->m_cerr_buffer->str().size() > 0;
    if (reset_stream) this->m_cerr_buffer->str(std::string());
    return has_output;
}

bool EnergyPlusFixture::process_idf(std::string const &idf_snippet, bool use_assertions)
{
    bool success = true;
    inputProcessor->epJSON = inputProcessor->idf_parser->decode(idf_snippet, inputProcessor->schema, success);

    if (inputProcessor->epJSON.find("Building") == inputProcessor->epJSON.end()) {
        inputProcessor->epJSON["Building"] = {{"Bldg",
                                               {{"idf_order", 0},
                                                {"north_axis", 0.0},
                                                {"terrain", "Suburbs"},
                                                {"loads_convergence_tolerance_value", 0.04},
                                                {"temperature_convergence_tolerance_value", 0.4000},
                                                {"solar_distribution", "FullExterior"},
                                                {"maximum_number_of_warmup_days", 25},
                                                {"minimum_number_of_warmup_days", 6}}}};
    }
    if (inputProcessor->epJSON.find("GlobalGeometryRules") == inputProcessor->epJSON.end()) {
        inputProcessor->epJSON["GlobalGeometryRules"] = {{"",
                                                          {{"idf_order", 0},
                                                           {"starting_vertex_position", "UpperLeftCorner"},
                                                           {"vertex_entry_direction", "Counterclockwise"},
                                                           {"coordinate_system", "Relative"},
                                                           {"daylighting_reference_point_coordinate_system", "Relative"},
                                                           {"rectangular_surface_coordinate_system", "Relative"}}}};
    }

    int MaxArgs = 0;
    int MaxAlpha = 0;
    int MaxNumeric = 0;
    inputProcessor->getMaxSchemaArgs(MaxArgs, MaxAlpha, MaxNumeric);

    DataIPShortCuts::cAlphaFieldNames.allocate(MaxAlpha);
    DataIPShortCuts::cAlphaArgs.allocate(MaxAlpha);
    DataIPShortCuts::lAlphaFieldBlanks.dimension(MaxAlpha, false);
    DataIPShortCuts::cNumericFieldNames.allocate(MaxNumeric);
    DataIPShortCuts::rNumericArgs.dimension(MaxNumeric, 0.0);
    DataIPShortCuts::lNumericFieldBlanks.dimension(MaxNumeric, false);

    bool is_valid = inputProcessor->validation->validate(inputProcessor->epJSON);
    bool hasErrors = inputProcessor->processErrors();

    inputProcessor->initializeMaps();
    SimulationManager::PostIPProcessing();
    // inputProcessor->state->printErrors();

    bool successful_processing = success && is_valid && !hasErrors;

    if (!successful_processing && use_assertions) {
        EXPECT_TRUE(compare_err_stream(""));
    }

    return successful_processing;
}

bool EnergyPlusFixture::process_idd(std::string const &idd, bool &errors_found)
{

    std::unique_ptr<std::istream> idd_stream;
    if (!idd.empty()) {
        idd_stream = std::unique_ptr<std::istringstream>(new std::istringstream(idd));
    } else {
        static auto const exeDirectory = FileSystem::getParentDirectoryPath(FileSystem::getAbsolutePath(FileSystem::getProgramPath()));
        static auto idd_location = exeDirectory + "Energy+.schema.epJSON";
        static auto file_exists = FileSystem::fileExists(idd_location);

        if (!file_exists) {
            // Energy+.schema.epJSON is in parent Products folder instead of Debug/Release/RelWithDebInfo/MinSizeRel folder of exe
            idd_location = FileSystem::getParentDirectoryPath(exeDirectory) + "Energy+.schema.epJSON";
            file_exists = FileSystem::fileExists(idd_location);
        }

        if (!file_exists) {
            EXPECT_TRUE(file_exists) << "Energy+.schema.epJSON does not exist at search location." << std::endl
                                     << "epJSON Schema search location: \"" << idd_location << "\"";
            errors_found = true;
            return errors_found;
        }

        idd_stream = std::unique_ptr<std::ifstream>(new std::ifstream(idd_location, std::ios_base::in | std::ios_base::binary));
    }

    if (!idd_stream->good()) {
        errors_found = true;
        return errors_found;
    }

    inputProcessor->schema = json::parse(*idd_stream);

    return errors_found;
}

bool EnergyPlusFixture::compare_idf(std::string const &EP_UNUSED(name),
                                    int const EP_UNUSED(num_alphas),
                                    int const EP_UNUSED(num_numbers),
                                    std::vector<std::string> const &EP_UNUSED(alphas),
                                    std::vector<bool> const &EP_UNUSED(alphas_blank),
                                    std::vector<Real64> const &EP_UNUSED(numbers),
                                    std::vector<bool> const &EP_UNUSED(numbers_blank))
{
    // using namespace InputProcessor;

    // bool has_error = OverallErrorFlag;

    // EXPECT_FALSE( OverallErrorFlag );

    // auto index = FindItemInSortedList( name, ListOfObjects, NumObjectDefs );

    // EXPECT_GT( index, 0 ) << "Could not find \"" << name << "\". Make sure to run process_idf first.";
    // if ( index < 1 ) return false;

    // index = iListOfObjects( index );
    // index = ObjectStartRecord( index );

    // EXPECT_EQ( name, IDFRecords( index ).Name );
    // if ( name != IDFRecords( index ).Name ) has_error = true;
    // EXPECT_EQ( num_alphas, IDFRecords( index ).NumAlphas );
    // if ( num_alphas != IDFRecords( index ).NumAlphas ) has_error = true;
    // EXPECT_EQ( num_numbers, IDFRecords( index ).NumNumbers );
    // if ( num_numbers != IDFRecords( index ).NumNumbers ) has_error = true;
    // if ( ! compare_containers( alphas, IDFRecords( index ).Alphas ) ) has_error = true;
    // if ( ! compare_containers( alphas_blank, IDFRecords( index ).AlphBlank ) ) has_error = true;
    // if ( ! compare_containers( numbers, IDFRecords( index ).Numbers ) ) has_error = true;
    // if ( ! compare_containers( numbers_blank, IDFRecords( index ).NumBlank ) ) has_error = true;

    // return ! has_error;
    return false;
}

} // namespace EnergyPlus
>>>>>>> b6f573e2
<|MERGE_RESOLUTION|>--- conflicted
+++ resolved
@@ -184,11 +184,8 @@
 #include <EnergyPlus/Psychrometrics.hh>
 #include <EnergyPlus/Pumps.hh>
 #include <EnergyPlus/PurchasedAirManager.hh>
-<<<<<<< HEAD
 #include <EnergyPlus/PVWatts.hh>
 #include <EnergyPlus/ResultsSchema.hh>
-=======
->>>>>>> b6f573e2
 #include <EnergyPlus/ReportCoilSelection.hh>
 #include <EnergyPlus/ReturnAirPathManager.hh>
 #include <EnergyPlus/RoomAirModelAirflowNetwork.hh>
@@ -235,12 +232,13 @@
 
 namespace EnergyPlus {
 
-<<<<<<< HEAD
-	void EnergyPlusFixture::SetUpTestCase() {
+void EnergyPlusFixture::SetUpTestCase()
+{
 		EnergyPlus::inputProcessor = InputProcessor::factory();
 	}
 
-	void EnergyPlusFixture::SetUp() {
+void EnergyPlusFixture::SetUp()
+{
 		clear_all_states();
 
 		show_message();
@@ -269,7 +267,8 @@
 		createCoilSelectionReportObj();
 	}
 
-	void EnergyPlusFixture::TearDown() {
+void EnergyPlusFixture::TearDown()
+{
 
 		clear_all_states();
 
@@ -289,7 +288,6 @@
 			gio::close( DataGlobals::OutputFileZonePulse, flags );
 			gio::close( DataGlobals::OutputDElightIn, flags );
 			gio::close( DataGlobals::OutputFileShadingFrac, flags );
-
 		}
 	}
 
@@ -462,7 +460,8 @@
 
 	}
 
-	std::string EnergyPlusFixture::delimited_string( std::vector<std::string> const & strings, std::string const & delimiter ) {
+std::string EnergyPlusFixture::delimited_string(std::vector<std::string> const &strings, std::string const &delimiter)
+{
 		std::ostringstream compare_text;
 		for( auto const & str : strings ) {
 			compare_text << str << delimiter;
@@ -470,12 +469,12 @@
 		return compare_text.str();
 	}
 
-	std::vector< std::string > EnergyPlusFixture::read_lines_in_file( std::string const & filePath ) {
+std::vector<std::string> EnergyPlusFixture::read_lines_in_file(std::string const &filePath)
+{
 		std::ifstream infile( filePath );
 		std::vector< std::string > lines;
 		std::string line;
-		while ( std::getline( infile, line ) )
-		{
+    while (std::getline(infile, line)) {
 			lines.push_back( line );
 		}
 		return lines;
@@ -497,7 +496,8 @@
 		return are_equal;
 	}
 
-	bool EnergyPlusFixture::compare_eio_stream( std::string const & expected_string, bool reset_stream ) {
+bool EnergyPlusFixture::compare_eio_stream(std::string const &expected_string, bool reset_stream)
+{
 		auto const stream_str = this->eio_stream->str();
 		EXPECT_EQ( expected_string, stream_str );
 		bool are_equal = ( expected_string == stream_str );
@@ -505,7 +505,8 @@
 		return are_equal;
 	}
 
-	bool EnergyPlusFixture::compare_mtr_stream( std::string const & expected_string, bool reset_stream ) {
+bool EnergyPlusFixture::compare_mtr_stream(std::string const &expected_string, bool reset_stream)
+{
 		auto const stream_str = this->mtr_stream->str();
 		EXPECT_EQ( expected_string, stream_str );
 		bool are_equal = ( expected_string == stream_str );
@@ -513,7 +514,8 @@
 		return are_equal;
 	}
 
-	bool EnergyPlusFixture::compare_err_stream( std::string const & expected_string, bool reset_stream ) {
+bool EnergyPlusFixture::compare_err_stream(std::string const &expected_string, bool reset_stream)
+{
 		auto const stream_str = this->err_stream->str();
 		EXPECT_EQ( expected_string, stream_str );
 		bool are_equal = ( expected_string == stream_str );
@@ -521,7 +523,8 @@
 		return are_equal;
 	}
 
-	bool EnergyPlusFixture::compare_cout_stream( std::string const & expected_string, bool reset_stream ) {
+bool EnergyPlusFixture::compare_cout_stream(std::string const &expected_string, bool reset_stream)
+{
 		auto const stream_str = this->m_cout_buffer->str();
 		EXPECT_EQ( expected_string, stream_str );
 		bool are_equal = ( expected_string == stream_str );
@@ -529,7 +532,8 @@
 		return are_equal;
 	}
 
-	bool EnergyPlusFixture::compare_cerr_stream( std::string const & expected_string, bool reset_stream ) {
+bool EnergyPlusFixture::compare_cerr_stream(std::string const &expected_string, bool reset_stream)
+{
 		auto const stream_str = this->m_cerr_buffer->str();
 		EXPECT_EQ( expected_string, stream_str );
 		bool are_equal = ( expected_string == stream_str );
@@ -586,42 +590,30 @@
 		return has_output;
 	}
 
-
-	bool EnergyPlusFixture::process_idf( std::string const & idf_snippet, bool use_assertions ) {
+bool EnergyPlusFixture::process_idf(std::string const &idf_snippet, bool use_assertions)
+{
 		bool success = true;
 		inputProcessor->epJSON = inputProcessor->idf_parser->decode(idf_snippet, inputProcessor->schema, success);
 
 		if (inputProcessor->epJSON.find("Building") == inputProcessor->epJSON.end()) {
-			inputProcessor->epJSON["Building"] = {
-					{
-							"Bldg",
-							{
-									{"idf_order", 0},
+        inputProcessor->epJSON["Building"] = {{"Bldg",
+                                               {{"idf_order", 0},
 									{"north_axis", 0.0},
 									{"terrain", "Suburbs"},
 									{"loads_convergence_tolerance_value", 0.04},
 									{"temperature_convergence_tolerance_value", 0.4000},
 									{"solar_distribution", "FullExterior"},
 									{"maximum_number_of_warmup_days", 25},
-									{"minimum_number_of_warmup_days", 6}
-							}
-					}
-			};
+                                                {"minimum_number_of_warmup_days", 6}}}};
 		}
 		if (inputProcessor->epJSON.find("GlobalGeometryRules") == inputProcessor->epJSON.end()) {
-			inputProcessor->epJSON["GlobalGeometryRules"] = {
-					{
-							"",
-							{
-									{"idf_order", 0},
+        inputProcessor->epJSON["GlobalGeometryRules"] = {{"",
+                                                          {{"idf_order", 0},
 									{"starting_vertex_position", "UpperLeftCorner"},
 									{"vertex_entry_direction", "Counterclockwise"},
 									{"coordinate_system", "Relative"},
 									{"daylighting_reference_point_coordinate_system", "Relative"},
-									{"rectangular_surface_coordinate_system", "Relative"}
-							}
-					}
-			};
+                                                           {"rectangular_surface_coordinate_system", "Relative"}}}};
 		}
 
 		int MaxArgs = 0;
@@ -652,7 +644,8 @@
 		return successful_processing;
 	}
 
-	bool EnergyPlusFixture::process_idd( std::string const & idd, bool & errors_found ) {
+bool EnergyPlusFixture::process_idd(std::string const &idd, bool &errors_found)
+{
 
 		std::unique_ptr< std::istream > idd_stream;
 		if( !idd.empty() ) {
@@ -669,8 +662,8 @@
 			}
 
 			if ( ! file_exists ) {
-				EXPECT_TRUE( file_exists ) <<
-					"Energy+.schema.epJSON does not exist at search location." << std::endl << "epJSON Schema search location: \"" << idd_location << "\"";
+            EXPECT_TRUE(file_exists) << "Energy+.schema.epJSON does not exist at search location." << std::endl
+                                     << "epJSON Schema search location: \"" << idd_location << "\"";
 				errors_found = true;
 				return errors_found;
 			}
@@ -688,15 +681,13 @@
 		return errors_found;
 	}
 
-	bool EnergyPlusFixture::compare_idf(
-		std::string const & EP_UNUSED( name ),
+bool EnergyPlusFixture::compare_idf(std::string const &EP_UNUSED(name),
 		int const EP_UNUSED( num_alphas ),
 		int const EP_UNUSED( num_numbers ),
 		std::vector< std::string > const & EP_UNUSED( alphas ),
 		std::vector< bool > const & EP_UNUSED( alphas_blank ),
 		std::vector< Real64 > const & EP_UNUSED( numbers ),
-		std::vector< bool > const & EP_UNUSED( numbers_blank )
-	)
+                                    std::vector<bool> const &EP_UNUSED(numbers_blank))
 	{
 		// using namespace InputProcessor;
 
@@ -727,474 +718,4 @@
 		return false;
 	}
 
-}
-=======
-void EnergyPlusFixture::SetUpTestCase()
-{
-    EnergyPlus::inputProcessor = InputProcessor::factory();
-}
-
-void EnergyPlusFixture::SetUp()
-{
-    clear_all_states();
-
-    show_message();
-
-    this->eso_stream = std::unique_ptr<std::ostringstream>(new std::ostringstream);
-    this->eio_stream = std::unique_ptr<std::ostringstream>(new std::ostringstream);
-    this->mtr_stream = std::unique_ptr<std::ostringstream>(new std::ostringstream);
-    this->err_stream = std::unique_ptr<std::ostringstream>(new std::ostringstream);
-
-    DataGlobals::eso_stream = this->eso_stream.get();
-    DataGlobals::eio_stream = this->eio_stream.get();
-    DataGlobals::mtr_stream = this->mtr_stream.get();
-    DataGlobals::err_stream = this->err_stream.get();
-
-    m_cout_buffer = std::unique_ptr<std::ostringstream>(new std::ostringstream);
-    m_redirect_cout = std::unique_ptr<RedirectCout>(new RedirectCout(m_cout_buffer));
-
-    m_cerr_buffer = std::unique_ptr<std::ostringstream>(new std::ostringstream);
-    m_redirect_cerr = std::unique_ptr<RedirectCerr>(new RedirectCerr(m_cerr_buffer));
-
-    UtilityRoutines::outputErrorHeader = false;
-
-    Psychrometrics::InitializePsychRoutines();
-    createCoilSelectionReportObj();
-}
-
-void EnergyPlusFixture::TearDown()
-{
-
-    clear_all_states();
-
-    {
-        IOFlags flags;
-        flags.DISPOSE("DELETE");
-        gio::close(OutputProcessor::OutputFileMeterDetails, flags);
-        gio::close(DataGlobals::OutputFileStandard, flags);
-        gio::close(DataGlobals::OutputStandardError, flags);
-        gio::close(DataGlobals::OutputFileInits, flags);
-        gio::close(DataGlobals::OutputFileDebug, flags);
-        gio::close(DataGlobals::OutputFileZoneSizing, flags);
-        gio::close(DataGlobals::OutputFileSysSizing, flags);
-        gio::close(DataGlobals::OutputFileMeters, flags);
-        gio::close(DataGlobals::OutputFileBNDetails, flags);
-        gio::close(DataGlobals::OutputFileZonePulse, flags);
-        gio::close(DataGlobals::OutputDElightIn, flags);
-        gio::close(DataGlobals::OutputFileShadingFrac, flags);
-    }
-}
-
-void EnergyPlusFixture::clear_all_states()
-{
-    // A to Z order
-    AirflowNetworkBalanceManager::clear_state();
-    BaseboardElectric::clear_state();
-    BaseboardRadiator::clear_state();
-    Boilers::clear_state();
-    BoilerSteam::clear_state();
-    BranchInputManager::clear_state();
-    CoolingPanelSimple::clear_state();
-    ChillerElectricEIR::clear_state();
-    ChillerExhaustAbsorption::clear_state();
-    ChillerGasAbsorption::clear_state();
-    ChillerIndirectAbsorption::clear_state();
-    CondenserLoopTowers::clear_state();
-    CoolTower::clear_state();
-    CrossVentMgr::clear_state();
-    CurveManager::clear_state();
-    DataAirflowNetwork::clear_state();
-    DataAirLoop::clear_state();
-    DataBranchAirLoopPlant::clear_state();
-    DataAirSystems::clear_state();
-    DataBranchNodeConnections::clear_state();
-    DataContaminantBalance::clear_state();
-    DataConvergParams::clear_state();
-    DataDefineEquip::clear_state();
-    DataEnvironment::clear_state();
-    DataErrorTracking::clear_state();
-    DataGenerators::clear_state();
-    DataGlobals::clear_state();
-    DataHeatBalance::clear_state();
-    DataHeatBalFanSys::clear_state();
-    DataHeatBalSurface::clear_state();
-    DataHVACGlobals::clear_state();
-    DataIPShortCuts::clear_state();
-    DataLoopNode::clear_state();
-    DataMoistureBalance::clear_state();
-    DataMoistureBalanceEMPD::clear_state();
-    DataOutputs::clear_state();
-    DataPlant::clear_state();
-    DataRoomAirModel::clear_state();
-    DataRuntimeLanguage::clear_state();
-    DataSizing::clear_state();
-    DataSurfaceLists::clear_state();
-    DataSurfaces::clear_state();
-    DataSystemVariables::clear_state();
-    DataUCSDSharedData::clear_state();
-    DataZoneControls::clear_state();
-    DataZoneEnergyDemands::clear_state();
-    DataZoneEquipment::clear_state();
-    DemandManager::clear_state();
-    DesiccantDehumidifiers::clear_state();
-    DirectAirManager::clear_state();
-    DualDuct::clear_state();
-    DXCoils::clear_state();
-    clearFacilityElectricPowerServiceObject();
-    EarthTube::clear_state();
-    EconomicLifeCycleCost::clear_state();
-    EconomicTariff::clear_state();
-    EMSManager::clear_state();
-    EvaporativeCoolers::clear_state();
-    EvaporativeFluidCoolers::clear_state();
-    ExteriorEnergyUse::clear_state();
-    FanCoilUnits::clear_state();
-    Fans::clear_state();
-    FaultsManager::clear_state();
-    FluidCoolers::clear_state();
-    FluidProperties::clear_state();
-    Furnaces::clear_state();
-    GlobalNames::clear_state();
-    GroundHeatExchangers::clear_state();
-    GroundTemperatureManager::clear_state();
-    HeatBalanceAirManager::clear_state();
-    HeatBalanceIntRadExchange::clear_state();
-    HeatBalanceManager::clear_state();
-    HeatBalanceSurfaceManager::clear_state();
-    HeatBalFiniteDiffManager::clear_state();
-    HeatPumpWaterToWaterSimple::clear_state();
-    HeatRecovery::clear_state();
-    HeatingCoils::clear_state();
-    HighTempRadiantSystem::clear_state();
-    Humidifiers::clear_state();
-    HVACControllers::clear_state();
-    HVACDXHeatPumpSystem::clear_state();
-    HVACDXSystem::clear_state();
-    HVACHXAssistedCoolingCoil::clear_state();
-    HVACFan::clearHVACFanObjects();
-    HVACManager::clear_state();
-    HVACSingleDuctInduc::clear_state();
-    HVACStandAloneERV::clear_state();
-    HVACUnitaryBypassVAV::clear_state();
-    HVACUnitarySystem::clear_state();
-    HVACVariableRefrigerantFlow::clear_state();
-    HybridModel::clear_state();
-    HysteresisPhaseChange::clear_state();
-    EnergyPlus::inputProcessor->clear_state();
-    IntegratedHeatPump::clear_state();
-    InternalHeatGains::clear_state();
-    LowTempRadiantSystem::clear_state();
-    MixedAir::clear_state();
-    MixerComponent::clear_state();
-    MoistureBalanceEMPDManager::clear_state();
-    NodeInputManager::clear_state();
-    OutAirNodeManager::clear_state();
-    OutdoorAirUnit::clear_state();
-    OutputProcessor::clear_state();
-    OutputReportPredefined::clear_state();
-    OutputReportTabular::clear_state();
-    OutputReportTabularAnnual::clear_state();
-    OutsideEnergySources::clear_state();
-    PackagedTerminalHeatPump::clear_state();
-    Pipes::clear_state();
-    PipeHeatTransfer::clear_state();
-    PlantCondLoopOperation::clear_state();
-    PlantChillers::clear_state();
-    PlantLoadProfile::clear_state();
-    PlantLoopSolver::clear_state();
-    PlantManager::clear_state();
-    PlantPipingSystemsManager::clear_state();
-    PlantPressureSystem::clear_state();
-    PlantUtilities::clear_state();
-    PlantPipingSystemsManager::clear_state();
-    PollutionModule::clear_state();
-    PoweredInductionUnits::clear_state();
-    Psychrometrics::clear_state();
-    Pumps::clear_state();
-    PurchasedAirManager::clear_state();
-    PVWatts::clear_state();
-    clearCoilSelectionReportObj(); // ReportCoilSelection
-    ReturnAirPathManager::clear_state();
-    RoomAirModelAirflowNetwork::clear_state();
-    RoomAirModelManager::clear_state();
-    RuntimeLanguageProcessor::clear_state();
-    ScheduleManager::clear_state();
-    SetPointManager::clear_state();
-    SimAirServingZones::clear_state();
-    SimulationManager::clear_state();
-    SingleDuct::clear_state();
-    SizingManager::clear_state();
-    SolarCollectors::clear_state();
-    SolarShading::clear_state();
-    SplitterComponent::clear_state();
-    SurfaceGeometry::clear_state();
-    SystemAvailabilityManager::clear_state();
-    SwimmingPool::clear_state();
-    ThermalComfort::clear_state();
-    UnitHeater::clear_state();
-    UnitVentilator::clear_state();
-    VariableSpeedCoils::clear_state();
-    VentilatedSlab::clear_state();
-    WaterCoils::clear_state();
-    WaterThermalTanks::clear_state();
-    WaterToAirHeatPumpSimple::clear_state();
-    WaterUse::clear_state();
-    WeatherManager::clear_state();
-    WindowAC::clear_state();
-    WindowComplexManager::clear_state();
-    WindowEquivalentLayer::clear_state();
-    WindowManager::clear_state();
-    ZoneAirLoopEquipmentManager::clear_state();
-    ZoneContaminantPredictorCorrector::clear_state();
-    ZoneDehumidifier::clear_state();
-    ZoneEquipmentManager::clear_state();
-    ZonePlenum::clear_state();
-    ZoneTempPredictorCorrector::clear_state();
-}
-
-std::string EnergyPlusFixture::delimited_string(std::vector<std::string> const &strings, std::string const &delimiter)
-{
-    std::ostringstream compare_text;
-    for (auto const &str : strings) {
-        compare_text << str << delimiter;
-    }
-    return compare_text.str();
-}
-
-std::vector<std::string> EnergyPlusFixture::read_lines_in_file(std::string const &filePath)
-{
-    std::ifstream infile(filePath);
-    std::vector<std::string> lines;
-    std::string line;
-    while (std::getline(infile, line)) {
-        lines.push_back(line);
-    }
-    return lines;
-}
-
-bool EnergyPlusFixture::compare_eso_stream(std::string const &expected_string, bool reset_stream)
-{
-    auto const stream_str = this->eso_stream->str();
-    EXPECT_EQ(expected_string, stream_str);
-    bool are_equal = (expected_string == stream_str);
-    if (reset_stream) this->eso_stream->str(std::string());
-    return are_equal;
-}
-
-bool EnergyPlusFixture::compare_eio_stream(std::string const &expected_string, bool reset_stream)
-{
-    auto const stream_str = this->eio_stream->str();
-    EXPECT_EQ(expected_string, stream_str);
-    bool are_equal = (expected_string == stream_str);
-    if (reset_stream) this->eio_stream->str(std::string());
-    return are_equal;
-}
-
-bool EnergyPlusFixture::compare_mtr_stream(std::string const &expected_string, bool reset_stream)
-{
-    auto const stream_str = this->mtr_stream->str();
-    EXPECT_EQ(expected_string, stream_str);
-    bool are_equal = (expected_string == stream_str);
-    if (reset_stream) this->mtr_stream->str(std::string());
-    return are_equal;
-}
-
-bool EnergyPlusFixture::compare_err_stream(std::string const &expected_string, bool reset_stream)
-{
-    auto const stream_str = this->err_stream->str();
-    EXPECT_EQ(expected_string, stream_str);
-    bool are_equal = (expected_string == stream_str);
-    if (reset_stream) this->err_stream->str(std::string());
-    return are_equal;
-}
-
-bool EnergyPlusFixture::compare_cout_stream(std::string const &expected_string, bool reset_stream)
-{
-    auto const stream_str = this->m_cout_buffer->str();
-    EXPECT_EQ(expected_string, stream_str);
-    bool are_equal = (expected_string == stream_str);
-    if (reset_stream) this->m_cout_buffer->str(std::string());
-    return are_equal;
-}
-
-bool EnergyPlusFixture::compare_cerr_stream(std::string const &expected_string, bool reset_stream)
-{
-    auto const stream_str = this->m_cerr_buffer->str();
-    EXPECT_EQ(expected_string, stream_str);
-    bool are_equal = (expected_string == stream_str);
-    if (reset_stream) this->m_cerr_buffer->str(std::string());
-    return are_equal;
-}
-
-bool EnergyPlusFixture::has_eso_output(bool reset_stream)
-{
-    auto const has_output = this->eso_stream->str().size() > 0;
-    if (reset_stream) this->eso_stream->str(std::string());
-    return has_output;
-}
-
-bool EnergyPlusFixture::has_eio_output(bool reset_stream)
-{
-    auto const has_output = this->eio_stream->str().size() > 0;
-    if (reset_stream) this->eio_stream->str(std::string());
-    return has_output;
-}
-
-bool EnergyPlusFixture::has_mtr_output(bool reset_stream)
-{
-    auto const has_output = this->mtr_stream->str().size() > 0;
-    if (reset_stream) this->mtr_stream->str(std::string());
-    return has_output;
-}
-
-bool EnergyPlusFixture::has_err_output(bool reset_stream)
-{
-    auto const has_output = this->err_stream->str().size() > 0;
-    if (reset_stream) this->err_stream->str(std::string());
-    return has_output;
-}
-
-bool EnergyPlusFixture::has_cout_output(bool reset_stream)
-{
-    auto const has_output = this->m_cout_buffer->str().size() > 0;
-    if (reset_stream) this->m_cout_buffer->str(std::string());
-    return has_output;
-}
-
-bool EnergyPlusFixture::has_cerr_output(bool reset_stream)
-{
-    auto const has_output = this->m_cerr_buffer->str().size() > 0;
-    if (reset_stream) this->m_cerr_buffer->str(std::string());
-    return has_output;
-}
-
-bool EnergyPlusFixture::process_idf(std::string const &idf_snippet, bool use_assertions)
-{
-    bool success = true;
-    inputProcessor->epJSON = inputProcessor->idf_parser->decode(idf_snippet, inputProcessor->schema, success);
-
-    if (inputProcessor->epJSON.find("Building") == inputProcessor->epJSON.end()) {
-        inputProcessor->epJSON["Building"] = {{"Bldg",
-                                               {{"idf_order", 0},
-                                                {"north_axis", 0.0},
-                                                {"terrain", "Suburbs"},
-                                                {"loads_convergence_tolerance_value", 0.04},
-                                                {"temperature_convergence_tolerance_value", 0.4000},
-                                                {"solar_distribution", "FullExterior"},
-                                                {"maximum_number_of_warmup_days", 25},
-                                                {"minimum_number_of_warmup_days", 6}}}};
-    }
-    if (inputProcessor->epJSON.find("GlobalGeometryRules") == inputProcessor->epJSON.end()) {
-        inputProcessor->epJSON["GlobalGeometryRules"] = {{"",
-                                                          {{"idf_order", 0},
-                                                           {"starting_vertex_position", "UpperLeftCorner"},
-                                                           {"vertex_entry_direction", "Counterclockwise"},
-                                                           {"coordinate_system", "Relative"},
-                                                           {"daylighting_reference_point_coordinate_system", "Relative"},
-                                                           {"rectangular_surface_coordinate_system", "Relative"}}}};
-    }
-
-    int MaxArgs = 0;
-    int MaxAlpha = 0;
-    int MaxNumeric = 0;
-    inputProcessor->getMaxSchemaArgs(MaxArgs, MaxAlpha, MaxNumeric);
-
-    DataIPShortCuts::cAlphaFieldNames.allocate(MaxAlpha);
-    DataIPShortCuts::cAlphaArgs.allocate(MaxAlpha);
-    DataIPShortCuts::lAlphaFieldBlanks.dimension(MaxAlpha, false);
-    DataIPShortCuts::cNumericFieldNames.allocate(MaxNumeric);
-    DataIPShortCuts::rNumericArgs.dimension(MaxNumeric, 0.0);
-    DataIPShortCuts::lNumericFieldBlanks.dimension(MaxNumeric, false);
-
-    bool is_valid = inputProcessor->validation->validate(inputProcessor->epJSON);
-    bool hasErrors = inputProcessor->processErrors();
-
-    inputProcessor->initializeMaps();
-    SimulationManager::PostIPProcessing();
-    // inputProcessor->state->printErrors();
-
-    bool successful_processing = success && is_valid && !hasErrors;
-
-    if (!successful_processing && use_assertions) {
-        EXPECT_TRUE(compare_err_stream(""));
-    }
-
-    return successful_processing;
-}
-
-bool EnergyPlusFixture::process_idd(std::string const &idd, bool &errors_found)
-{
-
-    std::unique_ptr<std::istream> idd_stream;
-    if (!idd.empty()) {
-        idd_stream = std::unique_ptr<std::istringstream>(new std::istringstream(idd));
-    } else {
-        static auto const exeDirectory = FileSystem::getParentDirectoryPath(FileSystem::getAbsolutePath(FileSystem::getProgramPath()));
-        static auto idd_location = exeDirectory + "Energy+.schema.epJSON";
-        static auto file_exists = FileSystem::fileExists(idd_location);
-
-        if (!file_exists) {
-            // Energy+.schema.epJSON is in parent Products folder instead of Debug/Release/RelWithDebInfo/MinSizeRel folder of exe
-            idd_location = FileSystem::getParentDirectoryPath(exeDirectory) + "Energy+.schema.epJSON";
-            file_exists = FileSystem::fileExists(idd_location);
-        }
-
-        if (!file_exists) {
-            EXPECT_TRUE(file_exists) << "Energy+.schema.epJSON does not exist at search location." << std::endl
-                                     << "epJSON Schema search location: \"" << idd_location << "\"";
-            errors_found = true;
-            return errors_found;
-        }
-
-        idd_stream = std::unique_ptr<std::ifstream>(new std::ifstream(idd_location, std::ios_base::in | std::ios_base::binary));
-    }
-
-    if (!idd_stream->good()) {
-        errors_found = true;
-        return errors_found;
-    }
-
-    inputProcessor->schema = json::parse(*idd_stream);
-
-    return errors_found;
-}
-
-bool EnergyPlusFixture::compare_idf(std::string const &EP_UNUSED(name),
-                                    int const EP_UNUSED(num_alphas),
-                                    int const EP_UNUSED(num_numbers),
-                                    std::vector<std::string> const &EP_UNUSED(alphas),
-                                    std::vector<bool> const &EP_UNUSED(alphas_blank),
-                                    std::vector<Real64> const &EP_UNUSED(numbers),
-                                    std::vector<bool> const &EP_UNUSED(numbers_blank))
-{
-    // using namespace InputProcessor;
-
-    // bool has_error = OverallErrorFlag;
-
-    // EXPECT_FALSE( OverallErrorFlag );
-
-    // auto index = FindItemInSortedList( name, ListOfObjects, NumObjectDefs );
-
-    // EXPECT_GT( index, 0 ) << "Could not find \"" << name << "\". Make sure to run process_idf first.";
-    // if ( index < 1 ) return false;
-
-    // index = iListOfObjects( index );
-    // index = ObjectStartRecord( index );
-
-    // EXPECT_EQ( name, IDFRecords( index ).Name );
-    // if ( name != IDFRecords( index ).Name ) has_error = true;
-    // EXPECT_EQ( num_alphas, IDFRecords( index ).NumAlphas );
-    // if ( num_alphas != IDFRecords( index ).NumAlphas ) has_error = true;
-    // EXPECT_EQ( num_numbers, IDFRecords( index ).NumNumbers );
-    // if ( num_numbers != IDFRecords( index ).NumNumbers ) has_error = true;
-    // if ( ! compare_containers( alphas, IDFRecords( index ).Alphas ) ) has_error = true;
-    // if ( ! compare_containers( alphas_blank, IDFRecords( index ).AlphBlank ) ) has_error = true;
-    // if ( ! compare_containers( numbers, IDFRecords( index ).Numbers ) ) has_error = true;
-    // if ( ! compare_containers( numbers_blank, IDFRecords( index ).NumBlank ) ) has_error = true;
-
-    // return ! has_error;
-    return false;
-}
-
-} // namespace EnergyPlus
->>>>>>> b6f573e2
+} // namespace EnergyPlus