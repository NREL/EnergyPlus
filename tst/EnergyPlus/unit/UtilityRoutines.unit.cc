// EnergyPlus, Copyright (c) 1996-2021, The Board of Trustees of the University of Illinois,
// The Regents of the University of California, through Lawrence Berkeley National Laboratory
// (subject to receipt of any required approvals from the U.S. Dept. of Energy), Oak Ridge
// National Laboratory, managed by UT-Battelle, Alliance for Sustainable Energy, LLC, and other
// contributors. All rights reserved.
//
// NOTICE: This Software was developed under funding from the U.S. Department of Energy and the
// U.S. Government consequently retains certain rights. As such, the U.S. Government has been
// granted for itself and others acting on its behalf a paid-up, nonexclusive, irrevocable,
// worldwide license in the Software to reproduce, distribute copies to the public, prepare
// derivative works, and perform publicly and display publicly, and to permit others to do so.
//
// Redistribution and use in source and binary forms, with or without modification, are permitted
// provided that the following conditions are met:
//
// (1) Redistributions of source code must retain the above copyright notice, this list of
//     conditions and the following disclaimer.
//
// (2) Redistributions in binary form must reproduce the above copyright notice, this list of
//     conditions and the following disclaimer in the documentation and/or other materials
//     provided with the distribution.
//
// (3) Neither the name of the University of California, Lawrence Berkeley National Laboratory,
//     the University of Illinois, U.S. Dept. of Energy nor the names of its contributors may be
//     used to endorse or promote products derived from this software without specific prior
//     written permission.
//
// (4) Use of EnergyPlus(TM) Name. If Licensee (i) distributes the software in stand-alone form
//     without changes from the version obtained under this License, or (ii) Licensee makes a
//     reference solely to the software portion of its product, Licensee must refer to the
//     software as "EnergyPlus version X" software, where "X" is the version number Licensee
//     obtained under this License and may not use a different name for the software. Except as
//     specifically required in this Section (4), Licensee shall not use in a company name, a
//     product name, in advertising, publicity, or other promotional activities any name, trade
//     name, trademark, logo, or other designation of "EnergyPlus", "E+", "e+" or confusingly
//     similar designation, without the U.S. Department of Energy's prior written consent.
//
// THIS SOFTWARE IS PROVIDED BY THE COPYRIGHT HOLDERS AND CONTRIBUTORS "AS IS" AND ANY EXPRESS OR
// IMPLIED WARRANTIES, INCLUDING, BUT NOT LIMITED TO, THE IMPLIED WARRANTIES OF MERCHANTABILITY
// AND FITNESS FOR A PARTICULAR PURPOSE ARE DISCLAIMED. IN NO EVENT SHALL THE COPYRIGHT OWNER OR
// CONTRIBUTORS BE LIABLE FOR ANY DIRECT, INDIRECT, INCIDENTAL, SPECIAL, EXEMPLARY, OR
// CONSEQUENTIAL DAMAGES (INCLUDING, BUT NOT LIMITED TO, PROCUREMENT OF SUBSTITUTE GOODS OR
// SERVICES; LOSS OF USE, DATA, OR PROFITS; OR BUSINESS INTERRUPTION) HOWEVER CAUSED AND ON ANY
// THEORY OF LIABILITY, WHETHER IN CONTRACT, STRICT LIABILITY, OR TORT (INCLUDING NEGLIGENCE OR
// OTHERWISE) ARISING IN ANY WAY OUT OF THE USE OF THIS SOFTWARE, EVEN IF ADVISED OF THE
// POSSIBILITY OF SUCH DAMAGE.

#include <cstdio>
#include <fstream>
#include <iostream>
#include <sstream>

// Google Test Headers
#include <gtest/gtest.h>

// EnergyPlus Headers
#include "Fixtures/EnergyPlusFixture.hh"
#include <EnergyPlus/Data/EnergyPlusData.hh>
#include <EnergyPlus/DataErrorTracking.hh>
#include <EnergyPlus/DataGlobals.hh>
#include <EnergyPlus/DataStringGlobals.hh>
#include <EnergyPlus/DisplayRoutines.hh>
#include <EnergyPlus/FileSystem.hh>
#include <EnergyPlus/UtilityRoutines.hh>

using namespace EnergyPlus;
using namespace ObjexxFCL;

TEST_F(EnergyPlusFixture, RecurringWarningTest)
{

    // void ShowRecurringSevereErrorAtEnd(std::string const &Message,         // Message automatically written to "error file" at end of simulation
    //    int &MsgIndex,                      // Recurring message index, if zero, next available index is assigned
    //    Optional<Real64 const> ReportMaxOf, // Track and report the max of the values passed to this argument
    //    Optional<Real64 const> ReportMinOf, // Track and report the min of the values passed to this argument
    //    Optional<Real64 const> ReportSumOf, // Track and report the sum of the values passed to this argument
    //    std::string const &ReportMaxUnits,  // optional char string (<=15 length) of units for max value
    //    std::string const &ReportMinUnits,  // optional char string (<=15 length) of units for min value
    //    std::string const &ReportSumUnits   // optional char string (<=15 length) of units for sum value
    //)

    std::string myMessage1 = "Test message 1";
    // proper call to ShowRecurringWarningErrorAtEnd to set up new recurring warning
    int ErrIndex1 = 0;
    ShowRecurringWarningErrorAtEnd(*state, myMessage1, ErrIndex1);
    EXPECT_EQ(ErrIndex1, 1);
    EXPECT_EQ(state->dataErrTracking->RecurringErrors.size(), 1u);
    EXPECT_EQ(" ** Warning ** " + myMessage1, state->dataErrTracking->RecurringErrors(1).Message);
    EXPECT_EQ(1, state->dataErrTracking->RecurringErrors(1).Count);

    std::string myMessage2 = "Test message 2";
    // improper call to ShowRecurringWarningErrorAtEnd to set up new recurring warning
    int ErrIndex2 = 6;
    ShowRecurringWarningErrorAtEnd(*state, myMessage2, ErrIndex2);
    EXPECT_EQ(ErrIndex2, 2); // ShowRecurringWarningErrorAtEnd handles improper index and returns correct value
    EXPECT_EQ(state->dataErrTracking->RecurringErrors.size(), 2u);
    EXPECT_EQ(" ** Warning ** " + myMessage2, state->dataErrTracking->RecurringErrors(2).Message);
    EXPECT_EQ(1, state->dataErrTracking->RecurringErrors(2).Count);

    ErrIndex2 = 6;
    ShowRecurringWarningErrorAtEnd(*state, myMessage2, ErrIndex2);
    EXPECT_EQ(ErrIndex2, 2); // ShowRecurringWarningErrorAtEnd handles improper index and returns correct value
    EXPECT_EQ(state->dataErrTracking->RecurringErrors.size(), 2u);
    EXPECT_EQ(" ** Warning ** " + myMessage2, state->dataErrTracking->RecurringErrors(2).Message);
    EXPECT_EQ(2, state->dataErrTracking->RecurringErrors(2).Count);

    std::string myMessage3 = "Test message 3";
    ShowRecurringContinueErrorAtEnd(*state, myMessage3, ErrIndex1);
    // index gets updated with correct value
    EXPECT_EQ(ErrIndex1, 3);
    EXPECT_EQ(state->dataErrTracking->RecurringErrors.size(), 3u);
    EXPECT_EQ(" **   ~~~   ** " + myMessage3, state->dataErrTracking->RecurringErrors(3).Message);
    EXPECT_EQ(1, state->dataErrTracking->RecurringErrors(3).Count);

    std::string myMessage4 = "Test message 4";
    ShowRecurringSevereErrorAtEnd(*state, myMessage4, ErrIndex1);
    // index gets updated with correct value
    EXPECT_EQ(ErrIndex1, 4);
    EXPECT_EQ(state->dataErrTracking->RecurringErrors.size(), 4u);
    EXPECT_EQ(" ** Severe  ** " + myMessage4, state->dataErrTracking->RecurringErrors(4).Message);
    EXPECT_EQ(1, state->dataErrTracking->RecurringErrors(4).Count);

    // same message for different show message type (changed severe to warning) should be valid
    ShowRecurringWarningErrorAtEnd(*state, myMessage4, ErrIndex1);
    // index gets updated with correct value
    EXPECT_EQ(ErrIndex1, 5);
    EXPECT_EQ(" ** Warning ** " + myMessage4, state->dataErrTracking->RecurringErrors(5).Message);
}

TEST_F(EnergyPlusFixture, DisplayMessageTest)
{
    DisplayString(*state, "Testing");
    EXPECT_TRUE(has_cout_output(true));
    // Open six files to get unit number beyond 6 - these all get closed later by EnergyPlusFixture
    DisplayString(*state, "Testing");
    EXPECT_TRUE(has_cout_output(true));
    // repeat this one - before fix, this broke cout_stream
    EXPECT_FALSE(has_cout_output(true));
    DisplayString(*state, "Testing");
    EXPECT_TRUE(has_cout_output(true));
}

TEST_F(EnergyPlusFixture, UtilityRoutines_appendPerfLog1)
{
<<<<<<< HEAD
    DataStringGlobals::outputPerfLogFilePath = "eplusout_1_perflog.csv";

    // start with no file
    fs::remove(DataStringGlobals::outputPerfLogFilePath);
=======
    state->dataStrGlobals->outputPerfLogFileName = "eplusout_1_perflog.csv";

    // start with no file
    std::remove(state->dataStrGlobals->outputPerfLogFileName.c_str());
>>>>>>> b622e27c

    // make sure the static variables are cleared
    UtilityRoutines::appendPerfLog(*state, "RESET", "RESET");

    // add headers and values
    UtilityRoutines::appendPerfLog(*state, "header1", "value1-1");
    UtilityRoutines::appendPerfLog(*state, "header2", "value1-2");
    UtilityRoutines::appendPerfLog(*state, "header3", "value1-3", true);

    std::ifstream perfLogFile;
    std::stringstream perfLogStrSteam;

<<<<<<< HEAD
    perfLogFile.open(DataStringGlobals::outputPerfLogFilePath);
=======
    perfLogFile.open(state->dataStrGlobals->outputPerfLogFileName);
>>>>>>> b622e27c
    perfLogStrSteam << perfLogFile.rdbuf();
    perfLogFile.close();
    std::string perfLogContents = perfLogStrSteam.str();

    std::string expectedContents = "header1,header2,header3,\n"
                                   "value1-1,value1-2,value1-3,\n";

    EXPECT_EQ(perfLogContents, expectedContents);

    // clean up the file
<<<<<<< HEAD
    fs::remove(DataStringGlobals::outputPerfLogFilePath);

=======
    std::remove(state->dataStrGlobals->outputPerfLogFileName.c_str());
>>>>>>> b622e27c
}

TEST_F(EnergyPlusFixture, UtilityRoutines_appendPerfLog2)
{
    // make sure the static variables are cleared
    UtilityRoutines::appendPerfLog(*state, "RESET", "RESET");

<<<<<<< HEAD
    DataStringGlobals::outputPerfLogFilePath = "eplusout_2_perflog.csv";
=======
    state->dataStrGlobals->outputPerfLogFileName = "eplusout_2_perflog.csv";
>>>>>>> b622e27c

    // create a file for the equivalent of the previous run
    std::ofstream initPerfLogFile;
<<<<<<< HEAD
    initPerfLogFile.open(DataStringGlobals::outputPerfLogFilePath);
=======
    initPerfLogFile.open(state->dataStrGlobals->outputPerfLogFileName);
>>>>>>> b622e27c
    initPerfLogFile << "header1,header2,header3,\n";
    initPerfLogFile << "value1-1,value1-2,value1-3,\n";
    initPerfLogFile.close();

    // without deleting file add headers and values again
    UtilityRoutines::appendPerfLog(*state, "ignored1", "value2-1");
    UtilityRoutines::appendPerfLog(*state, "ignored2", "value2-2");
    UtilityRoutines::appendPerfLog(*state, "ignored3", "value2-3", true);

    std::ifstream perfLogFile;
    std::stringstream perfLogStrSteam;

<<<<<<< HEAD
    perfLogFile.open(DataStringGlobals::outputPerfLogFilePath);
=======
    perfLogFile.open(state->dataStrGlobals->outputPerfLogFileName);
>>>>>>> b622e27c
    perfLogStrSteam << perfLogFile.rdbuf();
    perfLogFile.close();
    std::string perfLogContents = perfLogStrSteam.str();

    std::string expectedContents = "header1,header2,header3,\n"
                                   "value1-1,value1-2,value1-3,\n"
                                   "value2-1,value2-2,value2-3,\n";

    EXPECT_EQ(perfLogContents, expectedContents);

    // clean up the file
<<<<<<< HEAD
    fs::remove(DataStringGlobals::outputPerfLogFilePath);

}
=======
    std::remove(state->dataStrGlobals->outputPerfLogFileName.c_str());
}
>>>>>>> b622e27c
<|MERGE_RESOLUTION|>--- conflicted
+++ resolved
@@ -142,17 +142,10 @@
 
 TEST_F(EnergyPlusFixture, UtilityRoutines_appendPerfLog1)
 {
-<<<<<<< HEAD
-    DataStringGlobals::outputPerfLogFilePath = "eplusout_1_perflog.csv";
+    state.dataStrGlobals->outputPerfLogFilePath = "eplusout_1_perflog.csv";
 
     // start with no file
-    fs::remove(DataStringGlobals::outputPerfLogFilePath);
-=======
-    state->dataStrGlobals->outputPerfLogFileName = "eplusout_1_perflog.csv";
-
-    // start with no file
-    std::remove(state->dataStrGlobals->outputPerfLogFileName.c_str());
->>>>>>> b622e27c
+    fs::remove(state.dataStrGlobals->outputPerfLogFilePath);
 
     // make sure the static variables are cleared
     UtilityRoutines::appendPerfLog(*state, "RESET", "RESET");
@@ -165,11 +158,7 @@
     std::ifstream perfLogFile;
     std::stringstream perfLogStrSteam;
 
-<<<<<<< HEAD
-    perfLogFile.open(DataStringGlobals::outputPerfLogFilePath);
-=======
-    perfLogFile.open(state->dataStrGlobals->outputPerfLogFileName);
->>>>>>> b622e27c
+    perfLogFile.open(state.dataStrGlobals->outputPerfLogFilePath);
     perfLogStrSteam << perfLogFile.rdbuf();
     perfLogFile.close();
     std::string perfLogContents = perfLogStrSteam.str();
@@ -180,12 +169,8 @@
     EXPECT_EQ(perfLogContents, expectedContents);
 
     // clean up the file
-<<<<<<< HEAD
-    fs::remove(DataStringGlobals::outputPerfLogFilePath);
-
-=======
-    std::remove(state->dataStrGlobals->outputPerfLogFileName.c_str());
->>>>>>> b622e27c
+    fs::remove(state.dataStrGlobals->outputPerfLogFilePath);
+
 }
 
 TEST_F(EnergyPlusFixture, UtilityRoutines_appendPerfLog2)
@@ -193,19 +178,11 @@
     // make sure the static variables are cleared
     UtilityRoutines::appendPerfLog(*state, "RESET", "RESET");
 
-<<<<<<< HEAD
-    DataStringGlobals::outputPerfLogFilePath = "eplusout_2_perflog.csv";
-=======
-    state->dataStrGlobals->outputPerfLogFileName = "eplusout_2_perflog.csv";
->>>>>>> b622e27c
+    state.dataStrGlobals->outputPerfLogFilePath = "eplusout_2_perflog.csv";
 
     // create a file for the equivalent of the previous run
     std::ofstream initPerfLogFile;
-<<<<<<< HEAD
-    initPerfLogFile.open(DataStringGlobals::outputPerfLogFilePath);
-=======
-    initPerfLogFile.open(state->dataStrGlobals->outputPerfLogFileName);
->>>>>>> b622e27c
+    initPerfLogFile.open(state.dataStrGlobals->outputPerfLogFilePath);
     initPerfLogFile << "header1,header2,header3,\n";
     initPerfLogFile << "value1-1,value1-2,value1-3,\n";
     initPerfLogFile.close();
@@ -218,11 +195,7 @@
     std::ifstream perfLogFile;
     std::stringstream perfLogStrSteam;
 
-<<<<<<< HEAD
-    perfLogFile.open(DataStringGlobals::outputPerfLogFilePath);
-=======
-    perfLogFile.open(state->dataStrGlobals->outputPerfLogFileName);
->>>>>>> b622e27c
+    perfLogFile.open(state.dataStrGlobals->outputPerfLogFilePath);
     perfLogStrSteam << perfLogFile.rdbuf();
     perfLogFile.close();
     std::string perfLogContents = perfLogStrSteam.str();
@@ -234,11 +207,6 @@
     EXPECT_EQ(perfLogContents, expectedContents);
 
     // clean up the file
-<<<<<<< HEAD
-    fs::remove(DataStringGlobals::outputPerfLogFilePath);
-
-}
-=======
-    std::remove(state->dataStrGlobals->outputPerfLogFileName.c_str());
-}
->>>>>>> b622e27c
+    fs::remove(state.dataStrGlobals->outputPerfLogFilePath);
+
+}