--- conflicted
+++ resolved
@@ -7641,15 +7641,9 @@
     zoneEqSizing.SizingMethod.allocate(DataHVACGlobals::NumOfSizingTypes);
     state->dataZoneEnergyDemand->CurDeadBandOrSetback.allocate(1);
     state->dataZoneEnergyDemand->CurDeadBandOrSetback(1) = false;
-<<<<<<< HEAD
     state->dataHeatBalFanSys->TempControlType.allocate(1);
     state->dataHeatBalFanSys->TempControlType(1) = 4;
-    ZoneSizingRunDone = true;
-=======
-    TempControlType.allocate(1);
-    TempControlType(1) = 4;
     state->dataSize->ZoneSizingRunDone = true;
->>>>>>> acf6f6ab
 
     state->dataSize->FinalZoneSizing.allocate(1);
     auto &finalZoneSizing(state->dataSize->FinalZoneSizing(1));
@@ -8078,15 +8072,9 @@
     zoneEqSizing.SizingMethod.allocate(DataHVACGlobals::NumOfSizingTypes);
     state->dataZoneEnergyDemand->CurDeadBandOrSetback.allocate(1);
     state->dataZoneEnergyDemand->CurDeadBandOrSetback(1) = false;
-<<<<<<< HEAD
     state->dataHeatBalFanSys->TempControlType.allocate(1);
     state->dataHeatBalFanSys->TempControlType(1) = 4;
-    ZoneSizingRunDone = true;
-=======
-    TempControlType.allocate(1);
-    TempControlType(1) = 4;
     state->dataSize->ZoneSizingRunDone = true;
->>>>>>> acf6f6ab
 
     state->dataSize->FinalZoneSizing.allocate(1);
     auto &finalZoneSizing(state->dataSize->FinalZoneSizing(1));
