--- conflicted
+++ resolved
@@ -678,13 +678,8 @@
     state->dataZoneEnergyDemand->ZoneSysEnergyDemand(1).RemainingOutputReqToCoolSP = -5000.0;
     QZnReq = state->dataZoneEnergyDemand->ZoneSysEnergyDemand(1).RemainingOutputReqToCoolSP;
 
-<<<<<<< HEAD
-    state->dataScheduleMgr->Schedule(PTUnit(PTUnitNum).SchedPtr).CurrentValue = 1.0;         // unit is always available
-    state->dataScheduleMgr->Schedule(PTUnit(PTUnitNum).FanAvailSchedPtr).CurrentValue = 1.0; // fan is always available
-=======
-    Schedule(state->dataPTHP->PTUnit(PTUnitNum).SchedPtr).CurrentValue = 1.0;         // unit is always available
-    Schedule(state->dataPTHP->PTUnit(PTUnitNum).FanAvailSchedPtr).CurrentValue = 1.0; // fan is always available
->>>>>>> b84060be
+    state->dataScheduleMgr->Schedule(state->dataPTHP->PTUnit(PTUnitNum).SchedPtr).CurrentValue = 1.0;         // unit is always available
+    state->dataScheduleMgr->Schedule(state->dataPTHP->PTUnit(PTUnitNum).FanAvailSchedPtr).CurrentValue = 1.0; // fan is always available
 
     // set secondary air mass flow rate to zero
     Node(state->dataSingleDuct->SysATMixer(1).SecInNode).MassFlowRate = 0.0;
@@ -1014,13 +1009,8 @@
     state->dataZoneEnergyDemand->ZoneSysEnergyDemand(1).RemainingOutputReqToCoolSP = -5000.0;
     QZnReq = state->dataZoneEnergyDemand->ZoneSysEnergyDemand(1).RemainingOutputReqToCoolSP;
 
-<<<<<<< HEAD
-    state->dataScheduleMgr->Schedule(PTUnit(PTUnitNum).SchedPtr).CurrentValue = 1.0;         // unit is always available
-    state->dataScheduleMgr->Schedule(PTUnit(PTUnitNum).FanAvailSchedPtr).CurrentValue = 1.0; // fan is always available
-=======
-    Schedule(state->dataPTHP->PTUnit(PTUnitNum).SchedPtr).CurrentValue = 1.0;         // unit is always available
-    Schedule(state->dataPTHP->PTUnit(PTUnitNum).FanAvailSchedPtr).CurrentValue = 1.0; // fan is always available
->>>>>>> b84060be
+    state->dataScheduleMgr->Schedule(state->dataPTHP->PTUnit(PTUnitNum).SchedPtr).CurrentValue = 1.0;         // unit is always available
+    state->dataScheduleMgr->Schedule(state->dataPTHP->PTUnit(PTUnitNum).FanAvailSchedPtr).CurrentValue = 1.0; // fan is always available
 
     // set secondary air mass flow rate to zero
     Node(state->dataSingleDuct->SysATMixer(1).SecInNode).MassFlowRate = 0.0;
@@ -1433,13 +1423,8 @@
     state->dataZoneEnergyDemand->ZoneSysEnergyDemand(1).RemainingOutputReqToCoolSP = -5000.0;
     QZnReq = state->dataZoneEnergyDemand->ZoneSysEnergyDemand(1).RemainingOutputReqToCoolSP;
 
-<<<<<<< HEAD
-    state->dataScheduleMgr->Schedule(PTUnit(PTUnitNum).SchedPtr).CurrentValue = 1.0;         // unit is always available
-    state->dataScheduleMgr->Schedule(PTUnit(PTUnitNum).FanAvailSchedPtr).CurrentValue = 1.0; // fan is always available
-=======
-    Schedule(state->dataPTHP->PTUnit(PTUnitNum).SchedPtr).CurrentValue = 1.0;         // unit is always available
-    Schedule(state->dataPTHP->PTUnit(PTUnitNum).FanAvailSchedPtr).CurrentValue = 1.0; // fan is always available
->>>>>>> b84060be
+    state->dataScheduleMgr->Schedule(state->dataPTHP->PTUnit(PTUnitNum).SchedPtr).CurrentValue = 1.0;         // unit is always available
+    state->dataScheduleMgr->Schedule(state->dataPTHP->PTUnit(PTUnitNum).FanAvailSchedPtr).CurrentValue = 1.0; // fan is always available
 
     // set secondary air mass flow rate to zero
     Node(state->dataSingleDuct->SysATMixer(1).SecInNode).MassFlowRate = 0.0;
@@ -1851,13 +1836,8 @@
     state->dataZoneEnergyDemand->ZoneSysEnergyDemand(1).RemainingOutputReqToCoolSP = -5000.0;
     QZnReq = state->dataZoneEnergyDemand->ZoneSysEnergyDemand(1).RemainingOutputReqToCoolSP;
 
-<<<<<<< HEAD
-    state->dataScheduleMgr->Schedule(PTUnit(PTUnitNum).SchedPtr).CurrentValue = 1.0;         // unit is always available
-    state->dataScheduleMgr->Schedule(PTUnit(PTUnitNum).FanAvailSchedPtr).CurrentValue = 1.0; // fan is always available
-=======
-    Schedule(state->dataPTHP->PTUnit(PTUnitNum).SchedPtr).CurrentValue = 1.0;         // unit is always available
-    Schedule(state->dataPTHP->PTUnit(PTUnitNum).FanAvailSchedPtr).CurrentValue = 1.0; // fan is always available
->>>>>>> b84060be
+    state->dataScheduleMgr->Schedule(state->dataPTHP->PTUnit(PTUnitNum).SchedPtr).CurrentValue = 1.0;         // unit is always available
+    state->dataScheduleMgr->Schedule(state->dataPTHP->PTUnit(PTUnitNum).FanAvailSchedPtr).CurrentValue = 1.0; // fan is always available
 
     // set secondary air mass flow rate to zero
     Node(state->dataSingleDuct->SysATMixer(1).SecInNode).MassFlowRate = 0.0;
