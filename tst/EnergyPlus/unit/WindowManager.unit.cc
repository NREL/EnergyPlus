// EnergyPlus, Copyright (c) 1996-2020, The Board of Trustees of the University of Illinois,
// The Regents of the University of California, through Lawrence Berkeley National Laboratory
// (subject to receipt of any required approvals from the U.S. Dept. of Energy), Oak Ridge
// National Laboratory, managed by UT-Battelle, Alliance for Sustainable Energy, LLC, and other
// contributors. All rights reserved.
//
// NOTICE: This Software was developed under funding from the U.S. Department of Energy and the
// U.S. Government consequently retains certain rights. As such, the U.S. Government has been
// granted for itself and others acting on its behalf a paid-up, nonexclusive, irrevocable,
// worldwide license in the Software to reproduce, distribute copies to the public, prepare
// derivative works, and perform publicly and display publicly, and to permit others to do so.
//
// Redistribution and use in source and binary forms, with or without modification, are permitted
// provided that the following conditions are met:
//
// (1) Redistributions of source code must retain the above copyright notice, this list of
//     conditions and the following disclaimer.
//
// (2) Redistributions in binary form must reproduce the above copyright notice, this list of
//     conditions and the following disclaimer in the documentation and/or other materials
//     provided with the distribution.
//
// (3) Neither the name of the University of California, Lawrence Berkeley National Laboratory,
//     the University of Illinois, U.S. Dept. of Energy nor the names of its contributors may be
//     used to endorse or promote products derived from this software without specific prior
//     written permission.
//
// (4) Use of EnergyPlus(TM) Name. If Licensee (i) distributes the software in stand-alone form
//     without changes from the version obtained under this License, or (ii) Licensee makes a
//     reference solely to the software portion of its product, Licensee must refer to the
//     software as "EnergyPlus version X" software, where "X" is the version number Licensee
//     obtained under this License and may not use a different name for the software. Except as
//     specifically required in this Section (4), Licensee shall not use in a company name, a
//     product name, in advertising, publicity, or other promotional activities any name, trade
//     name, trademark, logo, or other designation of "EnergyPlus", "E+", "e+" or confusingly
//     similar designation, without the U.S. Department of Energy's prior written consent.
//
// THIS SOFTWARE IS PROVIDED BY THE COPYRIGHT HOLDERS AND CONTRIBUTORS "AS IS" AND ANY EXPRESS OR
// IMPLIED WARRANTIES, INCLUDING, BUT NOT LIMITED TO, THE IMPLIED WARRANTIES OF MERCHANTABILITY
// AND FITNESS FOR A PARTICULAR PURPOSE ARE DISCLAIMED. IN NO EVENT SHALL THE COPYRIGHT OWNER OR
// CONTRIBUTORS BE LIABLE FOR ANY DIRECT, INDIRECT, INCIDENTAL, SPECIAL, EXEMPLARY, OR
// CONSEQUENTIAL DAMAGES (INCLUDING, BUT NOT LIMITED TO, PROCUREMENT OF SUBSTITUTE GOODS OR
// SERVICES; LOSS OF USE, DATA, OR PROFITS; OR BUSINESS INTERRUPTION) HOWEVER CAUSED AND ON ANY
// THEORY OF LIABILITY, WHETHER IN CONTRACT, STRICT LIABILITY, OR TORT (INCLUDING NEGLIGENCE OR
// OTHERWISE) ARISING IN ANY WAY OUT OF THE USE OF THIS SOFTWARE, EVEN IF ADVISED OF THE
// POSSIBILITY OF SUCH DAMAGE.

// EnergyPlus::WindowManager unit tests

// C++ Headers
#include <iostream>

// Google Test Headers
#include <gtest/gtest.h>

// ObjexxFCL Headers
#include <ObjexxFCL/Array1D.hh>

// EnergyPlus Headers
#include <EnergyPlus/ConvectionCoefficients.hh>
#include <EnergyPlus/CurveManager.hh>
#include <EnergyPlus/DataEnvironment.hh>
#include <EnergyPlus/DataGlobals.hh>
#include <EnergyPlus/DataHeatBalFanSys.hh>
#include <EnergyPlus/DataHeatBalSurface.hh>
#include <EnergyPlus/DataHeatBalance.hh>
#include <EnergyPlus/DataIPShortCuts.hh>
#include <EnergyPlus/DataSurfaces.hh>
#include <EnergyPlus/ElectricPowerServiceManager.hh>
#include <EnergyPlus/DataLoopNode.hh>
#include <EnergyPlus/DataZoneEquipment.hh>
#include <EnergyPlus/SimulationManager.hh>
#include <EnergyPlus/SurfaceGeometry.hh>
#include <EnergyPlus/HeatBalanceIntRadExchange.hh>
#include <EnergyPlus/HeatBalanceManager.hh>
#include <EnergyPlus/HeatBalanceSurfaceManager.hh>
#include <EnergyPlus/OutputFiles.hh>
#include <EnergyPlus/Psychrometrics.hh>
#include <EnergyPlus/ScheduleManager.hh>
#include <EnergyPlus/SolarShading.hh>
#include <EnergyPlus/WindowManager.hh>

#include "Fixtures/EnergyPlusFixture.hh"

using namespace EnergyPlus;
using namespace EnergyPlus::WindowManager;

TEST_F(EnergyPlusFixture, WindowFrameTest)
{

    DataIPShortCuts::lAlphaFieldBlanks = true;

    std::string const idf_objects =
        delimited_string({"Material,",
                          "  Concrete Block,          !- Name",
                          "  MediumRough,             !- Roughness",
                          "  0.1014984,               !- Thickness {m}",
                          "  0.3805070,               !- Conductivity {W/m-K}",
                          "  608.7016,                !- Density {kg/m3}",
                          "  836.8000;                !- Specific Heat {J/kg-K}",
                          "Construction,",
                          "  WallConstruction,        !- Name",
                          "  Concrete Block;          !- Outside Layer",
                          "WindowMaterial:SimpleGlazingSystem,",
                          "  WindowMaterial,          !- Name",
                          "  5.778,                   !- U-Factor {W/m2-K}",
                          "  0.819,                   !- Solar Heat Gain Coefficient",
                          "  0.881;                   !- Visible Transmittance",
                          "Construction,",
                          "  WindowConstruction,      !- Name",
                          "  WindowMaterial;          !- Outside Layer",
                          "WindowProperty:FrameAndDivider,",
                          "  WindowFrame,             !- Name",
                          "  0.05,                    !- Frame Width {m}",
                          "  0.00,                    !- Frame Outside Projection {m}",
                          "  0.00,                    !- Frame Inside Projection {m}",
                          "  5.0,                     !- Frame Conductance {W/m2-K}",
                          "  1.2,                     !- Ratio of Frame-Edge Glass Conductance to Center-Of-Glass Conductance",
                          "  0.8,                     !- Frame Solar Absorptance",
                          "  0.8,                     !- Frame Visible Absorptance",
                          "  0.9,                     !- Frame Thermal Hemispherical Emissivity",
                          "  DividedLite,             !- Divider Type",
                          "  0.02,                    !- Divider Width {m}",
                          "  2,                       !- Number of Horizontal Dividers",
                          "  2,                       !- Number of Vertical Dividers",
                          "  0.00,                    !- Divider Outside Projection {m}",
                          "  0.00,                    !- Divider Inside Projection {m}",
                          "  5.0,                     !- Divider Conductance {W/m2-K}",
                          "  1.2,                     !- Ratio of Divider-Edge Glass Conductance to Center-Of-Glass Conductance",
                          "  0.8,                     !- Divider Solar Absorptance",
                          "  0.8,                     !- Divider Visible Absorptance",
                          "  0.9;                     !- Divider Thermal Hemispherical Emissivity",
                          "FenestrationSurface:Detailed,",
                          "  FenestrationSurface,     !- Name",
                          "  Window,                  !- Surface Type",
                          "  WindowConstruction,      !- Construction Name",
                          "  Wall,                    !- Building Surface Name",
                          "  ,                        !- Outside Boundary Condition Object",
                          "  0.5000000,               !- View Factor to Ground",
                          "  WindowFrame,             !- Frame and Divider Name",
                          "  1.0,                     !- Multiplier",
                          "  4,                       !- Number of Vertices",
                          "  0.200000,0.000000,9.900000,  !- X,Y,Z ==> Vertex 1 {m}",
                          "  0.200000,0.000000,0.1000000,  !- X,Y,Z ==> Vertex 2 {m}",
                          "  9.900000,0.000000,0.1000000,  !- X,Y,Z ==> Vertex 3 {m}",
                          "  9.900000,0.000000,9.900000;  !- X,Y,Z ==> Vertex 4 {m}",
                          "BuildingSurface:Detailed,"
                          "  Wall,                    !- Name",
                          "  Wall,                    !- Surface Type",
                          "  WallConstruction,        !- Construction Name",
                          "  Zone,                    !- Zone Name",
                          "  Outdoors,                !- Outside Boundary Condition",
                          "  ,                        !- Outside Boundary Condition Object",
                          "  SunExposed,              !- Sun Exposure",
                          "  WindExposed,             !- Wind Exposure",
                          "  0.5000000,               !- View Factor to Ground",
                          "  4,                       !- Number of Vertices",
                          "  0.000000,0.000000,10.00000,  !- X,Y,Z ==> Vertex 1 {m}",
                          "  0.000000,0.000000,0,  !- X,Y,Z ==> Vertex 2 {m}",
                          "  10.00000,0.000000,0,  !- X,Y,Z ==> Vertex 3 {m}",
                          "  10.00000,0.000000,10.00000;  !- X,Y,Z ==> Vertex 4 {m}",
                          "BuildingSurface:Detailed,"
                          "  Floor,                   !- Name",
                          "  Floor,                   !- Surface Type",
                          "  WallConstruction,        !- Construction Name",
                          "  Zone,                    !- Zone Name",
                          "  Outdoors,                !- Outside Boundary Condition",
                          "  ,                        !- Outside Boundary Condition Object",
                          "  NoSun,                   !- Sun Exposure",
                          "  NoWind,                  !- Wind Exposure",
                          "  1.0,                     !- View Factor to Ground",
                          "  4,                       !- Number of Vertices",
                          "  0.000000,0.000000,0,  !- X,Y,Z ==> Vertex 1 {m}",
                          "  0.000000,10.000000,0,  !- X,Y,Z ==> Vertex 2 {m}",
                          "  10.00000,10.000000,0,  !- X,Y,Z ==> Vertex 3 {m}",
                          "  10.00000,0.000000,0;  !- X,Y,Z ==> Vertex 4 {m}",
                          "Zone,"
                          "  Zone,                    !- Name",
                          "  0,                       !- Direction of Relative North {deg}",
                          "  6.000000,                !- X Origin {m}",
                          "  6.000000,                !- Y Origin {m}",
                          "  0,                       !- Z Origin {m}",
                          "  1,                       !- Type",
                          "  1,                       !- Multiplier",
                          "  autocalculate,           !- Ceiling Height {m}",
                          "  autocalculate;           !- Volume {m3}"});

    ASSERT_TRUE(process_idf(idf_objects));

    DataHeatBalance::ZoneIntGain.allocate(1);

    createFacilityElectricPowerServiceObject();
    HeatBalanceManager::SetPreConstructionInputParameters();

    Psychrometrics::InitializePsychRoutines();

    DataGlobals::TimeStep = 1;
    DataGlobals::TimeStepZone = 1;
    DataGlobals::HourOfDay = 1;
    DataGlobals::NumOfTimeStepInHour = 1;
    DataGlobals::BeginSimFlag = true;
    DataGlobals::BeginEnvrnFlag = true;
    DataEnvironment::OutBaroPress = 100000;

    HeatBalanceManager::ManageHeatBalance(OutputFiles::getSingleton());

    // This test will emulate NFRC 100 U-factor test
    int winNum;

    for (size_t i = 1; i <= DataSurfaces::Surface.size(); ++i) {
        if (DataSurfaces::Surface(i).Class == DataSurfaces::SurfaceClass_Window) {
            winNum = i;
        }
    }

    int cNum;

    for (size_t i = 1; i <= DataHeatBalance::Construct.size(); ++i) {
        if (DataHeatBalance::Construct(i).TypeIsWindow) {
            cNum = i;
        }
    }

    Real64 T_in = 21.0;
    Real64 T_out = -18.0;
    Real64 I_s = 0.0;
    Real64 v_ws = 5.5;

    // Overrides for testing
    DataHeatBalance::CosIncAng.dimension(1, 1, 3, 1.0);
    DataHeatBalance::SunlitFrac.dimension(1, 1, 3, 1.0);
    DataHeatBalance::SunlitFracWithoutReveal.dimension(1, 1, 3, 1.0);

    DataSurfaces::Surface(winNum).OutDryBulbTemp = T_out;
    DataHeatBalance::TempEffBulkAir(winNum) = T_in;
    DataSurfaces::SurfaceWindow(winNum).IRfromParentZone = DataGlobals::StefanBoltzmann * std::pow(T_in + DataGlobals::KelvinConv, 4);
    DataHeatBalFanSys::ZoneAirHumRatAvg.dimension(1, 0.01);
    DataHeatBalFanSys::ZoneAirHumRat.dimension(1, 0.01);
    DataHeatBalFanSys::MAT.dimension(1, T_in);

    // initial guess temperatures
    int numTemps = 2 + 2 * DataHeatBalance::Construct(cNum).TotGlassLayers;
    Real64 inSurfTemp = T_in - (1.0 / (numTemps - 1)) * (T_in - T_out);
    Real64 outSurfTemp = T_out + (1.0 / (numTemps - 1)) * (T_in - T_out);

    Real64 h_exterior_f = 4 + v_ws * 4;
    Real64 h_exterior;

    DataEnvironment::BeamSolarRad = I_s;

    if (I_s > 0.0) {
        DataEnvironment::SunIsUp = true;
    }

    HeatBalanceSurfaceManager::InitSolarHeatGains();
    SolarShading::CalcInteriorSolarDistribution();

    // Calculate heat balance (iteratively solve for surface temperatures)
    Real64 outSurfTempPrev = outSurfTemp;
    Real64 inSurfTempPrev = inSurfTemp;

    Real64 outSurfTempDiff;
    Real64 inSurfTempDiff;

    int maxIterations = 20;
    Real64 tolerance = 0.1; // deg C

    // Save tilt information for natural convection calculations
    Real64 tiltSave = DataSurfaces::Surface(winNum).Tilt;

    for (int i = 0; i < maxIterations; i++) {

        // Use complementary angle for exterior natural convection calculations
        DataSurfaces::Surface(1).Tilt = 180 - tiltSave;
        DataSurfaces::Surface(1).CosTilt = cos(DataSurfaces::Surface(winNum).Tilt * DataGlobals::Pi / 180);
        DataSurfaces::Surface(1).SinTilt = sin(DataSurfaces::Surface(winNum).Tilt * DataGlobals::Pi / 180);
        ConvectionCoefficients::CalcISO15099WindowIntConvCoeff(
            winNum, outSurfTemp,
            T_out); // This subroutine sets the global HConvIn( 1 ) variable. We will use it to set the exterior natural convection.
        h_exterior = h_exterior_f + DataHeatBalance::HConvIn(winNum); // add natural convection

        // revert tilt for interior natural convection calculations
        DataSurfaces::Surface(1).Tilt = tiltSave;
        DataSurfaces::Surface(1).CosTilt = cos(tiltSave * DataGlobals::Pi / 180);
        DataSurfaces::Surface(1).SinTilt = sin(tiltSave * DataGlobals::Pi / 180);
        ConvectionCoefficients::CalcISO15099WindowIntConvCoeff(
            winNum, inSurfTemp,
            T_in); // This time it's actually being used as intended. HConvIn( 1 ) is referenced from the actual heat balance calculation.

        WindowManager::CalcWindowHeatBalance(winNum, h_exterior, inSurfTemp, outSurfTemp);

        outSurfTempDiff = std::fabs(outSurfTemp - outSurfTempPrev);
        inSurfTempDiff = std::fabs(inSurfTemp - inSurfTempPrev);

        if ((outSurfTempDiff < tolerance) && (inSurfTempDiff < tolerance)) {
            break;
        }

        outSurfTempPrev = outSurfTemp;
        inSurfTempPrev = inSurfTemp;
    }

    EXPECT_GT(DataSurfaces::WinHeatLossRep(winNum), DataSurfaces::WinHeatTransfer(winNum));
}

TEST_F(EnergyPlusFixture, WindowManager_TransAndReflAtPhi)
{

    Real64 const cs = 0.86603; // Cosine of incidence angle
    Real64 const tf0 = 0.8980; // Transmittance at zero incidence angle
    Real64 const rf0 = 0.0810; // Front reflectance at zero incidence angle
    Real64 const rb0 = 0.0810; // Back reflectance at zero incidence angle

    Real64 tfp = 0.; // Transmittance at cs
    Real64 rfp = 0.; // Front reflectance at cs
    Real64 rbp = 0.; // Back reflectance at cs

    bool const SimpleGlazingSystem = false; // .TRUE. if simple block model being used
    Real64 const SimpleGlazingSHGC = 0.;    // SHGC value to use in alternate model for simple glazing system
    Real64 const SimpleGlazingU = 0.;       // U-factor value to use in alternate model for simple glazing system

    TransAndReflAtPhi(cs, tf0, rf0, rb0, tfp, rfp, rbp, SimpleGlazingSystem, SimpleGlazingSHGC, SimpleGlazingU);

    EXPECT_NEAR(tfp, 0.89455, 0.0001);
    EXPECT_NEAR(rfp, 0.08323, 0.0001);
    EXPECT_NEAR(rbp, 0.08323, 0.0001);
}

TEST_F(EnergyPlusFixture, WindowManager_RefAirTempTest)
{
    // GitHub issue 6037
    bool ErrorsFound(false);

    std::string const idf_objects =
        delimited_string({"Material,",
                          "  Concrete Block,          !- Name",
                          "  MediumRough,             !- Roughness",
                          "  0.1014984,               !- Thickness {m}",
                          "  0.3805070,               !- Conductivity {W/m-K}",
                          "  608.7016,                !- Density {kg/m3}",
                          "  836.8000;                !- Specific Heat {J/kg-K}",
                          "Construction,",
                          "  WallConstruction,        !- Name",
                          "  Concrete Block;          !- Outside Layer",
                          "WindowMaterial:SimpleGlazingSystem,",
                          "  WindowMaterial,          !- Name",
                          "  5.778,                   !- U-Factor {W/m2-K}",
                          "  0.819,                   !- Solar Heat Gain Coefficient",
                          "  0.881;                   !- Visible Transmittance",
                          "Construction,",
                          "  WindowConstruction,      !- Name",
                          "  WindowMaterial;          !- Outside Layer",
                          "WindowProperty:FrameAndDivider,",
                          "  WindowFrame,             !- Name",
                          "  0.05,                    !- Frame Width {m}",
                          "  0.00,                    !- Frame Outside Projection {m}",
                          "  0.00,                    !- Frame Inside Projection {m}",
                          "  5.0,                     !- Frame Conductance {W/m2-K}",
                          "  1.2,                     !- Ratio of Frame-Edge Glass Conductance to Center-Of-Glass Conductance",
                          "  0.8,                     !- Frame Solar Absorptance",
                          "  0.8,                     !- Frame Visible Absorptance",
                          "  0.9,                     !- Frame Thermal Hemispherical Emissivity",
                          "  DividedLite,             !- Divider Type",
                          "  0.02,                    !- Divider Width {m}",
                          "  2,                       !- Number of Horizontal Dividers",
                          "  2,                       !- Number of Vertical Dividers",
                          "  0.00,                    !- Divider Outside Projection {m}",
                          "  0.00,                    !- Divider Inside Projection {m}",
                          "  5.0,                     !- Divider Conductance {W/m2-K}",
                          "  1.2,                     !- Ratio of Divider-Edge Glass Conductance to Center-Of-Glass Conductance",
                          "  0.8,                     !- Divider Solar Absorptance",
                          "  0.8,                     !- Divider Visible Absorptance",
                          "  0.9;                     !- Divider Thermal Hemispherical Emissivity",
                          "FenestrationSurface:Detailed,",
                          "  FenestrationSurface,     !- Name",
                          "  Window,                  !- Surface Type",
                          "  WindowConstruction,      !- Construction Name",
                          "  Wall,                    !- Building Surface Name",
                          "  ,                        !- Outside Boundary Condition Object",
                          "  0.5000000,               !- View Factor to Ground",
                          "  WindowFrame,             !- Frame and Divider Name",
                          "  1.0,                     !- Multiplier",
                          "  4,                       !- Number of Vertices",
                          "  0.200000,0.000000,9.900000,  !- X,Y,Z ==> Vertex 1 {m}",
                          "  0.200000,0.000000,0.1000000,  !- X,Y,Z ==> Vertex 2 {m}",
                          "  9.900000,0.000000,0.1000000,  !- X,Y,Z ==> Vertex 3 {m}",
                          "  9.900000,0.000000,9.900000;  !- X,Y,Z ==> Vertex 4 {m}",
                          "BuildingSurface:Detailed,"
                          "  Wall,                    !- Name",
                          "  Wall,                    !- Surface Type",
                          "  WallConstruction,        !- Construction Name",
                          "  Zone,                    !- Zone Name",
                          "  Outdoors,                !- Outside Boundary Condition",
                          "  ,                        !- Outside Boundary Condition Object",
                          "  SunExposed,              !- Sun Exposure",
                          "  WindExposed,             !- Wind Exposure",
                          "  0.5000000,               !- View Factor to Ground",
                          "  4,                       !- Number of Vertices",
                          "  0.000000,0.000000,10.00000,  !- X,Y,Z ==> Vertex 1 {m}",
                          "  0.000000,0.000000,0,  !- X,Y,Z ==> Vertex 2 {m}",
                          "  10.00000,0.000000,0,  !- X,Y,Z ==> Vertex 3 {m}",
                          "  10.00000,0.000000,10.00000;  !- X,Y,Z ==> Vertex 4 {m}",
                          "BuildingSurface:Detailed,"
                          "  Floor,                   !- Name",
                          "  Floor,                   !- Surface Type",
                          "  WallConstruction,        !- Construction Name",
                          "  Zone,                    !- Zone Name",
                          "  Outdoors,                !- Outside Boundary Condition",
                          "  ,                        !- Outside Boundary Condition Object",
                          "  NoSun,                   !- Sun Exposure",
                          "  NoWind,                  !- Wind Exposure",
                          "  1.0,                     !- View Factor to Ground",
                          "  4,                       !- Number of Vertices",
                          "  0.000000,0.000000,0,  !- X,Y,Z ==> Vertex 1 {m}",
                          "  0.000000,10.000000,0,  !- X,Y,Z ==> Vertex 2 {m}",
                          "  10.00000,10.000000,0,  !- X,Y,Z ==> Vertex 3 {m}",
                          "  10.00000,0.000000,0;  !- X,Y,Z ==> Vertex 4 {m}",
                          "Zone,"
                          "  Zone,                    !- Name",
                          "  0,                       !- Direction of Relative North {deg}",
                          "  6.000000,                !- X Origin {m}",
                          "  6.000000,                !- Y Origin {m}",
                          "  0,                       !- Z Origin {m}",
                          "  1,                       !- Type",
                          "  1,                       !- Multiplier",
                          "  autocalculate,           !- Ceiling Height {m}",
                          "  autocalculate;           !- Volume {m3}"});

    ASSERT_TRUE(process_idf(idf_objects));

    DataHeatBalance::ZoneIntGain.allocate(1);

    createFacilityElectricPowerServiceObject();
    HeatBalanceManager::SetPreConstructionInputParameters();
    HeatBalanceManager::GetProjectControlData(OutputFiles::getSingleton(), ErrorsFound);
    HeatBalanceManager::GetFrameAndDividerData(ErrorsFound);
    HeatBalanceManager::GetMaterialData(OutputFiles::getSingleton(), ErrorsFound);
    HeatBalanceManager::GetConstructData(ErrorsFound);
    HeatBalanceManager::GetBuildingData(ErrorsFound);

    Psychrometrics::InitializePsychRoutines();

    DataGlobals::TimeStep = 1;
    DataGlobals::TimeStepZone = 1;
    DataGlobals::HourOfDay = 1;
    DataGlobals::NumOfTimeStepInHour = 1;
    DataGlobals::BeginSimFlag = true;
    DataGlobals::BeginEnvrnFlag = true;
    DataEnvironment::OutBaroPress = 100000;

    DataZoneEquipment::ZoneEquipConfig.allocate(1);
    DataZoneEquipment::ZoneEquipConfig(1).ZoneName = "Zone";
    DataZoneEquipment::ZoneEquipConfig(1).ActualZoneNum = 1;
    DataHeatBalance::Zone(1).ZoneEqNum = 1;
    DataHeatBalance::Zone(1).IsControlled = true;
    DataZoneEquipment::ZoneEquipConfig(1).NumInletNodes = 2;
    DataZoneEquipment::ZoneEquipConfig(1).InletNode.allocate(2);
    DataZoneEquipment::ZoneEquipConfig(1).InletNode(1) = 1;
    DataZoneEquipment::ZoneEquipConfig(1).InletNode(2) = 2;
    DataZoneEquipment::ZoneEquipConfig(1).NumExhaustNodes = 1;
    DataZoneEquipment::ZoneEquipConfig(1).ExhaustNode.allocate(1);
    DataZoneEquipment::ZoneEquipConfig(1).ExhaustNode(1) = 3;
    DataZoneEquipment::ZoneEquipConfig(1).NumReturnNodes = 1;
    DataZoneEquipment::ZoneEquipConfig(1).ReturnNode.allocate(1);
    DataZoneEquipment::ZoneEquipConfig(1).ReturnNode(1) = 4;
    DataZoneEquipment::ZoneEquipConfig(1).FixedReturnFlow.allocate(1);

    DataLoopNode::Node.allocate(4);
    DataHeatBalance::TempEffBulkAir.allocate(3);
    DataHeatBalSurface::TempSurfInTmp.allocate(3);

    DataSurfaces::Surface(1).HeatTransSurf = true;
    DataSurfaces::Surface(2).HeatTransSurf = true;
    DataSurfaces::Surface(3).HeatTransSurf = true;
    DataSurfaces::Surface(1).Area = 10.0;
    DataSurfaces::Surface(2).Area = 10.0;
    DataSurfaces::Surface(3).Area = 10.0;
    DataSurfaces::Surface(1).TAirRef = DataSurfaces::ZoneMeanAirTemp;
    DataSurfaces::Surface(2).TAirRef = DataSurfaces::ZoneSupplyAirTemp;
    DataSurfaces::Surface(3).TAirRef = DataSurfaces::AdjacentAirTemp;
    DataSurfaces::Surface(1).SolarEnclIndex = 1;
    DataSurfaces::Surface(2).SolarEnclIndex = 1;
    DataSurfaces::Surface(3).SolarEnclIndex = 1;
    DataHeatBalSurface::TempSurfInTmp(1) = 15.0;
    DataHeatBalSurface::TempSurfInTmp(2) = 20.0;
    DataHeatBalSurface::TempSurfInTmp(3) = 25.0;
    DataHeatBalance::TempEffBulkAir(1) = 10.0;
    DataHeatBalance::TempEffBulkAir(2) = 10.0;
    DataHeatBalance::TempEffBulkAir(3) = 10.0;

    DataLoopNode::Node(1).Temp = 20.0;
    DataLoopNode::Node(2).Temp = 20.0;
    DataLoopNode::Node(3).Temp = 20.0;
    DataLoopNode::Node(4).Temp = 20.0;
    DataLoopNode::Node(1).MassFlowRate = 0.1;
    DataLoopNode::Node(2).MassFlowRate = 0.1;
    DataLoopNode::Node(3).MassFlowRate = 0.1;
    DataLoopNode::Node(4).MassFlowRate = 0.1;

    DataHeatBalance::HConvIn.allocate(3);
    DataHeatBalance::HConvIn(1) = 0.5;
    DataHeatBalance::HConvIn(2) = 0.5;
    DataHeatBalance::HConvIn(3) = 0.5;
    DataHeatBalance::Zone(1).IsControlled = true;
    DataHeatBalFanSys::ZoneAirHumRat.allocate(1);
    DataHeatBalFanSys::ZoneAirHumRat(1) = 0.011;
    DataHeatBalFanSys::ZoneAirHumRatAvg.allocate(1);
    DataHeatBalFanSys::ZoneAirHumRatAvg(1) = DataHeatBalFanSys::ZoneAirHumRat(1) = 0.011;

    DataHeatBalFanSys::MAT.allocate(1);
    DataHeatBalFanSys::MAT(1) = 25.0;
    DataHeatBalFanSys::QHTRadSysSurf.allocate(3);
    DataHeatBalFanSys::QHWBaseboardSurf.allocate(3);
    DataHeatBalFanSys::QSteamBaseboardSurf.allocate(3);
    DataHeatBalFanSys::QElecBaseboardSurf.allocate(3);
    DataHeatBalance::QRadSWwinAbs.allocate(1, 3);
    DataHeatBalance::QRadThermInAbs.allocate(3);
    DataHeatBalance::QRadSWOutIncident.allocate(3);
    DataSurfaces::WinTransSolar.allocate(3);
    DataHeatBalance::ZoneWinHeatGain.allocate(1);
    DataHeatBalance::ZoneWinHeatGainRep.allocate(1);
    DataHeatBalance::ZoneWinHeatGainRepEnergy.allocate(1);
    DataSurfaces::WinHeatGain.allocate(3);
    DataSurfaces::WinHeatTransfer.allocate(3);
    DataSurfaces::WinGainConvGlazToZoneRep.allocate(3);
    DataSurfaces::WinGainIRGlazToZoneRep.allocate(3);
    DataSurfaces::WinGapConvHtFlowRep.allocate(3);
    DataSurfaces::WinGapConvHtFlowRepEnergy.allocate(3);
    DataHeatBalance::QS.allocate(1);
    DataSurfaces::WinLossSWZoneToOutWinRep.allocate(3);
    DataSurfaces::WinSysSolTransmittance.allocate(3);
    DataSurfaces::WinSysSolAbsorptance.allocate(3);
    DataSurfaces::WinSysSolReflectance.allocate(3);
    DataSurfaces::InsideGlassCondensationFlag.allocate(3);
    DataSurfaces::WinGainFrameDividerToZoneRep.allocate(3);
    DataSurfaces::InsideFrameCondensationFlag.allocate(3);
    DataSurfaces::InsideDividerCondensationFlag.allocate(3);

    DataHeatBalSurface::QdotConvOutRep.allocate(3);
    DataHeatBalSurface::QdotConvOutRepPerArea.allocate(3);
    DataHeatBalSurface::QConvOutReport.allocate(3);
    DataHeatBalSurface::QdotRadOutRep.allocate(3);
    DataHeatBalSurface::QdotRadOutRepPerArea.allocate(3);
    DataHeatBalSurface::QRadOutReport.allocate(3);
    DataHeatBalSurface::QRadLWOutSrdSurfs.allocate(3);
    DataHeatBalSurface::QAirExtReport.allocate(3);
    DataHeatBalSurface::QHeatEmiReport.allocate(3);

    DataHeatBalance::QRadSWOutIncident = 0.0;
    DataHeatBalance::QRadSWwinAbs = 0.0;
    DataHeatBalance::QRadThermInAbs = 0.0;

    DataHeatBalFanSys::QHTRadSysSurf = 0.0;
    DataHeatBalFanSys::QHWBaseboardSurf = 0.0;
    DataHeatBalFanSys::QSteamBaseboardSurf = 0.0;
    DataHeatBalFanSys::QElecBaseboardSurf = 0.0;
    DataSurfaces::WinTransSolar = 0.0;
    DataHeatBalance::QS = 0.0;

    Real64 inSurfTemp;
    Real64 outSurfTemp;

    // Claculate temperature based on supply flow rate
    WindowManager::CalcWindowHeatBalance(2, DataHeatBalance::HConvIn(2), inSurfTemp, outSurfTemp);
    EXPECT_NEAR(20.0, DataHeatBalance::TempEffBulkAir(2), 0.0001);
    // Claculate temperature based on zone temperature with supply flow rate = 0
    DataLoopNode::Node(1).MassFlowRate = 0.0;
    DataLoopNode::Node(2).MassFlowRate = 0.0;
    WindowManager::CalcWindowHeatBalance(2, DataHeatBalance::HConvIn(2), inSurfTemp, outSurfTemp);
    EXPECT_NEAR(25.0, DataHeatBalance::TempEffBulkAir(2), 0.0001);

    // Adjacent surface
    DataLoopNode::Node(1).MassFlowRate = 0.1;
    DataLoopNode::Node(2).MassFlowRate = 0.1;
    DataSurfaces::Surface(1).ExtBoundCond = 2;
    WindowManager::CalcWindowHeatBalance(2, DataHeatBalance::HConvIn(2), inSurfTemp, outSurfTemp);
    EXPECT_NEAR(20.0, DataHeatBalance::TempEffBulkAir(2), 0.0001);

    DataLoopNode::Node(1).MassFlowRate = 0.0;
    DataLoopNode::Node(2).MassFlowRate = 0.0;
    DataSurfaces::Surface(1).ExtBoundCond = 2;
    DataSurfaces::Surface(2).ExtBoundCond = 1;
    DataSurfaces::Surface(1).TAirRef = DataSurfaces::ZoneSupplyAirTemp;
    WindowManager::CalcWindowHeatBalance(2, DataHeatBalance::HConvIn(2), inSurfTemp, outSurfTemp);
    EXPECT_NEAR(25.0, DataHeatBalance::TempEffBulkAir(2), 0.0001);
}

TEST_F(EnergyPlusFixture, SpectralAngularPropertyTest)
{
    DataIPShortCuts::lAlphaFieldBlanks = true;

    std::string const idf_objects = delimited_string({

        "  Version,9.3;",

        "  Building,",
        "    Small Office with AirflowNetwork model,  !- Name",
        "    0,                       !- North Axis {deg}",
        "    Suburbs,                 !- Terrain",
        "    0.001,                   !- Loads Convergence Tolerance Value",
        "    0.0050000,               !- Temperature Convergence Tolerance Value {deltaC}",
        "    FullInteriorAndExterior, !- Solar Distribution",
        "    25,                      !- Maximum Number of Warmup Days",
        "    6;                       !- Minimum Number of Warmup Days",

        "  Timestep,6;",

        "  SurfaceConvectionAlgorithm:Inside,TARP;",

        "  SurfaceConvectionAlgorithm:Outside,DOE-2;",

        "  HeatBalanceAlgorithm,ConductionTransferFunction;",

        "  Output:DebuggingData,0,0;",

        "  ZoneCapacitanceMultiplier:ResearchSpecial,",
        "    Multiplier,              !- Name",
        "    ,                        !- Zone or ZoneList Name",
        "    1.0,                     !- Temperature Capacity Multiplier",
        "    1.0,                     !- Humidity Capacity Multiplier",
        "    1.0,                     !- Carbon Dioxide Capacity Multiplier",
        "    ;                        !- Generic Contaminant Capacity Multiplier",

        "  SimulationControl,",
        "    No,                      !- Do Zone Sizing Calculation",
        "    No,                      !- Do System Sizing Calculation",
        "    No,                      !- Do Plant Sizing Calculation",
        "    Yes,                     !- Run Simulation for Sizing Periods",
        "    No;                      !- Run Simulation for Weather File Run Periods",

        "  RunPeriod,",
        "    WinterDay,               !- Name",
        "    1,                       !- Begin Month",
        "    14,                      !- Begin Day of Month",
        "    ,                        !- Begin Year",
        "    1,                       !- End Month",
        "    14,                      !- End Day of Month",
        "    ,                        !- End Year",
        "    Tuesday,                 !- Day of Week for Start Day",
        "    Yes,                     !- Use Weather File Holidays and Special Days",
        "    Yes,                     !- Use Weather File Daylight Saving Period",
        "    No,                      !- Apply Weekend Holiday Rule",
        "    Yes,                     !- Use Weather File Rain Indicators",
        "    Yes;                     !- Use Weather File Snow Indicators",

        "  RunPeriod,",
        "    SummerDay,               !- Name",
        "    7,                       !- Begin Month",
        "    7,                       !- Begin Day of Month",
        "    ,                        !- Begin Year",
        "    7,                       !- End Month",
        "    7,                       !- End Day of Month",
        "    ,                        !- End Year",
        "    Tuesday,                 !- Day of Week for Start Day",
        "    Yes,                     !- Use Weather File Holidays and Special Days",
        "    Yes,                     !- Use Weather File Daylight Saving Period",
        "    No,                      !- Apply Weekend Holiday Rule",
        "    Yes,                     !- Use Weather File Rain Indicators",
        "    No;                      !- Use Weather File Snow Indicators",

        "  Site:Location,",
        "    CHICAGO_IL_USA TMY2-94846,  !- Name",
        "    41.78,                   !- Latitude {deg}",
        "    -87.75,                  !- Longitude {deg}",
        "    -6.00,                   !- Time Zone {hr}",
        "    190.00;                  !- Elevation {m}",

        "  SizingPeriod:DesignDay,",
        "    CHICAGO_IL_USA Annual Heating 99% Design Conditions DB,  !- Name",
        "    1,                       !- Month",
        "    21,                      !- Day of Month",
        "    WinterDesignDay,         !- Day Type",
        "    -17.3,                   !- Maximum Dry-Bulb Temperature {C}",
        "    0.0,                     !- Daily Dry-Bulb Temperature Range {deltaC}",
        "    ,                        !- Dry-Bulb Temperature Range Modifier Type",
        "    ,                        !- Dry-Bulb Temperature Range Modifier Day Schedule Name",
        "    Wetbulb,                 !- Humidity Condition Type",
        "    -17.3,                   !- Wetbulb or DewPoint at Maximum Dry-Bulb {C}",
        "    ,                        !- Humidity Condition Day Schedule Name",
        "    ,                        !- Humidity Ratio at Maximum Dry-Bulb {kgWater/kgDryAir}",
        "    ,                        !- Enthalpy at Maximum Dry-Bulb {J/kg}",
        "    ,                        !- Daily Wet-Bulb Temperature Range {deltaC}",
        "    99063.,                  !- Barometric Pressure {Pa}",
        "    4.9,                     !- Wind Speed {m/s}",
        "    270,                     !- Wind Direction {deg}",
        "    No,                      !- Rain Indicator",
        "    No,                      !- Snow Indicator",
        "    No,                      !- Daylight Saving Time Indicator",
        "    ASHRAEClearSky,          !- Solar Model Indicator",
        "    ,                        !- Beam Solar Day Schedule Name",
        "    ,                        !- Diffuse Solar Day Schedule Name",
        "    ,                        !- ASHRAE Clear Sky Optical Depth for Beam Irradiance (taub) {dimensionless}",
        "    ,                        !- ASHRAE Clear Sky Optical Depth for Diffuse Irradiance (taud) {dimensionless}",
        "    0.0;                     !- Sky Clearness",

        "  SizingPeriod:DesignDay,",
        "    CHICAGO_IL_USA Annual Cooling 1% Design Conditions DB/MCWB,  !- Name",
        "    7,                       !- Month",
        "    21,                      !- Day of Month",
        "    SummerDesignDay,         !- Day Type",
        "    31.5,                    !- Maximum Dry-Bulb Temperature {C}",
        "    10.7,                    !- Daily Dry-Bulb Temperature Range {deltaC}",
        "    ,                        !- Dry-Bulb Temperature Range Modifier Type",
        "    ,                        !- Dry-Bulb Temperature Range Modifier Day Schedule Name",
        "    Wetbulb,                 !- Humidity Condition Type",
        "    23.0,                    !- Wetbulb or DewPoint at Maximum Dry-Bulb {C}",
        "    ,                        !- Humidity Condition Day Schedule Name",
        "    ,                        !- Humidity Ratio at Maximum Dry-Bulb {kgWater/kgDryAir}",
        "    ,                        !- Enthalpy at Maximum Dry-Bulb {J/kg}",
        "    ,                        !- Daily Wet-Bulb Temperature Range {deltaC}",
        "    99063.,                  !- Barometric Pressure {Pa}",
        "    5.3,                     !- Wind Speed {m/s}",
        "    230,                     !- Wind Direction {deg}",
        "    No,                      !- Rain Indicator",
        "    No,                      !- Snow Indicator",
        "    No,                      !- Daylight Saving Time Indicator",
        "    ASHRAEClearSky,          !- Solar Model Indicator",
        "    ,                        !- Beam Solar Day Schedule Name",
        "    ,                        !- Diffuse Solar Day Schedule Name",
        "    ,                        !- ASHRAE Clear Sky Optical Depth for Beam Irradiance (taub) {dimensionless}",
        "    ,                        !- ASHRAE Clear Sky Optical Depth for Diffuse Irradiance (taud) {dimensionless}",
        "    1.0;                     !- Sky Clearness",

        "  Site:GroundTemperature:BuildingSurface,20.03,20.03,20.13,20.30,20.43,20.52,20.62,20.77,20.78,20.55,20.44,20.20;",

        "  Material,",
        "    A1 - 1 IN STUCCO,        !- Name",
        "    Smooth,                  !- Roughness",
        "    2.5389841E-02,           !- Thickness {m}",
        "    0.6918309,               !- Conductivity {W/m-K}",
        "    1858.142,                !- Density {kg/m3}",
        "    836.8000,                !- Specific Heat {J/kg-K}",
        "    0.9000000,               !- Thermal Absorptance",
        "    0.9200000,               !- Solar Absorptance",
        "    0.9200000;               !- Visible Absorptance",

        "  Material,",
        "    C4 - 4 IN COMMON BRICK,  !- Name",
        "    Rough,                   !- Roughness",
        "    0.1014984,               !- Thickness {m}",
        "    0.7264224,               !- Conductivity {W/m-K}",
        "    1922.216,                !- Density {kg/m3}",
        "    836.8000,                !- Specific Heat {J/kg-K}",
        "    0.9000000,               !- Thermal Absorptance",
        "    0.7600000,               !- Solar Absorptance",
        "    0.7600000;               !- Visible Absorptance",

        "  Material,",
        "    E1 - 3 / 4 IN PLASTER OR GYP BOARD,  !- Name",
        "    Smooth,                  !- Roughness",
        "    1.9050000E-02,           !- Thickness {m}",
        "    0.7264224,               !- Conductivity {W/m-K}",
        "    1601.846,                !- Density {kg/m3}",
        "    836.8000,                !- Specific Heat {J/kg-K}",
        "    0.9000000,               !- Thermal Absorptance",
        "    0.9200000,               !- Solar Absorptance",
        "    0.9200000;               !- Visible Absorptance",

        "  Material,",
        "    C6 - 8 IN CLAY TILE,     !- Name",
        "    Smooth,                  !- Roughness",
        "    0.2033016,               !- Thickness {m}",
        "    0.5707605,               !- Conductivity {W/m-K}",
        "    1121.292,                !- Density {kg/m3}",
        "    836.8000,                !- Specific Heat {J/kg-K}",
        "    0.9000000,               !- Thermal Absorptance",
        "    0.8200000,               !- Solar Absorptance",
        "    0.8200000;               !- Visible Absorptance",

        "  Material,",
        "    C10 - 8 IN HW CONCRETE,  !- Name",
        "    MediumRough,             !- Roughness",
        "    0.2033016,               !- Thickness {m}",
        "    1.729577,                !- Conductivity {W/m-K}",
        "    2242.585,                !- Density {kg/m3}",
        "    836.8000,                !- Specific Heat {J/kg-K}",
        "    0.9000000,               !- Thermal Absorptance",
        "    0.6500000,               !- Solar Absorptance",
        "    0.6500000;               !- Visible Absorptance",

        "  Material,",
        "    E2 - 1 / 2 IN SLAG OR STONE,  !- Name",
        "    Rough,                   !- Roughness",
        "    1.2710161E-02,           !- Thickness {m}",
        "    1.435549,                !- Conductivity {W/m-K}",
        "    881.0155,                !- Density {kg/m3}",
        "    1673.600,                !- Specific Heat {J/kg-K}",
        "    0.9000000,               !- Thermal Absorptance",
        "    0.5500000,               !- Solar Absorptance",
        "    0.5500000;               !- Visible Absorptance",

        "  Material,",
        "    E3 - 3 / 8 IN FELT AND MEMBRANE,  !- Name",
        "    Rough,                   !- Roughness",
        "    9.5402403E-03,           !- Thickness {m}",
        "    0.1902535,               !- Conductivity {W/m-K}",
        "    1121.292,                !- Density {kg/m3}",
        "    1673.600,                !- Specific Heat {J/kg-K}",
        "    0.9000000,               !- Thermal Absorptance",
        "    0.7500000,               !- Solar Absorptance",
        "    0.7500000;               !- Visible Absorptance",

        "  Material,",
        "    B5 - 1 IN DENSE INSULATION,  !- Name",
        "    VeryRough,               !- Roughness",
        "    2.5389841E-02,           !- Thickness {m}",
        "    4.3239430E-02,           !- Conductivity {W/m-K}",
        "    91.30524,                !- Density {kg/m3}",
        "    836.8000,                !- Specific Heat {J/kg-K}",
        "    0.9000000,               !- Thermal Absorptance",
        "    0.5000000,               !- Solar Absorptance",
        "    0.5000000;               !- Visible Absorptance",

        "  Material,",
        "    C12 - 2 IN HW CONCRETE,  !- Name",
        "    MediumRough,             !- Roughness",
        "    5.0901599E-02,           !- Thickness {m}",
        "    1.729577,                !- Conductivity {W/m-K}",
        "    2242.585,                !- Density {kg/m3}",
        "    836.8000,                !- Specific Heat {J/kg-K}",
        "    0.9000000,               !- Thermal Absorptance",
        "    0.6500000,               !- Solar Absorptance",
        "    0.6500000;               !- Visible Absorptance",

        "  Material,",
        "    1.375in-Solid-Core,      !- Name",
        "    Smooth,                  !- Roughness",
        "    3.4925E-02,              !- Thickness {m}",
        "    0.1525000,               !- Conductivity {W/m-K}",
        "    614.5000,                !- Density {kg/m3}",
        "    1630.0000,               !- Specific Heat {J/kg-K}",
        "    0.9000000,               !- Thermal Absorptance",
        "    0.9200000,               !- Solar Absorptance",
        "    0.9200000;               !- Visible Absorptance",

        "  WindowMaterial:Glazing,",
        "    SPECTRAL GLASS INNER PANE,  !- Name",
        "    Spectral,                !- Optical Data Type",
        "    TestSpectralDataSet,     !- Window Glass Spectral Data Set Name",
        "    0.0099,                  !- Thickness {m}",
        "    0.0,                     !- Solar Transmittance at Normal Incidence",
        "    0.0,                     !- Front Side Solar Reflectance at Normal Incidence",
        "    0.0,                     !- Back Side Solar Reflectance at Normal Incidence",
        "    0.0,                     !- Visible Transmittance at Normal Incidence",
        "    0.0,                     !- Front Side Visible Reflectance at Normal Incidence",
        "    0.0,                     !- Back Side Visible Reflectance at Normal Incidence",
        "    0.0,                     !- Infrared Transmittance at Normal Incidence",
        "    0.84,                    !- Front Side Infrared Hemispherical Emissivity",
        "    0.84,                    !- Back Side Infrared Hemispherical Emissivity",
        "    0.798;                   !- Conductivity {W/m-K}",

        "  WindowMaterial:Glazing,",
        "    ELECTRO GLASS DARK STATE,!- Name",
        "    SpectralAverage,         !- Optical Data Type",
        "    ,                        !- Window Glass Spectral Data Set Name",
        "    0.006,                   !- Thickness {m}",
        "    0.111,                   !- Solar Transmittance at Normal Incidence",
        "    0.179,                   !- Front Side Solar Reflectance at Normal Incidence",
        "    0.179,                   !- Back Side Solar Reflectance at Normal Incidence",
        "    0.128,                   !- Visible Transmittance at Normal Incidence",
        "    0.081,                   !- Front Side Visible Reflectance at Normal Incidence",
        "    0.081,                   !- Back Side Visible Reflectance at Normal Incidence",
        "    0.0,                     !- Infrared Transmittance at Normal Incidence",
        "    0.84,                    !- Front Side Infrared Hemispherical Emissivity",
        "    0.84,                    !- Back Side Infrared Hemispherical Emissivity",
        "    0.9;                     !- Conductivity {W/m-K}",

        "  WindowMaterial:Glazing,",
        "    ELECTRO GLASS LIGHT STATE,  !- Name",
        "    SpectralAndAngle,         !- Optical Data Type",
        "    ,                        !- Window Glass Spectral Data Set Name",
        "    0.0099,                  !- Thickness {m}",
        "    0.0,                     !- Solar Transmittance at Normal Incidence",
        "    0.0,                     !- Front Side Solar Reflectance at Normal Incidence",
        "    0.0,                     !- Back Side Solar Reflectance at Normal Incidence",
        "    0.0,                     !- Visible Transmittance at Normal Incidence",
        "    0.0,                     !- Front Side Visible Reflectance at Normal Incidence",
        "    0.0,                     !- Back Side Visible Reflectance at Normal Incidence",
        "    0.0,                     !- Infrared Transmittance at Normal Incidence",
        "    0.84,                    !- Front Side Infrared Hemispherical Emissivity",
        "    0.84,                    !- Back Side Infrared Hemispherical Emissivity",
        "    0.798,                   !- Conductivity {W/m-K}",
        "    ,      !- Dirt Correction Factor for Solar and Visible Transmittance",
        "    ,      !- Solar Diffusing",
        "    ,      !- Young's modulus",
        "    ,      !- Poisson's ratio",
        "    TransmittanceData,       !- Window Glass Spectral and Incident Angle Transmittance Data Set Table Name",
        "    FrontReflectanceData,    !- Window Glass Spectral and Incident Angle Front Reflectance Data Set Table Name",
        "    BackRefelectanceData;    !- Window Glass Spectral and Incident Angle Back Reflectance Data Set Table Name",

        "Table:IndependentVariable,",
        "  Incidence Angles,          !- Name",
        "  Linear,                    !- Interpolation Method",
        "  Constant,                  !- Extrapolation Method",
        "  0,                         !- Minimum Value",
        "  90,                        !- Maximum Value",
        "  ,                          !- Normalization Reference Value",
        "  ,                          !- Unit Type",
        "  ,                          !- External File Name",
        "  ,                          !- External File Column Number",
        "  ,                          !- External File Starting Row Number",
        "  0,                         !- Value 1",
        "  90;",

        "Table:IndependentVariable,",
        "  Wavelengths,               !- Name",
        "  Linear,                    !- Interpolation Method",
        "  Constant,                  !- Extrapolation Method",
        "  0.30,                      !- Minimum Value",
        "  2.50,                      !- Maximum Value",
        "  ,                          !- Normalization Reference Value",
        "  ,                          !- Unit Type",
        "  ,                          !- External File Name",
        "  ,                          !- External File Column Number",
        "  ,                          !- External File Starting Row Number",
        "  0.300,                     !- Value 1",
        "  0.310,",
        "  0.320,",
        "  0.330,",
        "  0.340,",
        "  0.350,",
        "  0.360,",
        "  0.370,",
        "  0.380,",
        "  0.390,",
        "  0.400,",
        "  0.410,",
        "  0.420,",
        "  0.430,",
        "  0.440,",
        "  0.450,",
        "  0.460,",
        "  0.470,",
        "  0.480,",
        "  0.490,",
        "  0.500,",
        "  0.510,",
        "  0.520,",
        "  0.530,",
        "  0.540,",
        "  0.550,",
        "  0.560,",
        "  0.570,",
        "  0.580,",
        "  0.590,",
        "  0.600,",
        "  0.610,",
        "  0.620,",
        "  0.630,",
        "  0.640,",
        "  0.650,",
        "  0.660,",
        "  0.670,",
        "  0.680,",
        "  0.690,",
        "  0.700,",
        "  0.710,",
        "  0.720,",
        "  0.730,",
        "  0.740,",
        "  0.750,",
        "  0.760,",
        "  0.770,",
        "  0.780,",
        "  0.790,",
        "  0.800,",
        "  0.810,",
        "  0.820,",
        "  0.830,",
        "  0.840,",
        "  0.850,",
        "  0.860,",
        "  0.870,",
        "  0.880,",
        "  0.890,",
        "  0.900,",
        "  0.950,",
        "  1.000,",
        "  1.050,",
        "  1.100,",
        "  1.150,",
        "  1.200,",
        "  1.250,",
        "  1.300,",
        "  1.350,",
        "  1.400,",
        "  1.450,",
        "  1.500,",
        "  1.550,",
        "  1.600,",
        "  1.650,",
        "  1.700,",
        "  1.750,",
        "  1.800,",
        "  1.850,",
        "  1.900,",
        "  1.950,",
        "  2.000,",
        "  2.050,",
        "  2.100,",
        "  2.150,",
        "  2.200,",
        "  2.250,",
        "  2.300,",
        "  2.350,",
        "  2.400,",
        "  2.450,",
        "  2.500;",

        "Table:IndependentVariableList,",
        "  Spectral and Incident Angle Data Set,  !- Name",
        "  Incidence Angles,     !- Independent Variable 1 Name",
        "  Wavelengths;          !- Independent Variable 2 Name",

        "Table:Lookup,",
        "  TransmittanceData,         !- Name",
        "  Spectral and Incident Angle Data Set,  !- Independent Variable List Name",
        "  ,                          !- Normalization Method",
        "  ,                          !- Normalization Divisor",
        "  0.0,                       !- Minimum Output",
        "  1.0,                       !- Maximum Output",
        "  Dimensionless,             !- Output Unit Type",
        "  ,                          !- External File Name",
        "  ,                          !- External File Column Number",
        "  ,                          !- External File Starting Row Number",
        "  0.00100,                   !- Output Value 1",
        "  0.00100,",
        "  0.00100,",
        "  0.00100,",
        "  0.00100,",
        "  0.00100,",
        "  0.00900,",
        "  0.12000,",
        "  0.49200,",
        "  0.78200,",
        "  0.85600,",
        "  0.85800,",
        "  0.85800,",
        "  0.86000,",
        "  0.86100,",
        "  0.87100,",
        "  0.88000,",
        "  0.88300,",
        "  0.88700,",
        "  0.89000,",
        "  0.89000,",
        "  0.89100,",
        "  0.88700,",
        "  0.89000,",
        "  0.88300,",
        "  0.88800,",
        "  0.88200,",
        "  0.88100,",
        "  0.86500,",
        "  0.85800,",
        "  0.86500,",
        "  0.85600,",
        "  0.84500,",
        "  0.83700,",
        "  0.82700,",
        "  0.82000,",
        "  0.80700,",
        "  0.79800,",
        "  0.79100,",
        "  0.78100,",
        "  0.76800,",
        "  0.76100,",
        "  0.74400,",
        "  0.71300,",
        "  0.70300,",
        "  0.69400,",
        "  0.68500,",
        "  0.67500,",
        "  0.66700,",
        "  0.65500,",
        "  0.64600,",
        "  0.63800,",
        "  0.62900,",
        "  0.62300,",
        "  0.61400,",
        "  0.60800,",
        "  0.60100,",
        "  0.59700,",
        "  0.59200,",
        "  0.58700,",
        "  0.58200,",
        "  0.56800,",
        "  0.56200,",
        "  0.55600,",
        "  0.56300,",
        "  0.55600,",
        "  0.54700,",
        "  0.57700,",
        "  0.59800,",
        "  0.60800,",
        "  0.60300,",
        "  0.61400,",
        "  0.64800,",
        "  0.68000,",
        "  0.69900,",
        "  0.70600,",
        "  0.57000,",
        "  0.58500,",
        "  0.63700,",
        "  0.65500,",
        "  0.63700,",
        "  0.63400,",
        "  0.63400,",
        "  0.58600,",
        "  0.58800,",
        "  0.59700,",
        "  0.57600,",
        "  0.40400,",
        "  0.17900,",
        "  0.21900,",
        "  0.24000,",
        "  0.20000,",
        "  0.21400,",
        "  0.00000,",
        "  0.00000,",
        "  0.00000,",
        "  0.00000,",
        "  0.00000,",
        "  0.00000,",
        "  0.00000,",
        "  0.00000,",
        "  0.00000,",
        "  0.00000,",
        "  0.00000,",
        "  0.00000,",
        "  0.00000,",
        "  0.00000,",
        "  0.00000,",
        "  0.00000,",
        "  0.00000,",
        "  0.00000,",
        "  0.00000,",
        "  0.00000,",
        "  0.00000,",
        "  0.00000,",
        "  0.00000,",
        "  0.00000,",
        "  0.00000,",
        "  0.00000,",
        "  0.00000,",
        "  0.00000,",
        "  0.00000,",
        "  0.00000,",
        "  0.00000,",
        "  0.00000,",
        "  0.00000,",
        "  0.00000,",
        "  0.00000,",
        "  0.00000,",
        "  0.00000,",
        "  0.00000,",
        "  0.00000,",
        "  0.00000,",
        "  0.00000,",
        "  0.00000,",
        "  0.00000,",
        "  0.00000,",
        "  0.00000,",
        "  0.00000,",
        "  0.00000,",
        "  0.00000,",
        "  0.00000,",
        "  0.00000,",
        "  0.00000,",
        "  0.00000,",
        "  0.00000,",
        "  0.00000,",
        "  0.00000,",
        "  0.00000,",
        "  0.00000,",
        "  0.00000,",
        "  0.00000,",
        "  0.00000,",
        "  0.00000,",
        "  0.00000,",
        "  0.00000,",
        "  0.00000,",
        "  0.00000,",
        "  0.00000,",
        "  0.00000,",
        "  0.00000,",
        "  0.00000,",
        "  0.00000,",
        "  0.00000,",
        "  0.00000,",
        "  0.00000,",
        "  0.00000,",
        "  0.00000,",
        "  0.00000,",
        "  0.00000,",
        "  0.00000,",
        "  0.00000,",
        "  0.00000,",
        "  0.00000,",
        "  0.00000,",
        "  0.00000,",
        "  0.00000,",
        "  0.00000,",
        "  0.00000,",
        "  0.00000,",
        "  0.00000,",
        "  0.00000,",
        "  0.00000,",
        "  0.00000,",
        "  0.00000,",
        "  0.00000;",

        "Table:Lookup,",
        "  FrontReflectanceData,      !- Name",
        "  Spectral and Incident Angle Data Set,  !- Independent Variable List Name",
        "  ,                          !- Normalization Method",
        "  ,                          !- Normalization Divisor",
        "  0.0,                       !- Minimum Output",
        "  1.0,                       !- Maximum Output",
        "  Dimensionless,             !- Output Unit Type",
        "  ,                          !- External File Name",
        "  ,                          !- External File Column Number",
        "  ,                          !- External File Starting Row Number",
        "  0.04500,                   !- Output Value 1",
        "  0.04400,",
        "  0.04400,",
        "  0.04200,",
        "  0.04100,",
        "  0.04000,",
        "  0.04000,",
        "  0.04000,",
        "  0.05100,",
        "  0.07000,",
        "  0.07500,",
        "  0.07500,",
        "  0.07500,",
        "  0.07500,",
        "  0.07500,",
        "  0.07500,",
        "  0.07600,",
        "  0.07500,",
        "  0.07600,",
        "  0.07500,",
        "  0.07500,",
        "  0.07500,",
        "  0.07500,",
        "  0.07500,",
        "  0.07400,",
        "  0.07400,",
        "  0.07400,",
        "  0.07400,",
        "  0.07100,",
        "  0.07000,",
        "  0.07000,",
        "  0.07000,",
        "  0.07000,",
        "  0.07000,",
        "  0.06900,",
        "  0.06700,",
        "  0.06700,",
        "  0.06500,",
        "  0.06500,",
        "  0.06500,",
        "  0.06400,",
        "  0.06400,",
        "  0.06200,",
        "  0.06400,",
        "  0.06200,",
        "  0.06100,",
        "  0.06100,",
        "  0.06000,",
        "  0.06000,",
        "  0.06000,",
        "  0.05900,",
        "  0.05900,",
        "  0.05700,",
        "  0.05700,",
        "  0.05600,",
        "  0.05600,",
        "  0.05500,",
        "  0.05400,",
        "  0.05400,",
        "  0.05400,",
        "  0.05500,",
        "  0.05100,",
        "  0.05100,",
        "  0.05000,",
        "  0.05100,",
        "  0.05000,",
        "  0.05000,",
        "  0.05100,",
        "  0.05400,",
        "  0.05500,",
        "  0.05200,",
        "  0.05500,",
        "  0.05700,",
        "  0.05900,",
        "  0.06000,",
        "  0.06000,",
        "  0.05100,",
        "  0.05100,",
        "  0.05500,",
        "  0.05700,",
        "  0.05700,",
        "  0.05700,",
        "  0.05700,",
        "  0.05200,",
        "  0.05400,",
        "  0.05400,",
        "  0.05100,",
        "  0.04500,",
        "  0.03700,",
        "  0.03700,",
        "  0.03900,",
        "  0.04000,",
        "  0.03900,",
        "  1.00000,",
        "  1.00000,",
        "  1.00000,",
        "  1.00000,",
        "  1.00000,",
        "  1.00000,",
        "  1.00000,",
        "  1.00000,",
        "  1.00000,",
        "  1.00000,",
        "  1.00000,",
        "  1.00000,",
        "  1.00000,",
        "  1.00000,",
        "  1.00000,",
        "  1.00000,",
        "  1.00000,",
        "  1.00000,",
        "  1.00000,",
        "  1.00000,",
        "  1.00000,",
        "  1.00000,",
        "  1.00000,",
        "  1.00000,",
        "  1.00000,",
        "  1.00000,",
        "  1.00000,",
        "  1.00000,",
        "  1.00000,",
        "  1.00000,",
        "  1.00000,",
        "  1.00000,",
        "  1.00000,",
        "  1.00000,",
        "  1.00000,",
        "  1.00000,",
        "  1.00000,",
        "  1.00000,",
        "  1.00000,",
        "  1.00000,",
        "  1.00000,",
        "  1.00000,",
        "  1.00000,",
        "  1.00000,",
        "  1.00000,",
        "  1.00000,",
        "  1.00000,",
        "  1.00000,",
        "  1.00000,",
        "  1.00000,",
        "  1.00000,",
        "  1.00000,",
        "  1.00000,",
        "  1.00000,",
        "  1.00000,",
        "  1.00000,",
        "  1.00000,",
        "  1.00000,",
        "  1.00000,",
        "  1.00000,",
        "  1.00000,",
        "  1.00000,",
        "  1.00000,",
        "  1.00000,",
        "  1.00000,",
        "  1.00000,",
        "  1.00000,",
        "  1.00000,",
        "  1.00000,",
        "  1.00000,",
        "  1.00000,",
        "  1.00000,",
        "  1.00000,",
        "  1.00000,",
        "  1.00000,",
        "  1.00000,",
        "  1.00000,",
        "  1.00000,",
        "  1.00000,",
        "  1.00000,",
        "  1.00000,",
        "  1.00000,",
        "  1.00000,",
        "  1.00000,",
        "  1.00000,",
        "  1.00000,",
        "  1.00000,",
        "  1.00000,",
        "  1.00000,",
        "  1.00000,",
        "  1.00000,",
        "  1.00000,",
        "  1.00000;",

        "Table:Lookup,",
        "  BackRefelectanceData,      !- Name",
        "  Spectral and Incident Angle Data Set,  !- Independent Variable List Name",
        "  ,                          !- Normalization Method",
        "  ,                          !- Normalization Divisor",
        "  0.0,                       !- Minimum Output",
        "  1.0,                       !- Maximum Output",
        "  Dimensionless,             !- Output Unit Type",
        "  ,                          !- External File Name",
        "  ,                          !- External File Column Number",
        "  ,                          !- External File Starting Row Number",
        "  0.04500,                   !- Output Value 1",
        "  0.04400,",
        "  0.04400,",
        "  0.04200,",
        "  0.04100,",
        "  0.04000,",
        "  0.04000,",
        "  0.04000,",
        "  0.05100,",
        "  0.07000,",
        "  0.07500,",
        "  0.07500,",
        "  0.07500,",
        "  0.07500,",
        "  0.07500,",
        "  0.07500,",
        "  0.07600,",
        "  0.07500,",
        "  0.07600,",
        "  0.07500,",
        "  0.07500,",
        "  0.07500,",
        "  0.07500,",
        "  0.07500,",
        "  0.07400,",
        "  0.07400,",
        "  0.07400,",
        "  0.07400,",
        "  0.07100,",
        "  0.07000,",
        "  0.07000,",
        "  0.07000,",
        "  0.07000,",
        "  0.07000,",
        "  0.06900,",
        "  0.06700,",
        "  0.06700,",
        "  0.06500,",
        "  0.06500,",
        "  0.06500,",
        "  0.06400,",
        "  0.06400,",
        "  0.06200,",
        "  0.06400,",
        "  0.06200,",
        "  0.06100,",
        "  0.06100,",
        "  0.06000,",
        "  0.06000,",
        "  0.06000,",
        "  0.05900,",
        "  0.05900,",
        "  0.05700,",
        "  0.05700,",
        "  0.05600,",
        "  0.05600,",
        "  0.05500,",
        "  0.05400,",
        "  0.05400,",
        "  0.05400,",
        "  0.05500,",
        "  0.05100,",
        "  0.05100,",
        "  0.05000,",
        "  0.05100,",
        "  0.05000,",
        "  0.05000,",
        "  0.05100,",
        "  0.05400,",
        "  0.05500,",
        "  0.05200,",
        "  0.05500,",
        "  0.05700,",
        "  0.05900,",
        "  0.06000,",
        "  0.06000,",
        "  0.05100,",
        "  0.05100,",
        "  0.05500,",
        "  0.05700,",
        "  0.05700,",
        "  0.05700,",
        "  0.05700,",
        "  0.05200,",
        "  0.05400,",
        "  0.05400,",
        "  0.05100,",
        "  0.04500,",
        "  0.03700,",
        "  0.03700,",
        "  0.03900,",
        "  0.04000,",
        "  0.03900,",
        "  1.00000,",
        "  1.00000,",
        "  1.00000,",
        "  1.00000,",
        "  1.00000,",
        "  1.00000,",
        "  1.00000,",
        "  1.00000,",
        "  1.00000,",
        "  1.00000,",
        "  1.00000,",
        "  1.00000,",
        "  1.00000,",
        "  1.00000,",
        "  1.00000,",
        "  1.00000,",
        "  1.00000,",
        "  1.00000,",
        "  1.00000,",
        "  1.00000,",
        "  1.00000,",
        "  1.00000,",
        "  1.00000,",
        "  1.00000,",
        "  1.00000,",
        "  1.00000,",
        "  1.00000,",
        "  1.00000,",
        "  1.00000,",
        "  1.00000,",
        "  1.00000,",
        "  1.00000,",
        "  1.00000,",
        "  1.00000,",
        "  1.00000,",
        "  1.00000,",
        "  1.00000,",
        "  1.00000,",
        "  1.00000,",
        "  1.00000,",
        "  1.00000,",
        "  1.00000,",
        "  1.00000,",
        "  1.00000,",
        "  1.00000,",
        "  1.00000,",
        "  1.00000,",
        "  1.00000,",
        "  1.00000,",
        "  1.00000,",
        "  1.00000,",
        "  1.00000,",
        "  1.00000,",
        "  1.00000,",
        "  1.00000,",
        "  1.00000,",
        "  1.00000,",
        "  1.00000,",
        "  1.00000,",
        "  1.00000,",
        "  1.00000,",
        "  1.00000,",
        "  1.00000,",
        "  1.00000,",
        "  1.00000,",
        "  1.00000,",
        "  1.00000,",
        "  1.00000,",
        "  1.00000,",
        "  1.00000,",
        "  1.00000,",
        "  1.00000,",
        "  1.00000,",
        "  1.00000,",
        "  1.00000,",
        "  1.00000,",
        "  1.00000,",
        "  1.00000,",
        "  1.00000,",
        "  1.00000,",
        "  1.00000,",
        "  1.00000,",
        "  1.00000,",
        "  1.00000,",
        "  1.00000,",
        "  1.00000,",
        "  1.00000,",
        "  1.00000,",
        "  1.00000,",
        "  1.00000,",
        "  1.00000,",
        "  1.00000,",
        "  1.00000;",

        "  WindowMaterial:Gas,",
        "    WinAirGap,               !- Name",
        "    AIR,                     !- Gas Type",
        "    0.013;                   !- Thickness {m}",

        "  MaterialProperty:GlazingSpectralData,",
        "    TestSpectralDataSet,     !- Name",
        "    0.300,0.000,0.045,0.045,",
        "    0.310,0.000,0.044,0.044,",
        "    0.320,0.000,0.044,0.044,",
        "    0.330,0.000,0.042,0.042,",
        "    0.340,0.000,0.041,0.041,",
        "    0.350,0.000,0.040,0.040,",
        "    0.360,0.009,0.040,0.040,",
        "    0.370,0.120,0.040,0.040,",
        "    0.380,0.492,0.051,0.051,",
        "    0.390,0.782,0.070,0.070,",
        "    0.400,0.856,0.075,0.075,",
        "    0.410,0.858,0.075,0.075,",
        "    0.420,0.858,0.075,0.075,",
        "    0.430,0.860,0.075,0.075,",
        "    0.440,0.861,0.075,0.075,",
        "    0.450,0.871,0.075,0.075,",
        "    0.460,0.880,0.076,0.076,",
        "    0.470,0.883,0.075,0.075,",
        "    0.480,0.887,0.076,0.076,",
        "    0.490,0.890,0.075,0.075,",
        "    0.500,0.890,0.075,0.075,",
        "    0.510,0.891,0.075,0.075,",
        "    0.520,0.887,0.075,0.075,",
        "    0.530,0.890,0.075,0.075,",
        "    0.540,0.883,0.074,0.074,",
        "    0.550,0.888,0.074,0.074,",
        "    0.560,0.882,0.074,0.074,",
        "    0.570,0.881,0.074,0.074,",
        "    0.580,0.865,0.071,0.071,",
        "    0.590,0.858,0.070,0.070,",
        "    0.600,0.865,0.070,0.070,",
        "    0.610,0.856,0.070,0.070,",
        "    0.620,0.845,0.070,0.070,",
        "    0.630,0.837,0.070,0.070,",
        "    0.640,0.827,0.069,0.069,",
        "    0.650,0.820,0.067,0.067,",
        "    0.660,0.807,0.067,0.067,",
        "    0.670,0.798,0.065,0.065,",
        "    0.680,0.791,0.065,0.065,",
        "    0.690,0.781,0.065,0.065,",
        "    0.700,0.768,0.064,0.064,",
        "    0.710,0.761,0.064,0.064,",
        "    0.720,0.744,0.062,0.062,",
        "    0.730,0.713,0.064,0.064,",
        "    0.740,0.703,0.062,0.062,",
        "    0.750,0.694,0.061,0.061,",
        "    0.760,0.685,0.061,0.061,",
        "    0.770,0.675,0.060,0.060,",
        "    0.780,0.667,0.060,0.060,",
        "    0.790,0.655,0.060,0.060,",
        "    0.800,0.646,0.059,0.059,",
        "    0.810,0.638,0.059,0.059,",
        "    0.820,0.629,0.057,0.057,",
        "    0.830,0.623,0.057,0.057,",
        "    0.840,0.614,0.056,0.056,",
        "    0.850,0.608,0.056,0.056,",
        "    0.860,0.601,0.055,0.055,",
        "    0.870,0.597,0.054,0.054,",
        "    0.880,0.592,0.054,0.054,",
        "    0.890,0.587,0.054,0.054,",
        "    0.900,0.582,0.055,0.055,",
        "    0.950,0.568,0.051,0.051,",
        "    1.000,0.562,0.051,0.051,",
        "    1.050,0.556,0.050,0.050,",
        "    1.100,0.563,0.051,0.051,",
        "    1.150,0.556,0.050,0.050,",
        "    1.200,0.547,0.050,0.050,",
        "    1.250,0.577,0.051,0.051,",
        "    1.300,0.598,0.054,0.054,",
        "    1.350,0.608,0.055,0.055,",
        "    1.400,0.603,0.052,0.052,",
        "    1.450,0.614,0.055,0.055,",
        "    1.500,0.648,0.057,0.057,",
        "    1.550,0.680,0.059,0.059,",
        "    1.600,0.699,0.060,0.060,",
        "    1.650,0.706,0.060,0.060,",
        "    1.700,0.570,0.051,0.051,",
        "    1.750,0.585,0.051,0.051,",
        "    1.800,0.637,0.055,0.055,",
        "    1.850,0.655,0.057,0.057,",
        "    1.900,0.637,0.057,0.057,",
        "    1.950,0.634,0.057,0.057,",
        "    2.000,0.634,0.057,0.057,",
        "    2.050,0.586,0.052,0.052,",
        "    2.100,0.588,0.054,0.054,",
        "    2.150,0.597,0.054,0.054,",
        "    2.200,0.576,0.051,0.051,",
        "    2.250,0.404,0.045,0.045,",
        "    2.300,0.179,0.037,0.037,",
        "    2.350,0.219,0.037,0.037,",
        "    2.400,0.240,0.039,0.039,",
        "    2.450,0.200,0.040,0.040,",
        "    2.500,0.214,0.039,0.039;",
        "  Construction,",
        "    EXTWALL80,               !- Name",
        "    A1 - 1 IN STUCCO,        !- Outside Layer",
        "    C4 - 4 IN COMMON BRICK,  !- Layer 2",
        "    E1 - 3 / 4 IN PLASTER OR GYP BOARD;  !- Layer 3",

        "  Construction,",
        "    PARTITION06,             !- Name",
        "    E1 - 3 / 4 IN PLASTER OR GYP BOARD,  !- Outside Layer",
        "    C6 - 8 IN CLAY TILE,     !- Layer 2",
        "    E1 - 3 / 4 IN PLASTER OR GYP BOARD;  !- Layer 3",

        "  Construction,",
        "    FLOOR SLAB 8 IN,         !- Name",
        "    C10 - 8 IN HW CONCRETE;  !- Outside Layer",

        "  Construction,",
        "    ROOF34,                  !- Name",
        "    E2 - 1 / 2 IN SLAG OR STONE,  !- Outside Layer",
        "    E3 - 3 / 8 IN FELT AND MEMBRANE,  !- Layer 2",
        "    C12 - 2 IN HW CONCRETE;  !- Layer 3",

        "  Construction,",
        "    CEILING:ZONE,            !- Name",
        "    B5 - 1 IN DENSE INSULATION,  !- Outside Layer",
        "    E1 - 3 / 4 IN PLASTER OR GYP BOARD;  !- Layer 2",

        "  Construction,",
        "    CEILING:ATTIC,           !- Name",
        "    E1 - 3 / 4 IN PLASTER OR GYP BOARD,  !- Outside Layer",
        "    B5 - 1 IN DENSE INSULATION;  !- Layer 2",

        "  Construction,",
        "    ELECTRO-CON-LIGHT,       !- Name",
        "    ELECTRO GLASS LIGHT STATE,  !- Outside Layer",
        "    WinAirGap,               !- Layer 2",
        "    SPECTRAL GLASS INNER PANE;  !- Layer 3",

        "  Construction,",
        "    ELECTRO-CON-DARK,        !- Name",
        "    ELECTRO GLASS LIGHT STATE,  !- Outside Layer",
        "    WinAirGap,               !- Layer 2",
        "    SPECTRAL GLASS INNER PANE;  !- Layer 3",

        "  Construction,",
        "    DOOR-CON,                !- Name",
        "    1.375in-Solid-Core;      !- Outside Layer",

        "  Zone,",
        "    West Zone,               !- Name",
        "    0,                       !- Direction of Relative North {deg}",
        "    0,                       !- X Origin {m}",
        "    0,                       !- Y Origin {m}",
        "    0,                       !- Z Origin {m}",
        "    1,                       !- Type",
        "    1,                       !- Multiplier",
        "    autocalculate,           !- Ceiling Height {m}",
        "    autocalculate;           !- Volume {m3}",

        "  Zone,",
        "    EAST ZONE,               !- Name",
        "    0,                       !- Direction of Relative North {deg}",
        "    0,                       !- X Origin {m}",
        "    0,                       !- Y Origin {m}",
        "    0,                       !- Z Origin {m}",
        "    1,                       !- Type",
        "    1,                       !- Multiplier",
        "    autocalculate,           !- Ceiling Height {m}",
        "    autocalculate;           !- Volume {m3}",

        "  Zone,",
        "    NORTH ZONE,              !- Name",
        "    0,                       !- Direction of Relative North {deg}",
        "    0,                       !- X Origin {m}",
        "    0,                       !- Y Origin {m}",
        "    0,                       !- Z Origin {m}",
        "    1,                       !- Type",
        "    1,                       !- Multiplier",
        "    autocalculate,           !- Ceiling Height {m}",
        "    autocalculate;           !- Volume {m3}",

        "  Zone,",
        "    ATTIC ZONE,              !- Name",
        "    0,                       !- Direction of Relative North {deg}",
        "    0,                       !- X Origin {m}",
        "    0,                       !- Y Origin {m}",
        "    0,                       !- Z Origin {m}",
        "    1,                       !- Type",
        "    1,                       !- Multiplier",
        "    autocalculate,           !- Ceiling Height {m}",
        "    autocalculate;           !- Volume {m3}",

        "  GlobalGeometryRules,",
        "    UpperLeftCorner,         !- Starting Vertex Position",
        "    CounterClockWise,        !- Vertex Entry Direction",
        "    World;                   !- Coordinate System",

        "  BuildingSurface:Detailed,",
        "    Zn001:Wall001,           !- Name",
        "    Wall,                    !- Surface Type",
        "    EXTWALL80,               !- Construction Name",
        "    West Zone,               !- Zone Name",
        "    Outdoors,                !- Outside Boundary Condition",
        "    ,                        !- Outside Boundary Condition Object",
        "    SunExposed,              !- Sun Exposure",
        "    WindExposed,             !- Wind Exposure",
        "    0.5000000,               !- View Factor to Ground",
        "    4,                       !- Number of Vertices",
        "    0,0,3.048000,  !- X,Y,Z ==> Vertex 1 {m}",
        "    0,0,0,  !- X,Y,Z ==> Vertex 2 {m}",
        "    6.096000,0,0,  !- X,Y,Z ==> Vertex 3 {m}",
        "    6.096000,0,3.048000;  !- X,Y,Z ==> Vertex 4 {m}",

        "  BuildingSurface:Detailed,",
        "    Zn001:Wall002,           !- Name",
        "    Wall,                    !- Surface Type",
        "    EXTWALL80,               !- Construction Name",
        "    West Zone,               !- Zone Name",
        "    Outdoors,                !- Outside Boundary Condition",
        "    ,                        !- Outside Boundary Condition Object",
        "    SunExposed,              !- Sun Exposure",
        "    WindExposed,             !- Wind Exposure",
        "    0.5000000,               !- View Factor to Ground",
        "    4,                       !- Number of Vertices",
        "    0,6.096000,3.048000,  !- X,Y,Z ==> Vertex 1 {m}",
        "    0,6.096000,0,  !- X,Y,Z ==> Vertex 2 {m}",
        "    0,0,0,  !- X,Y,Z ==> Vertex 3 {m}",
        "    0,0,3.048000;  !- X,Y,Z ==> Vertex 4 {m}",

        "  BuildingSurface:Detailed,",
        "    Zn001:Wall003,           !- Name",
        "    Wall,                    !- Surface Type",
        "    PARTITION06,             !- Construction Name",
        "    West Zone,               !- Zone Name",
        "    Surface,                 !- Outside Boundary Condition",
        "    Zn003:Wall004,           !- Outside Boundary Condition Object",
        "    NoSun,                   !- Sun Exposure",
        "    NoWind,                  !- Wind Exposure",
        "    0.5000000,               !- View Factor to Ground",
        "    4,                       !- Number of Vertices",
        "    6.096000,6.096000,3.048000,  !- X,Y,Z ==> Vertex 1 {m}",
        "    6.096000,6.096000,0,  !- X,Y,Z ==> Vertex 2 {m}",
        "    0,6.096000,0,  !- X,Y,Z ==> Vertex 3 {m}",
        "    0,6.096000,3.048000;  !- X,Y,Z ==> Vertex 4 {m}",

        "  BuildingSurface:Detailed,",
        "    Zn001:Wall004,           !- Name",
        "    Wall,                    !- Surface Type",
        "    PARTITION06,             !- Construction Name",
        "    West Zone,               !- Zone Name",
        "    Surface,                 !- Outside Boundary Condition",
        "    Zn002:Wall004,           !- Outside Boundary Condition Object",
        "    NoSun,                   !- Sun Exposure",
        "    NoWind,                  !- Wind Exposure",
        "    0.5000000,               !- View Factor to Ground",
        "    4,                       !- Number of Vertices",
        "    6.096000,0,3.048000,  !- X,Y,Z ==> Vertex 1 {m}",
        "    6.096000,0,0,  !- X,Y,Z ==> Vertex 2 {m}",
        "    6.096000,6.096000,0,  !- X,Y,Z ==> Vertex 3 {m}",
        "    6.096000,6.096000,3.048000;  !- X,Y,Z ==> Vertex 4 {m}",

        "  BuildingSurface:Detailed,",
        "    Zn001:Flr001,            !- Name",
        "    Floor,                   !- Surface Type",
        "    FLOOR SLAB 8 IN,         !- Construction Name",
        "    West Zone,               !- Zone Name",
        "    Surface,                 !- Outside Boundary Condition",
        "    Zn001:Flr001,            !- Outside Boundary Condition Object",
        "    NoSun,                   !- Sun Exposure",
        "    NoWind,                  !- Wind Exposure",
        "    1.000000,                !- View Factor to Ground",
        "    4,                       !- Number of Vertices",
        "    0,0,0,  !- X,Y,Z ==> Vertex 1 {m}",
        "    0,6.096000,0,  !- X,Y,Z ==> Vertex 2 {m}",
        "    6.096000,6.096000,0,  !- X,Y,Z ==> Vertex 3 {m}",
        "    6.096000,0,0;  !- X,Y,Z ==> Vertex 4 {m}",

        "  BuildingSurface:Detailed,",
        "    Zn001:Ceil001,           !- Name",
        "    CEILING,                 !- Surface Type",
        "    CEILING:ZONE,            !- Construction Name",
        "    West Zone,               !- Zone Name",
        "    Surface,                 !- Outside Boundary Condition",
        "    Zn004:Flr001,            !- Outside Boundary Condition Object",
        "    NoSun,                   !- Sun Exposure",
        "    NoWind,                  !- Wind Exposure",
        "    0,                       !- View Factor to Ground",
        "    4,                       !- Number of Vertices",
        "    0,6.096000,3.048000,  !- X,Y,Z ==> Vertex 1 {m}",
        "    0,0,3.048000,  !- X,Y,Z ==> Vertex 2 {m}",
        "    6.096000,0,3.048000,  !- X,Y,Z ==> Vertex 3 {m}",
        "    6.096000,6.096000,3.048000;  !- X,Y,Z ==> Vertex 4 {m}",

        "  BuildingSurface:Detailed,",
        "    Zn002:Wall001,           !- Name",
        "    Wall,                    !- Surface Type",
        "    EXTWALL80,               !- Construction Name",
        "    EAST ZONE,               !- Zone Name",
        "    Outdoors,                !- Outside Boundary Condition",
        "    ,                        !- Outside Boundary Condition Object",
        "    SunExposed,              !- Sun Exposure",
        "    WindExposed,             !- Wind Exposure",
        "    0.5000000,               !- View Factor to Ground",
        "    4,                       !- Number of Vertices",
        "    12.19200,6.096000,3.048000,  !- X,Y,Z ==> Vertex 1 {m}",
        "    12.19200,6.096000,0,  !- X,Y,Z ==> Vertex 2 {m}",
        "    9.144000,6.096000,0,  !- X,Y,Z ==> Vertex 3 {m}",
        "    9.144000,6.096000,3.048000;  !- X,Y,Z ==> Vertex 4 {m}",

        "  BuildingSurface:Detailed,",
        "    Zn002:Wall002,           !- Name",
        "    Wall,                    !- Surface Type",
        "    EXTWALL80,               !- Construction Name",
        "    EAST ZONE,               !- Zone Name",
        "    Outdoors,                !- Outside Boundary Condition",
        "    ,                        !- Outside Boundary Condition Object",
        "    SunExposed,              !- Sun Exposure",
        "    WindExposed,             !- Wind Exposure",
        "    0.5000000,               !- View Factor to Ground",
        "    4,                       !- Number of Vertices",
        "    6.096000,0,3.048000,  !- X,Y,Z ==> Vertex 1 {m}",
        "    6.096000,0,0,  !- X,Y,Z ==> Vertex 2 {m}",
        "    12.19200,0,0,  !- X,Y,Z ==> Vertex 3 {m}",
        "    12.19200,0,3.048000;  !- X,Y,Z ==> Vertex 4 {m}",

        "  BuildingSurface:Detailed,",
        "    Zn002:Wall003,           !- Name",
        "    Wall,                    !- Surface Type",
        "    EXTWALL80,               !- Construction Name",
        "    EAST ZONE,               !- Zone Name",
        "    Outdoors,                !- Outside Boundary Condition",
        "    ,                        !- Outside Boundary Condition Object",
        "    SunExposed,              !- Sun Exposure",
        "    WindExposed,             !- Wind Exposure",
        "    0.5000000,               !- View Factor to Ground",
        "    4,                       !- Number of Vertices",
        "    12.19200,0,3.048000,  !- X,Y,Z ==> Vertex 1 {m}",
        "    12.19200,0,0,  !- X,Y,Z ==> Vertex 2 {m}",
        "    12.19200,6.096000,0,  !- X,Y,Z ==> Vertex 3 {m}",
        "    12.19200,6.096000,3.048000;  !- X,Y,Z ==> Vertex 4 {m}",

        "  BuildingSurface:Detailed,",
        "    Zn002:Wall004,           !- Name",
        "    Wall,                    !- Surface Type",
        "    PARTITION06,             !- Construction Name",
        "    EAST ZONE,               !- Zone Name",
        "    Surface,                 !- Outside Boundary Condition",
        "    Zn001:Wall004,           !- Outside Boundary Condition Object",
        "    NoSun,                   !- Sun Exposure",
        "    NoWind,                  !- Wind Exposure",
        "    0.5000000,               !- View Factor to Ground",
        "    4,                       !- Number of Vertices",
        "    6.096000,6.096000,3.048000,  !- X,Y,Z ==> Vertex 1 {m}",
        "    6.096000,6.096000,0,  !- X,Y,Z ==> Vertex 2 {m}",
        "    6.096000,0,0,  !- X,Y,Z ==> Vertex 3 {m}",
        "    6.096000,0,3.048000;  !- X,Y,Z ==> Vertex 4 {m}",

        "  BuildingSurface:Detailed,",
        "    Zn002:Wall005,           !- Name",
        "    Wall,                    !- Surface Type",
        "    PARTITION06,             !- Construction Name",
        "    EAST ZONE,               !- Zone Name",
        "    Surface,                 !- Outside Boundary Condition",
        "    Zn003:Wall005,           !- Outside Boundary Condition Object",
        "    NoSun,                   !- Sun Exposure",
        "    NoWind,                  !- Wind Exposure",
        "    0.5000000,               !- View Factor to Ground",
        "    4,                       !- Number of Vertices",
        "    9.144000,6.096000,3.048000,  !- X,Y,Z ==> Vertex 1 {m}",
        "    9.144000,6.096000,0,  !- X,Y,Z ==> Vertex 2 {m}",
        "    6.096000,6.096000,0,  !- X,Y,Z ==> Vertex 3 {m}",
        "    6.096000,6.096000,3.048000;  !- X,Y,Z ==> Vertex 4 {m}",

        "  BuildingSurface:Detailed,",
        "    Zn002:Flr001,            !- Name",
        "    Floor,                   !- Surface Type",
        "    FLOOR SLAB 8 IN,         !- Construction Name",
        "    EAST ZONE,               !- Zone Name",
        "    Surface,                 !- Outside Boundary Condition",
        "    Zn002:Flr001,            !- Outside Boundary Condition Object",
        "    NoSun,                   !- Sun Exposure",
        "    NoWind,                  !- Wind Exposure",
        "    1.000000,                !- View Factor to Ground",
        "    4,                       !- Number of Vertices",
        "    6.096000,0,0,  !- X,Y,Z ==> Vertex 1 {m}",
        "    6.096000,6.096000,0,  !- X,Y,Z ==> Vertex 2 {m}",
        "    12.19200,6.096000,0,  !- X,Y,Z ==> Vertex 3 {m}",
        "    12.19200,0,0;  !- X,Y,Z ==> Vertex 4 {m}",

        "  BuildingSurface:Detailed,",
        "    Zn002:Ceil001,           !- Name",
        "    CEILING,                 !- Surface Type",
        "    CEILING:ZONE,            !- Construction Name",
        "    EAST ZONE,               !- Zone Name",
        "    Surface,                 !- Outside Boundary Condition",
        "    Zn004:Flr002,            !- Outside Boundary Condition Object",
        "    NoSun,                   !- Sun Exposure",
        "    NoWind,                  !- Wind Exposure",
        "    0,                       !- View Factor to Ground",
        "    4,                       !- Number of Vertices",
        "    6.096000,6.096000,3.048000,  !- X,Y,Z ==> Vertex 1 {m}",
        "    6.096000,0,3.048000,  !- X,Y,Z ==> Vertex 2 {m}",
        "    12.19200,0,3.048000,  !- X,Y,Z ==> Vertex 3 {m}",
        "    12.19200,6.096000,3.048000;  !- X,Y,Z ==> Vertex 4 {m}",

        "  BuildingSurface:Detailed,",
        "    Zn003:Wall001,           !- Name",
        "    Wall,                    !- Surface Type",
        "    EXTWALL80,               !- Construction Name",
        "    NORTH ZONE,              !- Zone Name",
        "    Outdoors,                !- Outside Boundary Condition",
        "    ,                        !- Outside Boundary Condition Object",
        "    SunExposed,              !- Sun Exposure",
        "    WindExposed,             !- Wind Exposure",
        "    0.5000000,               !- View Factor to Ground",
        "    4,                       !- Number of Vertices",
        "    0,12.19200,3.048000,  !- X,Y,Z ==> Vertex 1 {m}",
        "    0,12.19200,0,  !- X,Y,Z ==> Vertex 2 {m}",
        "    0,6.096000,0,  !- X,Y,Z ==> Vertex 3 {m}",
        "    0,6.096000,3.048000;  !- X,Y,Z ==> Vertex 4 {m}",

        "  BuildingSurface:Detailed,",
        "    Zn003:Wall002,           !- Name",
        "    Wall,                    !- Surface Type",
        "    EXTWALL80,               !- Construction Name",
        "    NORTH ZONE,              !- Zone Name",
        "    Outdoors,                !- Outside Boundary Condition",
        "    ,                        !- Outside Boundary Condition Object",
        "    SunExposed,              !- Sun Exposure",
        "    WindExposed,             !- Wind Exposure",
        "    0.5000000,               !- View Factor to Ground",
        "    4,                       !- Number of Vertices",
        "    9.144000,12.19200,3.048000,  !- X,Y,Z ==> Vertex 1 {m}",
        "    9.144000,12.19200,0,  !- X,Y,Z ==> Vertex 2 {m}",
        "    0,12.19200,0,  !- X,Y,Z ==> Vertex 3 {m}",
        "    0,12.19200,3.048000;  !- X,Y,Z ==> Vertex 4 {m}",

        "  BuildingSurface:Detailed,",
        "    Zn003:Wall003,           !- Name",
        "    Wall,                    !- Surface Type",
        "    EXTWALL80,               !- Construction Name",
        "    NORTH ZONE,              !- Zone Name",
        "    Outdoors,                !- Outside Boundary Condition",
        "    ,                        !- Outside Boundary Condition Object",
        "    SunExposed,              !- Sun Exposure",
        "    WindExposed,             !- Wind Exposure",
        "    0.5000000,               !- View Factor to Ground",
        "    4,                       !- Number of Vertices",
        "    9.144000,6.096000,3.048000,  !- X,Y,Z ==> Vertex 1 {m}",
        "    9.144000,6.096000,0,  !- X,Y,Z ==> Vertex 2 {m}",
        "    9.144000,12.19200,0,  !- X,Y,Z ==> Vertex 3 {m}",
        "    9.144000,12.19200,3.048000;  !- X,Y,Z ==> Vertex 4 {m}",

        "  BuildingSurface:Detailed,",
        "    Zn003:Wall004,           !- Name",
        "    Wall,                    !- Surface Type",
        "    PARTITION06,             !- Construction Name",
        "    NORTH ZONE,              !- Zone Name",
        "    Surface,                 !- Outside Boundary Condition",
        "    Zn001:Wall003,           !- Outside Boundary Condition Object",
        "    NoSun,                   !- Sun Exposure",
        "    NoWind,                  !- Wind Exposure",
        "    0.5000000,               !- View Factor to Ground",
        "    4,                       !- Number of Vertices",
        "    0,6.096000,3.048000,  !- X,Y,Z ==> Vertex 1 {m}",
        "    0,6.096000,0,  !- X,Y,Z ==> Vertex 2 {m}",
        "    6.096000,6.096000,0,  !- X,Y,Z ==> Vertex 3 {m}",
        "    6.096000,6.096000,3.048000;  !- X,Y,Z ==> Vertex 4 {m}",

        "  BuildingSurface:Detailed,",
        "    Zn003:Wall005,           !- Name",
        "    Wall,                    !- Surface Type",
        "    PARTITION06,             !- Construction Name",
        "    NORTH ZONE,              !- Zone Name",
        "    Surface,                 !- Outside Boundary Condition",
        "    Zn002:Wall005,           !- Outside Boundary Condition Object",
        "    NoSun,                   !- Sun Exposure",
        "    NoWind,                  !- Wind Exposure",
        "    0.5000000,               !- View Factor to Ground",
        "    4,                       !- Number of Vertices",
        "    6.096000,6.096000,3.048000,  !- X,Y,Z ==> Vertex 1 {m}",
        "    6.096000,6.096000,0,  !- X,Y,Z ==> Vertex 2 {m}",
        "    9.144000,6.096000,0,  !- X,Y,Z ==> Vertex 3 {m}",
        "    9.144000,6.096000,3.048000;  !- X,Y,Z ==> Vertex 4 {m}",

        "  BuildingSurface:Detailed,",
        "    Zn003:Flr001,            !- Name",
        "    Floor,                   !- Surface Type",
        "    FLOOR SLAB 8 IN,         !- Construction Name",
        "    NORTH ZONE,              !- Zone Name",
        "    Surface,                 !- Outside Boundary Condition",
        "    Zn003:Flr001,            !- Outside Boundary Condition Object",
        "    NoSun,                   !- Sun Exposure",
        "    NoWind,                  !- Wind Exposure",
        "    1.000000,                !- View Factor to Ground",
        "    4,                       !- Number of Vertices",
        "    0,6.096000,0,  !- X,Y,Z ==> Vertex 1 {m}",
        "    0,12.19200,0,  !- X,Y,Z ==> Vertex 2 {m}",
        "    9.144000,12.19200,0,  !- X,Y,Z ==> Vertex 3 {m}",
        "    9.144000,6.096000,0;  !- X,Y,Z ==> Vertex 4 {m}",

        "  BuildingSurface:Detailed,",
        "    Zn003:Ceil001,           !- Name",
        "    CEILING,                 !- Surface Type",
        "    CEILING:ZONE,            !- Construction Name",
        "    NORTH ZONE,              !- Zone Name",
        "    Surface,                 !- Outside Boundary Condition",
        "    Zn004:Flr003,            !- Outside Boundary Condition Object",
        "    NoSun,                   !- Sun Exposure",
        "    NoWind,                  !- Wind Exposure",
        "    0,                       !- View Factor to Ground",
        "    4,                       !- Number of Vertices",
        "    0,12.19200,3.048000,  !- X,Y,Z ==> Vertex 1 {m}",
        "    0,6.096000,3.048000,  !- X,Y,Z ==> Vertex 2 {m}",
        "    9.144000,6.096000,3.048000,  !- X,Y,Z ==> Vertex 3 {m}",
        "    9.144000,12.19200,3.048000;  !- X,Y,Z ==> Vertex 4 {m}",

        "  BuildingSurface:Detailed,",
        "    Zn004:Wall001,           !- Name",
        "    Wall,                    !- Surface Type",
        "    EXTWALL80,               !- Construction Name",
        "    ATTIC ZONE,              !- Zone Name",
        "    Outdoors,                !- Outside Boundary Condition",
        "    ,                        !- Outside Boundary Condition Object",
        "    SunExposed,              !- Sun Exposure",
        "    WindExposed,             !- Wind Exposure",
        "    0.5000000,               !- View Factor to Ground",
        "    4,                       !- Number of Vertices",
        "    0,0,3.962400,  !- X,Y,Z ==> Vertex 1 {m}",
        "    0,0,3.048000,  !- X,Y,Z ==> Vertex 2 {m}",
        "    6.096000,0,3.048000,  !- X,Y,Z ==> Vertex 3 {m}",
        "    6.096000,0,3.962400;  !- X,Y,Z ==> Vertex 4 {m}",

        "  BuildingSurface:Detailed,",
        "    Zn004:Wall002,           !- Name",
        "    Wall,                    !- Surface Type",
        "    EXTWALL80,               !- Construction Name",
        "    ATTIC ZONE,              !- Zone Name",
        "    Outdoors,                !- Outside Boundary Condition",
        "    ,                        !- Outside Boundary Condition Object",
        "    SunExposed,              !- Sun Exposure",
        "    WindExposed,             !- Wind Exposure",
        "    0.5000000,               !- View Factor to Ground",
        "    4,                       !- Number of Vertices",
        "    6.096000,0,3.962400,  !- X,Y,Z ==> Vertex 1 {m}",
        "    6.096000,0,3.048000,  !- X,Y,Z ==> Vertex 2 {m}",
        "    12.19200,0,3.048000,  !- X,Y,Z ==> Vertex 3 {m}",
        "    12.19200,0,3.962400;  !- X,Y,Z ==> Vertex 4 {m}",

        "  BuildingSurface:Detailed,",
        "    Zn004:Wall003,           !- Name",
        "    Wall,                    !- Surface Type",
        "    EXTWALL80,               !- Construction Name",
        "    ATTIC ZONE,              !- Zone Name",
        "    Outdoors,                !- Outside Boundary Condition",
        "    ,                        !- Outside Boundary Condition Object",
        "    SunExposed,              !- Sun Exposure",
        "    WindExposed,             !- Wind Exposure",
        "    0.5000000,               !- View Factor to Ground",
        "    4,                       !- Number of Vertices",
        "    12.19200,0,3.962400,  !- X,Y,Z ==> Vertex 1 {m}",
        "    12.19200,0,3.048000,  !- X,Y,Z ==> Vertex 2 {m}",
        "    12.19200,6.096000,3.048000,  !- X,Y,Z ==> Vertex 3 {m}",
        "    12.19200,6.096000,3.962400;  !- X,Y,Z ==> Vertex 4 {m}",

        "  BuildingSurface:Detailed,",
        "    Zn004:Wall004,           !- Name",
        "    Wall,                    !- Surface Type",
        "    EXTWALL80,               !- Construction Name",
        "    ATTIC ZONE,              !- Zone Name",
        "    Outdoors,                !- Outside Boundary Condition",
        "    ,                        !- Outside Boundary Condition Object",
        "    SunExposed,              !- Sun Exposure",
        "    WindExposed,             !- Wind Exposure",
        "    0.5000000,               !- View Factor to Ground",
        "    4,                       !- Number of Vertices",
        "    12.19200,6.096000,3.962400,  !- X,Y,Z ==> Vertex 1 {m}",
        "    12.19200,6.096000,3.048000,  !- X,Y,Z ==> Vertex 2 {m}",
        "    9.144000,6.096000,3.048000,  !- X,Y,Z ==> Vertex 3 {m}",
        "    9.144000,6.096000,3.962400;  !- X,Y,Z ==> Vertex 4 {m}",

        "  BuildingSurface:Detailed,",
        "    Zn004:Wall005,           !- Name",
        "    Wall,                    !- Surface Type",
        "    EXTWALL80,               !- Construction Name",
        "    ATTIC ZONE,              !- Zone Name",
        "    Outdoors,                !- Outside Boundary Condition",
        "    ,                        !- Outside Boundary Condition Object",
        "    SunExposed,              !- Sun Exposure",
        "    WindExposed,             !- Wind Exposure",
        "    0.5000000,               !- View Factor to Ground",
        "    4,                       !- Number of Vertices",
        "    9.144000,6.096000,3.962400,  !- X,Y,Z ==> Vertex 1 {m}",
        "    9.144000,6.096000,3.048000,  !- X,Y,Z ==> Vertex 2 {m}",
        "    9.144000,12.19200,3.048000,  !- X,Y,Z ==> Vertex 3 {m}",
        "    9.144000,12.19200,3.962400;  !- X,Y,Z ==> Vertex 4 {m}",

        "  BuildingSurface:Detailed,",
        "    Zn004:Wall006,           !- Name",
        "    Wall,                    !- Surface Type",
        "    EXTWALL80,               !- Construction Name",
        "    ATTIC ZONE,              !- Zone Name",
        "    Outdoors,                !- Outside Boundary Condition",
        "    ,                        !- Outside Boundary Condition Object",
        "    SunExposed,              !- Sun Exposure",
        "    WindExposed,             !- Wind Exposure",
        "    0.5000000,               !- View Factor to Ground",
        "    4,                       !- Number of Vertices",
        "    9.144000,12.19200,3.962400,  !- X,Y,Z ==> Vertex 1 {m}",
        "    9.144000,12.19200,3.048000,  !- X,Y,Z ==> Vertex 2 {m}",
        "    0,12.19200,3.048000,  !- X,Y,Z ==> Vertex 3 {m}",
        "    0,12.19200,3.962400;  !- X,Y,Z ==> Vertex 4 {m}",

        "  BuildingSurface:Detailed,",
        "    Zn004:Wall007,           !- Name",
        "    Wall,                    !- Surface Type",
        "    EXTWALL80,               !- Construction Name",
        "    ATTIC ZONE,              !- Zone Name",
        "    Outdoors,                !- Outside Boundary Condition",
        "    ,                        !- Outside Boundary Condition Object",
        "    SunExposed,              !- Sun Exposure",
        "    WindExposed,             !- Wind Exposure",
        "    0.5000000,               !- View Factor to Ground",
        "    4,                       !- Number of Vertices",
        "    0,12.19200,3.962400,  !- X,Y,Z ==> Vertex 1 {m}",
        "    0,12.19200,3.048000,  !- X,Y,Z ==> Vertex 2 {m}",
        "    0,6.096000,3.048000,  !- X,Y,Z ==> Vertex 3 {m}",
        "    0,6.096000,3.962400;  !- X,Y,Z ==> Vertex 4 {m}",

        "  BuildingSurface:Detailed,",
        "    Zn004:Wall008,           !- Name",
        "    Wall,                    !- Surface Type",
        "    EXTWALL80,               !- Construction Name",
        "    ATTIC ZONE,              !- Zone Name",
        "    Outdoors,                !- Outside Boundary Condition",
        "    ,                        !- Outside Boundary Condition Object",
        "    SunExposed,              !- Sun Exposure",
        "    WindExposed,             !- Wind Exposure",
        "    0.5000000,               !- View Factor to Ground",
        "    4,                       !- Number of Vertices",
        "    0,6.096000,3.962400,  !- X,Y,Z ==> Vertex 1 {m}",
        "    0,6.096000,3.048000,  !- X,Y,Z ==> Vertex 2 {m}",
        "    0,0,3.048000,  !- X,Y,Z ==> Vertex 3 {m}",
        "    0,0,3.962400;  !- X,Y,Z ==> Vertex 4 {m}",

        "  BuildingSurface:Detailed,",
        "    Zn004:Roof001,           !- Name",
        "    Roof,                    !- Surface Type",
        "    ROOF34,                  !- Construction Name",
        "    ATTIC ZONE,              !- Zone Name",
        "    Outdoors,                !- Outside Boundary Condition",
        "    ,                        !- Outside Boundary Condition Object",
        "    SunExposed,              !- Sun Exposure",
        "    WindExposed,             !- Wind Exposure",
        "    0,                       !- View Factor to Ground",
        "    4,                       !- Number of Vertices",
        "    0,6.096000,3.962400,  !- X,Y,Z ==> Vertex 1 {m}",
        "    0,0,3.962400,  !- X,Y,Z ==> Vertex 2 {m}",
        "    6.096000,0,3.962400,  !- X,Y,Z ==> Vertex 3 {m}",
        "    6.096000,6.096000,3.962400;  !- X,Y,Z ==> Vertex 4 {m}",

        "  BuildingSurface:Detailed,",
        "    Zn004:Roof002,           !- Name",
        "    Roof,                    !- Surface Type",
        "    ROOF34,                  !- Construction Name",
        "    ATTIC ZONE,              !- Zone Name",
        "    Outdoors,                !- Outside Boundary Condition",
        "    ,                        !- Outside Boundary Condition Object",
        "    SunExposed,              !- Sun Exposure",
        "    WindExposed,             !- Wind Exposure",
        "    0,                       !- View Factor to Ground",
        "    4,                       !- Number of Vertices",
        "    6.096000,6.096000,3.962400,  !- X,Y,Z ==> Vertex 1 {m}",
        "    6.096000,0,3.962400,  !- X,Y,Z ==> Vertex 2 {m}",
        "    12.19200,0,3.962400,  !- X,Y,Z ==> Vertex 3 {m}",
        "    12.19200,6.096000,3.962400;  !- X,Y,Z ==> Vertex 4 {m}",

        "  BuildingSurface:Detailed,",
        "    Zn004:Roof003,           !- Name",
        "    Roof,                    !- Surface Type",
        "    ROOF34,                  !- Construction Name",
        "    ATTIC ZONE,              !- Zone Name",
        "    Outdoors,                !- Outside Boundary Condition",
        "    ,                        !- Outside Boundary Condition Object",
        "    SunExposed,              !- Sun Exposure",
        "    WindExposed,             !- Wind Exposure",
        "    0,                       !- View Factor to Ground",
        "    4,                       !- Number of Vertices",
        "    0,12.19200,3.962400,  !- X,Y,Z ==> Vertex 1 {m}",
        "    0,6.096000,3.962400,  !- X,Y,Z ==> Vertex 2 {m}",
        "    9.144000,6.096000,3.962400,  !- X,Y,Z ==> Vertex 3 {m}",
        "    9.144000,12.19200,3.962400;  !- X,Y,Z ==> Vertex 4 {m}",

        "  BuildingSurface:Detailed,",
        "    Zn004:Flr001,            !- Name",
        "    Floor,                   !- Surface Type",
        "    CEILING:ATTIC,           !- Construction Name",
        "    ATTIC ZONE,              !- Zone Name",
        "    Surface,                 !- Outside Boundary Condition",
        "    Zn001:Ceil001,           !- Outside Boundary Condition Object",
        "    NoSun,                   !- Sun Exposure",
        "    NoWind,                  !- Wind Exposure",
        "    1.000000,                !- View Factor to Ground",
        "    4,                       !- Number of Vertices",
        "    0,0,3.048000,  !- X,Y,Z ==> Vertex 1 {m}",
        "    0,6.096000,3.048000,  !- X,Y,Z ==> Vertex 2 {m}",
        "    6.096000,6.096000,3.048000,  !- X,Y,Z ==> Vertex 3 {m}",
        "    6.096000,0,3.048000;  !- X,Y,Z ==> Vertex 4 {m}",

        "  BuildingSurface:Detailed,",
        "    Zn004:Flr002,            !- Name",
        "    Floor,                   !- Surface Type",
        "    CEILING:ATTIC,           !- Construction Name",
        "    ATTIC ZONE,              !- Zone Name",
        "    Surface,                 !- Outside Boundary Condition",
        "    Zn002:Ceil001,           !- Outside Boundary Condition Object",
        "    NoSun,                   !- Sun Exposure",
        "    NoWind,                  !- Wind Exposure",
        "    1.000000,                !- View Factor to Ground",
        "    4,                       !- Number of Vertices",
        "    6.096000,0,3.048000,  !- X,Y,Z ==> Vertex 1 {m}",
        "    6.096000,6.096000,3.048000,  !- X,Y,Z ==> Vertex 2 {m}",
        "    12.19200,6.096000,3.048000,  !- X,Y,Z ==> Vertex 3 {m}",
        "    12.19200,0,3.048000;  !- X,Y,Z ==> Vertex 4 {m}",

        "  BuildingSurface:Detailed,",
        "    Zn004:Flr003,            !- Name",
        "    Floor,                   !- Surface Type",
        "    CEILING:ATTIC,           !- Construction Name",
        "    ATTIC ZONE,              !- Zone Name",
        "    Surface,                 !- Outside Boundary Condition",
        "    Zn003:Ceil001,           !- Outside Boundary Condition Object",
        "    NoSun,                   !- Sun Exposure",
        "    NoWind,                  !- Wind Exposure",
        "    1.000000,                !- View Factor to Ground",
        "    4,                       !- Number of Vertices",
        "    0,6.096000,3.048000,  !- X,Y,Z ==> Vertex 1 {m}",
        "    0,12.19200,3.048000,  !- X,Y,Z ==> Vertex 2 {m}",
        "    9.144000,12.19200,3.048000,  !- X,Y,Z ==> Vertex 3 {m}",
        "    9.144000,6.096000,3.048000;  !- X,Y,Z ==> Vertex 4 {m}",

        "  FenestrationSurface:Detailed,",
        "    Zn001:Wall001:Win001,    !- Name",
        "    Window,                  !- Surface Type",
        "    ELECTRO-CON-LIGHT,       !- Construction Name",
        "    Zn001:Wall001,           !- Building Surface Name",
        "    ,                        !- Outside Boundary Condition Object",
        "    0.5000000,               !- View Factor to Ground",
        "    TestFrameAndDivider,     !- Frame and Divider Name",
        "    1.0,                     !- Multiplier",
        "    4,                       !- Number of Vertices",
        "    0.548000,0,2.5000,  !- X,Y,Z ==> Vertex 1 {m}",
        "    0.548000,0,0.5000,  !- X,Y,Z ==> Vertex 2 {m}",
        "    5.548000,0,0.5000,  !- X,Y,Z ==> Vertex 3 {m}",
        "    5.548000,0,2.5000;  !- X,Y,Z ==> Vertex 4 {m}",

        "  FenestrationSurface:Detailed,",
        "    Zn001:Wall003:Door001,   !- Name",
        "    DOOR,                    !- Surface Type",
        "    DOOR-CON,                !- Construction Name",
        "    Zn001:Wall003,           !- Building Surface Name",
        "    Zn003:Wall004:Door001,   !- Outside Boundary Condition Object",
        "    0.5000000,               !- View Factor to Ground",
        "    ,                        !- Frame and Divider Name",
        "    1.0,                     !- Multiplier",
        "    4,                       !- Number of Vertices",
        "    3.500,6.096000,2.0,  !- X,Y,Z ==> Vertex 1 {m}",
        "    3.500,6.096000,0.0,  !- X,Y,Z ==> Vertex 2 {m}",
        "    2.500,6.096000,0.0,  !- X,Y,Z ==> Vertex 3 {m}",
        "    2.500,6.096000,2.0;  !- X,Y,Z ==> Vertex 4 {m}",

        "  FenestrationSurface:Detailed,",
        "    Zn003:Wall002:Win001,    !- Name",
        "    Window,                  !- Surface Type",
        "    ELECTRO-CON-LIGHT,       !- Construction Name",
        "    Zn003:Wall002,           !- Building Surface Name",
        "    ,                        !- Outside Boundary Condition Object",
        "    0.5000000,               !- View Factor to Ground",
        "    TestFrameAndDivider,     !- Frame and Divider Name",
        "    1.0,                     !- Multiplier",
        "    4,                       !- Number of Vertices",
        "    5.548000,12.19200,2.5000,  !- X,Y,Z ==> Vertex 1 {m}",
        "    5.548000,12.19200,0.5000,  !- X,Y,Z ==> Vertex 2 {m}",
        "    0.548000,12.19200,0.5000,  !- X,Y,Z ==> Vertex 3 {m}",
        "    0.548000,12.19200,2.5000;  !- X,Y,Z ==> Vertex 4 {m}",

        "  FenestrationSurface:Detailed,",
        "    Zn003:Wall004:Door001,   !- Name",
        "    DOOR,                    !- Surface Type",
        "    DOOR-CON,                !- Construction Name",
        "    Zn003:Wall004,           !- Building Surface Name",
        "    Zn001:Wall003:Door001,   !- Outside Boundary Condition Object",
        "    0.5000000,               !- View Factor to Ground",
        "    ,                        !- Frame and Divider Name",
        "    1.0,                     !- Multiplier",
        "    4,                       !- Number of Vertices",
        "    2.500,6.096000,2.0,  !- X,Y,Z ==> Vertex 1 {m}",
        "    2.500,6.096000,0.0,  !- X,Y,Z ==> Vertex 2 {m}",
        "    3.500,6.096000,0.0,  !- X,Y,Z ==> Vertex 3 {m}",
        "    3.500,6.096000,2.0;  !- X,Y,Z ==> Vertex 4 {m}",

        "  WindowShadingControl,",
        "    WIN-CONTROL-GLARE,       !- Name",
        "    West Zone,               !- Zone Name",
        "    1,                       !- Shading Control Sequence Number ",
        "    SwitchableGlazing,       !- Shading Type",
        "    ELECTRO-CON-DARK,        !- Construction with Shading Name",
        "    OnIfHighGlare,           !- Shading Control Type",
        "    ,                        !- Schedule Name",
        "    0.0,                     !- Setpoint {W/m2, W or deg C}",
        "    No,                      !- Shading Control Is Scheduled",
        "    YES,                     !- Glare Control Is Active",
        "    ,                        !- Shading Device Material Name",
        "    FixedSlatAngle,          !- Type of Slat Angle Control for Blinds",
        "    ,                        !- Slat Angle Schedule Name",
        "    ,                        !- Setpoint 2",
        "    ,                        !- Daylighting Control Object Name",
        "    ,                        !- Multiple Surface Control Type",
        "    Zn001:Wall001:Win001;    !- Fenestration Surface 1 Name",

        "  WindowProperty:FrameAndDivider,",
        "    TestFrameAndDivider,     !- Name",
        "    0.05,                    !- Frame Width {m}",
        "    0.05,                    !- Frame Outside Projection {m}",
        "    0.05,                    !- Frame Inside Projection {m}",
        "    5.0,                     !- Frame Conductance {W/m2-K}",
        "    1.2,                     !- Ratio of Frame-Edge Glass Conductance to Center-Of-Glass Conductance",
        "    0.8,                     !- Frame Solar Absorptance",
        "    0.8,                     !- Frame Visible Absorptance",
        "    0.9,                     !- Frame Thermal Hemispherical Emissivity",
        "    DividedLite,             !- Divider Type",
        "    0.02,                    !- Divider Width {m}",
        "    2,                       !- Number of Horizontal Dividers",
        "    2,                       !- Number of Vertical Dividers",
        "    0.02,                    !- Divider Outside Projection {m}",
        "    0.02,                    !- Divider Inside Projection {m}",
        "    5.0,                     !- Divider Conductance {W/m2-K}",
        "    1.2,                     !- Ratio of Divider-Edge Glass Conductance to Center-Of-Glass Conductance",
        "    0.8,                     !- Divider Solar Absorptance",
        "    0.8,                     !- Divider Visible Absorptance",
        "    0.9;                     !- Divider Thermal Hemispherical Emissivity",
    });

    ASSERT_TRUE(process_idf(idf_objects));

    SimulationManager::GetProjectData(OutputFiles::getSingleton());
    bool FoundError = false;

    HeatBalanceManager::GetProjectControlData(OutputFiles::getSingleton(), FoundError); // read project control data
    EXPECT_FALSE(FoundError);                              // expect no errors

    HeatBalanceManager::SetPreConstructionInputParameters();
    CurveManager::GetCurveInput();
    CurveManager::GetCurvesInputFlag = false;

    HeatBalanceManager::GetWindowGlassSpectralData(FoundError);
    EXPECT_FALSE(FoundError);
    HeatBalanceManager::GetMaterialData(OutputFiles::getSingleton(), FoundError);
    EXPECT_FALSE(FoundError);

    HeatBalanceManager::GetFrameAndDividerData(FoundError);
    EXPECT_FALSE(FoundError);

    HeatBalanceManager::GetConstructData(FoundError);
    EXPECT_FALSE(FoundError);

    HeatBalanceManager::GetZoneData(FoundError); // Read Zone data from input file
    EXPECT_FALSE(FoundError);

    SurfaceGeometry::GetGeometryParameters(OutputFiles::getSingleton(), FoundError);
    EXPECT_FALSE(FoundError);

    SurfaceGeometry::CosZoneRelNorth.allocate(4);
    SurfaceGeometry::SinZoneRelNorth.allocate(4);

    SurfaceGeometry::CosZoneRelNorth(1) = std::cos(-DataHeatBalance::Zone(1).RelNorth * DataGlobals::DegToRadians);
    SurfaceGeometry::CosZoneRelNorth(2) = std::cos(-DataHeatBalance::Zone(2).RelNorth * DataGlobals::DegToRadians);
    SurfaceGeometry::CosZoneRelNorth(3) = std::cos(-DataHeatBalance::Zone(3).RelNorth * DataGlobals::DegToRadians);
    SurfaceGeometry::CosZoneRelNorth(4) = std::cos(-DataHeatBalance::Zone(4).RelNorth * DataGlobals::DegToRadians);
    SurfaceGeometry::SinZoneRelNorth(1) = std::sin(-DataHeatBalance::Zone(1).RelNorth * DataGlobals::DegToRadians);
    SurfaceGeometry::SinZoneRelNorth(2) = std::sin(-DataHeatBalance::Zone(2).RelNorth * DataGlobals::DegToRadians);
    SurfaceGeometry::SinZoneRelNorth(3) = std::sin(-DataHeatBalance::Zone(3).RelNorth * DataGlobals::DegToRadians);
    SurfaceGeometry::SinZoneRelNorth(4) = std::sin(-DataHeatBalance::Zone(4).RelNorth * DataGlobals::DegToRadians);

    SurfaceGeometry::CosBldgRelNorth = 1.0;
    SurfaceGeometry::SinBldgRelNorth = 0.0;

    SurfaceGeometry::CosBldgRotAppGonly = 1.0;
    SurfaceGeometry::SinBldgRotAppGonly = 0.0;

    SurfaceGeometry::GetSurfaceData(OutputFiles::getSingleton(), FoundError); // setup zone geometry and get zone data
    EXPECT_FALSE(FoundError);                    // expect no errors

    WindowManager::InitGlassOpticalCalculations();

    int NumAngles = 10; // Number of incident angles
    Real64 sum;
    // total transmittance
    Array1D<Real64> correctT(
        NumAngles, {0.529017128, 0.472866571, 0.414862350, 0.355230972, 0.294204731, 0.232087506, 0.169331950, 0.10672958, 0.04626078, 0.0});
    // total reflectance
    Array1D<Real64> correctR(
        NumAngles, {0.097222311, 0.194253146, 0.29213968, 0.39110239, 0.491349618, 0.59297952, 0.695822715, 0.79917258, 0.90138662, 1.00000000});
    // Layer 1 absortance
    Array1D<Real64> correctabs1(
        NumAngles, {0.242079608, 0.214464137, 0.187033583, 0.159840540, 0.132932950, 0.10633161, 0.079994699, 0.053758780, 0.027261664, 0.0});
    // Layer 2 absortance
    Array1D<Real64> correctabs2(
        NumAngles, {0.131680954, 0.118416146, 0.105964377, 0.093826087, 0.08151269, 0.068601358, 0.054850634, 0.040339052, 0.025090929, 0.0});

    for (int i = 1; i <= NumAngles; i++) {
        EXPECT_NEAR(correctT(i), WindowManager::tsolPhi(i), 0.0001);
        EXPECT_NEAR(correctR(i), WindowManager::rfsolPhi(i), 0.0001);
        EXPECT_NEAR(correctabs1(i), WindowManager::solabsPhi(1, i), 0.0001);
        EXPECT_NEAR(correctabs2(i), WindowManager::solabsPhi(2, i), 0.0001);
        sum = tsolPhi(i) + rfsolPhi(i) + solabsPhi(1, i) + solabsPhi(2, i);
        EXPECT_NEAR(sum, 1.0, 0.0001);
    }

    SurfaceGeometry::CosZoneRelNorth.deallocate();
    SurfaceGeometry::SinZoneRelNorth.deallocate();
}

TEST_F(EnergyPlusFixture, WindowManager_SrdLWRTest)
{
    // GitHub issue 6037
    bool ErrorsFound(false);

    std::string const idf_objects =
        delimited_string({"Material,",
                          "  Concrete Block,          !- Name",
                          "  MediumRough,             !- Roughness",
                          "  0.1014984,               !- Thickness {m}",
                          "  0.3805070,               !- Conductivity {W/m-K}",
                          "  608.7016,                !- Density {kg/m3}",
                          "  836.8000;                !- Specific Heat {J/kg-K}",
                          "Construction,",
                          "  WallConstruction,        !- Name",
                          "  Concrete Block;          !- Outside Layer",
                          "WindowMaterial:SimpleGlazingSystem,",
                          "  WindowMaterial,          !- Name",
                          "  5.778,                   !- U-Factor {W/m2-K}",
                          "  0.819,                   !- Solar Heat Gain Coefficient",
                          "  0.881;                   !- Visible Transmittance",
                          "Construction,",
                          "  WindowConstruction,      !- Name",
                          "  WindowMaterial;          !- Outside Layer",
                          "WindowProperty:FrameAndDivider,",
                          "  WindowFrame,             !- Name",
                          "  0.05,                    !- Frame Width {m}",
                          "  0.00,                    !- Frame Outside Projection {m}",
                          "  0.00,                    !- Frame Inside Projection {m}",
                          "  5.0,                     !- Frame Conductance {W/m2-K}",
                          "  1.2,                     !- Ratio of Frame-Edge Glass Conductance to Center-Of-Glass Conductance",
                          "  0.8,                     !- Frame Solar Absorptance",
                          "  0.8,                     !- Frame Visible Absorptance",
                          "  0.9,                     !- Frame Thermal Hemispherical Emissivity",
                          "  DividedLite,             !- Divider Type",
                          "  0.02,                    !- Divider Width {m}",
                          "  2,                       !- Number of Horizontal Dividers",
                          "  2,                       !- Number of Vertical Dividers",
                          "  0.00,                    !- Divider Outside Projection {m}",
                          "  0.00,                    !- Divider Inside Projection {m}",
                          "  5.0,                     !- Divider Conductance {W/m2-K}",
                          "  1.2,                     !- Ratio of Divider-Edge Glass Conductance to Center-Of-Glass Conductance",
                          "  0.8,                     !- Divider Solar Absorptance",
                          "  0.8,                     !- Divider Visible Absorptance",
                          "  0.9;                     !- Divider Thermal Hemispherical Emissivity",
                          "FenestrationSurface:Detailed,",
                          "  FenestrationSurface,     !- Name",
                          "  Window,                  !- Surface Type",
                          "  WindowConstruction,      !- Construction Name",
                          "  Wall,                    !- Building Surface Name",
                          "  ,                        !- Outside Boundary Condition Object",
                          "  0.5000000,               !- View Factor to Ground",
                          "  WindowFrame,             !- Frame and Divider Name",
                          "  1.0,                     !- Multiplier",
                          "  4,                       !- Number of Vertices",
                          "  0.200000,0.000000,9.900000,  !- X,Y,Z ==> Vertex 1 {m}",
                          "  0.200000,0.000000,0.1000000,  !- X,Y,Z ==> Vertex 2 {m}",
                          "  9.900000,0.000000,0.1000000,  !- X,Y,Z ==> Vertex 3 {m}",
                          "  9.900000,0.000000,9.900000;  !- X,Y,Z ==> Vertex 4 {m}",
                          "SurfaceProperty:LocalEnvironment,",
                          "  LocEnv:FenestrationSurface,          !- Name",
                          "  FenestrationSurface,                 !- Exterior Surface Name",
                          "  ,                             !- External Shading Fraction Schedule Name",
                          "  SrdSurfs:FenestrationSurface,        !- Surrounding Surfaces Object Name",
                          "  ;                             !- Outdoor Air Node Name",
                          "SurfaceProperty:SurroundingSurfaces,",
                          "  SrdSurfs:FenestrationSurface, !- Name",
                          "  0.3,",
                          "  Sky Temp Sch,",
                          "  0.1,",
                          "  Ground Temp Sch,",
                          "  SurroundingSurface1,",
                          "  0.6,",
                          "  Surrounding Temp Sch 1;",
                          "Schedule:Compact,",
                          "  Surrounding Temp Sch 1,       !- Name",
                          "  Any Number,                   !- Schedule Type Limits Name",
                          "  Through: 12/31,               !- Field 1",
                          "  For: AllDays,                 !- Field 2",
                          "  Until: 24:00, 15.0;           !- Field 3",
                          "BuildingSurface:Detailed,"
                          "  Wall,                    !- Name",
                          "  Wall,                    !- Surface Type",
                          "  WallConstruction,        !- Construction Name",
                          "  Zone,                    !- Zone Name",
                          "  Outdoors,                !- Outside Boundary Condition",
                          "  ,                        !- Outside Boundary Condition Object",
                          "  SunExposed,              !- Sun Exposure",
                          "  WindExposed,             !- Wind Exposure",
                          "  0.5000000,               !- View Factor to Ground",
                          "  4,                       !- Number of Vertices",
                          "  0.000000,0.000000,10.00000,  !- X,Y,Z ==> Vertex 1 {m}",
                          "  0.000000,0.000000,0,  !- X,Y,Z ==> Vertex 2 {m}",
                          "  10.00000,0.000000,0,  !- X,Y,Z ==> Vertex 3 {m}",
                          "  10.00000,0.000000,10.00000;  !- X,Y,Z ==> Vertex 4 {m}",
                          "BuildingSurface:Detailed,"
                          "  Floor,                   !- Name",
                          "  Floor,                   !- Surface Type",
                          "  WallConstruction,        !- Construction Name",
                          "  Zone,                    !- Zone Name",
                          "  Outdoors,                !- Outside Boundary Condition",
                          "  ,                        !- Outside Boundary Condition Object",
                          "  NoSun,                   !- Sun Exposure",
                          "  NoWind,                  !- Wind Exposure",
                          "  1.0,                     !- View Factor to Ground",
                          "  4,                       !- Number of Vertices",
                          "  0.000000,0.000000,0,  !- X,Y,Z ==> Vertex 1 {m}",
                          "  0.000000,10.000000,0,  !- X,Y,Z ==> Vertex 2 {m}",
                          "  10.00000,10.000000,0,  !- X,Y,Z ==> Vertex 3 {m}",
                          "  10.00000,0.000000,0;  !- X,Y,Z ==> Vertex 4 {m}",
                          "Zone,"
                          "  Zone,                    !- Name",
                          "  0,                       !- Direction of Relative North {deg}",
                          "  6.000000,                !- X Origin {m}",
                          "  6.000000,                !- Y Origin {m}",
                          "  0,                       !- Z Origin {m}",
                          "  1,                       !- Type",
                          "  1,                       !- Multiplier",
                          "  autocalculate,           !- Ceiling Height {m}",
                          "  autocalculate;           !- Volume {m3}"});

    ASSERT_TRUE(process_idf(idf_objects));
    ScheduleManager::ProcessScheduleInput(OutputFiles::getSingleton());
    DataHeatBalance::ZoneIntGain.allocate(1);

    createFacilityElectricPowerServiceObject();
    HeatBalanceManager::SetPreConstructionInputParameters();
    HeatBalanceManager::GetProjectControlData(OutputFiles::getSingleton(), ErrorsFound);
    HeatBalanceManager::GetFrameAndDividerData(ErrorsFound);
    HeatBalanceManager::GetMaterialData(OutputFiles::getSingleton(), ErrorsFound);
    HeatBalanceManager::GetConstructData(ErrorsFound);
    HeatBalanceManager::GetBuildingData(ErrorsFound);

    EXPECT_TRUE(DataGlobals::AnyLocalEnvironmentsInModel);

    Psychrometrics::InitializePsychRoutines();

    DataGlobals::TimeStep = 1;
    DataGlobals::TimeStepZone = 1;
    DataGlobals::HourOfDay = 1;
    DataGlobals::NumOfTimeStepInHour = 1;
    DataGlobals::BeginSimFlag = true;
    DataGlobals::BeginEnvrnFlag = true;
    DataEnvironment::OutBaroPress = 100000;

    DataZoneEquipment::ZoneEquipConfig.allocate(1);
    DataZoneEquipment::ZoneEquipConfig(1).ZoneName = "Zone";
    DataZoneEquipment::ZoneEquipConfig(1).ActualZoneNum = 1;
    std::vector<int> controlledZoneEquipConfigNums;
    controlledZoneEquipConfigNums.push_back(1);

    DataZoneEquipment::ZoneEquipConfig(1).NumInletNodes = 2;
    DataZoneEquipment::ZoneEquipConfig(1).InletNode.allocate(2);
    DataZoneEquipment::ZoneEquipConfig(1).InletNode(1) = 1;
    DataZoneEquipment::ZoneEquipConfig(1).InletNode(2) = 2;
    DataZoneEquipment::ZoneEquipConfig(1).NumExhaustNodes = 1;
    DataZoneEquipment::ZoneEquipConfig(1).ExhaustNode.allocate(1);
    DataZoneEquipment::ZoneEquipConfig(1).ExhaustNode(1) = 3;
    DataZoneEquipment::ZoneEquipConfig(1).NumReturnNodes = 1;
    DataZoneEquipment::ZoneEquipConfig(1).ReturnNode.allocate(1);
    DataZoneEquipment::ZoneEquipConfig(1).ReturnNode(1) = 4;
    DataZoneEquipment::ZoneEquipConfig(1).FixedReturnFlow.allocate(1);

    DataLoopNode::Node.allocate(4);
    DataHeatBalance::TempEffBulkAir.allocate(3);
    DataHeatBalSurface::TempSurfInTmp.allocate(3);

    DataSurfaces::Surface(1).HeatTransSurf = true;
    DataSurfaces::Surface(2).HeatTransSurf = true;
    DataSurfaces::Surface(3).HeatTransSurf = true;
    DataSurfaces::Surface(1).Area = 10.0;
    DataSurfaces::Surface(2).Area = 10.0;
    DataSurfaces::Surface(3).Area = 10.0;
    DataSurfaces::Surface(1).TAirRef = DataSurfaces::ZoneMeanAirTemp;
    DataSurfaces::Surface(2).TAirRef = DataSurfaces::ZoneSupplyAirTemp;
    DataSurfaces::Surface(3).TAirRef = DataSurfaces::AdjacentAirTemp;
    DataSurfaces::Surface(1).SolarEnclIndex = 1;
    DataSurfaces::Surface(2).SolarEnclIndex = 1;
    DataSurfaces::Surface(3).SolarEnclIndex = 1;
    DataHeatBalSurface::TempSurfInTmp(1) = 15.0;
    DataHeatBalSurface::TempSurfInTmp(2) = 20.0;
    DataHeatBalSurface::TempSurfInTmp(3) = 25.0;
    DataHeatBalance::TempEffBulkAir(1) = 10.0;
    DataHeatBalance::TempEffBulkAir(2) = 10.0;
    DataHeatBalance::TempEffBulkAir(3) = 10.0;

    DataLoopNode::Node(1).Temp = 20.0;
    DataLoopNode::Node(2).Temp = 20.0;
    DataLoopNode::Node(3).Temp = 20.0;
    DataLoopNode::Node(4).Temp = 20.0;
    DataLoopNode::Node(1).MassFlowRate = 0.1;
    DataLoopNode::Node(2).MassFlowRate = 0.1;
    DataLoopNode::Node(3).MassFlowRate = 0.1;
    DataLoopNode::Node(4).MassFlowRate = 0.1;

    DataHeatBalance::HConvIn.allocate(3);
    DataHeatBalance::HConvIn(1) = 0.5;
    DataHeatBalance::HConvIn(2) = 0.5;
    DataHeatBalance::HConvIn(3) = 0.5;
    DataHeatBalance::Zone(1).IsControlled = true;
    DataHeatBalFanSys::ZoneAirHumRat.allocate(1);
    DataHeatBalFanSys::ZoneAirHumRat(1) = 0.011;
    DataHeatBalFanSys::ZoneAirHumRatAvg.allocate(1);
    DataHeatBalFanSys::ZoneAirHumRatAvg(1) = DataHeatBalFanSys::ZoneAirHumRat(1) = 0.011;

    DataHeatBalFanSys::MAT.allocate(1);
    DataHeatBalFanSys::MAT(1) = 25.0;
    DataHeatBalFanSys::QHTRadSysSurf.allocate(3);
    DataHeatBalFanSys::QHWBaseboardSurf.allocate(3);
    DataHeatBalFanSys::QSteamBaseboardSurf.allocate(3);
    DataHeatBalFanSys::QElecBaseboardSurf.allocate(3);
    DataHeatBalance::QRadSWwinAbs.allocate(1, 3);
    DataHeatBalance::QRadThermInAbs.allocate(3);
    DataHeatBalance::QRadSWOutIncident.allocate(3);
    DataSurfaces::WinTransSolar.allocate(3);
    DataHeatBalance::ZoneWinHeatGain.allocate(1);
    DataHeatBalance::ZoneWinHeatGainRep.allocate(1);
    DataHeatBalance::ZoneWinHeatGainRepEnergy.allocate(1);
    DataSurfaces::WinHeatGain.allocate(3);
    DataSurfaces::WinHeatTransfer.allocate(3);
    DataSurfaces::WinGainConvGlazToZoneRep.allocate(3);
    DataSurfaces::WinGainIRGlazToZoneRep.allocate(3);
    DataSurfaces::WinGapConvHtFlowRep.allocate(3);
    DataSurfaces::WinGapConvHtFlowRepEnergy.allocate(3);
    DataHeatBalance::QS.allocate(1);
    DataSurfaces::WinLossSWZoneToOutWinRep.allocate(3);
    DataSurfaces::WinSysSolTransmittance.allocate(3);
    DataSurfaces::WinSysSolAbsorptance.allocate(3);
    DataSurfaces::WinSysSolReflectance.allocate(3);
    DataSurfaces::InsideGlassCondensationFlag.allocate(3);
    DataSurfaces::WinGainFrameDividerToZoneRep.allocate(3);
    DataSurfaces::InsideFrameCondensationFlag.allocate(3);
    DataSurfaces::InsideDividerCondensationFlag.allocate(3);

    DataHeatBalSurface::QdotConvOutRep.allocate(3);
    DataHeatBalSurface::QdotConvOutRepPerArea.allocate(3);
    DataHeatBalSurface::QConvOutReport.allocate(3);
    DataHeatBalSurface::QdotRadOutRep.allocate(3);
    DataHeatBalSurface::QdotRadOutRepPerArea.allocate(3);
    DataHeatBalSurface::QRadOutReport.allocate(3);
    DataHeatBalSurface::QRadLWOutSrdSurfs.allocate(3);
    DataHeatBalSurface::QAirExtReport.allocate(3);
    DataHeatBalSurface::QHeatEmiReport.allocate(3);

    DataHeatBalance::QRadSWOutIncident = 0.0;
    DataHeatBalance::QRadSWwinAbs = 0.0;
    DataHeatBalance::QRadThermInAbs = 0.0;

    DataHeatBalFanSys::QHTRadSysSurf = 0.0;
    DataHeatBalFanSys::QHWBaseboardSurf = 0.0;
    DataHeatBalFanSys::QSteamBaseboardSurf = 0.0;
    DataHeatBalFanSys::QElecBaseboardSurf = 0.0;
    DataSurfaces::WinTransSolar = 0.0;
    DataHeatBalance::QS = 0.0;

    Real64 inSurfTemp;
    Real64 outSurfTemp;
    Real64 const StefanBoltzmann(5.6697E-8);
    Real64 const KelvinConv(273.15);
    ScheduleManager::Schedule(1).CurrentValue = 25.0; // Srd Srfs Temp
    // Claculate temperature based on supply flow rate

    WindowManager::CalcWindowHeatBalance(2, DataHeatBalance::HConvIn(2), inSurfTemp, outSurfTemp);
    // Test if LWR from surrounding surfaces correctly calculated
    EXPECT_DOUBLE_EQ(StefanBoltzmann * 0.84 * 0.6 * (pow_4(25.0 + KelvinConv) - pow_4(thetas(1))), DataHeatBalSurface::QRadLWOutSrdSurfs(2));
<<<<<<< HEAD
    EXPECT_NEAR(-63.6456, DataHeatBalSurface::QHeatEmiReport(2),3);
=======
    EXPECT_NEAR(-24.9342, DataHeatBalSurface::QHeatEmiReport(2),3);
>>>>>>> 5e7d7272
}
TEST_F(EnergyPlusFixture, WindowMaterialComplexShadeTest)
{

   std::string const idf_objects =
        delimited_string({ 
   "WindowMaterial:ComplexShade,",
    "Shade_14_Layer,          !- Name",
    "VenetianHorizontal,      !- Layer Type",
    "1.016000e-003,           !- Thickness {m}",
    "1.592276e+002,           !- Conductivity {W / m - K}",
    "0.000000e+000,           !- IR Transmittance",
    "0.9,                     !- Front Emissivity",
    "0.9,                       !- Back Emissivity",
    "0.000000e+000,           !- Top Opening Multiplier",
    "0.000000e+000,           !- Bottom Opening Multiplier",
    "0.000000e+000,           !- Left Side Opening Multiplier",
    "0.000000e+000,           !- Right Side Opening Multiplier",
    "5.000000e-002,           !- Front Opening Multiplier",
    "0.0254,                  !- Slat Width {m}",
    "0.0201,                  !- Slat Spacing {m}",
    "0.0010,                  !- Slat Thickness {m}",
    "45.0000,                 !- Slat Angle {deg}",
    "159.2276,                !- Slat Conductivity {W / m - K}",
    "0.0000;                  !- Slat Curve {m}" });

    ASSERT_TRUE(process_idf(idf_objects));
    bool errors_found = false; 
    HeatBalanceManager::GetMaterialData(OutputFiles::getSingleton(), errors_found);
    EXPECT_FALSE(errors_found);
    EXPECT_EQ(DataHeatBalance::ComplexShade(1).Name, "SHADE_14_LAYER");
    EXPECT_EQ(DataHeatBalance::ComplexShade(1).LayerType, 1);
    EXPECT_NEAR(DataHeatBalance::ComplexShade(1).Thickness, 1.016000e-003, 1e-5);
    EXPECT_NEAR(DataHeatBalance::ComplexShade(1).Conductivity, 1.592276e+002, 1e-5);
    EXPECT_NEAR(DataHeatBalance::ComplexShade(1).IRTransmittance, 0, 1e-5);
    EXPECT_NEAR(DataHeatBalance::ComplexShade(1).FrontEmissivity, 0.9,1e-5);
    EXPECT_NEAR(DataHeatBalance::ComplexShade(1).BackEmissivity, 0.9,1e-5);
    EXPECT_NEAR(DataHeatBalance::ComplexShade(1).TopOpeningMultiplier, 0, 1e-5);
    EXPECT_NEAR(DataHeatBalance::ComplexShade(1).BottomOpeningMultiplier, 0, 1e-5);
    EXPECT_NEAR(DataHeatBalance::ComplexShade(1).LeftOpeningMultiplier, 0, 1e-5);
    EXPECT_NEAR(DataHeatBalance::ComplexShade(1).RightOpeningMultiplier, 0, 1e-5);
    EXPECT_NEAR(DataHeatBalance::ComplexShade(1).FrontOpeningMultiplier, 5.000000e-002, 1e-5);
    EXPECT_NEAR(DataHeatBalance::ComplexShade(1).SlatWidth, 0.0254, 1e-5);
    EXPECT_NEAR(DataHeatBalance::ComplexShade(1).SlatSpacing, 0.0201, 1e-5);
    EXPECT_NEAR(DataHeatBalance::ComplexShade(1).SlatThickness, 0.0010, 1e-5);
    EXPECT_NEAR(DataHeatBalance::ComplexShade(1).SlatAngle, 45.0, 1e-5);
    EXPECT_NEAR(DataHeatBalance::ComplexShade(1).SlatConductivity, 159.2276, 1e-5);
    EXPECT_NEAR(DataHeatBalance::ComplexShade(1).SlatCurve, 0, 1e-5);
    }<|MERGE_RESOLUTION|>--- conflicted
+++ resolved
@@ -2794,11 +2794,7 @@
     WindowManager::CalcWindowHeatBalance(2, DataHeatBalance::HConvIn(2), inSurfTemp, outSurfTemp);
     // Test if LWR from surrounding surfaces correctly calculated
     EXPECT_DOUBLE_EQ(StefanBoltzmann * 0.84 * 0.6 * (pow_4(25.0 + KelvinConv) - pow_4(thetas(1))), DataHeatBalSurface::QRadLWOutSrdSurfs(2));
-<<<<<<< HEAD
-    EXPECT_NEAR(-63.6456, DataHeatBalSurface::QHeatEmiReport(2),3);
-=======
     EXPECT_NEAR(-24.9342, DataHeatBalSurface::QHeatEmiReport(2),3);
->>>>>>> 5e7d7272
 }
 TEST_F(EnergyPlusFixture, WindowMaterialComplexShadeTest)
 {
