// EnergyPlus, Copyright (c) 1996-2020, The Board of Trustees of the University of Illinois,
// The Regents of the University of California, through Lawrence Berkeley National Laboratory
// (subject to receipt of any required approvals from the U.S. Dept. of Energy), Oak Ridge
// National Laboratory, managed by UT-Battelle, Alliance for Sustainable Energy, LLC, and other
// contributors. All rights reserved.
//
// NOTICE: This Software was developed under funding from the U.S. Department of Energy and the
// U.S. Government consequently retains certain rights. As such, the U.S. Government has been
// granted for itself and others acting on its behalf a paid-up, nonexclusive, irrevocable,
// worldwide license in the Software to reproduce, distribute copies to the public, prepare
// derivative works, and perform publicly and display publicly, and to permit others to do so.
//
// Redistribution and use in source and binary forms, with or without modification, are permitted
// provided that the following conditions are met:
//
// (1) Redistributions of source code must retain the above copyright notice, this list of
//     conditions and the following disclaimer.
//
// (2) Redistributions in binary form must reproduce the above copyright notice, this list of
//     conditions and the following disclaimer in the documentation and/or other materials
//     provided with the distribution.
//
// (3) Neither the name of the University of California, Lawrence Berkeley National Laboratory,
//     the University of Illinois, U.S. Dept. of Energy nor the names of its contributors may be
//     used to endorse or promote products derived from this software without specific prior
//     written permission.
//
// (4) Use of EnergyPlus(TM) Name. If Licensee (i) distributes the software in stand-alone form
//     without changes from the version obtained under this License, or (ii) Licensee makes a
//     reference solely to the software portion of its product, Licensee must refer to the
//     software as "EnergyPlus version X" software, where "X" is the version number Licensee
//     obtained under this License and may not use a different name for the software. Except as
//     specifically required in this Section (4), Licensee shall not use in a company name, a
//     product name, in advertising, publicity, or other promotional activities any name, trade
//     name, trademark, logo, or other designation of "EnergyPlus", "E+", "e+" or confusingly
//     similar designation, without the U.S. Department of Energy's prior written consent.
//
// THIS SOFTWARE IS PROVIDED BY THE COPYRIGHT HOLDERS AND CONTRIBUTORS "AS IS" AND ANY EXPRESS OR
// IMPLIED WARRANTIES, INCLUDING, BUT NOT LIMITED TO, THE IMPLIED WARRANTIES OF MERCHANTABILITY
// AND FITNESS FOR A PARTICULAR PURPOSE ARE DISCLAIMED. IN NO EVENT SHALL THE COPYRIGHT OWNER OR
// CONTRIBUTORS BE LIABLE FOR ANY DIRECT, INDIRECT, INCIDENTAL, SPECIAL, EXEMPLARY, OR
// CONSEQUENTIAL DAMAGES (INCLUDING, BUT NOT LIMITED TO, PROCUREMENT OF SUBSTITUTE GOODS OR
// SERVICES; LOSS OF USE, DATA, OR PROFITS; OR BUSINESS INTERRUPTION) HOWEVER CAUSED AND ON ANY
// THEORY OF LIABILITY, WHETHER IN CONTRACT, STRICT LIABILITY, OR TORT (INCLUDING NEGLIGENCE OR
// OTHERWISE) ARISING IN ANY WAY OUT OF THE USE OF THIS SOFTWARE, EVEN IF ADVISED OF THE
// POSSIBILITY OF SUCH DAMAGE.

// EnergyPlus::WindowManager unit tests

// C++ Headers
#include <iostream>

// Google Test Headers
#include <gtest/gtest.h>

// ObjexxFCL Headers
#include <ObjexxFCL/Array1D.hh>

// EnergyPlus Headers
#include <EnergyPlus/ConvectionCoefficients.hh>
#include <EnergyPlus/CurveManager.hh>
#include <EnergyPlus/DataEnvironment.hh>
#include <EnergyPlus/DataGlobals.hh>
#include <EnergyPlus/DataHeatBalFanSys.hh>
#include <EnergyPlus/DataHeatBalSurface.hh>
#include <EnergyPlus/DataHeatBalance.hh>
#include <EnergyPlus/DataIPShortCuts.hh>
#include <EnergyPlus/DataSurfaces.hh>
#include <EnergyPlus/ElectricPowerServiceManager.hh>
#include <EnergyPlus/DataLoopNode.hh>
#include <EnergyPlus/DataZoneEquipment.hh>
#include <EnergyPlus/SimulationManager.hh>
#include <EnergyPlus/SurfaceGeometry.hh>
#include <EnergyPlus/HeatBalanceIntRadExchange.hh>
#include <EnergyPlus/HeatBalanceManager.hh>
#include <EnergyPlus/HeatBalanceSurfaceManager.hh>
#include <EnergyPlus/OutputFiles.hh>
#include <EnergyPlus/Psychrometrics.hh>
#include <EnergyPlus/ScheduleManager.hh>
#include <EnergyPlus/SolarShading.hh>
#include <EnergyPlus/WindowManager.hh>

#include "Fixtures/EnergyPlusFixture.hh"

using namespace EnergyPlus;
using namespace EnergyPlus::WindowManager;

TEST_F(EnergyPlusFixture, WindowFrameTest)
{

    DataIPShortCuts::lAlphaFieldBlanks = true;

    std::string const idf_objects =
        delimited_string({"Material,",
                          "  Concrete Block,          !- Name",
                          "  MediumRough,             !- Roughness",
                          "  0.1014984,               !- Thickness {m}",
                          "  0.3805070,               !- Conductivity {W/m-K}",
                          "  608.7016,                !- Density {kg/m3}",
                          "  836.8000;                !- Specific Heat {J/kg-K}",
                          "Construction,",
                          "  WallConstruction,        !- Name",
                          "  Concrete Block;          !- Outside Layer",
                          "WindowMaterial:SimpleGlazingSystem,",
                          "  WindowMaterial,          !- Name",
                          "  5.778,                   !- U-Factor {W/m2-K}",
                          "  0.819,                   !- Solar Heat Gain Coefficient",
                          "  0.881;                   !- Visible Transmittance",
                          "Construction,",
                          "  WindowConstruction,      !- Name",
                          "  WindowMaterial;          !- Outside Layer",
                          "WindowProperty:FrameAndDivider,",
                          "  WindowFrame,             !- Name",
                          "  0.05,                    !- Frame Width {m}",
                          "  0.00,                    !- Frame Outside Projection {m}",
                          "  0.00,                    !- Frame Inside Projection {m}",
                          "  5.0,                     !- Frame Conductance {W/m2-K}",
                          "  1.2,                     !- Ratio of Frame-Edge Glass Conductance to Center-Of-Glass Conductance",
                          "  0.8,                     !- Frame Solar Absorptance",
                          "  0.8,                     !- Frame Visible Absorptance",
                          "  0.9,                     !- Frame Thermal Hemispherical Emissivity",
                          "  DividedLite,             !- Divider Type",
                          "  0.02,                    !- Divider Width {m}",
                          "  2,                       !- Number of Horizontal Dividers",
                          "  2,                       !- Number of Vertical Dividers",
                          "  0.00,                    !- Divider Outside Projection {m}",
                          "  0.00,                    !- Divider Inside Projection {m}",
                          "  5.0,                     !- Divider Conductance {W/m2-K}",
                          "  1.2,                     !- Ratio of Divider-Edge Glass Conductance to Center-Of-Glass Conductance",
                          "  0.8,                     !- Divider Solar Absorptance",
                          "  0.8,                     !- Divider Visible Absorptance",
                          "  0.9;                     !- Divider Thermal Hemispherical Emissivity",
                          "FenestrationSurface:Detailed,",
                          "  FenestrationSurface,     !- Name",
                          "  Window,                  !- Surface Type",
                          "  WindowConstruction,      !- Construction Name",
                          "  Wall,                    !- Building Surface Name",
                          "  ,                        !- Outside Boundary Condition Object",
                          "  0.5000000,               !- View Factor to Ground",
                          "  WindowFrame,             !- Frame and Divider Name",
                          "  1.0,                     !- Multiplier",
                          "  4,                       !- Number of Vertices",
                          "  0.200000,0.000000,9.900000,  !- X,Y,Z ==> Vertex 1 {m}",
                          "  0.200000,0.000000,0.1000000,  !- X,Y,Z ==> Vertex 2 {m}",
                          "  9.900000,0.000000,0.1000000,  !- X,Y,Z ==> Vertex 3 {m}",
                          "  9.900000,0.000000,9.900000;  !- X,Y,Z ==> Vertex 4 {m}",
                          "BuildingSurface:Detailed,"
                          "  Wall,                    !- Name",
                          "  Wall,                    !- Surface Type",
                          "  WallConstruction,        !- Construction Name",
                          "  Zone,                    !- Zone Name",
                          "  Outdoors,                !- Outside Boundary Condition",
                          "  ,                        !- Outside Boundary Condition Object",
                          "  SunExposed,              !- Sun Exposure",
                          "  WindExposed,             !- Wind Exposure",
                          "  0.5000000,               !- View Factor to Ground",
                          "  4,                       !- Number of Vertices",
                          "  0.000000,0.000000,10.00000,  !- X,Y,Z ==> Vertex 1 {m}",
                          "  0.000000,0.000000,0,  !- X,Y,Z ==> Vertex 2 {m}",
                          "  10.00000,0.000000,0,  !- X,Y,Z ==> Vertex 3 {m}",
                          "  10.00000,0.000000,10.00000;  !- X,Y,Z ==> Vertex 4 {m}",
                          "BuildingSurface:Detailed,"
                          "  Floor,                   !- Name",
                          "  Floor,                   !- Surface Type",
                          "  WallConstruction,        !- Construction Name",
                          "  Zone,                    !- Zone Name",
                          "  Outdoors,                !- Outside Boundary Condition",
                          "  ,                        !- Outside Boundary Condition Object",
                          "  NoSun,                   !- Sun Exposure",
                          "  NoWind,                  !- Wind Exposure",
                          "  1.0,                     !- View Factor to Ground",
                          "  4,                       !- Number of Vertices",
                          "  0.000000,0.000000,0,  !- X,Y,Z ==> Vertex 1 {m}",
                          "  0.000000,10.000000,0,  !- X,Y,Z ==> Vertex 2 {m}",
                          "  10.00000,10.000000,0,  !- X,Y,Z ==> Vertex 3 {m}",
                          "  10.00000,0.000000,0;  !- X,Y,Z ==> Vertex 4 {m}",
                          "Zone,"
                          "  Zone,                    !- Name",
                          "  0,                       !- Direction of Relative North {deg}",
                          "  6.000000,                !- X Origin {m}",
                          "  6.000000,                !- Y Origin {m}",
                          "  0,                       !- Z Origin {m}",
                          "  1,                       !- Type",
                          "  1,                       !- Multiplier",
                          "  autocalculate,           !- Ceiling Height {m}",
                          "  autocalculate;           !- Volume {m3}"});

    ASSERT_TRUE(process_idf(idf_objects));

    DataHeatBalance::ZoneIntGain.allocate(1);

    createFacilityElectricPowerServiceObject();
    HeatBalanceManager::SetPreConstructionInputParameters();

    Psychrometrics::InitializePsychRoutines();

    DataGlobals::TimeStep = 1;
    DataGlobals::TimeStepZone = 1;
    DataGlobals::HourOfDay = 1;
    DataGlobals::NumOfTimeStepInHour = 1;
    DataGlobals::BeginSimFlag = true;
    DataGlobals::BeginEnvrnFlag = true;
    DataEnvironment::OutBaroPress = 100000;

    HeatBalanceManager::ManageHeatBalance(outputFiles());

    // This test will emulate NFRC 100 U-factor test
    int winNum;

    for (size_t i = 1; i <= DataSurfaces::Surface.size(); ++i) {
        if (DataSurfaces::Surface(i).Class == DataSurfaces::SurfaceClass_Window) {
            winNum = i;
        }
    }

    int cNum;

    for (size_t i = 1; i <= DataHeatBalance::Construct.size(); ++i) {
        if (DataHeatBalance::Construct(i).TypeIsWindow) {
            cNum = i;
        }
    }

    Real64 T_in = 21.0;
    Real64 T_out = -18.0;
    Real64 I_s = 0.0;
    Real64 v_ws = 5.5;

    // Overrides for testing
    DataHeatBalance::CosIncAng.dimension(1, 1, 3, 1.0);
    DataHeatBalance::SunlitFrac.dimension(1, 1, 3, 1.0);
    DataHeatBalance::SunlitFracWithoutReveal.dimension(1, 1, 3, 1.0);

    DataSurfaces::Surface(winNum).OutDryBulbTemp = T_out;
    DataHeatBalance::TempEffBulkAir(winNum) = T_in;
    DataSurfaces::SurfaceWindow(winNum).IRfromParentZone = DataGlobals::StefanBoltzmann * std::pow(T_in + DataGlobals::KelvinConv, 4);
    DataHeatBalFanSys::ZoneAirHumRatAvg.dimension(1, 0.01);
    DataHeatBalFanSys::ZoneAirHumRat.dimension(1, 0.01);
    DataHeatBalFanSys::MAT.dimension(1, T_in);

    // initial guess temperatures
    int numTemps = 2 + 2 * DataHeatBalance::Construct(cNum).TotGlassLayers;
    Real64 inSurfTemp = T_in - (1.0 / (numTemps - 1)) * (T_in - T_out);
    Real64 outSurfTemp = T_out + (1.0 / (numTemps - 1)) * (T_in - T_out);

    Real64 h_exterior_f = 4 + v_ws * 4;
    Real64 h_exterior;

    DataEnvironment::BeamSolarRad = I_s;

    if (I_s > 0.0) {
        DataEnvironment::SunIsUp = true;
    }

    HeatBalanceSurfaceManager::InitSolarHeatGains();
    SolarShading::CalcInteriorSolarDistribution();

    // Calculate heat balance (iteratively solve for surface temperatures)
    Real64 outSurfTempPrev = outSurfTemp;
    Real64 inSurfTempPrev = inSurfTemp;

    Real64 outSurfTempDiff;
    Real64 inSurfTempDiff;

    int maxIterations = 20;
    Real64 tolerance = 0.1; // deg C

    // Save tilt information for natural convection calculations
    Real64 tiltSave = DataSurfaces::Surface(winNum).Tilt;

    for (int i = 0; i < maxIterations; i++) {

        // Use complementary angle for exterior natural convection calculations
        DataSurfaces::Surface(1).Tilt = 180 - tiltSave;
        DataSurfaces::Surface(1).CosTilt = cos(DataSurfaces::Surface(winNum).Tilt * DataGlobals::Pi / 180);
        DataSurfaces::Surface(1).SinTilt = sin(DataSurfaces::Surface(winNum).Tilt * DataGlobals::Pi / 180);
        ConvectionCoefficients::CalcISO15099WindowIntConvCoeff(
            winNum, outSurfTemp,
            T_out); // This subroutine sets the global HConvIn( 1 ) variable. We will use it to set the exterior natural convection.
        h_exterior = h_exterior_f + DataHeatBalance::HConvIn(winNum); // add natural convection

        // revert tilt for interior natural convection calculations
        DataSurfaces::Surface(1).Tilt = tiltSave;
        DataSurfaces::Surface(1).CosTilt = cos(tiltSave * DataGlobals::Pi / 180);
        DataSurfaces::Surface(1).SinTilt = sin(tiltSave * DataGlobals::Pi / 180);
        ConvectionCoefficients::CalcISO15099WindowIntConvCoeff(
            winNum, inSurfTemp,
            T_in); // This time it's actually being used as intended. HConvIn( 1 ) is referenced from the actual heat balance calculation.

        WindowManager::CalcWindowHeatBalance(winNum, h_exterior, inSurfTemp, outSurfTemp);

        outSurfTempDiff = std::fabs(outSurfTemp - outSurfTempPrev);
        inSurfTempDiff = std::fabs(inSurfTemp - inSurfTempPrev);

        if ((outSurfTempDiff < tolerance) && (inSurfTempDiff < tolerance)) {
            break;
        }

        outSurfTempPrev = outSurfTemp;
        inSurfTempPrev = inSurfTemp;
    }

    EXPECT_GT(DataSurfaces::WinHeatLossRep(winNum), DataSurfaces::WinHeatTransfer(winNum));
}

TEST_F(EnergyPlusFixture, WindowManager_TransAndReflAtPhi)
{

    Real64 const cs = 0.86603; // Cosine of incidence angle
    Real64 const tf0 = 0.8980; // Transmittance at zero incidence angle
    Real64 const rf0 = 0.0810; // Front reflectance at zero incidence angle
    Real64 const rb0 = 0.0810; // Back reflectance at zero incidence angle

    Real64 tfp = 0.; // Transmittance at cs
    Real64 rfp = 0.; // Front reflectance at cs
    Real64 rbp = 0.; // Back reflectance at cs

    bool const SimpleGlazingSystem = false; // .TRUE. if simple block model being used
    Real64 const SimpleGlazingSHGC = 0.;    // SHGC value to use in alternate model for simple glazing system
    Real64 const SimpleGlazingU = 0.;       // U-factor value to use in alternate model for simple glazing system

    TransAndReflAtPhi(cs, tf0, rf0, rb0, tfp, rfp, rbp, SimpleGlazingSystem, SimpleGlazingSHGC, SimpleGlazingU);

    EXPECT_NEAR(tfp, 0.89455, 0.0001);
    EXPECT_NEAR(rfp, 0.08323, 0.0001);
    EXPECT_NEAR(rbp, 0.08323, 0.0001);
}

TEST_F(EnergyPlusFixture, WindowManager_RefAirTempTest)
{
    // GitHub issue 6037
    bool ErrorsFound(false);

    std::string const idf_objects =
        delimited_string({"Material,",
                          "  Concrete Block,          !- Name",
                          "  MediumRough,             !- Roughness",
                          "  0.1014984,               !- Thickness {m}",
                          "  0.3805070,               !- Conductivity {W/m-K}",
                          "  608.7016,                !- Density {kg/m3}",
                          "  836.8000;                !- Specific Heat {J/kg-K}",
                          "Construction,",
                          "  WallConstruction,        !- Name",
                          "  Concrete Block;          !- Outside Layer",
                          "WindowMaterial:SimpleGlazingSystem,",
                          "  WindowMaterial,          !- Name",
                          "  5.778,                   !- U-Factor {W/m2-K}",
                          "  0.819,                   !- Solar Heat Gain Coefficient",
                          "  0.881;                   !- Visible Transmittance",
                          "Construction,",
                          "  WindowConstruction,      !- Name",
                          "  WindowMaterial;          !- Outside Layer",
                          "WindowProperty:FrameAndDivider,",
                          "  WindowFrame,             !- Name",
                          "  0.05,                    !- Frame Width {m}",
                          "  0.00,                    !- Frame Outside Projection {m}",
                          "  0.00,                    !- Frame Inside Projection {m}",
                          "  5.0,                     !- Frame Conductance {W/m2-K}",
                          "  1.2,                     !- Ratio of Frame-Edge Glass Conductance to Center-Of-Glass Conductance",
                          "  0.8,                     !- Frame Solar Absorptance",
                          "  0.8,                     !- Frame Visible Absorptance",
                          "  0.9,                     !- Frame Thermal Hemispherical Emissivity",
                          "  DividedLite,             !- Divider Type",
                          "  0.02,                    !- Divider Width {m}",
                          "  2,                       !- Number of Horizontal Dividers",
                          "  2,                       !- Number of Vertical Dividers",
                          "  0.00,                    !- Divider Outside Projection {m}",
                          "  0.00,                    !- Divider Inside Projection {m}",
                          "  5.0,                     !- Divider Conductance {W/m2-K}",
                          "  1.2,                     !- Ratio of Divider-Edge Glass Conductance to Center-Of-Glass Conductance",
                          "  0.8,                     !- Divider Solar Absorptance",
                          "  0.8,                     !- Divider Visible Absorptance",
                          "  0.9;                     !- Divider Thermal Hemispherical Emissivity",
                          "FenestrationSurface:Detailed,",
                          "  FenestrationSurface,     !- Name",
                          "  Window,                  !- Surface Type",
                          "  WindowConstruction,      !- Construction Name",
                          "  Wall,                    !- Building Surface Name",
                          "  ,                        !- Outside Boundary Condition Object",
                          "  0.5000000,               !- View Factor to Ground",
                          "  WindowFrame,             !- Frame and Divider Name",
                          "  1.0,                     !- Multiplier",
                          "  4,                       !- Number of Vertices",
                          "  0.200000,0.000000,9.900000,  !- X,Y,Z ==> Vertex 1 {m}",
                          "  0.200000,0.000000,0.1000000,  !- X,Y,Z ==> Vertex 2 {m}",
                          "  9.900000,0.000000,0.1000000,  !- X,Y,Z ==> Vertex 3 {m}",
                          "  9.900000,0.000000,9.900000;  !- X,Y,Z ==> Vertex 4 {m}",
                          "BuildingSurface:Detailed,"
                          "  Wall,                    !- Name",
                          "  Wall,                    !- Surface Type",
                          "  WallConstruction,        !- Construction Name",
                          "  Zone,                    !- Zone Name",
                          "  Outdoors,                !- Outside Boundary Condition",
                          "  ,                        !- Outside Boundary Condition Object",
                          "  SunExposed,              !- Sun Exposure",
                          "  WindExposed,             !- Wind Exposure",
                          "  0.5000000,               !- View Factor to Ground",
                          "  4,                       !- Number of Vertices",
                          "  0.000000,0.000000,10.00000,  !- X,Y,Z ==> Vertex 1 {m}",
                          "  0.000000,0.000000,0,  !- X,Y,Z ==> Vertex 2 {m}",
                          "  10.00000,0.000000,0,  !- X,Y,Z ==> Vertex 3 {m}",
                          "  10.00000,0.000000,10.00000;  !- X,Y,Z ==> Vertex 4 {m}",
                          "BuildingSurface:Detailed,"
                          "  Floor,                   !- Name",
                          "  Floor,                   !- Surface Type",
                          "  WallConstruction,        !- Construction Name",
                          "  Zone,                    !- Zone Name",
                          "  Outdoors,                !- Outside Boundary Condition",
                          "  ,                        !- Outside Boundary Condition Object",
                          "  NoSun,                   !- Sun Exposure",
                          "  NoWind,                  !- Wind Exposure",
                          "  1.0,                     !- View Factor to Ground",
                          "  4,                       !- Number of Vertices",
                          "  0.000000,0.000000,0,  !- X,Y,Z ==> Vertex 1 {m}",
                          "  0.000000,10.000000,0,  !- X,Y,Z ==> Vertex 2 {m}",
                          "  10.00000,10.000000,0,  !- X,Y,Z ==> Vertex 3 {m}",
                          "  10.00000,0.000000,0;  !- X,Y,Z ==> Vertex 4 {m}",
                          "Zone,"
                          "  Zone,                    !- Name",
                          "  0,                       !- Direction of Relative North {deg}",
                          "  6.000000,                !- X Origin {m}",
                          "  6.000000,                !- Y Origin {m}",
                          "  0,                       !- Z Origin {m}",
                          "  1,                       !- Type",
                          "  1,                       !- Multiplier",
                          "  autocalculate,           !- Ceiling Height {m}",
                          "  autocalculate;           !- Volume {m3}"});

    ASSERT_TRUE(process_idf(idf_objects));

    DataHeatBalance::ZoneIntGain.allocate(1);

    createFacilityElectricPowerServiceObject();
    HeatBalanceManager::SetPreConstructionInputParameters();
    HeatBalanceManager::GetProjectControlData(outputFiles(), ErrorsFound);
    HeatBalanceManager::GetFrameAndDividerData(ErrorsFound);
    HeatBalanceManager::GetMaterialData(outputFiles(), ErrorsFound);
    HeatBalanceManager::GetConstructData(ErrorsFound);
    HeatBalanceManager::GetBuildingData(ErrorsFound);

    Psychrometrics::InitializePsychRoutines();

    DataGlobals::TimeStep = 1;
    DataGlobals::TimeStepZone = 1;
    DataGlobals::HourOfDay = 1;
    DataGlobals::NumOfTimeStepInHour = 1;
    DataGlobals::BeginSimFlag = true;
    DataGlobals::BeginEnvrnFlag = true;
    DataEnvironment::OutBaroPress = 100000;

    DataZoneEquipment::ZoneEquipConfig.allocate(1);
    DataZoneEquipment::ZoneEquipConfig(1).ZoneName = "Zone";
    DataZoneEquipment::ZoneEquipConfig(1).ActualZoneNum = 1;
    DataHeatBalance::Zone(1).ZoneEqNum = 1;
    DataHeatBalance::Zone(1).IsControlled = true;
    DataZoneEquipment::ZoneEquipConfig(1).NumInletNodes = 2;
    DataZoneEquipment::ZoneEquipConfig(1).InletNode.allocate(2);
    DataZoneEquipment::ZoneEquipConfig(1).InletNode(1) = 1;
    DataZoneEquipment::ZoneEquipConfig(1).InletNode(2) = 2;
    DataZoneEquipment::ZoneEquipConfig(1).NumExhaustNodes = 1;
    DataZoneEquipment::ZoneEquipConfig(1).ExhaustNode.allocate(1);
    DataZoneEquipment::ZoneEquipConfig(1).ExhaustNode(1) = 3;
    DataZoneEquipment::ZoneEquipConfig(1).NumReturnNodes = 1;
    DataZoneEquipment::ZoneEquipConfig(1).ReturnNode.allocate(1);
    DataZoneEquipment::ZoneEquipConfig(1).ReturnNode(1) = 4;
    DataZoneEquipment::ZoneEquipConfig(1).FixedReturnFlow.allocate(1);

    DataLoopNode::Node.allocate(4);
    DataHeatBalance::TempEffBulkAir.allocate(3);
    DataHeatBalSurface::TempSurfInTmp.allocate(3);

    int surfNum1 = UtilityRoutines::FindItemInList("WALL", DataSurfaces::Surface);
    int surfNum2 = UtilityRoutines::FindItemInList("FENESTRATIONSURFACE", DataSurfaces::Surface);
    int surfNum3 = UtilityRoutines::FindItemInList("FLOOR", DataSurfaces::Surface);

    DataSurfaces::Surface(surfNum1).HeatTransSurf = true;
    DataSurfaces::Surface(surfNum2).HeatTransSurf = true;
    DataSurfaces::Surface(surfNum3).HeatTransSurf = true;
    DataSurfaces::Surface(surfNum1).Area = 10.0;
    DataSurfaces::Surface(surfNum2).Area = 10.0;
    DataSurfaces::Surface(surfNum3).Area = 10.0;
    DataSurfaces::Surface(surfNum1).TAirRef = DataSurfaces::ZoneMeanAirTemp;
    DataSurfaces::Surface(surfNum2).TAirRef = DataSurfaces::ZoneSupplyAirTemp;
    DataSurfaces::Surface(surfNum3).TAirRef = DataSurfaces::AdjacentAirTemp;
    DataSurfaces::Surface(surfNum1).SolarEnclIndex = 1;
    DataSurfaces::Surface(surfNum2).SolarEnclIndex = 1;
    DataSurfaces::Surface(surfNum3).SolarEnclIndex = 1;
    DataHeatBalSurface::TempSurfInTmp(surfNum1) = 15.0;
    DataHeatBalSurface::TempSurfInTmp(surfNum2) = 20.0;
    DataHeatBalSurface::TempSurfInTmp(surfNum3) = 25.0;
    DataHeatBalance::TempEffBulkAir(surfNum1) = 10.0;
    DataHeatBalance::TempEffBulkAir(surfNum2) = 10.0;
    DataHeatBalance::TempEffBulkAir(surfNum3) = 10.0;

    DataLoopNode::Node(1).Temp = 20.0;
    DataLoopNode::Node(2).Temp = 20.0;
    DataLoopNode::Node(3).Temp = 20.0;
    DataLoopNode::Node(4).Temp = 20.0;
    DataLoopNode::Node(1).MassFlowRate = 0.1;
    DataLoopNode::Node(2).MassFlowRate = 0.1;
    DataLoopNode::Node(3).MassFlowRate = 0.1;
    DataLoopNode::Node(4).MassFlowRate = 0.1;

    DataHeatBalance::HConvIn.allocate(3);
    DataHeatBalance::HConvIn(surfNum1) = 0.5;
    DataHeatBalance::HConvIn(surfNum2) = 0.5;
    DataHeatBalance::HConvIn(surfNum3) = 0.5;
    DataHeatBalance::Zone(1).IsControlled = true;
    DataHeatBalFanSys::ZoneAirHumRat.allocate(1);
    DataHeatBalFanSys::ZoneAirHumRat(1) = 0.011;
    DataHeatBalFanSys::ZoneAirHumRatAvg.allocate(1);
    DataHeatBalFanSys::ZoneAirHumRatAvg(1) = DataHeatBalFanSys::ZoneAirHumRat(1) = 0.011;

    DataHeatBalFanSys::MAT.allocate(1);
    DataHeatBalFanSys::MAT(1) = 25.0;
    DataHeatBalFanSys::QHTRadSysSurf.allocate(3);
    DataHeatBalFanSys::QHWBaseboardSurf.allocate(3);
    DataHeatBalFanSys::QSteamBaseboardSurf.allocate(3);
    DataHeatBalFanSys::QElecBaseboardSurf.allocate(3);
    DataHeatBalance::QRadSWwinAbs.allocate(1, 3);
    DataHeatBalance::QRadThermInAbs.allocate(3);
    DataHeatBalance::QRadSWOutIncident.allocate(3);
    DataSurfaces::WinTransSolar.allocate(3);
    DataHeatBalance::ZoneWinHeatGain.allocate(1);
    DataHeatBalance::ZoneWinHeatGainRep.allocate(1);
    DataHeatBalance::ZoneWinHeatGainRepEnergy.allocate(1);
    DataSurfaces::WinHeatGain.allocate(3);
    DataSurfaces::WinHeatTransfer.allocate(3);
    DataSurfaces::WinGainConvGlazToZoneRep.allocate(3);
    DataSurfaces::WinGainIRGlazToZoneRep.allocate(3);
    DataSurfaces::WinGapConvHtFlowRep.allocate(3);
    DataSurfaces::WinGapConvHtFlowRepEnergy.allocate(3);
    DataHeatBalance::QS.allocate(1);
    DataSurfaces::WinLossSWZoneToOutWinRep.allocate(3);
    DataSurfaces::WinSysSolTransmittance.allocate(3);
    DataSurfaces::WinSysSolAbsorptance.allocate(3);
    DataSurfaces::WinSysSolReflectance.allocate(3);
    DataSurfaces::InsideGlassCondensationFlag.allocate(3);
    DataSurfaces::WinGainFrameDividerToZoneRep.allocate(3);
    DataSurfaces::InsideFrameCondensationFlag.allocate(3);
    DataSurfaces::InsideDividerCondensationFlag.allocate(3);

    DataHeatBalSurface::QdotConvOutRep.allocate(3);
    DataHeatBalSurface::QdotConvOutRepPerArea.allocate(3);
    DataHeatBalSurface::QConvOutReport.allocate(3);
    DataHeatBalSurface::QdotRadOutRep.allocate(3);
    DataHeatBalSurface::QdotRadOutRepPerArea.allocate(3);
    DataHeatBalSurface::QRadOutReport.allocate(3);
    DataHeatBalSurface::QRadLWOutSrdSurfs.allocate(3);
    DataHeatBalSurface::QAirExtReport.allocate(3);
    DataHeatBalSurface::QHeatEmiReport.allocate(3);

    DataHeatBalance::QRadSWOutIncident = 0.0;
    DataHeatBalance::QRadSWwinAbs = 0.0;
    DataHeatBalance::QRadThermInAbs = 0.0;

    DataHeatBalFanSys::QHTRadSysSurf = 0.0;
    DataHeatBalFanSys::QHWBaseboardSurf = 0.0;
    DataHeatBalFanSys::QSteamBaseboardSurf = 0.0;
    DataHeatBalFanSys::QElecBaseboardSurf = 0.0;
    DataSurfaces::WinTransSolar = 0.0;
    DataHeatBalance::QS = 0.0;

    Real64 inSurfTemp;
    Real64 outSurfTemp;

    // Claculate temperature based on supply flow rate
    WindowManager::CalcWindowHeatBalance(surfNum2, DataHeatBalance::HConvIn(surfNum2), inSurfTemp, outSurfTemp);
    EXPECT_NEAR(20.0, DataHeatBalance::TempEffBulkAir(surfNum2), 0.0001);
    // Claculate temperature based on zone temperature with supply flow rate = 0
    DataLoopNode::Node(1).MassFlowRate = 0.0;
    DataLoopNode::Node(2).MassFlowRate = 0.0;
    WindowManager::CalcWindowHeatBalance(surfNum2, DataHeatBalance::HConvIn(surfNum2), inSurfTemp, outSurfTemp);
    EXPECT_NEAR(25.0, DataHeatBalance::TempEffBulkAir(surfNum2), 0.0001);

    // Adjacent surface
    DataLoopNode::Node(1).MassFlowRate = 0.1;
    DataLoopNode::Node(2).MassFlowRate = 0.1;
    DataSurfaces::Surface(1).ExtBoundCond = 2;
    WindowManager::CalcWindowHeatBalance(surfNum2, DataHeatBalance::HConvIn(surfNum2), inSurfTemp, outSurfTemp);
    EXPECT_NEAR(20.0, DataHeatBalance::TempEffBulkAir(surfNum2), 0.0001);

    DataLoopNode::Node(1).MassFlowRate = 0.0;
    DataLoopNode::Node(2).MassFlowRate = 0.0;
    DataSurfaces::Surface(1).ExtBoundCond = 2;
    DataSurfaces::Surface(2).ExtBoundCond = 1;
    DataSurfaces::Surface(1).TAirRef = DataSurfaces::ZoneSupplyAirTemp;
    WindowManager::CalcWindowHeatBalance(surfNum2, DataHeatBalance::HConvIn(surfNum2), inSurfTemp, outSurfTemp);
    EXPECT_NEAR(25.0, DataHeatBalance::TempEffBulkAir(surfNum2), 0.0001);
}

TEST_F(EnergyPlusFixture, SpectralAngularPropertyTest)
{
    DataIPShortCuts::lAlphaFieldBlanks = true;

    std::string const idf_objects = delimited_string({

        "  Version,9.3;",

        "  Building,",
        "    Small Office with AirflowNetwork model,  !- Name",
        "    0,                       !- North Axis {deg}",
        "    Suburbs,                 !- Terrain",
        "    0.001,                   !- Loads Convergence Tolerance Value",
        "    0.0050000,               !- Temperature Convergence Tolerance Value {deltaC}",
        "    FullInteriorAndExterior, !- Solar Distribution",
        "    25,                      !- Maximum Number of Warmup Days",
        "    6;                       !- Minimum Number of Warmup Days",

        "  Timestep,6;",

        "  SurfaceConvectionAlgorithm:Inside,TARP;",

        "  SurfaceConvectionAlgorithm:Outside,DOE-2;",

        "  HeatBalanceAlgorithm,ConductionTransferFunction;",

        "  Output:DebuggingData,0,0;",

        "  ZoneCapacitanceMultiplier:ResearchSpecial,",
        "    Multiplier,              !- Name",
        "    ,                        !- Zone or ZoneList Name",
        "    1.0,                     !- Temperature Capacity Multiplier",
        "    1.0,                     !- Humidity Capacity Multiplier",
        "    1.0,                     !- Carbon Dioxide Capacity Multiplier",
        "    ;                        !- Generic Contaminant Capacity Multiplier",

        "  SimulationControl,",
        "    No,                      !- Do Zone Sizing Calculation",
        "    No,                      !- Do System Sizing Calculation",
        "    No,                      !- Do Plant Sizing Calculation",
        "    Yes,                     !- Run Simulation for Sizing Periods",
        "    No;                      !- Run Simulation for Weather File Run Periods",

        "  RunPeriod,",
        "    WinterDay,               !- Name",
        "    1,                       !- Begin Month",
        "    14,                      !- Begin Day of Month",
        "    ,                        !- Begin Year",
        "    1,                       !- End Month",
        "    14,                      !- End Day of Month",
        "    ,                        !- End Year",
        "    Tuesday,                 !- Day of Week for Start Day",
        "    Yes,                     !- Use Weather File Holidays and Special Days",
        "    Yes,                     !- Use Weather File Daylight Saving Period",
        "    No,                      !- Apply Weekend Holiday Rule",
        "    Yes,                     !- Use Weather File Rain Indicators",
        "    Yes;                     !- Use Weather File Snow Indicators",

        "  RunPeriod,",
        "    SummerDay,               !- Name",
        "    7,                       !- Begin Month",
        "    7,                       !- Begin Day of Month",
        "    ,                        !- Begin Year",
        "    7,                       !- End Month",
        "    7,                       !- End Day of Month",
        "    ,                        !- End Year",
        "    Tuesday,                 !- Day of Week for Start Day",
        "    Yes,                     !- Use Weather File Holidays and Special Days",
        "    Yes,                     !- Use Weather File Daylight Saving Period",
        "    No,                      !- Apply Weekend Holiday Rule",
        "    Yes,                     !- Use Weather File Rain Indicators",
        "    No;                      !- Use Weather File Snow Indicators",

        "  Site:Location,",
        "    CHICAGO_IL_USA TMY2-94846,  !- Name",
        "    41.78,                   !- Latitude {deg}",
        "    -87.75,                  !- Longitude {deg}",
        "    -6.00,                   !- Time Zone {hr}",
        "    190.00;                  !- Elevation {m}",

        "  SizingPeriod:DesignDay,",
        "    CHICAGO_IL_USA Annual Heating 99% Design Conditions DB,  !- Name",
        "    1,                       !- Month",
        "    21,                      !- Day of Month",
        "    WinterDesignDay,         !- Day Type",
        "    -17.3,                   !- Maximum Dry-Bulb Temperature {C}",
        "    0.0,                     !- Daily Dry-Bulb Temperature Range {deltaC}",
        "    ,                        !- Dry-Bulb Temperature Range Modifier Type",
        "    ,                        !- Dry-Bulb Temperature Range Modifier Day Schedule Name",
        "    Wetbulb,                 !- Humidity Condition Type",
        "    -17.3,                   !- Wetbulb or DewPoint at Maximum Dry-Bulb {C}",
        "    ,                        !- Humidity Condition Day Schedule Name",
        "    ,                        !- Humidity Ratio at Maximum Dry-Bulb {kgWater/kgDryAir}",
        "    ,                        !- Enthalpy at Maximum Dry-Bulb {J/kg}",
        "    ,                        !- Daily Wet-Bulb Temperature Range {deltaC}",
        "    99063.,                  !- Barometric Pressure {Pa}",
        "    4.9,                     !- Wind Speed {m/s}",
        "    270,                     !- Wind Direction {deg}",
        "    No,                      !- Rain Indicator",
        "    No,                      !- Snow Indicator",
        "    No,                      !- Daylight Saving Time Indicator",
        "    ASHRAEClearSky,          !- Solar Model Indicator",
        "    ,                        !- Beam Solar Day Schedule Name",
        "    ,                        !- Diffuse Solar Day Schedule Name",
        "    ,                        !- ASHRAE Clear Sky Optical Depth for Beam Irradiance (taub) {dimensionless}",
        "    ,                        !- ASHRAE Clear Sky Optical Depth for Diffuse Irradiance (taud) {dimensionless}",
        "    0.0;                     !- Sky Clearness",

        "  SizingPeriod:DesignDay,",
        "    CHICAGO_IL_USA Annual Cooling 1% Design Conditions DB/MCWB,  !- Name",
        "    7,                       !- Month",
        "    21,                      !- Day of Month",
        "    SummerDesignDay,         !- Day Type",
        "    31.5,                    !- Maximum Dry-Bulb Temperature {C}",
        "    10.7,                    !- Daily Dry-Bulb Temperature Range {deltaC}",
        "    ,                        !- Dry-Bulb Temperature Range Modifier Type",
        "    ,                        !- Dry-Bulb Temperature Range Modifier Day Schedule Name",
        "    Wetbulb,                 !- Humidity Condition Type",
        "    23.0,                    !- Wetbulb or DewPoint at Maximum Dry-Bulb {C}",
        "    ,                        !- Humidity Condition Day Schedule Name",
        "    ,                        !- Humidity Ratio at Maximum Dry-Bulb {kgWater/kgDryAir}",
        "    ,                        !- Enthalpy at Maximum Dry-Bulb {J/kg}",
        "    ,                        !- Daily Wet-Bulb Temperature Range {deltaC}",
        "    99063.,                  !- Barometric Pressure {Pa}",
        "    5.3,                     !- Wind Speed {m/s}",
        "    230,                     !- Wind Direction {deg}",
        "    No,                      !- Rain Indicator",
        "    No,                      !- Snow Indicator",
        "    No,                      !- Daylight Saving Time Indicator",
        "    ASHRAEClearSky,          !- Solar Model Indicator",
        "    ,                        !- Beam Solar Day Schedule Name",
        "    ,                        !- Diffuse Solar Day Schedule Name",
        "    ,                        !- ASHRAE Clear Sky Optical Depth for Beam Irradiance (taub) {dimensionless}",
        "    ,                        !- ASHRAE Clear Sky Optical Depth for Diffuse Irradiance (taud) {dimensionless}",
        "    1.0;                     !- Sky Clearness",

        "  Site:GroundTemperature:BuildingSurface,20.03,20.03,20.13,20.30,20.43,20.52,20.62,20.77,20.78,20.55,20.44,20.20;",

        "  Material,",
        "    A1 - 1 IN STUCCO,        !- Name",
        "    Smooth,                  !- Roughness",
        "    2.5389841E-02,           !- Thickness {m}",
        "    0.6918309,               !- Conductivity {W/m-K}",
        "    1858.142,                !- Density {kg/m3}",
        "    836.8000,                !- Specific Heat {J/kg-K}",
        "    0.9000000,               !- Thermal Absorptance",
        "    0.9200000,               !- Solar Absorptance",
        "    0.9200000;               !- Visible Absorptance",

        "  Material,",
        "    C4 - 4 IN COMMON BRICK,  !- Name",
        "    Rough,                   !- Roughness",
        "    0.1014984,               !- Thickness {m}",
        "    0.7264224,               !- Conductivity {W/m-K}",
        "    1922.216,                !- Density {kg/m3}",
        "    836.8000,                !- Specific Heat {J/kg-K}",
        "    0.9000000,               !- Thermal Absorptance",
        "    0.7600000,               !- Solar Absorptance",
        "    0.7600000;               !- Visible Absorptance",

        "  Material,",
        "    E1 - 3 / 4 IN PLASTER OR GYP BOARD,  !- Name",
        "    Smooth,                  !- Roughness",
        "    1.9050000E-02,           !- Thickness {m}",
        "    0.7264224,               !- Conductivity {W/m-K}",
        "    1601.846,                !- Density {kg/m3}",
        "    836.8000,                !- Specific Heat {J/kg-K}",
        "    0.9000000,               !- Thermal Absorptance",
        "    0.9200000,               !- Solar Absorptance",
        "    0.9200000;               !- Visible Absorptance",

        "  Material,",
        "    C6 - 8 IN CLAY TILE,     !- Name",
        "    Smooth,                  !- Roughness",
        "    0.2033016,               !- Thickness {m}",
        "    0.5707605,               !- Conductivity {W/m-K}",
        "    1121.292,                !- Density {kg/m3}",
        "    836.8000,                !- Specific Heat {J/kg-K}",
        "    0.9000000,               !- Thermal Absorptance",
        "    0.8200000,               !- Solar Absorptance",
        "    0.8200000;               !- Visible Absorptance",

        "  Material,",
        "    C10 - 8 IN HW CONCRETE,  !- Name",
        "    MediumRough,             !- Roughness",
        "    0.2033016,               !- Thickness {m}",
        "    1.729577,                !- Conductivity {W/m-K}",
        "    2242.585,                !- Density {kg/m3}",
        "    836.8000,                !- Specific Heat {J/kg-K}",
        "    0.9000000,               !- Thermal Absorptance",
        "    0.6500000,               !- Solar Absorptance",
        "    0.6500000;               !- Visible Absorptance",

        "  Material,",
        "    E2 - 1 / 2 IN SLAG OR STONE,  !- Name",
        "    Rough,                   !- Roughness",
        "    1.2710161E-02,           !- Thickness {m}",
        "    1.435549,                !- Conductivity {W/m-K}",
        "    881.0155,                !- Density {kg/m3}",
        "    1673.600,                !- Specific Heat {J/kg-K}",
        "    0.9000000,               !- Thermal Absorptance",
        "    0.5500000,               !- Solar Absorptance",
        "    0.5500000;               !- Visible Absorptance",

        "  Material,",
        "    E3 - 3 / 8 IN FELT AND MEMBRANE,  !- Name",
        "    Rough,                   !- Roughness",
        "    9.5402403E-03,           !- Thickness {m}",
        "    0.1902535,               !- Conductivity {W/m-K}",
        "    1121.292,                !- Density {kg/m3}",
        "    1673.600,                !- Specific Heat {J/kg-K}",
        "    0.9000000,               !- Thermal Absorptance",
        "    0.7500000,               !- Solar Absorptance",
        "    0.7500000;               !- Visible Absorptance",

        "  Material,",
        "    B5 - 1 IN DENSE INSULATION,  !- Name",
        "    VeryRough,               !- Roughness",
        "    2.5389841E-02,           !- Thickness {m}",
        "    4.3239430E-02,           !- Conductivity {W/m-K}",
        "    91.30524,                !- Density {kg/m3}",
        "    836.8000,                !- Specific Heat {J/kg-K}",
        "    0.9000000,               !- Thermal Absorptance",
        "    0.5000000,               !- Solar Absorptance",
        "    0.5000000;               !- Visible Absorptance",

        "  Material,",
        "    C12 - 2 IN HW CONCRETE,  !- Name",
        "    MediumRough,             !- Roughness",
        "    5.0901599E-02,           !- Thickness {m}",
        "    1.729577,                !- Conductivity {W/m-K}",
        "    2242.585,                !- Density {kg/m3}",
        "    836.8000,                !- Specific Heat {J/kg-K}",
        "    0.9000000,               !- Thermal Absorptance",
        "    0.6500000,               !- Solar Absorptance",
        "    0.6500000;               !- Visible Absorptance",

        "  Material,",
        "    1.375in-Solid-Core,      !- Name",
        "    Smooth,                  !- Roughness",
        "    3.4925E-02,              !- Thickness {m}",
        "    0.1525000,               !- Conductivity {W/m-K}",
        "    614.5000,                !- Density {kg/m3}",
        "    1630.0000,               !- Specific Heat {J/kg-K}",
        "    0.9000000,               !- Thermal Absorptance",
        "    0.9200000,               !- Solar Absorptance",
        "    0.9200000;               !- Visible Absorptance",

        "  WindowMaterial:Glazing,",
        "    SPECTRAL GLASS INNER PANE,  !- Name",
        "    Spectral,                !- Optical Data Type",
        "    TestSpectralDataSet,     !- Window Glass Spectral Data Set Name",
        "    0.0099,                  !- Thickness {m}",
        "    0.0,                     !- Solar Transmittance at Normal Incidence",
        "    0.0,                     !- Front Side Solar Reflectance at Normal Incidence",
        "    0.0,                     !- Back Side Solar Reflectance at Normal Incidence",
        "    0.0,                     !- Visible Transmittance at Normal Incidence",
        "    0.0,                     !- Front Side Visible Reflectance at Normal Incidence",
        "    0.0,                     !- Back Side Visible Reflectance at Normal Incidence",
        "    0.0,                     !- Infrared Transmittance at Normal Incidence",
        "    0.84,                    !- Front Side Infrared Hemispherical Emissivity",
        "    0.84,                    !- Back Side Infrared Hemispherical Emissivity",
        "    0.798;                   !- Conductivity {W/m-K}",

        "  WindowMaterial:Glazing,",
        "    ELECTRO GLASS DARK STATE,!- Name",
        "    SpectralAverage,         !- Optical Data Type",
        "    ,                        !- Window Glass Spectral Data Set Name",
        "    0.006,                   !- Thickness {m}",
        "    0.111,                   !- Solar Transmittance at Normal Incidence",
        "    0.179,                   !- Front Side Solar Reflectance at Normal Incidence",
        "    0.179,                   !- Back Side Solar Reflectance at Normal Incidence",
        "    0.128,                   !- Visible Transmittance at Normal Incidence",
        "    0.081,                   !- Front Side Visible Reflectance at Normal Incidence",
        "    0.081,                   !- Back Side Visible Reflectance at Normal Incidence",
        "    0.0,                     !- Infrared Transmittance at Normal Incidence",
        "    0.84,                    !- Front Side Infrared Hemispherical Emissivity",
        "    0.84,                    !- Back Side Infrared Hemispherical Emissivity",
        "    0.9;                     !- Conductivity {W/m-K}",

        "  WindowMaterial:Glazing,",
        "    ELECTRO GLASS LIGHT STATE,  !- Name",
        "    SpectralAndAngle,         !- Optical Data Type",
        "    ,                        !- Window Glass Spectral Data Set Name",
        "    0.0099,                  !- Thickness {m}",
        "    0.0,                     !- Solar Transmittance at Normal Incidence",
        "    0.0,                     !- Front Side Solar Reflectance at Normal Incidence",
        "    0.0,                     !- Back Side Solar Reflectance at Normal Incidence",
        "    0.0,                     !- Visible Transmittance at Normal Incidence",
        "    0.0,                     !- Front Side Visible Reflectance at Normal Incidence",
        "    0.0,                     !- Back Side Visible Reflectance at Normal Incidence",
        "    0.0,                     !- Infrared Transmittance at Normal Incidence",
        "    0.84,                    !- Front Side Infrared Hemispherical Emissivity",
        "    0.84,                    !- Back Side Infrared Hemispherical Emissivity",
        "    0.798,                   !- Conductivity {W/m-K}",
        "    ,      !- Dirt Correction Factor for Solar and Visible Transmittance",
        "    ,      !- Solar Diffusing",
        "    ,      !- Young's modulus",
        "    ,      !- Poisson's ratio",
        "    TransmittanceData,       !- Window Glass Spectral and Incident Angle Transmittance Data Set Table Name",
        "    FrontReflectanceData,    !- Window Glass Spectral and Incident Angle Front Reflectance Data Set Table Name",
        "    BackRefelectanceData;    !- Window Glass Spectral and Incident Angle Back Reflectance Data Set Table Name",

        "Table:IndependentVariable,",
        "  Incidence Angles,          !- Name",
        "  Linear,                    !- Interpolation Method",
        "  Constant,                  !- Extrapolation Method",
        "  0,                         !- Minimum Value",
        "  90,                        !- Maximum Value",
        "  ,                          !- Normalization Reference Value",
        "  ,                          !- Unit Type",
        "  ,                          !- External File Name",
        "  ,                          !- External File Column Number",
        "  ,                          !- External File Starting Row Number",
        "  0,                         !- Value 1",
        "  90;",

        "Table:IndependentVariable,",
        "  Wavelengths,               !- Name",
        "  Linear,                    !- Interpolation Method",
        "  Constant,                  !- Extrapolation Method",
        "  0.30,                      !- Minimum Value",
        "  2.50,                      !- Maximum Value",
        "  ,                          !- Normalization Reference Value",
        "  ,                          !- Unit Type",
        "  ,                          !- External File Name",
        "  ,                          !- External File Column Number",
        "  ,                          !- External File Starting Row Number",
        "  0.300,                     !- Value 1",
        "  0.310,",
        "  0.320,",
        "  0.330,",
        "  0.340,",
        "  0.350,",
        "  0.360,",
        "  0.370,",
        "  0.380,",
        "  0.390,",
        "  0.400,",
        "  0.410,",
        "  0.420,",
        "  0.430,",
        "  0.440,",
        "  0.450,",
        "  0.460,",
        "  0.470,",
        "  0.480,",
        "  0.490,",
        "  0.500,",
        "  0.510,",
        "  0.520,",
        "  0.530,",
        "  0.540,",
        "  0.550,",
        "  0.560,",
        "  0.570,",
        "  0.580,",
        "  0.590,",
        "  0.600,",
        "  0.610,",
        "  0.620,",
        "  0.630,",
        "  0.640,",
        "  0.650,",
        "  0.660,",
        "  0.670,",
        "  0.680,",
        "  0.690,",
        "  0.700,",
        "  0.710,",
        "  0.720,",
        "  0.730,",
        "  0.740,",
        "  0.750,",
        "  0.760,",
        "  0.770,",
        "  0.780,",
        "  0.790,",
        "  0.800,",
        "  0.810,",
        "  0.820,",
        "  0.830,",
        "  0.840,",
        "  0.850,",
        "  0.860,",
        "  0.870,",
        "  0.880,",
        "  0.890,",
        "  0.900,",
        "  0.950,",
        "  1.000,",
        "  1.050,",
        "  1.100,",
        "  1.150,",
        "  1.200,",
        "  1.250,",
        "  1.300,",
        "  1.350,",
        "  1.400,",
        "  1.450,",
        "  1.500,",
        "  1.550,",
        "  1.600,",
        "  1.650,",
        "  1.700,",
        "  1.750,",
        "  1.800,",
        "  1.850,",
        "  1.900,",
        "  1.950,",
        "  2.000,",
        "  2.050,",
        "  2.100,",
        "  2.150,",
        "  2.200,",
        "  2.250,",
        "  2.300,",
        "  2.350,",
        "  2.400,",
        "  2.450,",
        "  2.500;",

        "Table:IndependentVariableList,",
        "  Spectral and Incident Angle Data Set,  !- Name",
        "  Incidence Angles,     !- Independent Variable 1 Name",
        "  Wavelengths;          !- Independent Variable 2 Name",

        "Table:Lookup,",
        "  TransmittanceData,         !- Name",
        "  Spectral and Incident Angle Data Set,  !- Independent Variable List Name",
        "  ,                          !- Normalization Method",
        "  ,                          !- Normalization Divisor",
        "  0.0,                       !- Minimum Output",
        "  1.0,                       !- Maximum Output",
        "  Dimensionless,             !- Output Unit Type",
        "  ,                          !- External File Name",
        "  ,                          !- External File Column Number",
        "  ,                          !- External File Starting Row Number",
        "  0.00100,                   !- Output Value 1",
        "  0.00100,",
        "  0.00100,",
        "  0.00100,",
        "  0.00100,",
        "  0.00100,",
        "  0.00900,",
        "  0.12000,",
        "  0.49200,",
        "  0.78200,",
        "  0.85600,",
        "  0.85800,",
        "  0.85800,",
        "  0.86000,",
        "  0.86100,",
        "  0.87100,",
        "  0.88000,",
        "  0.88300,",
        "  0.88700,",
        "  0.89000,",
        "  0.89000,",
        "  0.89100,",
        "  0.88700,",
        "  0.89000,",
        "  0.88300,",
        "  0.88800,",
        "  0.88200,",
        "  0.88100,",
        "  0.86500,",
        "  0.85800,",
        "  0.86500,",
        "  0.85600,",
        "  0.84500,",
        "  0.83700,",
        "  0.82700,",
        "  0.82000,",
        "  0.80700,",
        "  0.79800,",
        "  0.79100,",
        "  0.78100,",
        "  0.76800,",
        "  0.76100,",
        "  0.74400,",
        "  0.71300,",
        "  0.70300,",
        "  0.69400,",
        "  0.68500,",
        "  0.67500,",
        "  0.66700,",
        "  0.65500,",
        "  0.64600,",
        "  0.63800,",
        "  0.62900,",
        "  0.62300,",
        "  0.61400,",
        "  0.60800,",
        "  0.60100,",
        "  0.59700,",
        "  0.59200,",
        "  0.58700,",
        "  0.58200,",
        "  0.56800,",
        "  0.56200,",
        "  0.55600,",
        "  0.56300,",
        "  0.55600,",
        "  0.54700,",
        "  0.57700,",
        "  0.59800,",
        "  0.60800,",
        "  0.60300,",
        "  0.61400,",
        "  0.64800,",
        "  0.68000,",
        "  0.69900,",
        "  0.70600,",
        "  0.57000,",
        "  0.58500,",
        "  0.63700,",
        "  0.65500,",
        "  0.63700,",
        "  0.63400,",
        "  0.63400,",
        "  0.58600,",
        "  0.58800,",
        "  0.59700,",
        "  0.57600,",
        "  0.40400,",
        "  0.17900,",
        "  0.21900,",
        "  0.24000,",
        "  0.20000,",
        "  0.21400,",
        "  0.00000,",
        "  0.00000,",
        "  0.00000,",
        "  0.00000,",
        "  0.00000,",
        "  0.00000,",
        "  0.00000,",
        "  0.00000,",
        "  0.00000,",
        "  0.00000,",
        "  0.00000,",
        "  0.00000,",
        "  0.00000,",
        "  0.00000,",
        "  0.00000,",
        "  0.00000,",
        "  0.00000,",
        "  0.00000,",
        "  0.00000,",
        "  0.00000,",
        "  0.00000,",
        "  0.00000,",
        "  0.00000,",
        "  0.00000,",
        "  0.00000,",
        "  0.00000,",
        "  0.00000,",
        "  0.00000,",
        "  0.00000,",
        "  0.00000,",
        "  0.00000,",
        "  0.00000,",
        "  0.00000,",
        "  0.00000,",
        "  0.00000,",
        "  0.00000,",
        "  0.00000,",
        "  0.00000,",
        "  0.00000,",
        "  0.00000,",
        "  0.00000,",
        "  0.00000,",
        "  0.00000,",
        "  0.00000,",
        "  0.00000,",
        "  0.00000,",
        "  0.00000,",
        "  0.00000,",
        "  0.00000,",
        "  0.00000,",
        "  0.00000,",
        "  0.00000,",
        "  0.00000,",
        "  0.00000,",
        "  0.00000,",
        "  0.00000,",
        "  0.00000,",
        "  0.00000,",
        "  0.00000,",
        "  0.00000,",
        "  0.00000,",
        "  0.00000,",
        "  0.00000,",
        "  0.00000,",
        "  0.00000,",
        "  0.00000,",
        "  0.00000,",
        "  0.00000,",
        "  0.00000,",
        "  0.00000,",
        "  0.00000,",
        "  0.00000,",
        "  0.00000,",
        "  0.00000,",
        "  0.00000,",
        "  0.00000,",
        "  0.00000,",
        "  0.00000,",
        "  0.00000,",
        "  0.00000,",
        "  0.00000,",
        "  0.00000,",
        "  0.00000,",
        "  0.00000,",
        "  0.00000,",
        "  0.00000,",
        "  0.00000,",
        "  0.00000,",
        "  0.00000,",
        "  0.00000,",
        "  0.00000,",
        "  0.00000,",
        "  0.00000;",

        "Table:Lookup,",
        "  FrontReflectanceData,      !- Name",
        "  Spectral and Incident Angle Data Set,  !- Independent Variable List Name",
        "  ,                          !- Normalization Method",
        "  ,                          !- Normalization Divisor",
        "  0.0,                       !- Minimum Output",
        "  1.0,                       !- Maximum Output",
        "  Dimensionless,             !- Output Unit Type",
        "  ,                          !- External File Name",
        "  ,                          !- External File Column Number",
        "  ,                          !- External File Starting Row Number",
        "  0.04500,                   !- Output Value 1",
        "  0.04400,",
        "  0.04400,",
        "  0.04200,",
        "  0.04100,",
        "  0.04000,",
        "  0.04000,",
        "  0.04000,",
        "  0.05100,",
        "  0.07000,",
        "  0.07500,",
        "  0.07500,",
        "  0.07500,",
        "  0.07500,",
        "  0.07500,",
        "  0.07500,",
        "  0.07600,",
        "  0.07500,",
        "  0.07600,",
        "  0.07500,",
        "  0.07500,",
        "  0.07500,",
        "  0.07500,",
        "  0.07500,",
        "  0.07400,",
        "  0.07400,",
        "  0.07400,",
        "  0.07400,",
        "  0.07100,",
        "  0.07000,",
        "  0.07000,",
        "  0.07000,",
        "  0.07000,",
        "  0.07000,",
        "  0.06900,",
        "  0.06700,",
        "  0.06700,",
        "  0.06500,",
        "  0.06500,",
        "  0.06500,",
        "  0.06400,",
        "  0.06400,",
        "  0.06200,",
        "  0.06400,",
        "  0.06200,",
        "  0.06100,",
        "  0.06100,",
        "  0.06000,",
        "  0.06000,",
        "  0.06000,",
        "  0.05900,",
        "  0.05900,",
        "  0.05700,",
        "  0.05700,",
        "  0.05600,",
        "  0.05600,",
        "  0.05500,",
        "  0.05400,",
        "  0.05400,",
        "  0.05400,",
        "  0.05500,",
        "  0.05100,",
        "  0.05100,",
        "  0.05000,",
        "  0.05100,",
        "  0.05000,",
        "  0.05000,",
        "  0.05100,",
        "  0.05400,",
        "  0.05500,",
        "  0.05200,",
        "  0.05500,",
        "  0.05700,",
        "  0.05900,",
        "  0.06000,",
        "  0.06000,",
        "  0.05100,",
        "  0.05100,",
        "  0.05500,",
        "  0.05700,",
        "  0.05700,",
        "  0.05700,",
        "  0.05700,",
        "  0.05200,",
        "  0.05400,",
        "  0.05400,",
        "  0.05100,",
        "  0.04500,",
        "  0.03700,",
        "  0.03700,",
        "  0.03900,",
        "  0.04000,",
        "  0.03900,",
        "  1.00000,",
        "  1.00000,",
        "  1.00000,",
        "  1.00000,",
        "  1.00000,",
        "  1.00000,",
        "  1.00000,",
        "  1.00000,",
        "  1.00000,",
        "  1.00000,",
        "  1.00000,",
        "  1.00000,",
        "  1.00000,",
        "  1.00000,",
        "  1.00000,",
        "  1.00000,",
        "  1.00000,",
        "  1.00000,",
        "  1.00000,",
        "  1.00000,",
        "  1.00000,",
        "  1.00000,",
        "  1.00000,",
        "  1.00000,",
        "  1.00000,",
        "  1.00000,",
        "  1.00000,",
        "  1.00000,",
        "  1.00000,",
        "  1.00000,",
        "  1.00000,",
        "  1.00000,",
        "  1.00000,",
        "  1.00000,",
        "  1.00000,",
        "  1.00000,",
        "  1.00000,",
        "  1.00000,",
        "  1.00000,",
        "  1.00000,",
        "  1.00000,",
        "  1.00000,",
        "  1.00000,",
        "  1.00000,",
        "  1.00000,",
        "  1.00000,",
        "  1.00000,",
        "  1.00000,",
        "  1.00000,",
        "  1.00000,",
        "  1.00000,",
        "  1.00000,",
        "  1.00000,",
        "  1.00000,",
        "  1.00000,",
        "  1.00000,",
        "  1.00000,",
        "  1.00000,",
        "  1.00000,",
        "  1.00000,",
        "  1.00000,",
        "  1.00000,",
        "  1.00000,",
        "  1.00000,",
        "  1.00000,",
        "  1.00000,",
        "  1.00000,",
        "  1.00000,",
        "  1.00000,",
        "  1.00000,",
        "  1.00000,",
        "  1.00000,",
        "  1.00000,",
        "  1.00000,",
        "  1.00000,",
        "  1.00000,",
        "  1.00000,",
        "  1.00000,",
        "  1.00000,",
        "  1.00000,",
        "  1.00000,",
        "  1.00000,",
        "  1.00000,",
        "  1.00000,",
        "  1.00000,",
        "  1.00000,",
        "  1.00000,",
        "  1.00000,",
        "  1.00000,",
        "  1.00000,",
        "  1.00000,",
        "  1.00000,",
        "  1.00000;",

        "Table:Lookup,",
        "  BackRefelectanceData,      !- Name",
        "  Spectral and Incident Angle Data Set,  !- Independent Variable List Name",
        "  ,                          !- Normalization Method",
        "  ,                          !- Normalization Divisor",
        "  0.0,                       !- Minimum Output",
        "  1.0,                       !- Maximum Output",
        "  Dimensionless,             !- Output Unit Type",
        "  ,                          !- External File Name",
        "  ,                          !- External File Column Number",
        "  ,                          !- External File Starting Row Number",
        "  0.04500,                   !- Output Value 1",
        "  0.04400,",
        "  0.04400,",
        "  0.04200,",
        "  0.04100,",
        "  0.04000,",
        "  0.04000,",
        "  0.04000,",
        "  0.05100,",
        "  0.07000,",
        "  0.07500,",
        "  0.07500,",
        "  0.07500,",
        "  0.07500,",
        "  0.07500,",
        "  0.07500,",
        "  0.07600,",
        "  0.07500,",
        "  0.07600,",
        "  0.07500,",
        "  0.07500,",
        "  0.07500,",
        "  0.07500,",
        "  0.07500,",
        "  0.07400,",
        "  0.07400,",
        "  0.07400,",
        "  0.07400,",
        "  0.07100,",
        "  0.07000,",
        "  0.07000,",
        "  0.07000,",
        "  0.07000,",
        "  0.07000,",
        "  0.06900,",
        "  0.06700,",
        "  0.06700,",
        "  0.06500,",
        "  0.06500,",
        "  0.06500,",
        "  0.06400,",
        "  0.06400,",
        "  0.06200,",
        "  0.06400,",
        "  0.06200,",
        "  0.06100,",
        "  0.06100,",
        "  0.06000,",
        "  0.06000,",
        "  0.06000,",
        "  0.05900,",
        "  0.05900,",
        "  0.05700,",
        "  0.05700,",
        "  0.05600,",
        "  0.05600,",
        "  0.05500,",
        "  0.05400,",
        "  0.05400,",
        "  0.05400,",
        "  0.05500,",
        "  0.05100,",
        "  0.05100,",
        "  0.05000,",
        "  0.05100,",
        "  0.05000,",
        "  0.05000,",
        "  0.05100,",
        "  0.05400,",
        "  0.05500,",
        "  0.05200,",
        "  0.05500,",
        "  0.05700,",
        "  0.05900,",
        "  0.06000,",
        "  0.06000,",
        "  0.05100,",
        "  0.05100,",
        "  0.05500,",
        "  0.05700,",
        "  0.05700,",
        "  0.05700,",
        "  0.05700,",
        "  0.05200,",
        "  0.05400,",
        "  0.05400,",
        "  0.05100,",
        "  0.04500,",
        "  0.03700,",
        "  0.03700,",
        "  0.03900,",
        "  0.04000,",
        "  0.03900,",
        "  1.00000,",
        "  1.00000,",
        "  1.00000,",
        "  1.00000,",
        "  1.00000,",
        "  1.00000,",
        "  1.00000,",
        "  1.00000,",
        "  1.00000,",
        "  1.00000,",
        "  1.00000,",
        "  1.00000,",
        "  1.00000,",
        "  1.00000,",
        "  1.00000,",
        "  1.00000,",
        "  1.00000,",
        "  1.00000,",
        "  1.00000,",
        "  1.00000,",
        "  1.00000,",
        "  1.00000,",
        "  1.00000,",
        "  1.00000,",
        "  1.00000,",
        "  1.00000,",
        "  1.00000,",
        "  1.00000,",
        "  1.00000,",
        "  1.00000,",
        "  1.00000,",
        "  1.00000,",
        "  1.00000,",
        "  1.00000,",
        "  1.00000,",
        "  1.00000,",
        "  1.00000,",
        "  1.00000,",
        "  1.00000,",
        "  1.00000,",
        "  1.00000,",
        "  1.00000,",
        "  1.00000,",
        "  1.00000,",
        "  1.00000,",
        "  1.00000,",
        "  1.00000,",
        "  1.00000,",
        "  1.00000,",
        "  1.00000,",
        "  1.00000,",
        "  1.00000,",
        "  1.00000,",
        "  1.00000,",
        "  1.00000,",
        "  1.00000,",
        "  1.00000,",
        "  1.00000,",
        "  1.00000,",
        "  1.00000,",
        "  1.00000,",
        "  1.00000,",
        "  1.00000,",
        "  1.00000,",
        "  1.00000,",
        "  1.00000,",
        "  1.00000,",
        "  1.00000,",
        "  1.00000,",
        "  1.00000,",
        "  1.00000,",
        "  1.00000,",
        "  1.00000,",
        "  1.00000,",
        "  1.00000,",
        "  1.00000,",
        "  1.00000,",
        "  1.00000,",
        "  1.00000,",
        "  1.00000,",
        "  1.00000,",
        "  1.00000,",
        "  1.00000,",
        "  1.00000,",
        "  1.00000,",
        "  1.00000,",
        "  1.00000,",
        "  1.00000,",
        "  1.00000,",
        "  1.00000,",
        "  1.00000,",
        "  1.00000,",
        "  1.00000;",

        "  WindowMaterial:Gas,",
        "    WinAirGap,               !- Name",
        "    AIR,                     !- Gas Type",
        "    0.013;                   !- Thickness {m}",

        "  MaterialProperty:GlazingSpectralData,",
        "    TestSpectralDataSet,     !- Name",
        "    0.300,0.000,0.045,0.045,",
        "    0.310,0.000,0.044,0.044,",
        "    0.320,0.000,0.044,0.044,",
        "    0.330,0.000,0.042,0.042,",
        "    0.340,0.000,0.041,0.041,",
        "    0.350,0.000,0.040,0.040,",
        "    0.360,0.009,0.040,0.040,",
        "    0.370,0.120,0.040,0.040,",
        "    0.380,0.492,0.051,0.051,",
        "    0.390,0.782,0.070,0.070,",
        "    0.400,0.856,0.075,0.075,",
        "    0.410,0.858,0.075,0.075,",
        "    0.420,0.858,0.075,0.075,",
        "    0.430,0.860,0.075,0.075,",
        "    0.440,0.861,0.075,0.075,",
        "    0.450,0.871,0.075,0.075,",
        "    0.460,0.880,0.076,0.076,",
        "    0.470,0.883,0.075,0.075,",
        "    0.480,0.887,0.076,0.076,",
        "    0.490,0.890,0.075,0.075,",
        "    0.500,0.890,0.075,0.075,",
        "    0.510,0.891,0.075,0.075,",
        "    0.520,0.887,0.075,0.075,",
        "    0.530,0.890,0.075,0.075,",
        "    0.540,0.883,0.074,0.074,",
        "    0.550,0.888,0.074,0.074,",
        "    0.560,0.882,0.074,0.074,",
        "    0.570,0.881,0.074,0.074,",
        "    0.580,0.865,0.071,0.071,",
        "    0.590,0.858,0.070,0.070,",
        "    0.600,0.865,0.070,0.070,",
        "    0.610,0.856,0.070,0.070,",
        "    0.620,0.845,0.070,0.070,",
        "    0.630,0.837,0.070,0.070,",
        "    0.640,0.827,0.069,0.069,",
        "    0.650,0.820,0.067,0.067,",
        "    0.660,0.807,0.067,0.067,",
        "    0.670,0.798,0.065,0.065,",
        "    0.680,0.791,0.065,0.065,",
        "    0.690,0.781,0.065,0.065,",
        "    0.700,0.768,0.064,0.064,",
        "    0.710,0.761,0.064,0.064,",
        "    0.720,0.744,0.062,0.062,",
        "    0.730,0.713,0.064,0.064,",
        "    0.740,0.703,0.062,0.062,",
        "    0.750,0.694,0.061,0.061,",
        "    0.760,0.685,0.061,0.061,",
        "    0.770,0.675,0.060,0.060,",
        "    0.780,0.667,0.060,0.060,",
        "    0.790,0.655,0.060,0.060,",
        "    0.800,0.646,0.059,0.059,",
        "    0.810,0.638,0.059,0.059,",
        "    0.820,0.629,0.057,0.057,",
        "    0.830,0.623,0.057,0.057,",
        "    0.840,0.614,0.056,0.056,",
        "    0.850,0.608,0.056,0.056,",
        "    0.860,0.601,0.055,0.055,",
        "    0.870,0.597,0.054,0.054,",
        "    0.880,0.592,0.054,0.054,",
        "    0.890,0.587,0.054,0.054,",
        "    0.900,0.582,0.055,0.055,",
        "    0.950,0.568,0.051,0.051,",
        "    1.000,0.562,0.051,0.051,",
        "    1.050,0.556,0.050,0.050,",
        "    1.100,0.563,0.051,0.051,",
        "    1.150,0.556,0.050,0.050,",
        "    1.200,0.547,0.050,0.050,",
        "    1.250,0.577,0.051,0.051,",
        "    1.300,0.598,0.054,0.054,",
        "    1.350,0.608,0.055,0.055,",
        "    1.400,0.603,0.052,0.052,",
        "    1.450,0.614,0.055,0.055,",
        "    1.500,0.648,0.057,0.057,",
        "    1.550,0.680,0.059,0.059,",
        "    1.600,0.699,0.060,0.060,",
        "    1.650,0.706,0.060,0.060,",
        "    1.700,0.570,0.051,0.051,",
        "    1.750,0.585,0.051,0.051,",
        "    1.800,0.637,0.055,0.055,",
        "    1.850,0.655,0.057,0.057,",
        "    1.900,0.637,0.057,0.057,",
        "    1.950,0.634,0.057,0.057,",
        "    2.000,0.634,0.057,0.057,",
        "    2.050,0.586,0.052,0.052,",
        "    2.100,0.588,0.054,0.054,",
        "    2.150,0.597,0.054,0.054,",
        "    2.200,0.576,0.051,0.051,",
        "    2.250,0.404,0.045,0.045,",
        "    2.300,0.179,0.037,0.037,",
        "    2.350,0.219,0.037,0.037,",
        "    2.400,0.240,0.039,0.039,",
        "    2.450,0.200,0.040,0.040,",
        "    2.500,0.214,0.039,0.039;",
        "  Construction,",
        "    EXTWALL80,               !- Name",
        "    A1 - 1 IN STUCCO,        !- Outside Layer",
        "    C4 - 4 IN COMMON BRICK,  !- Layer 2",
        "    E1 - 3 / 4 IN PLASTER OR GYP BOARD;  !- Layer 3",

        "  Construction,",
        "    PARTITION06,             !- Name",
        "    E1 - 3 / 4 IN PLASTER OR GYP BOARD,  !- Outside Layer",
        "    C6 - 8 IN CLAY TILE,     !- Layer 2",
        "    E1 - 3 / 4 IN PLASTER OR GYP BOARD;  !- Layer 3",

        "  Construction,",
        "    FLOOR SLAB 8 IN,         !- Name",
        "    C10 - 8 IN HW CONCRETE;  !- Outside Layer",

        "  Construction,",
        "    ROOF34,                  !- Name",
        "    E2 - 1 / 2 IN SLAG OR STONE,  !- Outside Layer",
        "    E3 - 3 / 8 IN FELT AND MEMBRANE,  !- Layer 2",
        "    C12 - 2 IN HW CONCRETE;  !- Layer 3",

        "  Construction,",
        "    CEILING:ZONE,            !- Name",
        "    B5 - 1 IN DENSE INSULATION,  !- Outside Layer",
        "    E1 - 3 / 4 IN PLASTER OR GYP BOARD;  !- Layer 2",

        "  Construction,",
        "    CEILING:ATTIC,           !- Name",
        "    E1 - 3 / 4 IN PLASTER OR GYP BOARD,  !- Outside Layer",
        "    B5 - 1 IN DENSE INSULATION;  !- Layer 2",

        "  Construction,",
        "    ELECTRO-CON-LIGHT,       !- Name",
        "    ELECTRO GLASS LIGHT STATE,  !- Outside Layer",
        "    WinAirGap,               !- Layer 2",
        "    SPECTRAL GLASS INNER PANE;  !- Layer 3",

        "  Construction,",
        "    ELECTRO-CON-DARK,        !- Name",
        "    ELECTRO GLASS LIGHT STATE,  !- Outside Layer",
        "    WinAirGap,               !- Layer 2",
        "    SPECTRAL GLASS INNER PANE;  !- Layer 3",

        "  Construction,",
        "    DOOR-CON,                !- Name",
        "    1.375in-Solid-Core;      !- Outside Layer",

        "  Zone,",
        "    West Zone,               !- Name",
        "    0,                       !- Direction of Relative North {deg}",
        "    0,                       !- X Origin {m}",
        "    0,                       !- Y Origin {m}",
        "    0,                       !- Z Origin {m}",
        "    1,                       !- Type",
        "    1,                       !- Multiplier",
        "    autocalculate,           !- Ceiling Height {m}",
        "    autocalculate;           !- Volume {m3}",

        "  Zone,",
        "    EAST ZONE,               !- Name",
        "    0,                       !- Direction of Relative North {deg}",
        "    0,                       !- X Origin {m}",
        "    0,                       !- Y Origin {m}",
        "    0,                       !- Z Origin {m}",
        "    1,                       !- Type",
        "    1,                       !- Multiplier",
        "    autocalculate,           !- Ceiling Height {m}",
        "    autocalculate;           !- Volume {m3}",

        "  Zone,",
        "    NORTH ZONE,              !- Name",
        "    0,                       !- Direction of Relative North {deg}",
        "    0,                       !- X Origin {m}",
        "    0,                       !- Y Origin {m}",
        "    0,                       !- Z Origin {m}",
        "    1,                       !- Type",
        "    1,                       !- Multiplier",
        "    autocalculate,           !- Ceiling Height {m}",
        "    autocalculate;           !- Volume {m3}",

        "  Zone,",
        "    ATTIC ZONE,              !- Name",
        "    0,                       !- Direction of Relative North {deg}",
        "    0,                       !- X Origin {m}",
        "    0,                       !- Y Origin {m}",
        "    0,                       !- Z Origin {m}",
        "    1,                       !- Type",
        "    1,                       !- Multiplier",
        "    autocalculate,           !- Ceiling Height {m}",
        "    autocalculate;           !- Volume {m3}",

        "  GlobalGeometryRules,",
        "    UpperLeftCorner,         !- Starting Vertex Position",
        "    CounterClockWise,        !- Vertex Entry Direction",
        "    World;                   !- Coordinate System",

        "  BuildingSurface:Detailed,",
        "    Zn001:Wall001,           !- Name",
        "    Wall,                    !- Surface Type",
        "    EXTWALL80,               !- Construction Name",
        "    West Zone,               !- Zone Name",
        "    Outdoors,                !- Outside Boundary Condition",
        "    ,                        !- Outside Boundary Condition Object",
        "    SunExposed,              !- Sun Exposure",
        "    WindExposed,             !- Wind Exposure",
        "    0.5000000,               !- View Factor to Ground",
        "    4,                       !- Number of Vertices",
        "    0,0,3.048000,  !- X,Y,Z ==> Vertex 1 {m}",
        "    0,0,0,  !- X,Y,Z ==> Vertex 2 {m}",
        "    6.096000,0,0,  !- X,Y,Z ==> Vertex 3 {m}",
        "    6.096000,0,3.048000;  !- X,Y,Z ==> Vertex 4 {m}",

        "  BuildingSurface:Detailed,",
        "    Zn001:Wall002,           !- Name",
        "    Wall,                    !- Surface Type",
        "    EXTWALL80,               !- Construction Name",
        "    West Zone,               !- Zone Name",
        "    Outdoors,                !- Outside Boundary Condition",
        "    ,                        !- Outside Boundary Condition Object",
        "    SunExposed,              !- Sun Exposure",
        "    WindExposed,             !- Wind Exposure",
        "    0.5000000,               !- View Factor to Ground",
        "    4,                       !- Number of Vertices",
        "    0,6.096000,3.048000,  !- X,Y,Z ==> Vertex 1 {m}",
        "    0,6.096000,0,  !- X,Y,Z ==> Vertex 2 {m}",
        "    0,0,0,  !- X,Y,Z ==> Vertex 3 {m}",
        "    0,0,3.048000;  !- X,Y,Z ==> Vertex 4 {m}",

        "  BuildingSurface:Detailed,",
        "    Zn001:Wall003,           !- Name",
        "    Wall,                    !- Surface Type",
        "    PARTITION06,             !- Construction Name",
        "    West Zone,               !- Zone Name",
        "    Surface,                 !- Outside Boundary Condition",
        "    Zn003:Wall004,           !- Outside Boundary Condition Object",
        "    NoSun,                   !- Sun Exposure",
        "    NoWind,                  !- Wind Exposure",
        "    0.5000000,               !- View Factor to Ground",
        "    4,                       !- Number of Vertices",
        "    6.096000,6.096000,3.048000,  !- X,Y,Z ==> Vertex 1 {m}",
        "    6.096000,6.096000,0,  !- X,Y,Z ==> Vertex 2 {m}",
        "    0,6.096000,0,  !- X,Y,Z ==> Vertex 3 {m}",
        "    0,6.096000,3.048000;  !- X,Y,Z ==> Vertex 4 {m}",

        "  BuildingSurface:Detailed,",
        "    Zn001:Wall004,           !- Name",
        "    Wall,                    !- Surface Type",
        "    PARTITION06,             !- Construction Name",
        "    West Zone,               !- Zone Name",
        "    Surface,                 !- Outside Boundary Condition",
        "    Zn002:Wall004,           !- Outside Boundary Condition Object",
        "    NoSun,                   !- Sun Exposure",
        "    NoWind,                  !- Wind Exposure",
        "    0.5000000,               !- View Factor to Ground",
        "    4,                       !- Number of Vertices",
        "    6.096000,0,3.048000,  !- X,Y,Z ==> Vertex 1 {m}",
        "    6.096000,0,0,  !- X,Y,Z ==> Vertex 2 {m}",
        "    6.096000,6.096000,0,  !- X,Y,Z ==> Vertex 3 {m}",
        "    6.096000,6.096000,3.048000;  !- X,Y,Z ==> Vertex 4 {m}",

        "  BuildingSurface:Detailed,",
        "    Zn001:Flr001,            !- Name",
        "    Floor,                   !- Surface Type",
        "    FLOOR SLAB 8 IN,         !- Construction Name",
        "    West Zone,               !- Zone Name",
        "    Surface,                 !- Outside Boundary Condition",
        "    Zn001:Flr001,            !- Outside Boundary Condition Object",
        "    NoSun,                   !- Sun Exposure",
        "    NoWind,                  !- Wind Exposure",
        "    1.000000,                !- View Factor to Ground",
        "    4,                       !- Number of Vertices",
        "    0,0,0,  !- X,Y,Z ==> Vertex 1 {m}",
        "    0,6.096000,0,  !- X,Y,Z ==> Vertex 2 {m}",
        "    6.096000,6.096000,0,  !- X,Y,Z ==> Vertex 3 {m}",
        "    6.096000,0,0;  !- X,Y,Z ==> Vertex 4 {m}",

        "  BuildingSurface:Detailed,",
        "    Zn001:Ceil001,           !- Name",
        "    CEILING,                 !- Surface Type",
        "    CEILING:ZONE,            !- Construction Name",
        "    West Zone,               !- Zone Name",
        "    Surface,                 !- Outside Boundary Condition",
        "    Zn004:Flr001,            !- Outside Boundary Condition Object",
        "    NoSun,                   !- Sun Exposure",
        "    NoWind,                  !- Wind Exposure",
        "    0,                       !- View Factor to Ground",
        "    4,                       !- Number of Vertices",
        "    0,6.096000,3.048000,  !- X,Y,Z ==> Vertex 1 {m}",
        "    0,0,3.048000,  !- X,Y,Z ==> Vertex 2 {m}",
        "    6.096000,0,3.048000,  !- X,Y,Z ==> Vertex 3 {m}",
        "    6.096000,6.096000,3.048000;  !- X,Y,Z ==> Vertex 4 {m}",

        "  BuildingSurface:Detailed,",
        "    Zn002:Wall001,           !- Name",
        "    Wall,                    !- Surface Type",
        "    EXTWALL80,               !- Construction Name",
        "    EAST ZONE,               !- Zone Name",
        "    Outdoors,                !- Outside Boundary Condition",
        "    ,                        !- Outside Boundary Condition Object",
        "    SunExposed,              !- Sun Exposure",
        "    WindExposed,             !- Wind Exposure",
        "    0.5000000,               !- View Factor to Ground",
        "    4,                       !- Number of Vertices",
        "    12.19200,6.096000,3.048000,  !- X,Y,Z ==> Vertex 1 {m}",
        "    12.19200,6.096000,0,  !- X,Y,Z ==> Vertex 2 {m}",
        "    9.144000,6.096000,0,  !- X,Y,Z ==> Vertex 3 {m}",
        "    9.144000,6.096000,3.048000;  !- X,Y,Z ==> Vertex 4 {m}",

        "  BuildingSurface:Detailed,",
        "    Zn002:Wall002,           !- Name",
        "    Wall,                    !- Surface Type",
        "    EXTWALL80,               !- Construction Name",
        "    EAST ZONE,               !- Zone Name",
        "    Outdoors,                !- Outside Boundary Condition",
        "    ,                        !- Outside Boundary Condition Object",
        "    SunExposed,              !- Sun Exposure",
        "    WindExposed,             !- Wind Exposure",
        "    0.5000000,               !- View Factor to Ground",
        "    4,                       !- Number of Vertices",
        "    6.096000,0,3.048000,  !- X,Y,Z ==> Vertex 1 {m}",
        "    6.096000,0,0,  !- X,Y,Z ==> Vertex 2 {m}",
        "    12.19200,0,0,  !- X,Y,Z ==> Vertex 3 {m}",
        "    12.19200,0,3.048000;  !- X,Y,Z ==> Vertex 4 {m}",

        "  BuildingSurface:Detailed,",
        "    Zn002:Wall003,           !- Name",
        "    Wall,                    !- Surface Type",
        "    EXTWALL80,               !- Construction Name",
        "    EAST ZONE,               !- Zone Name",
        "    Outdoors,                !- Outside Boundary Condition",
        "    ,                        !- Outside Boundary Condition Object",
        "    SunExposed,              !- Sun Exposure",
        "    WindExposed,             !- Wind Exposure",
        "    0.5000000,               !- View Factor to Ground",
        "    4,                       !- Number of Vertices",
        "    12.19200,0,3.048000,  !- X,Y,Z ==> Vertex 1 {m}",
        "    12.19200,0,0,  !- X,Y,Z ==> Vertex 2 {m}",
        "    12.19200,6.096000,0,  !- X,Y,Z ==> Vertex 3 {m}",
        "    12.19200,6.096000,3.048000;  !- X,Y,Z ==> Vertex 4 {m}",

        "  BuildingSurface:Detailed,",
        "    Zn002:Wall004,           !- Name",
        "    Wall,                    !- Surface Type",
        "    PARTITION06,             !- Construction Name",
        "    EAST ZONE,               !- Zone Name",
        "    Surface,                 !- Outside Boundary Condition",
        "    Zn001:Wall004,           !- Outside Boundary Condition Object",
        "    NoSun,                   !- Sun Exposure",
        "    NoWind,                  !- Wind Exposure",
        "    0.5000000,               !- View Factor to Ground",
        "    4,                       !- Number of Vertices",
        "    6.096000,6.096000,3.048000,  !- X,Y,Z ==> Vertex 1 {m}",
        "    6.096000,6.096000,0,  !- X,Y,Z ==> Vertex 2 {m}",
        "    6.096000,0,0,  !- X,Y,Z ==> Vertex 3 {m}",
        "    6.096000,0,3.048000;  !- X,Y,Z ==> Vertex 4 {m}",

        "  BuildingSurface:Detailed,",
        "    Zn002:Wall005,           !- Name",
        "    Wall,                    !- Surface Type",
        "    PARTITION06,             !- Construction Name",
        "    EAST ZONE,               !- Zone Name",
        "    Surface,                 !- Outside Boundary Condition",
        "    Zn003:Wall005,           !- Outside Boundary Condition Object",
        "    NoSun,                   !- Sun Exposure",
        "    NoWind,                  !- Wind Exposure",
        "    0.5000000,               !- View Factor to Ground",
        "    4,                       !- Number of Vertices",
        "    9.144000,6.096000,3.048000,  !- X,Y,Z ==> Vertex 1 {m}",
        "    9.144000,6.096000,0,  !- X,Y,Z ==> Vertex 2 {m}",
        "    6.096000,6.096000,0,  !- X,Y,Z ==> Vertex 3 {m}",
        "    6.096000,6.096000,3.048000;  !- X,Y,Z ==> Vertex 4 {m}",

        "  BuildingSurface:Detailed,",
        "    Zn002:Flr001,            !- Name",
        "    Floor,                   !- Surface Type",
        "    FLOOR SLAB 8 IN,         !- Construction Name",
        "    EAST ZONE,               !- Zone Name",
        "    Surface,                 !- Outside Boundary Condition",
        "    Zn002:Flr001,            !- Outside Boundary Condition Object",
        "    NoSun,                   !- Sun Exposure",
        "    NoWind,                  !- Wind Exposure",
        "    1.000000,                !- View Factor to Ground",
        "    4,                       !- Number of Vertices",
        "    6.096000,0,0,  !- X,Y,Z ==> Vertex 1 {m}",
        "    6.096000,6.096000,0,  !- X,Y,Z ==> Vertex 2 {m}",
        "    12.19200,6.096000,0,  !- X,Y,Z ==> Vertex 3 {m}",
        "    12.19200,0,0;  !- X,Y,Z ==> Vertex 4 {m}",

        "  BuildingSurface:Detailed,",
        "    Zn002:Ceil001,           !- Name",
        "    CEILING,                 !- Surface Type",
        "    CEILING:ZONE,            !- Construction Name",
        "    EAST ZONE,               !- Zone Name",
        "    Surface,                 !- Outside Boundary Condition",
        "    Zn004:Flr002,            !- Outside Boundary Condition Object",
        "    NoSun,                   !- Sun Exposure",
        "    NoWind,                  !- Wind Exposure",
        "    0,                       !- View Factor to Ground",
        "    4,                       !- Number of Vertices",
        "    6.096000,6.096000,3.048000,  !- X,Y,Z ==> Vertex 1 {m}",
        "    6.096000,0,3.048000,  !- X,Y,Z ==> Vertex 2 {m}",
        "    12.19200,0,3.048000,  !- X,Y,Z ==> Vertex 3 {m}",
        "    12.19200,6.096000,3.048000;  !- X,Y,Z ==> Vertex 4 {m}",

        "  BuildingSurface:Detailed,",
        "    Zn003:Wall001,           !- Name",
        "    Wall,                    !- Surface Type",
        "    EXTWALL80,               !- Construction Name",
        "    NORTH ZONE,              !- Zone Name",
        "    Outdoors,                !- Outside Boundary Condition",
        "    ,                        !- Outside Boundary Condition Object",
        "    SunExposed,              !- Sun Exposure",
        "    WindExposed,             !- Wind Exposure",
        "    0.5000000,               !- View Factor to Ground",
        "    4,                       !- Number of Vertices",
        "    0,12.19200,3.048000,  !- X,Y,Z ==> Vertex 1 {m}",
        "    0,12.19200,0,  !- X,Y,Z ==> Vertex 2 {m}",
        "    0,6.096000,0,  !- X,Y,Z ==> Vertex 3 {m}",
        "    0,6.096000,3.048000;  !- X,Y,Z ==> Vertex 4 {m}",

        "  BuildingSurface:Detailed,",
        "    Zn003:Wall002,           !- Name",
        "    Wall,                    !- Surface Type",
        "    EXTWALL80,               !- Construction Name",
        "    NORTH ZONE,              !- Zone Name",
        "    Outdoors,                !- Outside Boundary Condition",
        "    ,                        !- Outside Boundary Condition Object",
        "    SunExposed,              !- Sun Exposure",
        "    WindExposed,             !- Wind Exposure",
        "    0.5000000,               !- View Factor to Ground",
        "    4,                       !- Number of Vertices",
        "    9.144000,12.19200,3.048000,  !- X,Y,Z ==> Vertex 1 {m}",
        "    9.144000,12.19200,0,  !- X,Y,Z ==> Vertex 2 {m}",
        "    0,12.19200,0,  !- X,Y,Z ==> Vertex 3 {m}",
        "    0,12.19200,3.048000;  !- X,Y,Z ==> Vertex 4 {m}",

        "  BuildingSurface:Detailed,",
        "    Zn003:Wall003,           !- Name",
        "    Wall,                    !- Surface Type",
        "    EXTWALL80,               !- Construction Name",
        "    NORTH ZONE,              !- Zone Name",
        "    Outdoors,                !- Outside Boundary Condition",
        "    ,                        !- Outside Boundary Condition Object",
        "    SunExposed,              !- Sun Exposure",
        "    WindExposed,             !- Wind Exposure",
        "    0.5000000,               !- View Factor to Ground",
        "    4,                       !- Number of Vertices",
        "    9.144000,6.096000,3.048000,  !- X,Y,Z ==> Vertex 1 {m}",
        "    9.144000,6.096000,0,  !- X,Y,Z ==> Vertex 2 {m}",
        "    9.144000,12.19200,0,  !- X,Y,Z ==> Vertex 3 {m}",
        "    9.144000,12.19200,3.048000;  !- X,Y,Z ==> Vertex 4 {m}",

        "  BuildingSurface:Detailed,",
        "    Zn003:Wall004,           !- Name",
        "    Wall,                    !- Surface Type",
        "    PARTITION06,             !- Construction Name",
        "    NORTH ZONE,              !- Zone Name",
        "    Surface,                 !- Outside Boundary Condition",
        "    Zn001:Wall003,           !- Outside Boundary Condition Object",
        "    NoSun,                   !- Sun Exposure",
        "    NoWind,                  !- Wind Exposure",
        "    0.5000000,               !- View Factor to Ground",
        "    4,                       !- Number of Vertices",
        "    0,6.096000,3.048000,  !- X,Y,Z ==> Vertex 1 {m}",
        "    0,6.096000,0,  !- X,Y,Z ==> Vertex 2 {m}",
        "    6.096000,6.096000,0,  !- X,Y,Z ==> Vertex 3 {m}",
        "    6.096000,6.096000,3.048000;  !- X,Y,Z ==> Vertex 4 {m}",

        "  BuildingSurface:Detailed,",
        "    Zn003:Wall005,           !- Name",
        "    Wall,                    !- Surface Type",
        "    PARTITION06,             !- Construction Name",
        "    NORTH ZONE,              !- Zone Name",
        "    Surface,                 !- Outside Boundary Condition",
        "    Zn002:Wall005,           !- Outside Boundary Condition Object",
        "    NoSun,                   !- Sun Exposure",
        "    NoWind,                  !- Wind Exposure",
        "    0.5000000,               !- View Factor to Ground",
        "    4,                       !- Number of Vertices",
        "    6.096000,6.096000,3.048000,  !- X,Y,Z ==> Vertex 1 {m}",
        "    6.096000,6.096000,0,  !- X,Y,Z ==> Vertex 2 {m}",
        "    9.144000,6.096000,0,  !- X,Y,Z ==> Vertex 3 {m}",
        "    9.144000,6.096000,3.048000;  !- X,Y,Z ==> Vertex 4 {m}",

        "  BuildingSurface:Detailed,",
        "    Zn003:Flr001,            !- Name",
        "    Floor,                   !- Surface Type",
        "    FLOOR SLAB 8 IN,         !- Construction Name",
        "    NORTH ZONE,              !- Zone Name",
        "    Surface,                 !- Outside Boundary Condition",
        "    Zn003:Flr001,            !- Outside Boundary Condition Object",
        "    NoSun,                   !- Sun Exposure",
        "    NoWind,                  !- Wind Exposure",
        "    1.000000,                !- View Factor to Ground",
        "    4,                       !- Number of Vertices",
        "    0,6.096000,0,  !- X,Y,Z ==> Vertex 1 {m}",
        "    0,12.19200,0,  !- X,Y,Z ==> Vertex 2 {m}",
        "    9.144000,12.19200,0,  !- X,Y,Z ==> Vertex 3 {m}",
        "    9.144000,6.096000,0;  !- X,Y,Z ==> Vertex 4 {m}",

        "  BuildingSurface:Detailed,",
        "    Zn003:Ceil001,           !- Name",
        "    CEILING,                 !- Surface Type",
        "    CEILING:ZONE,            !- Construction Name",
        "    NORTH ZONE,              !- Zone Name",
        "    Surface,                 !- Outside Boundary Condition",
        "    Zn004:Flr003,            !- Outside Boundary Condition Object",
        "    NoSun,                   !- Sun Exposure",
        "    NoWind,                  !- Wind Exposure",
        "    0,                       !- View Factor to Ground",
        "    4,                       !- Number of Vertices",
        "    0,12.19200,3.048000,  !- X,Y,Z ==> Vertex 1 {m}",
        "    0,6.096000,3.048000,  !- X,Y,Z ==> Vertex 2 {m}",
        "    9.144000,6.096000,3.048000,  !- X,Y,Z ==> Vertex 3 {m}",
        "    9.144000,12.19200,3.048000;  !- X,Y,Z ==> Vertex 4 {m}",

        "  BuildingSurface:Detailed,",
        "    Zn004:Wall001,           !- Name",
        "    Wall,                    !- Surface Type",
        "    EXTWALL80,               !- Construction Name",
        "    ATTIC ZONE,              !- Zone Name",
        "    Outdoors,                !- Outside Boundary Condition",
        "    ,                        !- Outside Boundary Condition Object",
        "    SunExposed,              !- Sun Exposure",
        "    WindExposed,             !- Wind Exposure",
        "    0.5000000,               !- View Factor to Ground",
        "    4,                       !- Number of Vertices",
        "    0,0,3.962400,  !- X,Y,Z ==> Vertex 1 {m}",
        "    0,0,3.048000,  !- X,Y,Z ==> Vertex 2 {m}",
        "    6.096000,0,3.048000,  !- X,Y,Z ==> Vertex 3 {m}",
        "    6.096000,0,3.962400;  !- X,Y,Z ==> Vertex 4 {m}",

        "  BuildingSurface:Detailed,",
        "    Zn004:Wall002,           !- Name",
        "    Wall,                    !- Surface Type",
        "    EXTWALL80,               !- Construction Name",
        "    ATTIC ZONE,              !- Zone Name",
        "    Outdoors,                !- Outside Boundary Condition",
        "    ,                        !- Outside Boundary Condition Object",
        "    SunExposed,              !- Sun Exposure",
        "    WindExposed,             !- Wind Exposure",
        "    0.5000000,               !- View Factor to Ground",
        "    4,                       !- Number of Vertices",
        "    6.096000,0,3.962400,  !- X,Y,Z ==> Vertex 1 {m}",
        "    6.096000,0,3.048000,  !- X,Y,Z ==> Vertex 2 {m}",
        "    12.19200,0,3.048000,  !- X,Y,Z ==> Vertex 3 {m}",
        "    12.19200,0,3.962400;  !- X,Y,Z ==> Vertex 4 {m}",

        "  BuildingSurface:Detailed,",
        "    Zn004:Wall003,           !- Name",
        "    Wall,                    !- Surface Type",
        "    EXTWALL80,               !- Construction Name",
        "    ATTIC ZONE,              !- Zone Name",
        "    Outdoors,                !- Outside Boundary Condition",
        "    ,                        !- Outside Boundary Condition Object",
        "    SunExposed,              !- Sun Exposure",
        "    WindExposed,             !- Wind Exposure",
        "    0.5000000,               !- View Factor to Ground",
        "    4,                       !- Number of Vertices",
        "    12.19200,0,3.962400,  !- X,Y,Z ==> Vertex 1 {m}",
        "    12.19200,0,3.048000,  !- X,Y,Z ==> Vertex 2 {m}",
        "    12.19200,6.096000,3.048000,  !- X,Y,Z ==> Vertex 3 {m}",
        "    12.19200,6.096000,3.962400;  !- X,Y,Z ==> Vertex 4 {m}",

        "  BuildingSurface:Detailed,",
        "    Zn004:Wall004,           !- Name",
        "    Wall,                    !- Surface Type",
        "    EXTWALL80,               !- Construction Name",
        "    ATTIC ZONE,              !- Zone Name",
        "    Outdoors,                !- Outside Boundary Condition",
        "    ,                        !- Outside Boundary Condition Object",
        "    SunExposed,              !- Sun Exposure",
        "    WindExposed,             !- Wind Exposure",
        "    0.5000000,               !- View Factor to Ground",
        "    4,                       !- Number of Vertices",
        "    12.19200,6.096000,3.962400,  !- X,Y,Z ==> Vertex 1 {m}",
        "    12.19200,6.096000,3.048000,  !- X,Y,Z ==> Vertex 2 {m}",
        "    9.144000,6.096000,3.048000,  !- X,Y,Z ==> Vertex 3 {m}",
        "    9.144000,6.096000,3.962400;  !- X,Y,Z ==> Vertex 4 {m}",

        "  BuildingSurface:Detailed,",
        "    Zn004:Wall005,           !- Name",
        "    Wall,                    !- Surface Type",
        "    EXTWALL80,               !- Construction Name",
        "    ATTIC ZONE,              !- Zone Name",
        "    Outdoors,                !- Outside Boundary Condition",
        "    ,                        !- Outside Boundary Condition Object",
        "    SunExposed,              !- Sun Exposure",
        "    WindExposed,             !- Wind Exposure",
        "    0.5000000,               !- View Factor to Ground",
        "    4,                       !- Number of Vertices",
        "    9.144000,6.096000,3.962400,  !- X,Y,Z ==> Vertex 1 {m}",
        "    9.144000,6.096000,3.048000,  !- X,Y,Z ==> Vertex 2 {m}",
        "    9.144000,12.19200,3.048000,  !- X,Y,Z ==> Vertex 3 {m}",
        "    9.144000,12.19200,3.962400;  !- X,Y,Z ==> Vertex 4 {m}",

        "  BuildingSurface:Detailed,",
        "    Zn004:Wall006,           !- Name",
        "    Wall,                    !- Surface Type",
        "    EXTWALL80,               !- Construction Name",
        "    ATTIC ZONE,              !- Zone Name",
        "    Outdoors,                !- Outside Boundary Condition",
        "    ,                        !- Outside Boundary Condition Object",
        "    SunExposed,              !- Sun Exposure",
        "    WindExposed,             !- Wind Exposure",
        "    0.5000000,               !- View Factor to Ground",
        "    4,                       !- Number of Vertices",
        "    9.144000,12.19200,3.962400,  !- X,Y,Z ==> Vertex 1 {m}",
        "    9.144000,12.19200,3.048000,  !- X,Y,Z ==> Vertex 2 {m}",
        "    0,12.19200,3.048000,  !- X,Y,Z ==> Vertex 3 {m}",
        "    0,12.19200,3.962400;  !- X,Y,Z ==> Vertex 4 {m}",

        "  BuildingSurface:Detailed,",
        "    Zn004:Wall007,           !- Name",
        "    Wall,                    !- Surface Type",
        "    EXTWALL80,               !- Construction Name",
        "    ATTIC ZONE,              !- Zone Name",
        "    Outdoors,                !- Outside Boundary Condition",
        "    ,                        !- Outside Boundary Condition Object",
        "    SunExposed,              !- Sun Exposure",
        "    WindExposed,             !- Wind Exposure",
        "    0.5000000,               !- View Factor to Ground",
        "    4,                       !- Number of Vertices",
        "    0,12.19200,3.962400,  !- X,Y,Z ==> Vertex 1 {m}",
        "    0,12.19200,3.048000,  !- X,Y,Z ==> Vertex 2 {m}",
        "    0,6.096000,3.048000,  !- X,Y,Z ==> Vertex 3 {m}",
        "    0,6.096000,3.962400;  !- X,Y,Z ==> Vertex 4 {m}",

        "  BuildingSurface:Detailed,",
        "    Zn004:Wall008,           !- Name",
        "    Wall,                    !- Surface Type",
        "    EXTWALL80,               !- Construction Name",
        "    ATTIC ZONE,              !- Zone Name",
        "    Outdoors,                !- Outside Boundary Condition",
        "    ,                        !- Outside Boundary Condition Object",
        "    SunExposed,              !- Sun Exposure",
        "    WindExposed,             !- Wind Exposure",
        "    0.5000000,               !- View Factor to Ground",
        "    4,                       !- Number of Vertices",
        "    0,6.096000,3.962400,  !- X,Y,Z ==> Vertex 1 {m}",
        "    0,6.096000,3.048000,  !- X,Y,Z ==> Vertex 2 {m}",
        "    0,0,3.048000,  !- X,Y,Z ==> Vertex 3 {m}",
        "    0,0,3.962400;  !- X,Y,Z ==> Vertex 4 {m}",

        "  BuildingSurface:Detailed,",
        "    Zn004:Roof001,           !- Name",
        "    Roof,                    !- Surface Type",
        "    ROOF34,                  !- Construction Name",
        "    ATTIC ZONE,              !- Zone Name",
        "    Outdoors,                !- Outside Boundary Condition",
        "    ,                        !- Outside Boundary Condition Object",
        "    SunExposed,              !- Sun Exposure",
        "    WindExposed,             !- Wind Exposure",
        "    0,                       !- View Factor to Ground",
        "    4,                       !- Number of Vertices",
        "    0,6.096000,3.962400,  !- X,Y,Z ==> Vertex 1 {m}",
        "    0,0,3.962400,  !- X,Y,Z ==> Vertex 2 {m}",
        "    6.096000,0,3.962400,  !- X,Y,Z ==> Vertex 3 {m}",
        "    6.096000,6.096000,3.962400;  !- X,Y,Z ==> Vertex 4 {m}",

        "  BuildingSurface:Detailed,",
        "    Zn004:Roof002,           !- Name",
        "    Roof,                    !- Surface Type",
        "    ROOF34,                  !- Construction Name",
        "    ATTIC ZONE,              !- Zone Name",
        "    Outdoors,                !- Outside Boundary Condition",
        "    ,                        !- Outside Boundary Condition Object",
        "    SunExposed,              !- Sun Exposure",
        "    WindExposed,             !- Wind Exposure",
        "    0,                       !- View Factor to Ground",
        "    4,                       !- Number of Vertices",
        "    6.096000,6.096000,3.962400,  !- X,Y,Z ==> Vertex 1 {m}",
        "    6.096000,0,3.962400,  !- X,Y,Z ==> Vertex 2 {m}",
        "    12.19200,0,3.962400,  !- X,Y,Z ==> Vertex 3 {m}",
        "    12.19200,6.096000,3.962400;  !- X,Y,Z ==> Vertex 4 {m}",

        "  BuildingSurface:Detailed,",
        "    Zn004:Roof003,           !- Name",
        "    Roof,                    !- Surface Type",
        "    ROOF34,                  !- Construction Name",
        "    ATTIC ZONE,              !- Zone Name",
        "    Outdoors,                !- Outside Boundary Condition",
        "    ,                        !- Outside Boundary Condition Object",
        "    SunExposed,              !- Sun Exposure",
        "    WindExposed,             !- Wind Exposure",
        "    0,                       !- View Factor to Ground",
        "    4,                       !- Number of Vertices",
        "    0,12.19200,3.962400,  !- X,Y,Z ==> Vertex 1 {m}",
        "    0,6.096000,3.962400,  !- X,Y,Z ==> Vertex 2 {m}",
        "    9.144000,6.096000,3.962400,  !- X,Y,Z ==> Vertex 3 {m}",
        "    9.144000,12.19200,3.962400;  !- X,Y,Z ==> Vertex 4 {m}",

        "  BuildingSurface:Detailed,",
        "    Zn004:Flr001,            !- Name",
        "    Floor,                   !- Surface Type",
        "    CEILING:ATTIC,           !- Construction Name",
        "    ATTIC ZONE,              !- Zone Name",
        "    Surface,                 !- Outside Boundary Condition",
        "    Zn001:Ceil001,           !- Outside Boundary Condition Object",
        "    NoSun,                   !- Sun Exposure",
        "    NoWind,                  !- Wind Exposure",
        "    1.000000,                !- View Factor to Ground",
        "    4,                       !- Number of Vertices",
        "    0,0,3.048000,  !- X,Y,Z ==> Vertex 1 {m}",
        "    0,6.096000,3.048000,  !- X,Y,Z ==> Vertex 2 {m}",
        "    6.096000,6.096000,3.048000,  !- X,Y,Z ==> Vertex 3 {m}",
        "    6.096000,0,3.048000;  !- X,Y,Z ==> Vertex 4 {m}",

        "  BuildingSurface:Detailed,",
        "    Zn004:Flr002,            !- Name",
        "    Floor,                   !- Surface Type",
        "    CEILING:ATTIC,           !- Construction Name",
        "    ATTIC ZONE,              !- Zone Name",
        "    Surface,                 !- Outside Boundary Condition",
        "    Zn002:Ceil001,           !- Outside Boundary Condition Object",
        "    NoSun,                   !- Sun Exposure",
        "    NoWind,                  !- Wind Exposure",
        "    1.000000,                !- View Factor to Ground",
        "    4,                       !- Number of Vertices",
        "    6.096000,0,3.048000,  !- X,Y,Z ==> Vertex 1 {m}",
        "    6.096000,6.096000,3.048000,  !- X,Y,Z ==> Vertex 2 {m}",
        "    12.19200,6.096000,3.048000,  !- X,Y,Z ==> Vertex 3 {m}",
        "    12.19200,0,3.048000;  !- X,Y,Z ==> Vertex 4 {m}",

        "  BuildingSurface:Detailed,",
        "    Zn004:Flr003,            !- Name",
        "    Floor,                   !- Surface Type",
        "    CEILING:ATTIC,           !- Construction Name",
        "    ATTIC ZONE,              !- Zone Name",
        "    Surface,                 !- Outside Boundary Condition",
        "    Zn003:Ceil001,           !- Outside Boundary Condition Object",
        "    NoSun,                   !- Sun Exposure",
        "    NoWind,                  !- Wind Exposure",
        "    1.000000,                !- View Factor to Ground",
        "    4,                       !- Number of Vertices",
        "    0,6.096000,3.048000,  !- X,Y,Z ==> Vertex 1 {m}",
        "    0,12.19200,3.048000,  !- X,Y,Z ==> Vertex 2 {m}",
        "    9.144000,12.19200,3.048000,  !- X,Y,Z ==> Vertex 3 {m}",
        "    9.144000,6.096000,3.048000;  !- X,Y,Z ==> Vertex 4 {m}",

        "  FenestrationSurface:Detailed,",
        "    Zn001:Wall001:Win001,    !- Name",
        "    Window,                  !- Surface Type",
        "    ELECTRO-CON-LIGHT,       !- Construction Name",
        "    Zn001:Wall001,           !- Building Surface Name",
        "    ,                        !- Outside Boundary Condition Object",
        "    0.5000000,               !- View Factor to Ground",
        "    TestFrameAndDivider,     !- Frame and Divider Name",
        "    1.0,                     !- Multiplier",
        "    4,                       !- Number of Vertices",
        "    0.548000,0,2.5000,  !- X,Y,Z ==> Vertex 1 {m}",
        "    0.548000,0,0.5000,  !- X,Y,Z ==> Vertex 2 {m}",
        "    5.548000,0,0.5000,  !- X,Y,Z ==> Vertex 3 {m}",
        "    5.548000,0,2.5000;  !- X,Y,Z ==> Vertex 4 {m}",

        "  FenestrationSurface:Detailed,",
        "    Zn001:Wall003:Door001,   !- Name",
        "    DOOR,                    !- Surface Type",
        "    DOOR-CON,                !- Construction Name",
        "    Zn001:Wall003,           !- Building Surface Name",
        "    Zn003:Wall004:Door001,   !- Outside Boundary Condition Object",
        "    0.5000000,               !- View Factor to Ground",
        "    ,                        !- Frame and Divider Name",
        "    1.0,                     !- Multiplier",
        "    4,                       !- Number of Vertices",
        "    3.500,6.096000,2.0,  !- X,Y,Z ==> Vertex 1 {m}",
        "    3.500,6.096000,0.0,  !- X,Y,Z ==> Vertex 2 {m}",
        "    2.500,6.096000,0.0,  !- X,Y,Z ==> Vertex 3 {m}",
        "    2.500,6.096000,2.0;  !- X,Y,Z ==> Vertex 4 {m}",

        "  FenestrationSurface:Detailed,",
        "    Zn003:Wall002:Win001,    !- Name",
        "    Window,                  !- Surface Type",
        "    ELECTRO-CON-LIGHT,       !- Construction Name",
        "    Zn003:Wall002,           !- Building Surface Name",
        "    ,                        !- Outside Boundary Condition Object",
        "    0.5000000,               !- View Factor to Ground",
        "    TestFrameAndDivider,     !- Frame and Divider Name",
        "    1.0,                     !- Multiplier",
        "    4,                       !- Number of Vertices",
        "    5.548000,12.19200,2.5000,  !- X,Y,Z ==> Vertex 1 {m}",
        "    5.548000,12.19200,0.5000,  !- X,Y,Z ==> Vertex 2 {m}",
        "    0.548000,12.19200,0.5000,  !- X,Y,Z ==> Vertex 3 {m}",
        "    0.548000,12.19200,2.5000;  !- X,Y,Z ==> Vertex 4 {m}",

        "  FenestrationSurface:Detailed,",
        "    Zn003:Wall004:Door001,   !- Name",
        "    DOOR,                    !- Surface Type",
        "    DOOR-CON,                !- Construction Name",
        "    Zn003:Wall004,           !- Building Surface Name",
        "    Zn001:Wall003:Door001,   !- Outside Boundary Condition Object",
        "    0.5000000,               !- View Factor to Ground",
        "    ,                        !- Frame and Divider Name",
        "    1.0,                     !- Multiplier",
        "    4,                       !- Number of Vertices",
        "    2.500,6.096000,2.0,  !- X,Y,Z ==> Vertex 1 {m}",
        "    2.500,6.096000,0.0,  !- X,Y,Z ==> Vertex 2 {m}",
        "    3.500,6.096000,0.0,  !- X,Y,Z ==> Vertex 3 {m}",
        "    3.500,6.096000,2.0;  !- X,Y,Z ==> Vertex 4 {m}",

        "  WindowShadingControl,",
        "    WIN-CONTROL-GLARE,       !- Name",
        "    West Zone,               !- Zone Name",
        "    1,                       !- Shading Control Sequence Number ",
        "    SwitchableGlazing,       !- Shading Type",
        "    ELECTRO-CON-DARK,        !- Construction with Shading Name",
        "    OnIfHighGlare,           !- Shading Control Type",
        "    ,                        !- Schedule Name",
        "    0.0,                     !- Setpoint {W/m2, W or deg C}",
        "    No,                      !- Shading Control Is Scheduled",
        "    YES,                     !- Glare Control Is Active",
        "    ,                        !- Shading Device Material Name",
        "    FixedSlatAngle,          !- Type of Slat Angle Control for Blinds",
        "    ,                        !- Slat Angle Schedule Name",
        "    ,                        !- Setpoint 2",
        "    ,                        !- Daylighting Control Object Name",
        "    ,                        !- Multiple Surface Control Type",
        "    Zn001:Wall001:Win001;    !- Fenestration Surface 1 Name",

        "  WindowProperty:FrameAndDivider,",
        "    TestFrameAndDivider,     !- Name",
        "    0.05,                    !- Frame Width {m}",
        "    0.05,                    !- Frame Outside Projection {m}",
        "    0.05,                    !- Frame Inside Projection {m}",
        "    5.0,                     !- Frame Conductance {W/m2-K}",
        "    1.2,                     !- Ratio of Frame-Edge Glass Conductance to Center-Of-Glass Conductance",
        "    0.8,                     !- Frame Solar Absorptance",
        "    0.8,                     !- Frame Visible Absorptance",
        "    0.9,                     !- Frame Thermal Hemispherical Emissivity",
        "    DividedLite,             !- Divider Type",
        "    0.02,                    !- Divider Width {m}",
        "    2,                       !- Number of Horizontal Dividers",
        "    2,                       !- Number of Vertical Dividers",
        "    0.02,                    !- Divider Outside Projection {m}",
        "    0.02,                    !- Divider Inside Projection {m}",
        "    5.0,                     !- Divider Conductance {W/m2-K}",
        "    1.2,                     !- Ratio of Divider-Edge Glass Conductance to Center-Of-Glass Conductance",
        "    0.8,                     !- Divider Solar Absorptance",
        "    0.8,                     !- Divider Visible Absorptance",
        "    0.9;                     !- Divider Thermal Hemispherical Emissivity",
    });

    ASSERT_TRUE(process_idf(idf_objects));

    SimulationManager::GetProjectData(outputFiles());
    bool FoundError = false;

    HeatBalanceManager::GetProjectControlData(outputFiles(), FoundError); // read project control data
    EXPECT_FALSE(FoundError);                              // expect no errors

    HeatBalanceManager::SetPreConstructionInputParameters();
    CurveManager::GetCurveInput();
    CurveManager::GetCurvesInputFlag = false;

    HeatBalanceManager::GetWindowGlassSpectralData(FoundError);
    EXPECT_FALSE(FoundError);
    HeatBalanceManager::GetMaterialData(outputFiles(), FoundError);
    EXPECT_FALSE(FoundError);

    HeatBalanceManager::GetFrameAndDividerData(FoundError);
    EXPECT_FALSE(FoundError);

    HeatBalanceManager::GetConstructData(FoundError);
    EXPECT_FALSE(FoundError);

    HeatBalanceManager::GetZoneData(FoundError); // Read Zone data from input file
    EXPECT_FALSE(FoundError);

    SurfaceGeometry::GetGeometryParameters(outputFiles(), FoundError);
    EXPECT_FALSE(FoundError);

    SurfaceGeometry::CosZoneRelNorth.allocate(4);
    SurfaceGeometry::SinZoneRelNorth.allocate(4);

    SurfaceGeometry::CosZoneRelNorth(1) = std::cos(-DataHeatBalance::Zone(1).RelNorth * DataGlobals::DegToRadians);
    SurfaceGeometry::CosZoneRelNorth(2) = std::cos(-DataHeatBalance::Zone(2).RelNorth * DataGlobals::DegToRadians);
    SurfaceGeometry::CosZoneRelNorth(3) = std::cos(-DataHeatBalance::Zone(3).RelNorth * DataGlobals::DegToRadians);
    SurfaceGeometry::CosZoneRelNorth(4) = std::cos(-DataHeatBalance::Zone(4).RelNorth * DataGlobals::DegToRadians);
    SurfaceGeometry::SinZoneRelNorth(1) = std::sin(-DataHeatBalance::Zone(1).RelNorth * DataGlobals::DegToRadians);
    SurfaceGeometry::SinZoneRelNorth(2) = std::sin(-DataHeatBalance::Zone(2).RelNorth * DataGlobals::DegToRadians);
    SurfaceGeometry::SinZoneRelNorth(3) = std::sin(-DataHeatBalance::Zone(3).RelNorth * DataGlobals::DegToRadians);
    SurfaceGeometry::SinZoneRelNorth(4) = std::sin(-DataHeatBalance::Zone(4).RelNorth * DataGlobals::DegToRadians);

    SurfaceGeometry::CosBldgRelNorth = 1.0;
    SurfaceGeometry::SinBldgRelNorth = 0.0;

    SurfaceGeometry::CosBldgRotAppGonly = 1.0;
    SurfaceGeometry::SinBldgRotAppGonly = 0.0;

    SurfaceGeometry::GetSurfaceData(outputFiles(), FoundError); // setup zone geometry and get zone data
    EXPECT_FALSE(FoundError);                    // expect no errors

    WindowManager::InitGlassOpticalCalculations();

    int NumAngles = 10; // Number of incident angles
    Real64 sum;
    // total transmittance
    Array1D<Real64> correctT(
        NumAngles, {0.529017128, 0.472866571, 0.414862350, 0.355230972, 0.294204731, 0.232087506, 0.169331950, 0.10672958, 0.04626078, 0.0});
    // total reflectance
    Array1D<Real64> correctR(
        NumAngles, {0.097222311, 0.194253146, 0.29213968, 0.39110239, 0.491349618, 0.59297952, 0.695822715, 0.79917258, 0.90138662, 1.00000000});
    // Layer 1 absortance
    Array1D<Real64> correctabs1(
        NumAngles, {0.242079608, 0.214464137, 0.187033583, 0.159840540, 0.132932950, 0.10633161, 0.079994699, 0.053758780, 0.027261664, 0.0});
    // Layer 2 absortance
    Array1D<Real64> correctabs2(
        NumAngles, {0.131680954, 0.118416146, 0.105964377, 0.093826087, 0.08151269, 0.068601358, 0.054850634, 0.040339052, 0.025090929, 0.0});

    for (int i = 1; i <= NumAngles; i++) {
        EXPECT_NEAR(correctT(i), WindowManager::tsolPhi(i), 0.0001);
        EXPECT_NEAR(correctR(i), WindowManager::rfsolPhi(i), 0.0001);
        EXPECT_NEAR(correctabs1(i), WindowManager::solabsPhi(1, i), 0.0001);
        EXPECT_NEAR(correctabs2(i), WindowManager::solabsPhi(2, i), 0.0001);
        sum = tsolPhi(i) + rfsolPhi(i) + solabsPhi(1, i) + solabsPhi(2, i);
        EXPECT_NEAR(sum, 1.0, 0.0001);
    }

    SurfaceGeometry::CosZoneRelNorth.deallocate();
    SurfaceGeometry::SinZoneRelNorth.deallocate();
}

TEST_F(EnergyPlusFixture, WindowManager_SrdLWRTest)
{
    // GitHub issue 6037
    bool ErrorsFound(false);

    std::string const idf_objects =
        delimited_string({"Material,",
                          "  Concrete Block,          !- Name",
                          "  MediumRough,             !- Roughness",
                          "  0.1014984,               !- Thickness {m}",
                          "  0.3805070,               !- Conductivity {W/m-K}",
                          "  608.7016,                !- Density {kg/m3}",
                          "  836.8000;                !- Specific Heat {J/kg-K}",
                          "Construction,",
                          "  WallConstruction,        !- Name",
                          "  Concrete Block;          !- Outside Layer",
                          "WindowMaterial:SimpleGlazingSystem,",
                          "  WindowMaterial,          !- Name",
                          "  5.778,                   !- U-Factor {W/m2-K}",
                          "  0.819,                   !- Solar Heat Gain Coefficient",
                          "  0.881;                   !- Visible Transmittance",
                          "Construction,",
                          "  WindowConstruction,      !- Name",
                          "  WindowMaterial;          !- Outside Layer",
                          "WindowProperty:FrameAndDivider,",
                          "  WindowFrame,             !- Name",
                          "  0.05,                    !- Frame Width {m}",
                          "  0.00,                    !- Frame Outside Projection {m}",
                          "  0.00,                    !- Frame Inside Projection {m}",
                          "  5.0,                     !- Frame Conductance {W/m2-K}",
                          "  1.2,                     !- Ratio of Frame-Edge Glass Conductance to Center-Of-Glass Conductance",
                          "  0.8,                     !- Frame Solar Absorptance",
                          "  0.8,                     !- Frame Visible Absorptance",
                          "  0.9,                     !- Frame Thermal Hemispherical Emissivity",
                          "  DividedLite,             !- Divider Type",
                          "  0.02,                    !- Divider Width {m}",
                          "  2,                       !- Number of Horizontal Dividers",
                          "  2,                       !- Number of Vertical Dividers",
                          "  0.00,                    !- Divider Outside Projection {m}",
                          "  0.00,                    !- Divider Inside Projection {m}",
                          "  5.0,                     !- Divider Conductance {W/m2-K}",
                          "  1.2,                     !- Ratio of Divider-Edge Glass Conductance to Center-Of-Glass Conductance",
                          "  0.8,                     !- Divider Solar Absorptance",
                          "  0.8,                     !- Divider Visible Absorptance",
                          "  0.9;                     !- Divider Thermal Hemispherical Emissivity",
                          "FenestrationSurface:Detailed,",
                          "  FenestrationSurface,     !- Name",
                          "  Window,                  !- Surface Type",
                          "  WindowConstruction,      !- Construction Name",
                          "  Wall,                    !- Building Surface Name",
                          "  ,                        !- Outside Boundary Condition Object",
                          "  0.5000000,               !- View Factor to Ground",
                          "  WindowFrame,             !- Frame and Divider Name",
                          "  1.0,                     !- Multiplier",
                          "  4,                       !- Number of Vertices",
                          "  0.200000,0.000000,9.900000,  !- X,Y,Z ==> Vertex 1 {m}",
                          "  0.200000,0.000000,0.1000000,  !- X,Y,Z ==> Vertex 2 {m}",
                          "  9.900000,0.000000,0.1000000,  !- X,Y,Z ==> Vertex 3 {m}",
                          "  9.900000,0.000000,9.900000;  !- X,Y,Z ==> Vertex 4 {m}",
                          "SurfaceProperty:LocalEnvironment,",
                          "  LocEnv:FenestrationSurface,          !- Name",
                          "  FenestrationSurface,                 !- Exterior Surface Name",
                          "  ,                             !- External Shading Fraction Schedule Name",
                          "  SrdSurfs:FenestrationSurface,        !- Surrounding Surfaces Object Name",
                          "  ;                             !- Outdoor Air Node Name",
                          "SurfaceProperty:SurroundingSurfaces,",
                          "  SrdSurfs:FenestrationSurface, !- Name",
                          "  0.3,",
                          "  Sky Temp Sch,",
                          "  0.1,",
                          "  Ground Temp Sch,",
                          "  SurroundingSurface1,",
                          "  0.6,",
                          "  Surrounding Temp Sch 1;",
                          "Schedule:Compact,",
                          "  Surrounding Temp Sch 1,       !- Name",
                          "  Any Number,                   !- Schedule Type Limits Name",
                          "  Through: 12/31,               !- Field 1",
                          "  For: AllDays,                 !- Field 2",
                          "  Until: 24:00, 15.0;           !- Field 3",
                          "BuildingSurface:Detailed,"
                          "  Wall,                    !- Name",
                          "  Wall,                    !- Surface Type",
                          "  WallConstruction,        !- Construction Name",
                          "  Zone,                    !- Zone Name",
                          "  Outdoors,                !- Outside Boundary Condition",
                          "  ,                        !- Outside Boundary Condition Object",
                          "  SunExposed,              !- Sun Exposure",
                          "  WindExposed,             !- Wind Exposure",
                          "  0.5000000,               !- View Factor to Ground",
                          "  4,                       !- Number of Vertices",
                          "  0.000000,0.000000,10.00000,  !- X,Y,Z ==> Vertex 1 {m}",
                          "  0.000000,0.000000,0,  !- X,Y,Z ==> Vertex 2 {m}",
                          "  10.00000,0.000000,0,  !- X,Y,Z ==> Vertex 3 {m}",
                          "  10.00000,0.000000,10.00000;  !- X,Y,Z ==> Vertex 4 {m}",
                          "BuildingSurface:Detailed,"
                          "  Floor,                   !- Name",
                          "  Floor,                   !- Surface Type",
                          "  WallConstruction,        !- Construction Name",
                          "  Zone,                    !- Zone Name",
                          "  Outdoors,                !- Outside Boundary Condition",
                          "  ,                        !- Outside Boundary Condition Object",
                          "  NoSun,                   !- Sun Exposure",
                          "  NoWind,                  !- Wind Exposure",
                          "  1.0,                     !- View Factor to Ground",
                          "  4,                       !- Number of Vertices",
                          "  0.000000,0.000000,0,  !- X,Y,Z ==> Vertex 1 {m}",
                          "  0.000000,10.000000,0,  !- X,Y,Z ==> Vertex 2 {m}",
                          "  10.00000,10.000000,0,  !- X,Y,Z ==> Vertex 3 {m}",
                          "  10.00000,0.000000,0;  !- X,Y,Z ==> Vertex 4 {m}",
                          "Zone,"
                          "  Zone,                    !- Name",
                          "  0,                       !- Direction of Relative North {deg}",
                          "  6.000000,                !- X Origin {m}",
                          "  6.000000,                !- Y Origin {m}",
                          "  0,                       !- Z Origin {m}",
                          "  1,                       !- Type",
                          "  1,                       !- Multiplier",
                          "  autocalculate,           !- Ceiling Height {m}",
                          "  autocalculate;           !- Volume {m3}"});

    ASSERT_TRUE(process_idf(idf_objects));
    ScheduleManager::ProcessScheduleInput(outputFiles());
    DataHeatBalance::ZoneIntGain.allocate(1);

    createFacilityElectricPowerServiceObject();
    HeatBalanceManager::SetPreConstructionInputParameters();
    HeatBalanceManager::GetProjectControlData(outputFiles(), ErrorsFound);
    HeatBalanceManager::GetFrameAndDividerData(ErrorsFound);
    HeatBalanceManager::GetMaterialData(outputFiles(), ErrorsFound);
    HeatBalanceManager::GetConstructData(ErrorsFound);
    HeatBalanceManager::GetBuildingData(ErrorsFound);

    EXPECT_TRUE(DataGlobals::AnyLocalEnvironmentsInModel);

    Psychrometrics::InitializePsychRoutines();

    DataGlobals::TimeStep = 1;
    DataGlobals::TimeStepZone = 1;
    DataGlobals::HourOfDay = 1;
    DataGlobals::NumOfTimeStepInHour = 1;
    DataGlobals::BeginSimFlag = true;
    DataGlobals::BeginEnvrnFlag = true;
    DataEnvironment::OutBaroPress = 100000;

    DataZoneEquipment::ZoneEquipConfig.allocate(1);
    DataZoneEquipment::ZoneEquipConfig(1).ZoneName = "Zone";
    DataZoneEquipment::ZoneEquipConfig(1).ActualZoneNum = 1;
    std::vector<int> controlledZoneEquipConfigNums;
    controlledZoneEquipConfigNums.push_back(1);

    DataZoneEquipment::ZoneEquipConfig(1).NumInletNodes = 2;
    DataZoneEquipment::ZoneEquipConfig(1).InletNode.allocate(2);
    DataZoneEquipment::ZoneEquipConfig(1).InletNode(1) = 1;
    DataZoneEquipment::ZoneEquipConfig(1).InletNode(2) = 2;
    DataZoneEquipment::ZoneEquipConfig(1).NumExhaustNodes = 1;
    DataZoneEquipment::ZoneEquipConfig(1).ExhaustNode.allocate(1);
    DataZoneEquipment::ZoneEquipConfig(1).ExhaustNode(1) = 3;
    DataZoneEquipment::ZoneEquipConfig(1).NumReturnNodes = 1;
    DataZoneEquipment::ZoneEquipConfig(1).ReturnNode.allocate(1);
    DataZoneEquipment::ZoneEquipConfig(1).ReturnNode(1) = 4;
    DataZoneEquipment::ZoneEquipConfig(1).FixedReturnFlow.allocate(1);

    DataLoopNode::Node.allocate(4);
    DataHeatBalance::TempEffBulkAir.allocate(3);
    DataHeatBalSurface::TempSurfInTmp.allocate(3);

    int surfNum1 = UtilityRoutines::FindItemInList("WALL", DataSurfaces::Surface);
    int surfNum2 = UtilityRoutines::FindItemInList("FENESTRATIONSURFACE", DataSurfaces::Surface);
    int surfNum3 = UtilityRoutines::FindItemInList("FLOOR", DataSurfaces::Surface);

    DataSurfaces::Surface(surfNum1).HeatTransSurf = true;
    DataSurfaces::Surface(surfNum2).HeatTransSurf = true;
    DataSurfaces::Surface(surfNum3).HeatTransSurf = true;
    DataSurfaces::Surface(surfNum1).Area = 10.0;
    DataSurfaces::Surface(surfNum2).Area = 10.0;
    DataSurfaces::Surface(surfNum3).Area = 10.0;
    DataSurfaces::Surface(surfNum1).TAirRef = DataSurfaces::ZoneMeanAirTemp;
    DataSurfaces::Surface(surfNum2).TAirRef = DataSurfaces::ZoneSupplyAirTemp;
    DataSurfaces::Surface(surfNum3).TAirRef = DataSurfaces::AdjacentAirTemp;
    DataSurfaces::Surface(surfNum1).SolarEnclIndex = 1;
    DataSurfaces::Surface(surfNum2).SolarEnclIndex = 1;
    DataSurfaces::Surface(surfNum3).SolarEnclIndex = 1;
    DataHeatBalSurface::TempSurfInTmp(surfNum1) = 15.0;
    DataHeatBalSurface::TempSurfInTmp(surfNum2) = 20.0;
    DataHeatBalSurface::TempSurfInTmp(surfNum3) = 25.0;
    DataHeatBalance::TempEffBulkAir(surfNum1) = 10.0;
    DataHeatBalance::TempEffBulkAir(surfNum2) = 10.0;
    DataHeatBalance::TempEffBulkAir(surfNum3) = 10.0;

    DataLoopNode::Node(1).Temp = 20.0;
    DataLoopNode::Node(2).Temp = 20.0;
    DataLoopNode::Node(3).Temp = 20.0;
    DataLoopNode::Node(4).Temp = 20.0;
    DataLoopNode::Node(1).MassFlowRate = 0.1;
    DataLoopNode::Node(2).MassFlowRate = 0.1;
    DataLoopNode::Node(3).MassFlowRate = 0.1;
    DataLoopNode::Node(4).MassFlowRate = 0.1;

    DataHeatBalance::HConvIn.allocate(3);
    DataHeatBalance::HConvIn(surfNum1) = 0.5;
    DataHeatBalance::HConvIn(surfNum2) = 0.5;
    DataHeatBalance::HConvIn(surfNum3) = 0.5;
    DataHeatBalance::Zone(1).IsControlled = true;
    DataHeatBalFanSys::ZoneAirHumRat.allocate(1);
    DataHeatBalFanSys::ZoneAirHumRat(1) = 0.011;
    DataHeatBalFanSys::ZoneAirHumRatAvg.allocate(1);
    DataHeatBalFanSys::ZoneAirHumRatAvg(1) = DataHeatBalFanSys::ZoneAirHumRat(1) = 0.011;

    DataHeatBalFanSys::MAT.allocate(1);
    DataHeatBalFanSys::MAT(1) = 25.0;
    DataHeatBalFanSys::QHTRadSysSurf.allocate(3);
    DataHeatBalFanSys::QHWBaseboardSurf.allocate(3);
    DataHeatBalFanSys::QSteamBaseboardSurf.allocate(3);
    DataHeatBalFanSys::QElecBaseboardSurf.allocate(3);
    DataHeatBalance::QRadSWwinAbs.allocate(1, 3);
    DataHeatBalance::QRadThermInAbs.allocate(3);
    DataHeatBalance::QRadSWOutIncident.allocate(3);
    DataSurfaces::WinTransSolar.allocate(3);
    DataHeatBalance::ZoneWinHeatGain.allocate(1);
    DataHeatBalance::ZoneWinHeatGainRep.allocate(1);
    DataHeatBalance::ZoneWinHeatGainRepEnergy.allocate(1);
    DataSurfaces::WinHeatGain.allocate(3);
    DataSurfaces::WinHeatTransfer.allocate(3);
    DataSurfaces::WinGainConvGlazToZoneRep.allocate(3);
    DataSurfaces::WinGainIRGlazToZoneRep.allocate(3);
    DataSurfaces::WinGapConvHtFlowRep.allocate(3);
    DataSurfaces::WinGapConvHtFlowRepEnergy.allocate(3);
    DataHeatBalance::QS.allocate(1);
    DataSurfaces::WinLossSWZoneToOutWinRep.allocate(3);
    DataSurfaces::WinSysSolTransmittance.allocate(3);
    DataSurfaces::WinSysSolAbsorptance.allocate(3);
    DataSurfaces::WinSysSolReflectance.allocate(3);
    DataSurfaces::InsideGlassCondensationFlag.allocate(3);
    DataSurfaces::WinGainFrameDividerToZoneRep.allocate(3);
    DataSurfaces::InsideFrameCondensationFlag.allocate(3);
    DataSurfaces::InsideDividerCondensationFlag.allocate(3);

    DataHeatBalSurface::QdotConvOutRep.allocate(3);
    DataHeatBalSurface::QdotConvOutRepPerArea.allocate(3);
    DataHeatBalSurface::QConvOutReport.allocate(3);
    DataHeatBalSurface::QdotRadOutRep.allocate(3);
    DataHeatBalSurface::QdotRadOutRepPerArea.allocate(3);
    DataHeatBalSurface::QRadOutReport.allocate(3);
    DataHeatBalSurface::QRadLWOutSrdSurfs.allocate(3);
    DataHeatBalSurface::QAirExtReport.allocate(3);
    DataHeatBalSurface::QHeatEmiReport.allocate(3);

    DataHeatBalance::QRadSWOutIncident = 0.0;
    DataHeatBalance::QRadSWwinAbs = 0.0;
    DataHeatBalance::QRadThermInAbs = 0.0;

    DataHeatBalFanSys::QHTRadSysSurf = 0.0;
    DataHeatBalFanSys::QHWBaseboardSurf = 0.0;
    DataHeatBalFanSys::QSteamBaseboardSurf = 0.0;
    DataHeatBalFanSys::QElecBaseboardSurf = 0.0;
    DataSurfaces::WinTransSolar = 0.0;
    DataHeatBalance::QS = 0.0;

    Real64 inSurfTemp;
    Real64 outSurfTemp;
    Real64 const StefanBoltzmann(5.6697E-8);
    Real64 const KelvinConv(273.15);
    ScheduleManager::Schedule(1).CurrentValue = 25.0; // Srd Srfs Temp
    // Claculate temperature based on supply flow rate

    WindowManager::CalcWindowHeatBalance(surfNum2, DataHeatBalance::HConvIn(surfNum2), inSurfTemp, outSurfTemp);
    // Test if LWR from surrounding surfaces correctly calculated
<<<<<<< HEAD
    EXPECT_DOUBLE_EQ(StefanBoltzmann * 0.84 * 0.6 * (pow_4(25.0 + KelvinConv) - pow_4(thetas(1))), DataHeatBalSurface::QRadLWOutSrdSurfs(surfNum2));
=======
    EXPECT_DOUBLE_EQ(StefanBoltzmann * 0.84 * 0.6 * (pow_4(25.0 + KelvinConv) - pow_4(thetas(1))), DataHeatBalSurface::QRadLWOutSrdSurfs(2));
    EXPECT_NEAR(-24.9342, DataHeatBalSurface::QHeatEmiReport(2),3);
>>>>>>> d9449eaf
}
TEST_F(EnergyPlusFixture, WindowMaterialComplexShadeTest)
{

   std::string const idf_objects =
        delimited_string({ 
   "WindowMaterial:ComplexShade,",
    "Shade_14_Layer,          !- Name",
    "VenetianHorizontal,      !- Layer Type",
    "1.016000e-003,           !- Thickness {m}",
    "1.592276e+002,           !- Conductivity {W / m - K}",
    "0.000000e+000,           !- IR Transmittance",
    "0.9,                     !- Front Emissivity",
    "0.9,                       !- Back Emissivity",
    "0.000000e+000,           !- Top Opening Multiplier",
    "0.000000e+000,           !- Bottom Opening Multiplier",
    "0.000000e+000,           !- Left Side Opening Multiplier",
    "0.000000e+000,           !- Right Side Opening Multiplier",
    "5.000000e-002,           !- Front Opening Multiplier",
    "0.0254,                  !- Slat Width {m}",
    "0.0201,                  !- Slat Spacing {m}",
    "0.0010,                  !- Slat Thickness {m}",
    "45.0000,                 !- Slat Angle {deg}",
    "159.2276,                !- Slat Conductivity {W / m - K}",
    "0.0000;                  !- Slat Curve {m}" });

    ASSERT_TRUE(process_idf(idf_objects));
    bool errors_found = false; 
    HeatBalanceManager::GetMaterialData(outputFiles(), errors_found);
    EXPECT_FALSE(errors_found);
    EXPECT_EQ(DataHeatBalance::ComplexShade(1).Name, "SHADE_14_LAYER");
    EXPECT_EQ(DataHeatBalance::ComplexShade(1).LayerType, 1);
    EXPECT_NEAR(DataHeatBalance::ComplexShade(1).Thickness, 1.016000e-003, 1e-5);
    EXPECT_NEAR(DataHeatBalance::ComplexShade(1).Conductivity, 1.592276e+002, 1e-5);
    EXPECT_NEAR(DataHeatBalance::ComplexShade(1).IRTransmittance, 0, 1e-5);
    EXPECT_NEAR(DataHeatBalance::ComplexShade(1).FrontEmissivity, 0.9,1e-5);
    EXPECT_NEAR(DataHeatBalance::ComplexShade(1).BackEmissivity, 0.9,1e-5);
    EXPECT_NEAR(DataHeatBalance::ComplexShade(1).TopOpeningMultiplier, 0, 1e-5);
    EXPECT_NEAR(DataHeatBalance::ComplexShade(1).BottomOpeningMultiplier, 0, 1e-5);
    EXPECT_NEAR(DataHeatBalance::ComplexShade(1).LeftOpeningMultiplier, 0, 1e-5);
    EXPECT_NEAR(DataHeatBalance::ComplexShade(1).RightOpeningMultiplier, 0, 1e-5);
    EXPECT_NEAR(DataHeatBalance::ComplexShade(1).FrontOpeningMultiplier, 5.000000e-002, 1e-5);
    EXPECT_NEAR(DataHeatBalance::ComplexShade(1).SlatWidth, 0.0254, 1e-5);
    EXPECT_NEAR(DataHeatBalance::ComplexShade(1).SlatSpacing, 0.0201, 1e-5);
    EXPECT_NEAR(DataHeatBalance::ComplexShade(1).SlatThickness, 0.0010, 1e-5);
    EXPECT_NEAR(DataHeatBalance::ComplexShade(1).SlatAngle, 45.0, 1e-5);
    EXPECT_NEAR(DataHeatBalance::ComplexShade(1).SlatConductivity, 159.2276, 1e-5);
    EXPECT_NEAR(DataHeatBalance::ComplexShade(1).SlatCurve, 0, 1e-5);
    }<|MERGE_RESOLUTION|>--- conflicted
+++ resolved
@@ -2801,12 +2801,8 @@
 
     WindowManager::CalcWindowHeatBalance(surfNum2, DataHeatBalance::HConvIn(surfNum2), inSurfTemp, outSurfTemp);
     // Test if LWR from surrounding surfaces correctly calculated
-<<<<<<< HEAD
     EXPECT_DOUBLE_EQ(StefanBoltzmann * 0.84 * 0.6 * (pow_4(25.0 + KelvinConv) - pow_4(thetas(1))), DataHeatBalSurface::QRadLWOutSrdSurfs(surfNum2));
-=======
-    EXPECT_DOUBLE_EQ(StefanBoltzmann * 0.84 * 0.6 * (pow_4(25.0 + KelvinConv) - pow_4(thetas(1))), DataHeatBalSurface::QRadLWOutSrdSurfs(2));
     EXPECT_NEAR(-24.9342, DataHeatBalSurface::QHeatEmiReport(2),3);
->>>>>>> d9449eaf
 }
 TEST_F(EnergyPlusFixture, WindowMaterialComplexShadeTest)
 {
