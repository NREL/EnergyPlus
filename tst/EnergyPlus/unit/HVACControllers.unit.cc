// EnergyPlus, Copyright (c) 1996-2021, The Board of Trustees of the University of Illinois,
// The Regents of the University of California, through Lawrence Berkeley National Laboratory
// (subject to receipt of any required approvals from the U.S. Dept. of Energy), Oak Ridge
// National Laboratory, managed by UT-Battelle, Alliance for Sustainable Energy, LLC, and other
// contributors. All rights reserved.
//
// NOTICE: This Software was developed under funding from the U.S. Department of Energy and the
// U.S. Government consequently retains certain rights. As such, the U.S. Government has been
// granted for itself and others acting on its behalf a paid-up, nonexclusive, irrevocable,
// worldwide license in the Software to reproduce, distribute copies to the public, prepare
// derivative works, and perform publicly and display publicly, and to permit others to do so.
//
// Redistribution and use in source and binary forms, with or without modification, are permitted
// provided that the following conditions are met:
//
// (1) Redistributions of source code must retain the above copyright notice, this list of
//     conditions and the following disclaimer.
//
// (2) Redistributions in binary form must reproduce the above copyright notice, this list of
//     conditions and the following disclaimer in the documentation and/or other materials
//     provided with the distribution.
//
// (3) Neither the name of the University of California, Lawrence Berkeley National Laboratory,
//     the University of Illinois, U.S. Dept. of Energy nor the names of its contributors may be
//     used to endorse or promote products derived from this software without specific prior
//     written permission.
//
// (4) Use of EnergyPlus(TM) Name. If Licensee (i) distributes the software in stand-alone form
//     without changes from the version obtained under this License, or (ii) Licensee makes a
//     reference solely to the software portion of its product, Licensee must refer to the
//     software as "EnergyPlus version X" software, where "X" is the version number Licensee
//     obtained under this License and may not use a different name for the software. Except as
//     specifically required in this Section (4), Licensee shall not use in a company name, a
//     product name, in advertising, publicity, or other promotional activities any name, trade
//     name, trademark, logo, or other designation of "EnergyPlus", "E+", "e+" or confusingly
//     similar designation, without the U.S. Department of Energy's prior written consent.
//
// THIS SOFTWARE IS PROVIDED BY THE COPYRIGHT HOLDERS AND CONTRIBUTORS "AS IS" AND ANY EXPRESS OR
// IMPLIED WARRANTIES, INCLUDING, BUT NOT LIMITED TO, THE IMPLIED WARRANTIES OF MERCHANTABILITY
// AND FITNESS FOR A PARTICULAR PURPOSE ARE DISCLAIMED. IN NO EVENT SHALL THE COPYRIGHT OWNER OR
// CONTRIBUTORS BE LIABLE FOR ANY DIRECT, INDIRECT, INCIDENTAL, SPECIAL, EXEMPLARY, OR
// CONSEQUENTIAL DAMAGES (INCLUDING, BUT NOT LIMITED TO, PROCUREMENT OF SUBSTITUTE GOODS OR
// SERVICES; LOSS OF USE, DATA, OR PROFITS; OR BUSINESS INTERRUPTION) HOWEVER CAUSED AND ON ANY
// THEORY OF LIABILITY, WHETHER IN CONTRACT, STRICT LIABILITY, OR TORT (INCLUDING NEGLIGENCE OR
// OTHERWISE) ARISING IN ANY WAY OUT OF THE USE OF THIS SOFTWARE, EVEN IF ADVISED OF THE
// POSSIBILITY OF SUCH DAMAGE.

// EnergyPlus::HVACControllers Unit Tests

// Google Test Headers
#include <gtest/gtest.h>

// ObjexxFCL Headers
#include <ObjexxFCL/Array1D.hh>

// EnergyPlus Headers
#include <EnergyPlus/Data/EnergyPlusData.hh>
#include <EnergyPlus/DataAirLoop.hh>
#include <EnergyPlus/DataConvergParams.hh>
#include <EnergyPlus/DataHVACGlobals.hh>
#include <EnergyPlus/DataSizing.hh>
#include <EnergyPlus/HVACControllers.hh>
#include <EnergyPlus/MixedAir.hh>
#include <EnergyPlus/OutputReportPredefined.hh>
#include <EnergyPlus/ScheduleManager.hh>
#include <EnergyPlus/SetPointManager.hh>
#include <EnergyPlus/SimAirServingZones.hh>
#include <EnergyPlus/WaterCoils.hh>

#include "Fixtures/EnergyPlusFixture.hh"

using namespace EnergyPlus::MixedAir;
using namespace EnergyPlus::HVACControllers;
using namespace EnergyPlus::ScheduleManager;
using namespace EnergyPlus::SetPointManager;
using namespace EnergyPlus::WaterCoils;

namespace EnergyPlus {

TEST_F(EnergyPlusFixture, HVACControllers_ResetHumidityRatioCtrlVarType)
{
    std::string const idf_objects = delimited_string({
        " Coil:Cooling:Water,",
        "	Chilled Water Coil,	!- Name",
        "	AvailSched,			!- Availability Schedule Name",
        "	autosize,			!- Design Water Flow Rate { m3 / s }",
        "	autosize,			!- Design Air Flow Rate { m3 / s }",
        "	autosize,			!- Design Inlet Water Temperature { C }",
        "	autosize,			!- Design Inlet Air Temperature { C }",
        "	autosize,			!- Design Outlet Air Temperature { C }",
        "	autosize,			!- Design Inlet Air Humidity Ratio { kgWater / kgDryAir }",
        "	autosize,			!- Design Outlet Air Humidity Ratio { kgWater / kgDryAir }",
        "	Water Inlet Node,	!- Water Inlet Node Name",
        "	Water Outlet Node,  !- Water Outlet Node Name",
        "	Air Inlet Node,		!- Air Inlet Node Name",
        "	Air Outlet Node,	!- Air Outlet Node Name",
        "	SimpleAnalysis,		!- Type of Analysis",
        "	CrossFlow;          !- Heat Exchanger Configuration",
        " Controller:WaterCoil,",
        "	CW Coil Controller, !- Name",
        "	HumidityRatio,		!- Control Variable",
        "	Reverse,			!- Action",
        "	FLOW,				!- Actuator Variable",
        "	Air Outlet Node,	!- Sensor Node Name",
        "	Water Inlet Node,	!- Actuator Node Name",
        "	autosize,			!- Controller Convergence Tolerance { deltaC }",
        "	autosize,			!- Maximum Actuated Flow { m3 / s }",
        "	0.0;				!- Minimum Actuated Flow { m3 / s }",
        " SetpointManager:Scheduled,",
        "	HumRatSPManager,	!- Name",
        "	HumidityRatio,		!- Control Variable",
        "	HumRatioSched,		!- Schedule Name",
        "	Air Outlet Node;	!- Setpoint Node or NodeList Name",
        " Schedule:Compact,",
        "   HumRatioSched,		!- Name",
        "	Any Number,			!- Schedule Type Limits Name",
        "	Through: 12/31,		!- Field 1",
        "	For: AllDays,		!- Field 2",
        "	Until: 24:00, 0.015; !- Field 3",
        " Schedule:Compact,",
        "   AvailSched,			!- Name",
        "	Fraction,			!- Schedule Type Limits Name",
        "	Through: 12/31,		!- Field 1",
        "	For: AllDays,		!- Field 2",
        "	Until: 24:00, 1.0;  !- Field 3",
        " AirLoopHVAC:ControllerList,",
        "	CW Coil Controller, !- Name",
        "	Controller:WaterCoil, !- Controller 1 Object Type",
        "	CW Coil Controller; !- Controller 1 Name",
    });

    ASSERT_TRUE(process_idf(idf_objects));

    GetSetPointManagerInputs(*state);
    // check specified control variable type is "HumidityRatio"
    ASSERT_EQ(iCtrlVarType::HumRat, state->dataSetPointManager->AllSetPtMgr(1).CtrlTypeMode);

    GetControllerInput(*state);
    // check control variable type in AllSetPtMgr is reset to "MaximumHumidityRatio"
    ASSERT_EQ(iCtrlVarType::MaxHumRat, state->dataSetPointManager->AllSetPtMgr(1).CtrlTypeMode);

    // ControllerProps always expects the control variable type to be "HumidityRatio"
    state->dataHVACControllers->ControllerProps(1).HumRatCntrlType = GetHumidityRatioVariableType(*state, state->dataHVACControllers->ControllerProps(1).SensedNode);
    ASSERT_EQ(iCtrlVarType::HumRat, state->dataHVACControllers->ControllerProps(1).HumRatCntrlType);

    ASSERT_EQ(state->dataHVACControllers->ControllerProps.size(), 1u);
    EXPECT_EQ(state->dataHVACControllers->ControllerProps(1).MaxVolFlowActuated, DataSizing::AutoSize);
    EXPECT_EQ(state->dataHVACControllers->ControllerProps(1).Offset, DataSizing::AutoSize);
}

TEST_F(EnergyPlusFixture, HVACControllers_TestTempAndHumidityRatioCtrlVarType)
{
    std::string const idf_objects = delimited_string({

        " Coil:Cooling:Water,",
        "	Chilled Water Coil,	!- Name",
        "	AvailSched,			!- Availability Schedule Name",
        "	0.01,				!- Design Water Flow Rate { m3 / s }",
        "	1.0,				!- Design Air Flow Rate { m3 / s }",
        "	7.2,				!- Design Inlet Water Temperature { C }",
        "	32.0,				!- Design Inlet Air Temperature { C }",
        "	12.0,				!- Design Outlet Air Temperature { C }",
        "	0.01,				!- Design Inlet Air Humidity Ratio { kgWater / kgDryAir }",
        "	0.07,				!- Design Outlet Air Humidity Ratio { kgWater / kgDryAir }",
        "	Water Inlet Node,	!- Water Inlet Node Name",
        "	Water Outlet Node,  !- Water Outlet Node Name",
        "	Air Inlet Node,		!- Air Inlet Node Name",
        "	Air Outlet Node,	!- Air Outlet Node Name",
        "	SimpleAnalysis,		!- Type of Analysis",
        "	CrossFlow;          !- Heat Exchanger Configuration",
        " Controller:WaterCoil,",
        "	CW Coil Controller, !- Name",
        "	TemperatureAndHumidityRatio,		!- Control Variable",
        "	Reverse,			!- Action",
        "	FLOW,				!- Actuator Variable",
        "	Air Outlet Node,	!- Sensor Node Name",
        "	Water Inlet Node,	!- Actuator Node Name",
        "	0.001,				!- Controller Convergence Tolerance { deltaC }",
        "	0.01,				!- Maximum Actuated Flow { m3 / s }",
        "	0.0;				!- Minimum Actuated Flow { m3 / s }",
        " SetpointManager:Scheduled,",
        "	HumRatSPManager,	!- Name",
        "	MaximumHumidityRatio,  !- Control Variable",
        "	HumRatioSched,		!- Schedule Name",
        "	Air Outlet Node;	!- Setpoint Node or NodeList Name",
        " Schedule:Compact,",
        "   HumRatioSched,		!- Name",
        "	Any Number,			!- Schedule Type Limits Name",
        "	Through: 12/31,		!- Field 1",
        "	For: AllDays,		!- Field 2",
        "	Until: 24:00, 0.015; !- Field 3",
        " Schedule:Compact,",
        "   AvailSched,			!- Name",
        "	Fraction,			!- Schedule Type Limits Name",
        "	Through: 12/31,		!- Field 1",
        "	For: AllDays,		!- Field 2",
        "	Until: 24:00, 1.0;  !- Field 3",
        " AirLoopHVAC:ControllerList,",
        "	CW Coil Controller, !- Name",
        "	Controller:WaterCoil, !- Controller 1 Object Type",
        "	CW Coil Controller; !- Controller 1 Name",
    });

    ASSERT_TRUE(process_idf(idf_objects));

    GetSetPointManagerInputs(*state);
    // check specified control variable type is "HumidityRatio"
    ASSERT_EQ(iCtrlVarType::MaxHumRat, state->dataSetPointManager->AllSetPtMgr(1).CtrlTypeMode);

    GetControllerInput(*state);
    // check control variable type in AllSetPtMgr is reset to "MaximumHumidityRatio"
    ASSERT_EQ(iCtrlVarType::MaxHumRat, state->dataSetPointManager->AllSetPtMgr(1).CtrlTypeMode);

    // ControllerProps expects the control variable type to be "MaximumHumididtyRatio"
    state->dataHVACControllers->ControllerProps(1).HumRatCntrlType = GetHumidityRatioVariableType(*state, state->dataHVACControllers->ControllerProps(1).SensedNode);
    ASSERT_EQ(iCtrlVarType::MaxHumRat, state->dataHVACControllers->ControllerProps(1).HumRatCntrlType);

    // test index for air loop controllers
    // before controllers are simulated, AirLoopControllerIndex = 0
    ASSERT_EQ(0, state->dataHVACControllers->ControllerProps(1).AirLoopControllerIndex);

    OutputReportPredefined::SetPredefinedTables(*state);
    state->dataSimAirServingZones->GetAirLoopInputFlag = false;
    DataHVACGlobals::NumPrimaryAirSys = 1;
    state->dataAirLoop->PriAirSysAvailMgr.allocate(1);
    state->dataAirLoop->AirLoopControlInfo.allocate(1);
    state->dataAirLoop->AirToZoneNodeInfo.allocate(1);
    state->dataAirLoop->AirToZoneNodeInfo(1).NumSupplyNodes = 1;
    state->dataAirLoop->AirToZoneNodeInfo(1).AirLoopSupplyNodeNum.allocate(1);
    state->dataAirLoop->AirToZoneNodeInfo(1).AirLoopSupplyNodeNum(1) = 1;
    state->dataAirLoop->AirToZoneNodeInfo(1).ZoneEquipSupplyNodeNum.allocate(1);
    state->dataAirLoop->AirToZoneNodeInfo(1).ZoneEquipSupplyNodeNum(1) = 4;
    state->dataConvergeParams->AirLoopConvergence.allocate(1);
    state->dataConvergeParams->AirLoopConvergence(1).HVACMassFlowNotConverged.allocate(2);
    state->dataConvergeParams->AirLoopConvergence(1).HVACHumRatNotConverged.allocate(2);
    state->dataConvergeParams->AirLoopConvergence(1).HVACTempNotConverged.allocate(2);
    state->dataConvergeParams->AirLoopConvergence(1).HVACEnergyNotConverged.allocate(2);
    state->dataConvergeParams->AirLoopConvergence(1).HVACEnthalpyNotConverged.allocate(2);
    state->dataConvergeParams->AirLoopConvergence(1).HVACPressureNotConverged.allocate(2);
    state->dataAirSystemsData->PrimaryAirSystems.allocate(1);
    state->dataAirSystemsData->PrimaryAirSystems(1).NumBranches = 1;
    state->dataAirSystemsData->PrimaryAirSystems(1).NumControllers = 1;
    state->dataAirSystemsData->PrimaryAirSystems(1).ControllerIndex.allocate(1);
    state->dataAirSystemsData->PrimaryAirSystems(1).ControllerIndex(1) = 0;
    state->dataAirSystemsData->PrimaryAirSystems(1).ControllerName.allocate(1);
    state->dataAirSystemsData->PrimaryAirSystems(1).ControllerName(1) = "CW COIL CONTROLLER";
    state->dataAirSystemsData->PrimaryAirSystems(1).ControlConverged.allocate(1);
    state->dataAirSystemsData->PrimaryAirSystems(1).Branch.allocate(1);
    state->dataAirSystemsData->PrimaryAirSystems(1).Branch(1).NodeNumIn = 4;
    state->dataAirSystemsData->PrimaryAirSystems(1).Branch(1).NodeNumOut = 1;
    state->dataAirSystemsData->PrimaryAirSystems(1).Branch(1).TotalNodes = 1;
    state->dataAirSystemsData->PrimaryAirSystems(1).Branch(1).TotalComponents = 1;
    state->dataAirSystemsData->PrimaryAirSystems(1).Branch(1).NodeNum.allocate(1);
    state->dataAirSystemsData->PrimaryAirSystems(1).Branch(1).NodeNum(1) = 1;
    state->dataAirSystemsData->PrimaryAirSystems(1).Branch(1).Comp.allocate(1);
    state->dataAirSystemsData->PrimaryAirSystems(1).Branch(1).Comp(1).Name = "CHILLED WATER COIL";
    state->dataAirSystemsData->PrimaryAirSystems(1).Branch(1).Comp(1).CompType_Num = 5; // DataPlant::TypeOf_CoilWaterCooling
    state->dataPlnt->PlantLoop.allocate(1);
    state->dataPlnt->TotNumLoops = 1;
    state->dataPlnt->PlantLoop(1).LoopSide.allocate(2);
    state->dataPlnt->PlantLoop(1).LoopSide(1).TotalBranches = 1;
    state->dataPlnt->PlantLoop(1).LoopSide(1).Branch.allocate(1);
    state->dataPlnt->PlantLoop(1).LoopSide(1).Branch(1).TotalComponents = 1;
    state->dataPlnt->PlantLoop(1).LoopSide(1).Branch(1).Comp.allocate(1);
    state->dataPlnt->PlantLoop(1).LoopSide(1).Branch(1).Comp(1).TypeOf_Num = 39;
    state->dataPlnt->PlantLoop(1).LoopSide(1).Branch(1).Comp(1).NodeNumIn = 2;
    state->dataPlnt->PlantLoop(1).LoopSide(1).Branch(1).Comp(1).NodeNumOut = 3;
    state->dataPlnt->PlantLoop(1).LoopSide(1).Branch(1).Comp(1).Name = "CHILLED WATER COIL";
    bool SimZoneEquipment(false);
    SimAirServingZones::SimAirLoops(*state, true, SimZoneEquipment);

    // after controllers are simulated, AirLoopControllerIndex = index to this controller on this air loop (e.g., n of num contollers on air loop)
    ASSERT_EQ(1, state->dataAirSystemsData->PrimaryAirSystems(1).NumControllers);
    ASSERT_EQ(1, state->dataAirSystemsData->PrimaryAirSystems(1).ControllerIndex(1));
    ASSERT_EQ(1, state->dataHVACControllers->ControllerProps(1).AirLoopControllerIndex);
}

TEST_F(EnergyPlusFixture, HVACControllers_SchSetPointMgrsOrderTest)
{
    std::string const idf_objects = delimited_string({
        "  Coil:Cooling:Water,",
        "    Main Cooling Coil 1,     !- Name",
        "    CoolingCoilAvailSched,   !- Availability Schedule Name",
        "    autosize,                !- Design Water Flow Rate {m3/s}",
        "    autosize,                !- Design Air Flow Rate {m3/s}",
        "    autosize,                !- Design Inlet Water Temperature {C}",
        "    autosize,                !- Design Inlet Air Temperature {C}",
        "    autosize,                !- Design Outlet Air Temperature {C}",
        "    autosize,                !- Design Inlet Air Humidity Ratio {kgWater/kgDryAir}",
        "    autosize,                !- Design Outlet Air Humidity Ratio {kgWater/kgDryAir}",
        "    CCoil Water Inlet Node,  !- Water Inlet Node Name",
        "    CCoil Water Outlet Node, !- Water Outlet Node Name",
        "    Mixed Air Node 1,        !- Air Inlet Node Name",
        "    CCoil Air Outlet Node,   !- Air Outlet Node Name",
        "    SimpleAnalysis,          !- Type of Analysis",
        "    CrossFlow;               !- Heat Exchanger Configuration",

        "  Schedule:Compact,",
        "   CoolingCoilAvailSched,	  !- Name",
        "	Fraction,			      !- Schedule Type Limits Name",
        "	Through: 12/31,		      !- Field 1",
        "	For: AllDays,		      !- Field 2",
        "	Until: 24:00, 1.0;        !- Field 3",

        "  Controller:WaterCoil,",
        "    Cooling Coil Contoller,  !- Name",
        "    HumidityRatio,           !- Control Variable",
        "    Reverse,                 !- Action",
        "    FLOW,                    !- Actuator Variable",
        "    CCoil Air Outlet Node,   !- Sensor Node Name",
        "    CCoil Water Inlet Node,  !- Actuator Node Name",
        "    autosize,                !- Controller Convergence Tolerance {deltaC}",
        "    autosize,                !- Maximum Actuated Flow {m3/s}",
        "    0.0;                     !- Minimum Actuated Flow {m3/s}",

        "  SetpointManager:Scheduled,",
        "    CCoil Temp Setpoint Mgr, !- Name",
        "    Temperature,             !- Control Variable",
        "    Always 16,               !- Schedule Name",
        "    CCoil Air Outlet Node;   !- Setpoint Node or NodeList Name",

        "  Schedule:Compact,",
        "    Always 16,               !- Name",
        "    Temperature,             !- Schedule Type Limits Name",
        "    Through: 12/31,          !- Field 1",
        "    For: AllDays,            !- Field 2",
        "    Until: 24:00,16;         !- Field 3",

        "  SetpointManager:Scheduled,",
        "    CCoil Hum Setpoint Mgr,  !- Name",
        "    MaximumHumidityRatio,    !- Control Variable",
        "    HumSetPt,                !- Schedule Name",
        "    CCoil Air Outlet Node;   !- Setpoint Node or NodeList Name",

        "  Schedule:Compact,",
        "    HumSetPt,                !- Name",
        "    AnyNumber,               !- Schedule Type Limits Name",
        "    Through: 12/31,          !- Field 1",
        "    For: AllDays,            !- Field 2",
        "    Until: 24:00, 0.009;     !- Field 3",

        "  AirLoopHVAC:ControllerList,",
        "	CW Coil Controller,       !- Name",
        "	Controller:WaterCoil,     !- Controller 1 Object Type",
        "	Cooling Coil Contoller;   !- Controller 1 Name",
    });

    ASSERT_TRUE(process_idf(idf_objects));

    GetSetPointManagerInputs(*state);
    // There are two setpoint managers and are schedule type
    ASSERT_EQ(2, state->dataSetPointManager->NumSchSetPtMgrs); // 2 schedule set point managers
    ASSERT_EQ(2, state->dataSetPointManager->NumAllSetPtMgrs); // 2 all set point managers
    // check specified control variable types
    // this was a bug waiting to happen, iTemperature is declared as its own int const in HVACControllers.hh
    // and it just happened to have the same value as the iCtrlVarType_Temperature int const in SetPointManager.hh
    // changing it to iCtrlVarType::Temp
    ASSERT_EQ(iCtrlVarType::Temp, state->dataSetPointManager->AllSetPtMgr(1).CtrlTypeMode);           // is "Temperature"
    ASSERT_EQ(iCtrlVarType::MaxHumRat, state->dataSetPointManager->AllSetPtMgr(2).CtrlTypeMode); // is "MaximumHumidityRatio"

    GetControllerInput(*state);
    // check ControllerProps control variable is set to "MaximumHumidityRatio"
    state->dataHVACControllers->ControllerProps(1).HumRatCntrlType = GetHumidityRatioVariableType(*state, state->dataHVACControllers->ControllerProps(1).SensedNode);
    ASSERT_EQ(iCtrlVarType::MaxHumRat, state->dataHVACControllers->ControllerProps(1).HumRatCntrlType); // MaximumHumidityRatio
}

TEST_F(EnergyPlusFixture, HVACControllers_WaterCoilOnPrimaryLoopCheckTest)
{
    std::string const idf_objects = delimited_string({

        " Coil:Cooling:Water,",
        "	Chilled Water Coil,	!- Name",
        "	,        			!- Availability Schedule Name",
        "	0.01,				!- Design Water Flow Rate { m3 / s }",
        "	1.0,				!- Design Air Flow Rate { m3 / s }",
        "	7.2,				!- Design Inlet Water Temperature { C }",
        "	32.0,				!- Design Inlet Air Temperature { C }",
        "	12.0,				!- Design Outlet Air Temperature { C }",
        "	0.01,				!- Design Inlet Air Humidity Ratio { kgWater / kgDryAir }",
        "	0.07,				!- Design Outlet Air Humidity Ratio { kgWater / kgDryAir }",
        "	Water Inlet Node,	!- Water Inlet Node Name",
        "	Water Outlet Node,  !- Water Outlet Node Name",
        "	Air Inlet Node,		!- Air Inlet Node Name",
        "	Air Outlet Node,	!- Air Outlet Node Name",
        "	SimpleAnalysis,		!- Type of Analysis",
        "	CrossFlow;          !- Heat Exchanger Configuration",

        " Controller:WaterCoil,",
        "	CW Coil Controller, !- Name",
        "	TemperatureAndHumidityRatio,!- Control Variable",
        "	Reverse,			!- Action",
        "	FLOW,				!- Actuator Variable",
        "	Air Outlet Node,	!- Sensor Node Name",
        "	Water Inlet Node,	!- Actuator Node Name",
        "	0.001,				!- Controller Convergence Tolerance { deltaC }",
        "	0.01,				!- Maximum Actuated Flow { m3 / s }",
        "	0.0;				!- Minimum Actuated Flow { m3 / s }",

        " AirLoopHVAC:ControllerList,",
        "	CW Coil Controller, !- Name",
        "	Controller:WaterCoil,   !- Controller 1 Object Type",
        "	CW Coil Controller; !- Controller 1 Name",

    });

    ASSERT_TRUE(process_idf(idf_objects));

    GetControllerInput(*state);

    ASSERT_EQ(state->dataWaterCoils->WaterCoil(1).Name, "CHILLED WATER COIL");
    ASSERT_EQ(state->dataWaterCoils->WaterCoil(1).WaterCoilType, DataPlant::TypeOf_CoilWaterCooling);

    OutputReportPredefined::SetPredefinedTables(*state);
    state->dataSimAirServingZones->GetAirLoopInputFlag = false;
    DataHVACGlobals::NumPrimaryAirSys = 1;
    state->dataAirSystemsData->PrimaryAirSystems.allocate(1);
    state->dataAirSystemsData->PrimaryAirSystems(1).NumBranches = 1;
    state->dataAirSystemsData->PrimaryAirSystems(1).NumControllers = 1;
    state->dataAirSystemsData->PrimaryAirSystems(1).ControllerIndex.allocate(1);
    state->dataAirSystemsData->PrimaryAirSystems(1).ControllerIndex(1) = 0;
    state->dataAirSystemsData->PrimaryAirSystems(1).ControllerName.allocate(1);
    state->dataAirSystemsData->PrimaryAirSystems(1).ControllerName(1) = "CW COIL CONTROLLER";
    state->dataAirSystemsData->PrimaryAirSystems(1).ControlConverged.allocate(1);
    state->dataAirSystemsData->PrimaryAirSystems(1).Branch.allocate(1);
    state->dataAirSystemsData->PrimaryAirSystems(1).Branch(1).NodeNumIn = 4;
    state->dataAirSystemsData->PrimaryAirSystems(1).Branch(1).NodeNumOut = 1;
    state->dataAirSystemsData->PrimaryAirSystems(1).Branch(1).TotalNodes = 1;
    state->dataAirSystemsData->PrimaryAirSystems(1).Branch(1).TotalComponents = 1;
    state->dataAirSystemsData->PrimaryAirSystems(1).Branch(1).NodeNum.allocate(1);
    state->dataAirSystemsData->PrimaryAirSystems(1).Branch(1).NodeNum(1) = 1;
    state->dataAirSystemsData->PrimaryAirSystems(1).Branch(1).Comp.allocate(1);
    state->dataAirSystemsData->PrimaryAirSystems(1).Branch(1).Comp(1).Name = state->dataWaterCoils->WaterCoil(1).Name;
    state->dataAirSystemsData->PrimaryAirSystems(1).Branch(1).Comp(1).CompType_Num = SimAirServingZones::WaterCoil_Cooling;

    bool WaterCoilOnAirLoop = true;
    std::string CompType = DataHVACGlobals::cAllCoilTypes(DataHVACGlobals::Coil_CoolingWater); //"Coil:Cooling:Water";
    std::string CompName = "CHILLED WATER COIL";
    int CoilTypeNum = SimAirServingZones::WaterCoil_Cooling;

    WaterCoilOnAirLoop = SimAirServingZones::CheckWaterCoilOnPrimaryAirLoopBranch(*state, CoilTypeNum, CompName);
    EXPECT_TRUE(WaterCoilOnAirLoop);

    WaterCoilOnAirLoop = true;
    WaterCoilOnAirLoop = SimAirServingZones::CheckWaterCoilOnOASystem(*state, CoilTypeNum, CompName);
    EXPECT_FALSE(WaterCoilOnAirLoop);

    WaterCoilOnAirLoop = true;
    WaterCoilOnAirLoop = SimAirServingZones::CheckWaterCoilSystemOnAirLoopOrOASystem(*state, CoilTypeNum, CompName);
    EXPECT_FALSE(WaterCoilOnAirLoop);

    WaterCoilOnAirLoop = true;
    SimAirServingZones::CheckWaterCoilIsOnAirLoop(*state, CoilTypeNum, CompType, CompName, WaterCoilOnAirLoop);
    EXPECT_TRUE(WaterCoilOnAirLoop);

    // now test a different water coil type
    CoilTypeNum = DataPlant::TypeOf_CoilWaterDetailedFlatCooling;
    WaterCoilOnAirLoop = SimAirServingZones::CheckWaterCoilOnPrimaryAirLoopBranch(*state, CoilTypeNum, CompName);
    EXPECT_FALSE(WaterCoilOnAirLoop);
}

TEST_F(EnergyPlusFixture, HVACControllers_WaterCoilOnOutsideAirSystemCheckTest)
{
    std::string const idf_objects = delimited_string({
        "  AirLoopHVAC:ControllerList,",
        "    OA Sys 1 Controllers,    !- Name",
        "    Controller:WaterCoil,    !- Controller 1 Object Type",
        "    Preheat Coil Controller; !- Controller 1 Name",

        "  Coil:Heating:Water,",
        "    OA Preheat HW Coil,      !- Name",
        "    ,                        !- Availability Schedule Name",
        "    autosize,                !- U-Factor Times Area Value {W/K}",
        "    autosize,                !- Maximum Water Flow Rate {m3/s}",
        "    HWCoil Water InletNode,  !- Zone1UnitHeatHWInletNode,!- Water Inlet Node Name",
        "    HWCoil Water OutletNode, !- Water Outlet Node Name",
        "    Outside Air Inlet Node,  !- Air Inlet Node Name",
        "    HW Coil Air OutletNode,  !- Air Outlet Node Name",
        "    UFactorTimesAreaAndDesignWaterFlowRate,  !- Performance Input Method",
        "    autosize,                !- Rated Capacity {W}",
        "    82.2,                    !- Rated Inlet Water Temperature {C}",
        "    16.6,                    !- Rated Inlet Air Temperature {C}",
        "    71.1,                    !- Rated Outlet Water Temperature {C}",
        "    32.2,                    !- Rated Outlet Air Temperature {C}",
        "    ;                        !- Rated Ratio for Air and Water Convection",

        "  Controller:WaterCoil,",
        "    Preheat Coil Controller, !- Name",
        "    Temperature,             !- Control Variable",
        "    Normal,                  !- Action",
        "    Flow,                    !- Actuator Variable",
        "    HW Coil Air OutletNode,  !- Sensor Node Name",
        "    HWCoil Water InletNode,  !- Actuator Node Name",
        "    Autosize,                !- Controller Convergence Tolerance {deltaC}",
        "    Autosize,                !- Maximum Actuated Flow {m3/s}",
        "    0;                       !- Minimum Actuated Flow {m3/s}",

    });

    ASSERT_TRUE(process_idf(idf_objects));

    GetControllerInput(*state);

    ASSERT_EQ(state->dataWaterCoils->WaterCoil(1).Name, "OA PREHEAT HW COIL");
    ASSERT_EQ(state->dataWaterCoils->WaterCoil(1).WaterCoilType, DataPlant::TypeOf_CoilWaterSimpleHeating);

    OutputReportPredefined::SetPredefinedTables(*state);
    state->dataSimAirServingZones->GetAirLoopInputFlag = false;

    state->dataAirLoop->NumOASystems = 1;
    state->dataAirLoop->OutsideAirSys.allocate(1);
    state->dataAirLoop->OutsideAirSys(1).Name = "AIRLOOP OASYSTEM";
    state->dataAirLoop->OutsideAirSys(1).NumControllers = 1;
    state->dataAirLoop->OutsideAirSys(1).ControllerName.allocate(1);
    state->dataAirLoop->OutsideAirSys(1).ControllerName(1) = "OA CONTROLLER 1";
    state->dataAirLoop->OutsideAirSys(1).NumComponents = 2;
    state->dataAirLoop->OutsideAirSys(1).ComponentType.allocate(2);
    state->dataAirLoop->OutsideAirSys(1).ComponentType(1) = DataHVACGlobals::cAllCoilTypes(DataHVACGlobals::Coil_HeatingWater);
    state->dataAirLoop->OutsideAirSys(1).ComponentType(2) = "OutdoorAir:Mixer";
    state->dataAirLoop->OutsideAirSys(1).ComponentName.allocate(2);
    state->dataAirLoop->OutsideAirSys(1).ComponentName(1) = state->dataWaterCoils->WaterCoil(1).Name;
    state->dataAirLoop->OutsideAirSys(1).ComponentName(2) = "OAMixer";
    state->dataAirLoop->OutsideAirSys(1).ComponentType_Num.allocate(2);
    state->dataAirLoop->OutsideAirSys(1).ComponentType_Num(1) = SimAirServingZones::WaterCoil_SimpleHeat;
    state->dataAirLoop->OutsideAirSys(1).ComponentType_Num(2) = SimAirServingZones::OAMixer_Num;

    state->dataMixedAir->OAMixer.allocate(1);
    state->dataMixedAir->OAMixer(1).Name = "OAMixer";
    state->dataMixedAir->OAMixer(1).InletNode = 2;

    DataHVACGlobals::NumPrimaryAirSys = 1;
    state->dataAirSystemsData->PrimaryAirSystems.allocate(1);
    state->dataAirSystemsData->PrimaryAirSystems(1).Name = "PrimaryAirLoop";
    state->dataAirSystemsData->PrimaryAirSystems(1).NumBranches = 1;
    state->dataAirSystemsData->PrimaryAirSystems(1).Branch.allocate(1);
    state->dataAirSystemsData->PrimaryAirSystems(1).Branch(1).TotalComponents = 1;
    state->dataAirSystemsData->PrimaryAirSystems(1).Branch(1).Comp.allocate(1);
    state->dataAirSystemsData->PrimaryAirSystems(1).Branch(1).Comp(1).Name = state->dataAirLoop->OutsideAirSys(1).Name;
    state->dataAirSystemsData->PrimaryAirSystems(1).Branch(1).Comp(1).TypeOf = "AirLoopHVAC:OutdoorAirSystem";

    bool WaterCoilOnAirLoop = true;
    std::string CompType = DataHVACGlobals::cAllCoilTypes(DataHVACGlobals::Coil_HeatingWater);
    std::string CompName = state->dataWaterCoils->WaterCoil(1).Name;
    int CoilTypeNum = SimAirServingZones::WaterCoil_SimpleHeat;

    WaterCoilOnAirLoop = SimAirServingZones::CheckWaterCoilOnPrimaryAirLoopBranch(*state, CoilTypeNum, CompName);
    EXPECT_FALSE(WaterCoilOnAirLoop);

    WaterCoilOnAirLoop = false;
    WaterCoilOnAirLoop = SimAirServingZones::CheckWaterCoilOnOASystem(*state, CoilTypeNum, CompName);
    EXPECT_TRUE(WaterCoilOnAirLoop);

    WaterCoilOnAirLoop = false;
    SimAirServingZones::CheckWaterCoilIsOnAirLoop(*state, CoilTypeNum, CompType, CompName, WaterCoilOnAirLoop);
    EXPECT_TRUE(WaterCoilOnAirLoop);

    // test a different water coil type
    CoilTypeNum = SimAirServingZones::WaterCoil_DetailedCool;
    WaterCoilOnAirLoop = true;
    WaterCoilOnAirLoop = SimAirServingZones::CheckWaterCoilOnOASystem(*state, CoilTypeNum, CompName);
    EXPECT_FALSE(WaterCoilOnAirLoop);
}
TEST_F(EnergyPlusFixture, HVACControllers_CoilSystemCoolingWaterOnOutsideAirSystemCheckTest)
{
    std::string const idf_objects = delimited_string({
        "  AirLoopHVAC:ControllerList,",
        "    OA System Controllers,   !- Name",
        "    Controller:WaterCoil,    !- Controller 1 Object Type",
        "    Detailed WaterCoil Cntrl;!- Controller 1 Name",

        "  Controller:WaterCoil,",
        "    Detailed WaterCoil Cntrl,!- Name",
        "    Temperature,             !- Control Variable",
        "    Reverse,                 !- Action",
        "    FLOW,                    !- Actuator Variable",
        "    Main Cooling Coil 1 Outlet Node,  !- Sensor Node Name",
        "    Main Cooling Coil 1 Water Inlet Node,  !- Actuator Node Name",
        "    0.002,                   !- Controller Convergence Tolerance {deltaC}",
        "    autosize,                !- Maximum Actuated Flow {m3/s}",
        "    0.0;                     !- Minimum Actuated Flow {m3/s}",

        "  Coil:Cooling:Water:DetailedGeometry,",
        "    Detailed Pre Cooling Coil, !- Name",
        "    ,                        !- Availability Schedule Name",
        "    autosize,                !- Maximum Water Flow Rate {m3/s}",
        "    autosize,                !- Tube Outside Surface Area {m2}",
        "    autosize,                !- Total Tube Inside Area {m2}",
        "    autosize,                !- Fin Surface Area {m2}",
        "    autosize,                !- Minimum Airflow Area {m2}",
        "    autosize,                !- Coil Depth {m}",
        "    autosize,                !- Fin Diameter {m}",
        "    ,                        !- Fin Thickness {m}",
        "    ,                        !- Tube Inside Diameter {m}",
        "    ,                        !- Tube Outside Diameter {m}",
        "    ,                        !- Tube Thermal Conductivity {W/m-K}",
        "    ,                        !- Fin Thermal Conductivity {W/m-K}",
        "    ,                        !- Fin Spacing {m}",
        "    ,                        !- Tube Depth Spacing {m}",
        "    ,                        !- Number of Tube Rows",
        "    autosize,                !- Number of Tubes per Row",
        "    Main Cooling Coil 1 Water Inlet Node,  !- Water Inlet Node Name",
        "    Main Cooling Coil 1 Water Outlet Node,  !- Water Outlet Node Name",
        "    Main Cooling Coil 1 Inlet Node,  !- Air Inlet Node Name",
        "    Main Cooling Coil 1 Outlet Node;  !- Air Outlet Node Name",

        "  CoilSystem:Cooling:Water:HeatExchangerAssisted,",
        "    HXAssisting Cooling Coil,  !- Name",
        "    HeatExchanger:AirToAir:FlatPlate,  !- Heat Exchanger Object Type",
        "    HXAssisting Cooling Coil,  !- Heat Exchanger Name",
        "    Coil:Cooling:Water:DetailedGeometry,  !- Cooling Coil Object Type",
        "    Detailed Pre Cooling Coil; !- Cooling Coil Name",

        "  HeatExchanger:AirToAir:FlatPlate,",
        "    HXAssisting Cooling Coil,!- Name",
        "    ,                        !- Availability Schedule Name",
        "    CounterFlow,             !- Flow Arrangement Type",
        "    Yes,                     !- Economizer Lockout",
        "    1.0,                     !- Ratio of Supply to Secondary hA Values",
        "    1.32,                    !- Nominal Supply Air Flow Rate {m3/s}",
        "    24.0,                    !- Nominal Supply Air Inlet Temperature {C}",
        "    21.0,                    !- Nominal Supply Air Outlet Temperature {C}",
        "    1.32,                    !- Nominal Secondary Air Flow Rate {m3/s}",
        "    12.0,                    !- Nominal Secondary Air Inlet Temperature {C}",
        "    100.0,                   !- Nominal Electric Power {W}",
        "    Mixed Air Node 1,        !- Supply Air Inlet Node Name",
        "    Main Cooling Coil 1 Inlet Node,  !- Supply Air Outlet Node Name",
        "    Main Cooling Coil 1 Outlet Node,  !- Secondary Air Inlet Node Name",
        "    Main Heating Coil 1 Inlet Node;  !- Secondary Air Outlet Node Name",

    });

    ASSERT_TRUE(process_idf(idf_objects));

    GetControllerInput(*state);

    ASSERT_EQ(state->dataWaterCoils->WaterCoil(1).Name, "DETAILED PRE COOLING COIL");
    ASSERT_EQ(state->dataWaterCoils->WaterCoil(1).WaterCoilType, DataPlant::TypeOf_CoilWaterDetailedFlatCooling);

    OutputReportPredefined::SetPredefinedTables(*state);
    state->dataSimAirServingZones->GetAirLoopInputFlag = false;

    state->dataAirLoop->NumOASystems = 1;
    state->dataAirLoop->OutsideAirSys.allocate(1);
    state->dataAirLoop->OutsideAirSys(1).Name = "AIRLOOP OASYSTEM";
    state->dataAirLoop->OutsideAirSys(1).NumControllers = 1;
    state->dataAirLoop->OutsideAirSys(1).ControllerName.allocate(1);
    state->dataAirLoop->OutsideAirSys(1).ControllerName(1) = "OA CONTROLLER 1";
    state->dataAirLoop->OutsideAirSys(1).NumComponents = 2;
    state->dataAirLoop->OutsideAirSys(1).ComponentType.allocate(2);
    state->dataAirLoop->OutsideAirSys(1).ComponentType(1) = DataHVACGlobals::cAllCoilTypes(DataHVACGlobals::CoilWater_CoolingHXAssisted);
    state->dataAirLoop->OutsideAirSys(1).ComponentType(2) = "OutdoorAir:Mixer";
    state->dataAirLoop->OutsideAirSys(1).ComponentName.allocate(2);
    state->dataAirLoop->OutsideAirSys(1).ComponentName(1) = "HXAssisting Cooling Coil";
    state->dataAirLoop->OutsideAirSys(1).ComponentName(2) = "OAMixer";
    state->dataAirLoop->OutsideAirSys(1).ComponentType_Num.allocate(2);
    state->dataAirLoop->OutsideAirSys(1).ComponentType_Num(1) = SimAirServingZones::WaterCoil_CoolingHXAsst;
    state->dataAirLoop->OutsideAirSys(1).ComponentType_Num(2) = SimAirServingZones::OAMixer_Num;

    state->dataMixedAir->OAMixer.allocate(1);
    state->dataMixedAir->OAMixer(1).Name = "OAMixer";
    state->dataMixedAir->OAMixer(1).InletNode = 2;

    DataHVACGlobals::NumPrimaryAirSys = 1;
    state->dataAirSystemsData->PrimaryAirSystems.allocate(1);
    state->dataAirSystemsData->PrimaryAirSystems(1).Name = "PrimaryAirLoop";
    state->dataAirSystemsData->PrimaryAirSystems(1).NumBranches = 1;
    state->dataAirSystemsData->PrimaryAirSystems(1).Branch.allocate(1);
    state->dataAirSystemsData->PrimaryAirSystems(1).Branch(1).TotalComponents = 1;
    state->dataAirSystemsData->PrimaryAirSystems(1).Branch(1).Comp.allocate(1);
    state->dataAirSystemsData->PrimaryAirSystems(1).Branch(1).Comp(1).Name = state->dataAirLoop->OutsideAirSys(1).Name;
    state->dataAirSystemsData->PrimaryAirSystems(1).Branch(1).Comp(1).TypeOf = "AirLoopHVAC:OutdoorAirSystem";

    bool WaterCoilOnAirLoop = true;
    std::string CompType = DataHVACGlobals::cAllCoilTypes(DataHVACGlobals::Coil_CoolingWaterDetailed);
    std::string CompName = state->dataWaterCoils->WaterCoil(1).Name;
    int CoilTypeNum = SimAirServingZones::WaterCoil_DetailedCool;

    WaterCoilOnAirLoop = SimAirServingZones::CheckWaterCoilOnPrimaryAirLoopBranch(*state, CoilTypeNum, CompName);
    EXPECT_FALSE(WaterCoilOnAirLoop);

    WaterCoilOnAirLoop = true;
    WaterCoilOnAirLoop = SimAirServingZones::CheckWaterCoilOnOASystem(*state, CoilTypeNum, CompName);
    EXPECT_FALSE(WaterCoilOnAirLoop);

    WaterCoilOnAirLoop = false;
    WaterCoilOnAirLoop = SimAirServingZones::CheckWaterCoilSystemOnAirLoopOrOASystem(*state, CoilTypeNum, CompName);
    EXPECT_TRUE(WaterCoilOnAirLoop);

    WaterCoilOnAirLoop = false;
    SimAirServingZones::CheckWaterCoilIsOnAirLoop(*state, CoilTypeNum, CompType, CompName, WaterCoilOnAirLoop);
    EXPECT_TRUE(WaterCoilOnAirLoop);
}
TEST_F(EnergyPlusFixture, HVACControllers_CheckTempAndHumRatCtrl)
{
    state->dataHVACControllers->ControllerProps.allocate(1);
    state->dataHVACControllers->RootFinders.allocate(1);
    bool isConverged = true;
    int const controlNum = 1;
    auto &thisController(state->dataHVACControllers->ControllerProps(1));
    thisController.ControlVar = HVACControllers::iCtrl::TemperatureAndHumidityRatio;
    thisController.Offset = 0.0001;
    int sensedNode = 1;
    thisController.SensedNode = sensedNode;
    state->dataLoopNodes->Node.allocate(2);
    state->dataLoopNodes->Node(sensedNode).Temp = 21.2;
    state->dataLoopNodes->Node(sensedNode).HumRatMax = 0.001;
    thisController.ActuatedNode = 2;
    thisController.ActuatedNodePlantLoopBranchNum = 0;
    thisController.ActuatedNodePlantLoopNum = 0;
    thisController.ActuatedNodePlantLoopSide = 0;

    // Case 1 - not converged yet, no override yet, return untouched
    isConverged = false;
    thisController.HumRatCtrlOverride = false;
    thisController.SetPointValue = 21.1;
    thisController.IsSetPointDefinedFlag = true;
    thisController.NumCalcCalls = 5;
    state->dataLoopNodes->Node(sensedNode).HumRat = 0.0011;

    HVACControllers::CheckTempAndHumRatCtrl(*state, controlNum, isConverged);
    EXPECT_FALSE(isConverged);
    EXPECT_FALSE(thisController.HumRatCtrlOverride);
    EXPECT_NEAR(thisController.SetPointValue, 21.1, 0.0001);
    EXPECT_TRUE(thisController.IsSetPointDefinedFlag);
    EXPECT_EQ(thisController.NumCalcCalls, 5);

    // Case 2 - converged, override true, return untouched
    isConverged = true;
    thisController.HumRatCtrlOverride = true;
    thisController.SetPointValue = 21.1;
    thisController.IsSetPointDefinedFlag = true;
    thisController.NumCalcCalls = 5;
    state->dataLoopNodes->Node(sensedNode).HumRat = 0.0011;

    HVACControllers::CheckTempAndHumRatCtrl(*state, controlNum, isConverged);
    EXPECT_TRUE(isConverged);
    EXPECT_TRUE(thisController.HumRatCtrlOverride);
    EXPECT_NEAR(thisController.SetPointValue, 21.1, 0.0001);
    EXPECT_TRUE(thisController.IsSetPointDefinedFlag);
    EXPECT_EQ(thisController.NumCalcCalls, 5);

    // Case 3 - converged, override false, humrat<humratMax+Offset, return untouched
    isConverged = true;
    thisController.HumRatCtrlOverride = false;
    thisController.SetPointValue = 21.1;
    thisController.IsSetPointDefinedFlag = true;
    thisController.NumCalcCalls = 5;
    state->dataLoopNodes->Node(sensedNode).HumRat = state->dataLoopNodes->Node(sensedNode).HumRatMax - 0.001;

    HVACControllers::CheckTempAndHumRatCtrl(*state, controlNum, isConverged);
    EXPECT_TRUE(isConverged);
    EXPECT_FALSE(thisController.HumRatCtrlOverride);
    EXPECT_NEAR(thisController.SetPointValue, 21.1, 0.0001);
    EXPECT_TRUE(thisController.IsSetPointDefinedFlag);
    EXPECT_EQ(thisController.NumCalcCalls, 5);

    // Case 4 - converged, override false, humrat>humratMax+Offset, return with everything reset
    isConverged = true;
    thisController.HumRatCtrlOverride = false;
    thisController.SetPointValue = 21.1;
    thisController.IsSetPointDefinedFlag = true;
    thisController.NumCalcCalls = 5;
    state->dataLoopNodes->Node(sensedNode).HumRat = state->dataLoopNodes->Node(sensedNode).HumRatMax + 0.002;

    HVACControllers::CheckTempAndHumRatCtrl(*state, controlNum, isConverged);
    EXPECT_FALSE(isConverged);
    EXPECT_TRUE(thisController.HumRatCtrlOverride);
    EXPECT_NEAR(thisController.SetPointValue, 0.0, 0.0001);
    EXPECT_FALSE(thisController.IsSetPointDefinedFlag);
    EXPECT_EQ(thisController.NumCalcCalls, 0);

    // Case 5 - converged, override false, humrat>humratMax+Offset, temp only controller, return untouched
    isConverged = true;
    thisController.HumRatCtrlOverride = false;
    thisController.SetPointValue = 21.1;
    thisController.IsSetPointDefinedFlag = true;
    thisController.NumCalcCalls = 5;
<<<<<<< HEAD
    DataLoopNode::Node(sensedNode).HumRat = DataLoopNode::Node(sensedNode).HumRatMax - 0.001;
    thisController.ControlVar = HVACControllers::iCtrl::Temperature;
=======
    state->dataLoopNodes->Node(sensedNode).HumRat = state->dataLoopNodes->Node(sensedNode).HumRatMax - 0.001;
    thisController.ControlVar = HVACControllers::iTemperature;
>>>>>>> f4454248

    HVACControllers::CheckTempAndHumRatCtrl(*state, controlNum, isConverged);
    EXPECT_TRUE(isConverged);
    EXPECT_FALSE(thisController.HumRatCtrlOverride);
    EXPECT_NEAR(thisController.SetPointValue, 21.1, 0.0001);
    EXPECT_TRUE(thisController.IsSetPointDefinedFlag);
    EXPECT_EQ(thisController.NumCalcCalls, 5);
}

TEST_F(EnergyPlusFixture, HVACControllers_BlankAutosized)
{
    std::string const idf_objects = delimited_string({
        " Coil:Cooling:Water,",
        "   Chilled Water Coil, !- Name",
        "   AvailSched,         !- Availability Schedule Name",
        "   autosize,           !- Design Water Flow Rate { m3 / s }",
        "   autosize,           !- Design Air Flow Rate { m3 / s }",
        "   autosize,           !- Design Inlet Water Temperature { C }",
        "   autosize,           !- Design Inlet Air Temperature { C }",
        "   autosize,           !- Design Outlet Air Temperature { C }",
        "   autosize,           !- Design Inlet Air Humidity Ratio { kgWater / kgDryAir }",
        "   autosize,           !- Design Outlet Air Humidity Ratio { kgWater / kgDryAir }",
        "   Water Inlet Node,   !- Water Inlet Node Name",
        "   Water Outlet Node,  !- Water Outlet Node Name",
        "   Air Inlet Node,     !- Air Inlet Node Name",
        "   Air Outlet Node,    !- Air Outlet Node Name",
        "   SimpleAnalysis,     !- Type of Analysis",
        "   CrossFlow;          !- Heat Exchanger Configuration",
        " Controller:WaterCoil,",
        "   CW Coil Controller, !- Name",
        "   HumidityRatio,      !- Control Variable",
        "   Reverse,            !- Action",
        "   FLOW,               !- Actuator Variable",
        "   Air Outlet Node,    !- Sensor Node Name",
        "   Water Inlet Node,   !- Actuator Node Name",
        "   ,                   !- Controller Convergence Tolerance { deltaC }",
        "   ,                   !- Maximum Actuated Flow { m3 / s }",
        "   ;                   !- Minimum Actuated Flow { m3 / s }",
        " SetpointManager:Scheduled,",
        "   HumRatSPManager,    !- Name",
        "   HumidityRatio,      !- Control Variable",
        "   HumRatioSched,      !- Schedule Name",
        "   Air Outlet Node;    !- Setpoint Node or NodeList Name",
        " Schedule:Compact,",
        "   HumRatioSched,      !- Name",
        "   Any Number,         !- Schedule Type Limits Name",
        "   Through: 12/31,     !- Field 1",
        "   For: AllDays,       !- Field 2",
        "   Until: 24:00, 0.015; !- Field 3",
        " Schedule:Compact,",
        "   AvailSched,         !- Name",
        "   Fraction,           !- Schedule Type Limits Name",
        "   Through: 12/31,     !- Field 1",
        "   For: AllDays,       !- Field 2",
        "   Until: 24:00, 1.0;  !- Field 3",
        " AirLoopHVAC:ControllerList,",
        "   CW Coil Controller, !- Name",
        "   Controller:WaterCoil, !- Controller 1 Object Type",
        "   CW Coil Controller; !- Controller 1 Name",
    });

    ASSERT_TRUE(process_idf(idf_objects));

    GetSetPointManagerInputs(*state);

    GetControllerInput(*state);

    ASSERT_EQ(state->dataHVACControllers->ControllerProps.size(), 1u);
    EXPECT_EQ(state->dataHVACControllers->ControllerProps(1).MaxVolFlowActuated, DataSizing::AutoSize);
    EXPECT_EQ(state->dataHVACControllers->ControllerProps(1).Offset, DataSizing::AutoSize);
    EXPECT_EQ(state->dataHVACControllers->ControllerProps(1).MinVolFlowActuated, 0.0);
}

TEST_F(EnergyPlusFixture, HVACControllers_MaxFlowZero)
{
    std::string const idf_objects = delimited_string({
        " Coil:Cooling:Water,",
        "   Chilled Water Coil, !- Name",
        "   AvailSched,         !- Availability Schedule Name",
        "   0.00,               !- Design Water Flow Rate { m3 / s }",
        "   1.0,                !- Design Air Flow Rate { m3 / s }",
        "   7.2,                !- Design Inlet Water Temperature { C }",
        "   32.0,               !- Design Inlet Air Temperature { C }",
        "   12.0,               !- Design Outlet Air Temperature { C }",
        "   0.01,               !- Design Inlet Air Humidity Ratio { kgWater / kgDryAir }",
        "   0.07,               !- Design Outlet Air Humidity Ratio { kgWater / kgDryAir }",
        "   Water Inlet Node,   !- Water Inlet Node Name",
        "   Water Outlet Node,  !- Water Outlet Node Name",
        "   Air Inlet Node,     !- Air Inlet Node Name",
        "   Air Outlet Node,    !- Air Outlet Node Name",
        "   SimpleAnalysis,     !- Type of Analysis",
        "   CrossFlow;          !- Heat Exchanger Configuration",

        " Controller:WaterCoil,",
        "   CW Coil Controller, !- Name",
        "   HumidityRatio,      !- Control Variable",
        "   Reverse,            !- Action",
        "   FLOW,               !- Actuator Variable",
        "   Air Outlet Node,    !- Sensor Node Name",
        "   Water Inlet Node,   !- Actuator Node Name",
        "   ,                   !- Controller Convergence Tolerance { deltaC }",
        "   ,                   !- Maximum Actuated Flow { m3 / s }",
        "   ;                   !- Minimum Actuated Flow { m3 / s }",

        " SetpointManager:Scheduled,",
        "   HumRatSPManager,    !- Name",
        "   MaximumHumidityRatio, !- Control Variable",
        "   HumRatioSched,      !- Schedule Name",
        "   Air Outlet Node;    !- Setpoint Node or NodeList Name",

        " Schedule:Compact,",
        "   HumRatioSched,      !- Name",
        "   Fraction,           !- Schedule Type Limits Name",
        "   Through: 12/31,     !- Field 1",
        "   For: AllDays,       !- Field 2",
        "   Until: 24:00, 0.015; !- Field 3",

        " Schedule:Compact,",
        "   AvailSched,         !- Name",
        "   Fraction,           !- Schedule Type Limits Name",
        "   Through: 12/31,     !- Field 1",
        "   For: AllDays,       !- Field 2",
        "   Until: 24:00, 1.0;  !- Field 3",

        " ScheduleTypeLimits,",
        "   Fraction,         !- Name",
        "   0.0,              !- Lower Limit Value",
        "   1.0,              !- Upper Limit Value",
        "   CONTINUOUS;       !- Numeric Type",

        " AirLoopHVAC:ControllerList,",
        "   CW Coil Controller, !- Name",
        "   Controller:WaterCoil, !- Controller 1 Object Type",
        "   CW Coil Controller; !- Controller 1 Name",
    });

    ASSERT_TRUE(process_idf(idf_objects));

    GetSetPointManagerInputs(*state);

    GetControllerInput(*state);

    ASSERT_EQ(state->dataHVACControllers->ControllerProps.size(), 1u);
    EXPECT_EQ(state->dataHVACControllers->ControllerProps(1).MaxVolFlowActuated, DataSizing::AutoSize);
    EXPECT_EQ(state->dataHVACControllers->ControllerProps(1).Offset, DataSizing::AutoSize);
    EXPECT_EQ(state->dataHVACControllers->ControllerProps(1).MinVolFlowActuated, 0.0);

    // test index for air loop controllers
    // before controllers are simulated, AirLoopControllerIndex = 0
    ASSERT_EQ(0, state->dataHVACControllers->ControllerProps(1).AirLoopControllerIndex);

    OutputReportPredefined::SetPredefinedTables(*state);
    state->dataSimAirServingZones->GetAirLoopInputFlag = false;
    DataHVACGlobals::NumPrimaryAirSys = 1;
    state->dataAirLoop->PriAirSysAvailMgr.allocate(1);
    state->dataAirLoop->AirLoopControlInfo.allocate(1);
    state->dataAirLoop->AirToZoneNodeInfo.allocate(1);
    state->dataAirLoop->AirToZoneNodeInfo(1).NumSupplyNodes = 1;
    state->dataAirLoop->AirToZoneNodeInfo(1).AirLoopSupplyNodeNum.allocate(1);
    state->dataAirLoop->AirToZoneNodeInfo(1).AirLoopSupplyNodeNum(1) = 1;
    state->dataAirLoop->AirToZoneNodeInfo(1).ZoneEquipSupplyNodeNum.allocate(1);
    state->dataAirLoop->AirToZoneNodeInfo(1).ZoneEquipSupplyNodeNum(1) = 4;
    state->dataConvergeParams->AirLoopConvergence.allocate(1);
    state->dataConvergeParams->AirLoopConvergence(1).HVACMassFlowNotConverged.allocate(2);
    state->dataConvergeParams->AirLoopConvergence(1).HVACHumRatNotConverged.allocate(2);
    state->dataConvergeParams->AirLoopConvergence(1).HVACTempNotConverged.allocate(2);
    state->dataConvergeParams->AirLoopConvergence(1).HVACEnergyNotConverged.allocate(2);
    state->dataConvergeParams->AirLoopConvergence(1).HVACEnthalpyNotConverged.allocate(2);
    state->dataConvergeParams->AirLoopConvergence(1).HVACPressureNotConverged.allocate(2);
    state->dataAirSystemsData->PrimaryAirSystems.allocate(1);
    state->dataAirSystemsData->PrimaryAirSystems(1).NumBranches = 1;
    state->dataAirSystemsData->PrimaryAirSystems(1).NumControllers = 1;
    state->dataAirSystemsData->PrimaryAirSystems(1).ControllerIndex.allocate(1);
    state->dataAirSystemsData->PrimaryAirSystems(1).ControllerIndex(1) = 0;
    state->dataAirSystemsData->PrimaryAirSystems(1).ControllerName.allocate(1);
    state->dataAirSystemsData->PrimaryAirSystems(1).ControllerName(1) = "CW COIL CONTROLLER";
    state->dataAirSystemsData->PrimaryAirSystems(1).ControlConverged.allocate(1);
    state->dataAirSystemsData->PrimaryAirSystems(1).Branch.allocate(1);
    state->dataAirSystemsData->PrimaryAirSystems(1).Branch(1).NodeNumIn = 4;
    state->dataAirSystemsData->PrimaryAirSystems(1).Branch(1).NodeNumOut = 1;
    state->dataAirSystemsData->PrimaryAirSystems(1).Branch(1).TotalNodes = 1;
    state->dataAirSystemsData->PrimaryAirSystems(1).Branch(1).TotalComponents = 1;
    state->dataAirSystemsData->PrimaryAirSystems(1).Branch(1).NodeNum.allocate(1);
    state->dataAirSystemsData->PrimaryAirSystems(1).Branch(1).NodeNum(1) = 1;
    state->dataAirSystemsData->PrimaryAirSystems(1).Branch(1).Comp.allocate(1);
    state->dataAirSystemsData->PrimaryAirSystems(1).Branch(1).Comp(1).Name = "CHILLED WATER COIL";
    state->dataAirSystemsData->PrimaryAirSystems(1).Branch(1).Comp(1).CompType_Num = 5; // WaterCoil_Cooling
    state->dataPlnt->PlantLoop.allocate(1);
    state->dataPlnt->TotNumLoops = 1;
    state->dataPlnt->PlantLoop(1).Name = "CHW LOOP";
    state->dataPlnt->PlantLoop(1).PlantSizNum = 1;
    state->dataPlnt->PlantLoop(1).FluidIndex = 1;
    state->dataPlnt->PlantLoop(1).FluidName = "WATER";
    state->dataPlnt->PlantLoop(1).LoopSide.allocate(2);
    state->dataPlnt->PlantLoop(1).LoopSide(1).TotalBranches = 1;
    state->dataPlnt->PlantLoop(1).LoopSide(1).Branch.allocate(1);
    state->dataPlnt->PlantLoop(1).LoopSide(1).Branch(1).TotalComponents = 1;
    state->dataPlnt->PlantLoop(1).LoopSide(1).Branch(1).Comp.allocate(1);
    state->dataPlnt->PlantLoop(1).LoopSide(1).Branch(1).Comp(1).TypeOf_Num = 39;
    state->dataPlnt->PlantLoop(1).LoopSide(1).Branch(1).Comp(1).NodeNumIn = 2;
    state->dataPlnt->PlantLoop(1).LoopSide(1).Branch(1).Comp(1).NodeNumOut = 3;
    state->dataPlnt->PlantLoop(1).LoopSide(1).Branch(1).Comp(1).Name = "CHILLED WATER COIL";

    state->dataSize->NumPltSizInput = 1;
    state->dataSize->PlantSizData.allocate(1);
    state->dataSize->PlantSizData(1).DeltaT = 5.0;
    state->dataSize->PlantSizData(1).ExitTemp = 6.0;
    state->dataSize->PlantSizData(1).PlantLoopName = "CHW LOOP";
    state->dataSize->PlantSizData(1).LoopType = DataSizing::CoolingLoop;
    state->dataSize->PlantSizData(1).DesVolFlowRate = 1.0;

    state->dataPlnt->PlantFirstSizesOkayToFinalize = true;
    state->dataPlnt->PlantFirstSizesOkayToReport = true;
    state->dataPlnt->PlantFinalSizesOkayToReport = true;

    state->dataSize->UnitarySysEqSizing.allocate(1);
    state->dataSize->UnitarySysEqSizing(1).CoolingCapacity = false;
    state->dataSize->UnitarySysEqSizing(1).HeatingCapacity = false;
    state->dataSize->UnitarySysEqSizing.deallocate();

    bool SimZoneEquipment(false);
    // compare_err_stream("", true); // reset error stream

    // This will call ManageController, which calls SizeController which should autosize the controller max actuated flow rate to zero
    // and issue a warning
    SimAirServingZones::SimAirLoops(*state, true, SimZoneEquipment);

    // after controllers are simulated, AirLoopControllerIndex = index to this controller on this air loop (e.g., n of num contollers on air loop)
    ASSERT_EQ(1, state->dataAirSystemsData->PrimaryAirSystems(1).NumControllers);
    ASSERT_EQ(1, state->dataAirSystemsData->PrimaryAirSystems(1).ControllerIndex(1));
    ASSERT_EQ(1, state->dataHVACControllers->ControllerProps(1).AirLoopControllerIndex);

    // This should have been autosized to zero
    EXPECT_EQ(state->dataHVACControllers->ControllerProps(1).MaxVolFlowActuated, 0.0);
    // This should have been reset to zero
    EXPECT_EQ(state->dataHVACControllers->ControllerProps(1).MinVolFlowActuated, 0.0);

    Real64 expectedOffset = (0.001 / (2100.0 * DataHVACGlobals::SmallWaterVolFlow)) * (DataConvergParams::HVACEnergyToler / 10.0);
    // do not let the controller tolerance exceed 1/10 of the loop temperature tolerance.
    expectedOffset = min(0.1 * DataConvergParams::HVACTemperatureToler, expectedOffset);
    EXPECT_EQ(expectedOffset, 0.1 * DataConvergParams::HVACTemperatureToler);
    EXPECT_EQ(state->dataHVACControllers->ControllerProps(1).Offset, expectedOffset);

    std::string const error_string = delimited_string({
        "   ** Warning ** InitController: Controller:WaterCoil=\"CW COIL CONTROLLER\", Maximum Actuated Flow is zero.",
    });
    EXPECT_TRUE(compare_err_stream(error_string, true));
}

} // namespace EnergyPlus<|MERGE_RESOLUTION|>--- conflicted
+++ resolved
@@ -774,13 +774,8 @@
     thisController.SetPointValue = 21.1;
     thisController.IsSetPointDefinedFlag = true;
     thisController.NumCalcCalls = 5;
-<<<<<<< HEAD
-    DataLoopNode::Node(sensedNode).HumRat = DataLoopNode::Node(sensedNode).HumRatMax - 0.001;
+    state->dataLoopNodes->Node(sensedNode).HumRat = state->dataLoopNodes->Node(sensedNode).HumRatMax - 0.001;
     thisController.ControlVar = HVACControllers::iCtrl::Temperature;
-=======
-    state->dataLoopNodes->Node(sensedNode).HumRat = state->dataLoopNodes->Node(sensedNode).HumRatMax - 0.001;
-    thisController.ControlVar = HVACControllers::iTemperature;
->>>>>>> f4454248
 
     HVACControllers::CheckTempAndHumRatCtrl(*state, controlNum, isConverged);
     EXPECT_TRUE(isConverged);
