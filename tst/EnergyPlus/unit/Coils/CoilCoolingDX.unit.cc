// EnergyPlus, Copyright (c) 1996-2024, The Board of Trustees of the University of Illinois,
// The Regents of the University of California, through Lawrence Berkeley National Laboratory
// (subject to receipt of any required approvals from the U.S. Dept. of Energy), Oak Ridge
// National Laboratory, managed by UT-Battelle, Alliance for Sustainable Energy, LLC, and other
// contributors. All rights reserved.
//
// NOTICE: This Software was developed under funding from the U.S. Department of Energy and the
// U.S. Government consequently retains certain rights. As such, the U.S. Government has been
// granted for itself and others acting on its behalf a paid-up, nonexclusive, irrevocable,
// worldwide license in the Software to reproduce, distribute copies to the public, prepare
// derivative works, and perform publicly and display publicly, and to permit others to do so.
//
// Redistribution and use in source and binary forms, with or without modification, are permitted
// provided that the following conditions are met:
//
// (1) Redistributions of source code must retain the above copyright notice, this list of
//     conditions and the following disclaimer.
//
// (2) Redistributions in binary form must reproduce the above copyright notice, this list of
//     conditions and the following disclaimer in the documentation and/or other materials
//     provided with the distribution.
//
// (3) Neither the name of the University of California, Lawrence Berkeley National Laboratory,
//     the University of Illinois, U.S. Dept. of Energy nor the names of its contributors may be
//     used to endorse or promote products derived from this software without specific prior
//     written permission.
//
// (4) Use of EnergyPlus(TM) Name. If Licensee (i) distributes the software in stand-alone form
//     without changes from the version obtained under this License, or (ii) Licensee makes a
//     reference solely to the software portion of its product, Licensee must refer to the
//     software as "EnergyPlus version X" software, where "X" is the version number Licensee
//     obtained under this License and may not use a different name for the software. Except as
//     specifically required in this Section (4), Licensee shall not use in a company name, a
//     product name, in advertising, publicity, or other promotional activities any name, trade
//     name, trademark, logo, or other designation of "EnergyPlus", "E+", "e+" or confusingly
//     similar designation, without the U.S. Department of Energy's prior written consent.
//
// THIS SOFTWARE IS PROVIDED BY THE COPYRIGHT HOLDERS AND CONTRIBUTORS "AS IS" AND ANY EXPRESS OR
// IMPLIED WARRANTIES, INCLUDING, BUT NOT LIMITED TO, THE IMPLIED WARRANTIES OF MERCHANTABILITY
// AND FITNESS FOR A PARTICULAR PURPOSE ARE DISCLAIMED. IN NO EVENT SHALL THE COPYRIGHT OWNER OR
// CONTRIBUTORS BE LIABLE FOR ANY DIRECT, INDIRECT, INCIDENTAL, SPECIAL, EXEMPLARY, OR
// CONSEQUENTIAL DAMAGES (INCLUDING, BUT NOT LIMITED TO, PROCUREMENT OF SUBSTITUTE GOODS OR
// SERVICES; LOSS OF USE, DATA, OR PROFITS; OR BUSINESS INTERRUPTION) HOWEVER CAUSED AND ON ANY
// THEORY OF LIABILITY, WHETHER IN CONTRACT, STRICT LIABILITY, OR TORT (INCLUDING NEGLIGENCE OR
// OTHERWISE) ARISING IN ANY WAY OUT OF THE USE OF THIS SOFTWARE, EVEN IF ADVISED OF THE
// POSSIBILITY OF SUCH DAMAGE.

// Google Test Headers
#include <gtest/gtest.h>

#include "../Fixtures/SQLiteFixture.hh"

// EnergyPlus Headers
#include <EnergyPlus/Coils/CoilCoolingDX.hh>
#include <EnergyPlus/Data/EnergyPlusData.hh>
#include <EnergyPlus/Psychrometrics.hh>

#include "../Coils/CoilCoolingDXFixture.hh"

// For tests of new coil vs old coil
#include <EnergyPlus/CurveManager.hh>
#include <EnergyPlus/DXCoils.hh>
#include <EnergyPlus/DataAirSystems.hh>
#include <EnergyPlus/DataHVACGlobals.hh>
#include <EnergyPlus/DataSizing.hh>
#include <EnergyPlus/General.hh>

using namespace EnergyPlus;

TEST_F(CoilCoolingDXTest, CoilCoolingDXInput)
{
    std::string idf_objects = this->getCoilObjectString("coolingCoil", false, 2);
    EXPECT_TRUE(process_idf(idf_objects, false));
    int coilIndex = CoilCoolingDX::factory(*state, "coolingCoil");
    auto const &thisCoil(state->dataCoilCooingDX->coilCoolingDXs[coilIndex]);
    EXPECT_EQ("COOLINGCOIL", thisCoil.name);
    EXPECT_EQ("PERFORMANCEOBJECTNAME", thisCoil.performance->name);
}

TEST_F(CoilCoolingDXTest, CoilCoolingDXAlternateModePerformance)
{
    std::string idf_objects = delimited_string({"  Coil:Cooling:DX,",
                                                "    Coil,",
                                                "    Evaporator Inlet Node,Evaporator Outlet Node,",
                                                "    ,,",
                                                "    Condenser Inlet Node,Condenser Outlet Node,",
                                                "    Coil Performance,",
                                                "    ,;",

                                                "  Coil:Cooling:DX:CurveFit:Performance,",
                                                "    Coil Performance,,,,,,,,,,Electricity,Coil Mode 1,Coil Mode 2;",

                                                "  Coil:Cooling:DX:CurveFit:OperatingMode,",
                                                "    Coil Mode 1,",
                                                "    5000,   !- Rated Gross Total Cooling Capacity {W}",
                                                "    0.25,   !- Rated Evaporator Air Flow Rate {m3/s}",
                                                "    ,,,,,,,,",
                                                "    2,Coil Mode 1 Speed 1,Coil Mode 1 Speed 2;",

                                                "  Coil:Cooling:DX:CurveFit:Speed,",
                                                "    Coil Mode 1 Speed 1,     !- Name",
                                                "    0.50,                    !- Gross Total Cooling Capacity Fraction",
                                                "    0.50,                    !- Evaporator Air Flow Rate Fraction",
                                                "    ,                        !- Condenser Air Flow Rate Fraction",
                                                "    0.7,                     !- Gross Sensible Heat Ratio",
                                                "    3,                       !- Gross Cooling COP {W/W}",
                                                "    0.5,                     !- Active Fraction of Coil Face Area",
                                                "    ,,,,,,,,,,,;",

                                                "  Coil:Cooling:DX:CurveFit:Speed,",
                                                "    Coil Mode 1 Speed 2,     !- Name",
                                                "    1.0,                     !- Gross Total Cooling Capacity Fraction",
                                                "    1.0,                     !- Evaporator Air Flow Rate Fraction",
                                                "    ,                        !- Condenser Air Flow Rate Fraction",
                                                "    0.7,                     !- Gross Sensible Heat Ratio",
                                                "    3,                       !- Gross Cooling COP {W/W}",
                                                "    1.0,                     !- Active Fraction of Coil Face Area",
                                                "    ,,,,,,,,,,,;",

                                                "  Coil:Cooling:DX:CurveFit:OperatingMode,",
                                                "    Coil Mode 2,",
                                                "    5000,   !- Rated Gross Total Cooling Capacity {W}",
                                                "    0.25,   !- Rated Evaporator Air Flow Rate {m3/s}",
                                                "    ,,,,,,,,",
                                                "    2,Coil Mode 2 Speed 1,Coil Mode 2 Speed 2;",

                                                "  Coil:Cooling:DX:CurveFit:Speed,",
                                                "    Coil Mode 2 Speed 1,     !- Name",
                                                "    0.45,                    !- Gross Total Cooling Capacity Fraction",
                                                "    0.50,                    !- Evaporator Air Flow Rate Fraction",
                                                "    ,                        !- Condenser Air Flow Rate Fraction",
                                                "    0.6,                     !- Gross Sensible Heat Ratio",
                                                "    2.7,                     !- Gross Cooling COP {W/W}",
                                                "    0.5,                     !- Active Fraction of Coil Face Area",
                                                "    ,,,,,,,,,,,;",

                                                "  Coil:Cooling:DX:CurveFit:Speed,",
                                                "    Coil Mode 2 Speed 2,     !- Name",
                                                "    0.9,                     !- Gross Total Cooling Capacity Fraction",
                                                "    1.0,                     !- Evaporator Air Flow Rate Fraction",
                                                "    ,                        !- Condenser Air Flow Rate Fraction",
                                                "    0.6,                     !- Gross Sensible Heat Ratio",
                                                "    2.7,                     !- Gross Cooling COP {W/W}",
                                                "    1.0,                     !- Active Fraction of Coil Face Area",
                                                "    ,,,,,,,,,,,;"});
    EXPECT_TRUE(process_idf(idf_objects, false));
    int coilIndex = CoilCoolingDX::factory(*state, "Coil");
    auto &thisCoil(state->dataCoilCooingDX->coilCoolingDXs[coilIndex]);

    // fix the inlet conditions
    auto &evapInletNode = state->dataLoopNodes->Node(thisCoil.evapInletNodeIndex);
    auto &condInletNode = state->dataLoopNodes->Node(thisCoil.condInletNodeIndex);
    evapInletNode.Temp = 28.5;
    evapInletNode.Press = 101325;
    evapInletNode.HumRat = 0.014;
    evapInletNode.Enthalpy = Psychrometrics::PsyHFnTdbW(evapInletNode.Temp, evapInletNode.HumRat);
    condInletNode.Temp = 35.0;
    condInletNode.Press = 101325;
    condInletNode.HumRat = 0.008;
    condInletNode.Enthalpy = Psychrometrics::PsyHFnTdbW(condInletNode.Temp, condInletNode.HumRat);

    // size it
    thisCoil.size(*state);

    // for speed > 1 we use the mshp rated high speed flow...
    state->dataHVACGlobal->MSHPMassFlowRateHigh = thisCoil.performance->RatedAirMassFlowRateMaxSpeed();

    // we'll use this later
    auto &evapOutletNode = state->dataLoopNodes->Node(thisCoil.evapOutletNodeIndex);

    // set some values to run at rated conditions and call to run normal mode speed 1
<<<<<<< HEAD
    evapInletNode.MassFlowRate = thisCoil.performance->RatedAirMassFlowRateMinSpeed();
    int useAlternateMode = DataHVACGlobals::coilNormalMode;
=======
    evapInletNode.MassFlowRate = thisCoil.performance.normalMode.speeds.front().RatedAirMassFlowRate;
    HVAC::CoilMode coilMode = HVAC::CoilMode::Normal;
>>>>>>> 4a83d3d5
    Real64 PLR = 1.0;
    int speedNum = 1;
    Real64 speedRatio = 1.0;
    HVAC::FanOp fanOp = HVAC::FanOp::Cycling;
    bool singleMode = false;
    thisCoil.simulate(*state, coilMode, speedNum, speedRatio, fanOp, singleMode);
    //    std::cout << thisCoil.totalCoolingEnergyRate << ',' << evapOutletNode.Temp << ',' << evapOutletNode.HumRat << std::endl;
    EXPECT_NEAR(2500, thisCoil.totalCoolingEnergyRate, 0.1); // expect the coil to run full out, at speed 1
    EXPECT_NEAR(19.485, evapOutletNode.Temp, 0.01);
    EXPECT_NEAR(0.0114, evapOutletNode.HumRat, 0.001);

    // alter values and run at rated conditions normal mode speed 2
    evapInletNode.MassFlowRate = thisCoil.performance->RatedAirMassFlowRateMaxSpeed();
    speedNum = 2;
    thisCoil.simulate(*state, coilMode, speedNum, speedRatio, fanOp, singleMode);
    //    std::cout << thisCoil.totalCoolingEnergyRate << ',' << evapOutletNode.Temp << ',' << evapOutletNode.HumRat << std::endl;
    EXPECT_NEAR(5000, thisCoil.totalCoolingEnergyRate, 0.01); // expect the coil to run full out, at speed 1
    // EXPECT_NEAR(17.896, evapOutletNode.Temp, 0.01);
    EXPECT_NEAR(17.943, evapOutletNode.Temp, 0.01);
    EXPECT_NEAR(0.0114, evapOutletNode.HumRat, 0.001);

    // ok so now run at alternate mode, speed 1
    coilMode = HVAC::CoilMode::Enhanced;
    speedNum = 1;
    thisCoil.simulate(*state, coilMode, speedNum, speedRatio, fanOp, singleMode);
    //    std::cout << thisCoil.totalCoolingEnergyRate << ',' << evapOutletNode.Temp << ',' << evapOutletNode.HumRat << std::endl;
    EXPECT_NEAR(2250, thisCoil.totalCoolingEnergyRate, 0.01); // expect the coil to run full out, at speed 1
    // EXPECT_NEAR(24.45, evapOutletNode.Temp, 0.01);
    EXPECT_NEAR(24.47, evapOutletNode.Temp, 0.01);
    EXPECT_NEAR(0.0126, evapOutletNode.HumRat, 0.0001);

    // ok so now run at alternate mode, speed 2
    coilMode = HVAC::CoilMode::Enhanced;
    speedNum = 2;
    thisCoil.simulate(*state, coilMode, speedNum, speedRatio, fanOp, singleMode);
    //    std::cout << thisCoil.totalCoolingEnergyRate << ',' << evapOutletNode.Temp << ',' << evapOutletNode.HumRat << std::endl;
    EXPECT_NEAR(4500, thisCoil.totalCoolingEnergyRate, 0.01); // expect the coil to run full out, at speed 1
    // EXPECT_NEAR(20.39, evapOutletNode.Temp, 0.01);
    EXPECT_NEAR(20.42, evapOutletNode.Temp, 0.01);
    EXPECT_NEAR(0.0111, evapOutletNode.HumRat, 0.0001);
}

TEST_F(CoilCoolingDXTest, CoilCoolingDXAlternateModePerformanceHitsSaturation)
{
    std::string idf_objects = delimited_string({"  Coil:Cooling:DX,",
                                                "    Coil,",
                                                "    Evaporator Inlet Node,Evaporator Outlet Node,",
                                                "    ,,",
                                                "    Condenser Inlet Node,Condenser Outlet Node,",
                                                "    Coil Performance,",
                                                "    ,;",

                                                "  Coil:Cooling:DX:CurveFit:Performance,",
                                                "    Coil Performance,,,,,,,,,,Electricity,Coil Mode 1,Coil Mode 2;",

                                                "  Coil:Cooling:DX:CurveFit:OperatingMode,",
                                                "    Coil Mode 1,",
                                                "    10000,   !- Rated Gross Total Cooling Capacity {W}",
                                                "    0.25,   !- Rated Evaporator Air Flow Rate {m3/s}",
                                                "    ,,,,,,,,",
                                                "    2,Coil Mode 1 Speed 1,Coil Mode 1 Speed 2;",

                                                "  Coil:Cooling:DX:CurveFit:Speed,",
                                                "    Coil Mode 1 Speed 1,     !- Name",
                                                "    0.50,                    !- Gross Total Cooling Capacity Fraction",
                                                "    0.50,                    !- Evaporator Air Flow Rate Fraction",
                                                "    ,                        !- Condenser Air Flow Rate Fraction",
                                                "    0.7,                     !- Gross Sensible Heat Ratio",
                                                "    3,                       !- Gross Cooling COP {W/W}",
                                                "    0.5,                     !- Active Fraction of Coil Face Area",
                                                "    ,,,,,,,,,,,;",

                                                "  Coil:Cooling:DX:CurveFit:Speed,",
                                                "    Coil Mode 1 Speed 2,     !- Name",
                                                "    1.0,                     !- Gross Total Cooling Capacity Fraction",
                                                "    1.0,                     !- Evaporator Air Flow Rate Fraction",
                                                "    ,                        !- Condenser Air Flow Rate Fraction",
                                                "    0.7,                     !- Gross Sensible Heat Ratio",
                                                "    3,                       !- Gross Cooling COP {W/W}",
                                                "    1.0,                     !- Active Fraction of Coil Face Area",
                                                "    ,,,,,,,,,,,;",

                                                "  Coil:Cooling:DX:CurveFit:OperatingMode,",
                                                "    Coil Mode 2,",
                                                "    10000,   !- Rated Gross Total Cooling Capacity {W}",
                                                "    0.25,   !- Rated Evaporator Air Flow Rate {m3/s}",
                                                "    ,,,,,,,,",
                                                "    2,Coil Mode 2 Speed 1,Coil Mode 2 Speed 2;",

                                                "  Coil:Cooling:DX:CurveFit:Speed,",
                                                "    Coil Mode 2 Speed 1,     !- Name",
                                                "    0.45,                    !- Gross Total Cooling Capacity Fraction",
                                                "    0.50,                    !- Evaporator Air Flow Rate Fraction",
                                                "    ,                        !- Condenser Air Flow Rate Fraction",
                                                "    0.6,                     !- Gross Sensible Heat Ratio",
                                                "    2.7,                     !- Gross Cooling COP {W/W}",
                                                "    0.5,                     !- Active Fraction of Coil Face Area",
                                                "    ,,,,,,,,,,,;",

                                                "  Coil:Cooling:DX:CurveFit:Speed,",
                                                "    Coil Mode 2 Speed 2,     !- Name",
                                                "    0.9,                     !- Gross Total Cooling Capacity Fraction",
                                                "    1.0,                     !- Evaporator Air Flow Rate Fraction",
                                                "    ,                        !- Condenser Air Flow Rate Fraction",
                                                "    0.6,                     !- Gross Sensible Heat Ratio",
                                                "    2.7,                     !- Gross Cooling COP {W/W}",
                                                "    1.0,                     !- Active Fraction of Coil Face Area",
                                                "    ,,,,,,,,,,,;"});
    EXPECT_TRUE(process_idf(idf_objects, false));
    int coilIndex = CoilCoolingDX::factory(*state, "Coil");
    auto &thisCoil(state->dataCoilCooingDX->coilCoolingDXs[coilIndex]);

    // fix the inlet conditions
    auto &evapInletNode = state->dataLoopNodes->Node(thisCoil.evapInletNodeIndex);
    auto &condInletNode = state->dataLoopNodes->Node(thisCoil.condInletNodeIndex);
    evapInletNode.Temp = 28.5;
    evapInletNode.Press = 101325;
    evapInletNode.HumRat = 0.014;
    evapInletNode.Enthalpy = Psychrometrics::PsyHFnTdbW(evapInletNode.Temp, evapInletNode.HumRat);
    condInletNode.Temp = 35.0;
    condInletNode.Press = 101325;
    condInletNode.HumRat = 0.008;
    condInletNode.Enthalpy = Psychrometrics::PsyHFnTdbW(condInletNode.Temp, condInletNode.HumRat);

    // size it
    thisCoil.size(*state);

    // for speed > 1 we use the mshp rated high speed flow...
    state->dataHVACGlobal->MSHPMassFlowRateHigh = thisCoil.performance->RatedAirMassFlowRateMaxSpeed();

    // we'll use this later
    auto &evapOutletNode = state->dataLoopNodes->Node(thisCoil.evapOutletNodeIndex);

    bool setExpectations = true;

    // set some values to run at rated conditions and call to run normal mode speed 1
<<<<<<< HEAD
    evapInletNode.MassFlowRate = thisCoil.performance->RatedAirMassFlowRateMinSpeed();
    int useAlternateMode = DataHVACGlobals::coilNormalMode;
=======
    evapInletNode.MassFlowRate = thisCoil.performance.normalMode.speeds.front().RatedAirMassFlowRate;
    HVAC::CoilMode coilMode = HVAC::CoilMode::Normal;
>>>>>>> 4a83d3d5
    Real64 PLR = 1.0;
    int speedNum = 1;
    Real64 speedRatio = 1.0;
    HVAC::FanOp fanOp = HVAC::FanOp::Cycling;
    bool singleMode = false;
    thisCoil.simulate(*state, coilMode, speedNum, speedRatio, fanOp, singleMode);
    if (!setExpectations) {
        std::cout << thisCoil.totalCoolingEnergyRate << ',' << evapOutletNode.Temp << ',' << evapOutletNode.HumRat << std::endl;
    } else {
        EXPECT_NEAR(5000, thisCoil.totalCoolingEnergyRate, 0.1); // expect the coil to run full out, at speed 1
        EXPECT_NEAR(10.238, evapOutletNode.Temp, 0.01);
        EXPECT_NEAR(0.007748, evapOutletNode.HumRat, 0.0001);
    }
    // alter values and run at rated conditions normal mode speed 2
    evapInletNode.MassFlowRate = thisCoil.performance->RatedAirMassFlowRateMaxSpeed();
    speedNum = 2;
    thisCoil.simulate(*state, coilMode, speedNum, speedRatio, fanOp, singleMode);
    if (!setExpectations) {
        std::cout << thisCoil.totalCoolingEnergyRate << ',' << evapOutletNode.Temp << ',' << evapOutletNode.HumRat << std::endl;
    } else {
        EXPECT_NEAR(10000, thisCoil.totalCoolingEnergyRate, 0.01); // expect the coil to run full out, at speed 1
        EXPECT_NEAR(10.247, evapOutletNode.Temp, 0.01);
        EXPECT_NEAR(0.00774, evapOutletNode.HumRat, 0.0001);
    }

    // ok so now run at alternate mode, speed 1
    coilMode = HVAC::CoilMode::Enhanced;
    speedNum = 1;
    thisCoil.simulate(*state, coilMode, speedNum, speedRatio, fanOp, singleMode);
    if (!setExpectations) {
        std::cout << thisCoil.totalCoolingEnergyRate << ',' << evapOutletNode.Temp << ',' << evapOutletNode.HumRat << std::endl;
    } else {
        EXPECT_NEAR(4500, thisCoil.totalCoolingEnergyRate, 0.01); // expect the coil to run full out, at speed 1
        // EXPECT_NEAR(20.373, evapOutletNode.Temp, 0.01);
        EXPECT_NEAR(20.411, evapOutletNode.Temp, 0.01);
        EXPECT_NEAR(0.0111, evapOutletNode.HumRat, 0.0001);
    }

    // ok so now run at alternate mode, speed 2
    coilMode = HVAC::CoilMode::Enhanced;
    speedNum = 2;
    thisCoil.simulate(*state, coilMode, speedNum, speedRatio, fanOp, singleMode);
    if (!setExpectations) {
        std::cout << thisCoil.totalCoolingEnergyRate << ',' << evapOutletNode.Temp << ',' << evapOutletNode.HumRat << std::endl;
    } else {
        EXPECT_NEAR(9000, thisCoil.totalCoolingEnergyRate, 0.01); // expect the coil to run full out, at speed 1
        // EXPECT_NEAR(12.163, evapOutletNode.Temp, 0.01);
        EXPECT_NEAR(12.239, evapOutletNode.Temp, 0.01);
        EXPECT_NEAR(0.00833, evapOutletNode.HumRat, 0.0001);
    }
}

TEST_F(EnergyPlusFixture, DISABLED_CoilDXCoolingVsMultiSpeed_CycFanCycCoil)
{

    int DXCoilNum(1);
    state->dataDXCoils->NumDXCoils = 1;
    state->dataHVACGlobal->MSHPMassFlowRateLow = 0.6;
    state->dataHVACGlobal->MSHPMassFlowRateHigh = 1.0;
    state->dataDXCoils->DXCoil.allocate(state->dataDXCoils->NumDXCoils);
    state->dataLoopNodes->Node.allocate(2);
    state->dataDXCoils->DXCoilNumericFields.allocate(state->dataDXCoils->NumDXCoils);
    state->dataDXCoils->DXCoilNumericFields(1).PerfMode.allocate(1);
    state->dataDXCoils->DXCoilNumericFields(1).PerfMode(1).FieldNames.allocate(17);
    state->dataHeatBal->HeatReclaimDXCoil.allocate(2);
    state->dataDXCoils->DXCoilOutletTemp.allocate(1);
    state->dataDXCoils->DXCoilOutletHumRat.allocate(1);
    state->dataDXCoils->DXCoilPartLoadRatio.allocate(1);
    state->dataDXCoils->DXCoilFanOp.allocate(1);
    state->dataCurveManager->allocateCurveVector(2);

    auto &Coil = state->dataDXCoils->DXCoil(1);
    auto &constantcurve1 = state->dataCurveManager->PerfCurve(1);
    auto &constantcurve2 = state->dataCurveManager->PerfCurve(2);
    auto &AirInletNode = state->dataLoopNodes->Node(1);
    auto &AirOutletNode = state->dataLoopNodes->Node(2);
    state->dataEnvrn->StdBaroPress = 101325.0;
    Real64 ratedInletAirTemp = 26.6667;
    Real64 ratedInletAirHumRat = 0.0111847;
    std::string routineName = "MultiSpeedDXCoolingCoilOutputTestvsCoilDXCooling";
    Real64 ratedRhoAir =
        Psychrometrics::PsyRhoAirFnPbTdbW(*state, state->dataEnvrn->StdBaroPress, ratedInletAirTemp, ratedInletAirHumRat, routineName);

    Coil.DXCoilType_Num = HVAC::CoilDX_MultiSpeedCooling;
    Coil.DXCoilType = "Coil:Cooling:DX:MultiSpeed";
    Coil.FuelType = Constant::eFuel::Electricity;
    Coil.SchedPtr = ScheduleManager::ScheduleAlwaysOn;
    Coil.NumOfSpeeds = 2;
    Coil.MSRatedTotCap.allocate(Coil.NumOfSpeeds);
    Coil.MSRatedSHR.allocate(Coil.NumOfSpeeds);
    Coil.MSRatedCOP.allocate(Coil.NumOfSpeeds);
    Coil.MSRatedAirVolFlowRate.allocate(Coil.NumOfSpeeds);
    Coil.MSRatedAirMassFlowRate.allocate(Coil.NumOfSpeeds);
    Coil.MSCCapFTemp.allocate(Coil.NumOfSpeeds);
    Coil.MSCCapFFlow.allocate(Coil.NumOfSpeeds);
    Coil.MSEIRFTemp.allocate(Coil.NumOfSpeeds);
    Coil.MSEIRFFlow.allocate(Coil.NumOfSpeeds);
    Coil.MSWasteHeat.allocate(Coil.NumOfSpeeds);
    Coil.MSEvapCondEffect.allocate(Coil.NumOfSpeeds);
    Coil.MSEvapCondAirFlow.allocate(Coil.NumOfSpeeds);
    Coil.MSEvapCondPumpElecNomPower.allocate(Coil.NumOfSpeeds);
    Coil.MSRatedCBF.allocate(Coil.NumOfSpeeds);
    Coil.MSWasteHeatFrac.allocate(Coil.NumOfSpeeds);
    Coil.MSPLFFPLR.allocate(Coil.NumOfSpeeds);
    Coil.MSTwet_Rated.allocate(Coil.NumOfSpeeds);
    Coil.MSGamma_Rated.allocate(Coil.NumOfSpeeds);
    Coil.MSMaxONOFFCyclesperHour.allocate(Coil.NumOfSpeeds);
    Coil.MSLatentCapacityTimeConstant.allocate(Coil.NumOfSpeeds);
    Coil.MSFanPowerPerEvapAirFlowRate.allocate(Coil.NumOfSpeeds);
    Coil.MSCCapFTemp = 1;
    Coil.MSCCapFFlow = 2;
    Coil.MSEIRFTemp = 1;
    Coil.MSEIRFFlow = 2;
    Coil.MSPLFFPLR = 2;
    Coil.AirOutNode = 2;
    Coil.AirInNode = 1;
    // biquadratic curve
    constantcurve1->Name = "constant biquadratic curve";
    constantcurve1->curveType = Curve::CurveType::BiQuadratic;
    constantcurve1->interpolationType = Curve::InterpType::EvaluateCurveToLimits;
    constantcurve1->coeff[0] = 1.0;
    constantcurve1->coeff[1] = 0.0;
    constantcurve1->coeff[2] = 0.0;
    constantcurve1->coeff[3] = 0.0;
    constantcurve1->coeff[4] = 0.0;
    constantcurve1->coeff[5] = 0.0;
    constantcurve1->inputLimits[0].min = 10.0;
    constantcurve1->inputLimits[0].max = 25.0;
    constantcurve1->inputLimits[1].min = 0.0;
    constantcurve1->inputLimits[1].max = 100.0;
    constantcurve1->outputLimits.min = 1.0;
    constantcurve1->outputLimits.max = 1.0;
    // quadratic curve
    constantcurve2->Name = "constant quadratic curve";
    constantcurve2->curveType = Curve::CurveType::Quadratic;
    constantcurve2->interpolationType = Curve::InterpType::EvaluateCurveToLimits;
    constantcurve2->coeff[0] = 1.0;
    constantcurve2->coeff[1] = 0.0;
    constantcurve2->coeff[2] = 0.0;
    constantcurve2->inputLimits[0].min = 0.0;
    constantcurve2->inputLimits[0].max = 1.0;
    constantcurve2->outputLimits.min = 1.0;
    constantcurve2->outputLimits.max = 1.0;
    // set coil parameter
    Coil.MSRatedTotCap(1) = 10710.0; // 60 % of full capacity
    Coil.MSRatedTotCap(2) = 17850.0; // 5 ton capcity
    Coil.MSRatedAirMassFlowRate(1) = state->dataHVACGlobal->MSHPMassFlowRateLow;
    Coil.MSRatedAirMassFlowRate(2) = state->dataHVACGlobal->MSHPMassFlowRateHigh;
    // Match RatedCBF from new coil
    Coil.MSRatedCBF(1) = 0.32321692557501741;
    Coil.MSRatedCBF(2) = 0.037495280896632406;
    Coil.MSWasteHeat(1) = 0;
    Coil.MSWasteHeat(2) = 0;
    Coil.MSWasteHeatFrac(1) = 0;
    Coil.MSWasteHeatFrac(2) = 0;
    Coil.MSRatedSHR(1) = 0.65;
    Coil.MSRatedSHR(2) = 0.75;
    Coil.MSRatedCOP(1) = 3.0;
    Coil.MSRatedCOP(2) = 3.0;

    // test 1: dry cooling
    Coil.InletAirTemp = 35.0;
    Coil.InletAirHumRat = 0.0055;
    Coil.InletAirEnthalpy = Psychrometrics::PsyHFnTdbW(Coil.InletAirTemp, Coil.InletAirHumRat);
    // set coil inlet and outlet node condition
    AirInletNode.Temp = Coil.InletAirTemp;
    AirInletNode.HumRat = Coil.InletAirHumRat;
    AirInletNode.Enthalpy = Coil.InletAirEnthalpy;
    AirOutletNode.Temp = Coil.InletAirTemp;
    AirOutletNode.HumRat = Coil.InletAirHumRat;
    AirOutletNode.Enthalpy = Coil.InletAirEnthalpy;
    // outside air condition
    state->dataEnvrn->OutBaroPress = 101325.0;
    state->dataEnvrn->OutDryBulbTemp = 35.0;
    state->dataEnvrn->OutHumRat = 0.0120;
    state->dataEnvrn->WindSpeed = 5.0;
    state->dataEnvrn->WindDir = 0.0;
    int SpeedNum = 2;
    HVAC::FanOp fanOp = HVAC::FanOp::Cycling;
    HVAC::CompressorOp compressorOp = HVAC::CompressorOp::On;
    int SingleMode = 0;
    // Test 1 - dry coil - run the coil at low speed
    Real64 SpeedRatio = 0.0;
    Real64 CycRatio = 1.0;
    Coil.InletAirMassFlowRate = state->dataHVACGlobal->MSHPMassFlowRateLow;
    DXCoils::CalcMultiSpeedDXCoilCooling(*state, DXCoilNum, SpeedRatio, CycRatio, SpeedNum, fanOp, compressorOp, SingleMode);
    EXPECT_NEAR(10710.0, Coil.TotalCoolingEnergyRate, 0.0001);   // equals low speed capacity
    EXPECT_NEAR(10710.0, Coil.SensCoolingEnergyRate, 0.0001);    // sensible cooling rate at low speed
    EXPECT_NEAR(0.0, Coil.LatCoolingEnergyRate, 1.0E-11);        // zero latent cooling rate at low speed
    EXPECT_DOUBLE_EQ(0.0055, AirInletNode.HumRat);               // input check
    EXPECT_DOUBLE_EQ(AirInletNode.HumRat, AirOutletNode.HumRat); // dry cooling only
    EXPECT_NEAR(35.0, AirInletNode.Temp, 0.0001);                // inlet dry bulb
    EXPECT_NEAR(17.4149, AirOutletNode.Temp, 0.0001);            // outlet dry bulb
    EXPECT_NEAR(3570.0, Coil.ElecCoolingPower, 0.01);
    // Save results for comparison
    Real64 MultiSpeedTotalCoolingRate1 = Coil.TotalCoolingEnergyRate;
    Real64 MultiSpeedSensCoolingRate1 = Coil.SensCoolingEnergyRate;
    Real64 MultiSpeedLatCoolingRate1 = Coil.LatCoolingEnergyRate;
    Real64 MultiSpeedOutletHumRat1 = AirOutletNode.HumRat;
    Real64 MultiSpeedOutletTemp1 = AirOutletNode.Temp;
    Real64 MultiSpeedElecPower1 = Coil.ElecCoolingPower;

    // run the coil at high speed
    SpeedRatio = 1.0;
    Coil.InletAirMassFlowRate = state->dataHVACGlobal->MSHPMassFlowRateHigh;
    DXCoils::CalcMultiSpeedDXCoilCooling(*state, DXCoilNum, SpeedRatio, CycRatio, SpeedNum, fanOp, compressorOp, SingleMode);
    EXPECT_NEAR(17850.0, Coil.TotalCoolingEnergyRate, 0.0001);   // total capacity at high speed
    EXPECT_NEAR(17850.0, Coil.SensCoolingEnergyRate, 0.0001);    // sensible cooling rate at high speed
    EXPECT_NEAR(0.0, Coil.LatCoolingEnergyRate, 1.0E-11);        // zero latent cooling rate at high speed
    EXPECT_DOUBLE_EQ(0.0055, AirInletNode.HumRat);               // input check
    EXPECT_DOUBLE_EQ(AirInletNode.HumRat, AirOutletNode.HumRat); // dry cooling only
    EXPECT_NEAR(35.0, AirInletNode.Temp, 0.0001);                // inlet dry bulb
    EXPECT_NEAR(17.4149, AirOutletNode.Temp, 0.0001);            // outlet dry bulb
    EXPECT_NEAR(5950.0, Coil.ElecCoolingPower, 0.01);
    // Save results for comparison
    Real64 MultiSpeedTotalCoolingRate2 = Coil.TotalCoolingEnergyRate;
    Real64 MultiSpeedSensCoolingRate2 = Coil.SensCoolingEnergyRate;
    Real64 MultiSpeedLatCoolingRate2 = Coil.LatCoolingEnergyRate;
    Real64 MultiSpeedOutletHumRat2 = AirOutletNode.HumRat;
    Real64 MultiSpeedOutletTemp2 = AirOutletNode.Temp;
    Real64 MultiSpeedElecPower2 = Coil.ElecCoolingPower;

    // Test 3 - dry coil - run the coil at speed ratio 0.75
    SpeedRatio = 0.75;
    Coil.InletAirMassFlowRate =
        SpeedRatio * state->dataHVACGlobal->MSHPMassFlowRateHigh + (1.0 - SpeedRatio) * state->dataHVACGlobal->MSHPMassFlowRateLow;
    DXCoils::CalcMultiSpeedDXCoilCooling(*state, DXCoilNum, SpeedRatio, CycRatio, SpeedNum, fanOp, compressorOp, SingleMode);
    EXPECT_NEAR(10710.0 + 0.75 * (17850.0 - 10710.0), Coil.TotalCoolingEnergyRate, 0.0001); // total capacity
    EXPECT_NEAR(10710.0 + 0.75 * (17850.0 - 10710.0), Coil.SensCoolingEnergyRate, 0.0001);  // sensible cooling rate
    EXPECT_NEAR(0.0, Coil.LatCoolingEnergyRate, 1.0E-11);                                   // zero latent cooling rate at high speed
    EXPECT_DOUBLE_EQ(0.0055, AirInletNode.HumRat);                                          // input check
    EXPECT_DOUBLE_EQ(AirInletNode.HumRat, AirOutletNode.HumRat);                            // dry cooling only
    EXPECT_NEAR(35.0, AirInletNode.Temp, 0.0001);                                           // inlet dry bulb
    EXPECT_NEAR(17.4149, AirOutletNode.Temp, 0.0001);                                       // outlet dry bulb
    EXPECT_NEAR(5355.0, Coil.ElecCoolingPower, 0.01);
    // Save results for comparison
    Real64 MultiSpeedTotalCoolingRate3 = Coil.TotalCoolingEnergyRate;
    Real64 MultiSpeedSensCoolingRate3 = Coil.SensCoolingEnergyRate;
    Real64 MultiSpeedLatCoolingRate3 = Coil.LatCoolingEnergyRate;
    Real64 MultiSpeedOutletHumRat3 = AirOutletNode.HumRat;
    Real64 MultiSpeedOutletTemp3 = AirOutletNode.Temp;
    Real64 MultiSpeedElecPower3 = Coil.ElecCoolingPower;

    // test 4: wet cooling
    Coil.InletAirTemp = 24.0;
    Coil.InletAirHumRat = 0.0100;
    Coil.InletAirEnthalpy = Psychrometrics::PsyHFnTdbW(Coil.InletAirTemp, Coil.InletAirHumRat);
    // set coil inlet and outlet node condition
    AirInletNode.Temp = Coil.InletAirTemp;
    AirInletNode.HumRat = Coil.InletAirHumRat;
    AirInletNode.Enthalpy = Coil.InletAirEnthalpy;
    // Test 4 - wet coil - run coil at low speed
    SpeedRatio = 0.0;
    CycRatio = 1.0;
    Coil.InletAirMassFlowRate = state->dataHVACGlobal->MSHPMassFlowRateLow;
    DXCoils::CalcMultiSpeedDXCoilCooling(*state, DXCoilNum, SpeedRatio, CycRatio, SpeedNum, fanOp, compressorOp, SingleMode);
    EXPECT_NEAR(10710.0, Coil.TotalCoolingEnergyRate, 0.0001);   // equals low speed cooling capacity
    EXPECT_NEAR(6908.14887, Coil.SensCoolingEnergyRate, 0.0001); // sensible cooling rate at low speed
    EXPECT_NEAR(3801.851126, Coil.LatCoolingEnergyRate, 0.0001); // latent cooling rate at low speed
    EXPECT_DOUBLE_EQ(0.0100, AirInletNode.HumRat);               // input check
    EXPECT_NEAR(0.00751079, AirOutletNode.HumRat, 0.00001);      // cooling and dehumidification
    EXPECT_NEAR(24.0, AirInletNode.Temp, 0.0001);                // inlet dry bulb
    EXPECT_NEAR(12.6989, AirOutletNode.Temp, 0.0001);            // outlet dry bulb
    EXPECT_NEAR(3570.0, Coil.ElecCoolingPower, 0.01);
    // Save results for comparison
    Real64 MultiSpeedTotalCoolingRate4 = Coil.TotalCoolingEnergyRate;
    Real64 MultiSpeedSensCoolingRate4 = Coil.SensCoolingEnergyRate;
    Real64 MultiSpeedLatCoolingRate4 = Coil.LatCoolingEnergyRate;
    Real64 MultiSpeedOutletHumRat4 = AirOutletNode.HumRat;
    Real64 MultiSpeedOutletTemp4 = AirOutletNode.Temp;
    Real64 MultiSpeedElecPower4 = Coil.ElecCoolingPower;

    // Test 5 - wet coil - run the coil at high speed
    SpeedRatio = 1.0;
    Coil.InletAirMassFlowRate = state->dataHVACGlobal->MSHPMassFlowRateHigh;
    DXCoils::CalcMultiSpeedDXCoilCooling(*state, DXCoilNum, SpeedRatio, CycRatio, SpeedNum, fanOp, compressorOp, SingleMode);
    EXPECT_NEAR(17850.0, Coil.TotalCoolingEnergyRate, 0.0001);           // total capacity at high speed
    EXPECT_NEAR(13002.847055477625, Coil.SensCoolingEnergyRate, 0.0001); // sensible cooling rate at high speed
    EXPECT_NEAR(4847.1529445223750, Coil.LatCoolingEnergyRate, 0.0001);  // latent cooling rate at high speed
    EXPECT_DOUBLE_EQ(0.0100, AirInletNode.HumRat);                       // input check
    EXPECT_NEAR(0.0080958363400692145, AirOutletNode.HumRat, 0.00001);   // cooling and dehumidification
    EXPECT_NEAR(24.0, AirInletNode.Temp, 0.0001);                        // inlet dry bulb
    EXPECT_NEAR(11.250732746176219, AirOutletNode.Temp, 0.0001);         // outlet dry bulb
    EXPECT_NEAR(5950.0, Coil.ElecCoolingPower, 0.01);
    // Save results for comparison
    Real64 MultiSpeedTotalCoolingRate5 = Coil.TotalCoolingEnergyRate;
    Real64 MultiSpeedSensCoolingRate5 = Coil.SensCoolingEnergyRate;
    Real64 MultiSpeedLatCoolingRate5 = Coil.LatCoolingEnergyRate;
    Real64 MultiSpeedOutletHumRat5 = AirOutletNode.HumRat;
    Real64 MultiSpeedOutletTemp5 = AirOutletNode.Temp;
    Real64 MultiSpeedElecPower5 = Coil.ElecCoolingPower;

    // Test 6 - wet coil - run the coil at speed ratio 0.75
    SpeedRatio = 0.75;
    Coil.InletAirMassFlowRate =
        SpeedRatio * state->dataHVACGlobal->MSHPMassFlowRateHigh + (1.0 - SpeedRatio) * state->dataHVACGlobal->MSHPMassFlowRateLow;
    DXCoils::CalcMultiSpeedDXCoilCooling(*state, DXCoilNum, SpeedRatio, CycRatio, SpeedNum, fanOp, compressorOp, SingleMode);
    EXPECT_NEAR(10710.0 + 0.75 * (17850.0 - 10710.0), Coil.TotalCoolingEnergyRate, 0.01);                  // total capacity
    EXPECT_NEAR(6908.14887 + 0.75 * (13002.847055477625 - 6908.14887), Coil.SensCoolingEnergyRate, 0.01);  // sensible cooling rate
    EXPECT_NEAR(3801.851126 + 0.75 * (4847.1529445223750 - 3801.851126), Coil.LatCoolingEnergyRate, 0.01); // latent cooling rate
    EXPECT_DOUBLE_EQ(0.0100, AirInletNode.HumRat);                                                         // input check
    // EXPECT_NEAR(0.0079495749435070425, AirOutletNode.HumRat, 0.00001);                                        // cooling and dehumidification
    EXPECT_NEAR(0.0079983287423610987, AirOutletNode.HumRat, 0.00001); // cooling and dehumidification
    EXPECT_NEAR(24.0, AirInletNode.Temp, 0.0001);                      // inlet dry bulb
    // EXPECT_NEAR(11.612485891133730, AirOutletNode.Temp, 0.0001);                                              // outlet dry bulb
    EXPECT_NEAR(11.491880074594654, AirOutletNode.Temp, 0.0001); // outlet dry bulb
    EXPECT_NEAR(5355.0, Coil.ElecCoolingPower, 0.01);
    // Save results for comparison
    Real64 MultiSpeedTotalCoolingRate6 = Coil.TotalCoolingEnergyRate;
    Real64 MultiSpeedSensCoolingRate6 = Coil.SensCoolingEnergyRate;
    Real64 MultiSpeedLatCoolingRate6 = Coil.LatCoolingEnergyRate;
    Real64 MultiSpeedOutletHumRat6 = AirOutletNode.HumRat;
    Real64 MultiSpeedOutletTemp6 = AirOutletNode.Temp;
    Real64 MultiSpeedElecPower6 = Coil.ElecCoolingPower;

    Real64 ratedVolFlowRate = state->dataHVACGlobal->MSHPMassFlowRateHigh / ratedRhoAir;
    std::string volFlowRateStr = format("{:.4R}", ratedVolFlowRate);

    std::string idf_objects = delimited_string({
        "  Coil:Cooling:DX,",
        "    Coil,",
        "    Evaporator Inlet Node,Evaporator Outlet Node,",
        "    ,,",
        "    Condenser Inlet Node,Condenser Outlet Node,",
        "    Coil Performance,",
        "    ,;",

        "  Coil:Cooling:DX:CurveFit:Performance,",
        "    Coil Performance,,,,,,,,,Electricity,Coil Mode 1;",

        "  Coil:Cooling:DX:CurveFit:OperatingMode,",
        "    Coil Mode 1,",
        "    17850.0,   !- Rated Gross Total Cooling Capacity {W}",
        volFlowRateStr + ",   !- Rated Evaporator Air Flow Rate {m3/s}",
        "    ,,,,,,,,",
        "    2,Coil Mode 1 Speed 1,Coil Mode 1 Speed 2;",

        "  Coil:Cooling:DX:CurveFit:Speed,",
        "    Coil Mode 1 Speed 1,     !- Name",
        "    0.60,                    !- Gross Total Cooling Capacity Fraction",
        "    0.60,                    !- Evaporator Air Flow Rate Fraction",
        "    ,                        !- Condenser Air Flow Rate Fraction",
        "    0.65,                     !- Gross Sensible Heat Ratio",
        "    3,                       !- Gross Cooling COP {W/W}",
        "    1.0,                     !- Active Fraction of Coil Face Area",
        "    ,,,,,,,,,,,;",

        "  Coil:Cooling:DX:CurveFit:Speed,",
        "    Coil Mode 1 Speed 2,     !- Name",
        "    1.0,                     !- Gross Total Cooling Capacity Fraction",
        "    1.0,                     !- Evaporator Air Flow Rate Fraction",
        "    ,                        !- Condenser Air Flow Rate Fraction",
        "    0.75,                     !- Gross Sensible Heat Ratio",
        "    3,                       !- Gross Cooling COP {W/W}",
        "    1.0,                     !- Active Fraction of Coil Face Area",
        "    ,,,,,,,,,,,;",

    });
    EXPECT_TRUE(process_idf(idf_objects, false));
    int coilIndex = CoilCoolingDX::factory(*state, "Coil");
    auto &thisCoil(state->dataCoilCooingDX->coilCoolingDXs[coilIndex]);

    // fix the inlet conditions
    auto &evapInletNode = state->dataLoopNodes->Node(thisCoil.evapInletNodeIndex);
    auto &condInletNode = state->dataLoopNodes->Node(thisCoil.condInletNodeIndex);
    evapInletNode.Press = 101325;
    condInletNode.Temp = 30.0;
    condInletNode.Press = 101325;
    condInletNode.HumRat = 0.012;
    condInletNode.Enthalpy = Psychrometrics::PsyHFnTdbW(condInletNode.Temp, condInletNode.HumRat);

    // size it
    thisCoil.size(*state);

    // for speed > 1 we use the mshp rated high speed flow...
    state->dataHVACGlobal->MSHPMassFlowRateHigh = thisCoil.performance->RatedAirMassFlowRateMaxSpeed();

    // we'll use this later
    auto &evapOutletNode = state->dataLoopNodes->Node(thisCoil.evapOutletNodeIndex);

    // Test 1 - dry coil - run the coil at low speed
    evapInletNode.Temp = 35.0;
    evapInletNode.HumRat = 0.0055;
    evapInletNode.Enthalpy = Psychrometrics::PsyHFnTdbW(evapInletNode.Temp, evapInletNode.HumRat);
    // set some values to run at rated conditions and call to run normal mode speed 1
<<<<<<< HEAD
    evapInletNode.MassFlowRate = thisCoil.performance->RatedAirMassFlowRateMinSpeed();
    int useAlternateMode = DataHVACGlobals::coilNormalMode;
=======
    evapInletNode.MassFlowRate = thisCoil.performance.normalMode.speeds.front().RatedAirMassFlowRate;
    HVAC::CoilMode coilMode = HVAC::CoilMode::Normal;
>>>>>>> 4a83d3d5
    Real64 PLR = 1.0;
    int speedNum = 1;
    Real64 speedRatio = 0.0;
    fanOp = HVAC::FanOp::Cycling;
    bool singleMode = false;
    thisCoil.simulate(*state, coilMode, speedNum, speedRatio, fanOp, singleMode);
    EXPECT_NEAR(MultiSpeedTotalCoolingRate1, thisCoil.totalCoolingEnergyRate, 0.1);
    EXPECT_NEAR(MultiSpeedSensCoolingRate1, thisCoil.sensCoolingEnergyRate, 0.1);
    EXPECT_NEAR(MultiSpeedLatCoolingRate1, thisCoil.latCoolingEnergyRate, 0.1);
    EXPECT_NEAR(MultiSpeedOutletTemp1, evapOutletNode.Temp, 0.01);
    EXPECT_NEAR(MultiSpeedOutletHumRat1, evapOutletNode.HumRat, 0.001);
    EXPECT_NEAR(MultiSpeedElecPower1, thisCoil.elecCoolingPower, 0.001);
    // Test 2 - dry coil - run the coil at high speed
    evapInletNode.MassFlowRate = thisCoil.performance->RatedAirMassFlowRateMaxSpeed();
    speedNum = 2;
    speedRatio = 1.0;
    thisCoil.simulate(*state, coilMode, speedNum, speedRatio, fanOp, singleMode);
    EXPECT_NEAR(MultiSpeedTotalCoolingRate2, thisCoil.totalCoolingEnergyRate, 0.01);
    EXPECT_NEAR(MultiSpeedSensCoolingRate2, thisCoil.sensCoolingEnergyRate, 0.1);
    EXPECT_NEAR(MultiSpeedLatCoolingRate2, thisCoil.latCoolingEnergyRate, 0.1);
    EXPECT_NEAR(MultiSpeedOutletTemp2, evapOutletNode.Temp, 0.01);
    EXPECT_NEAR(MultiSpeedOutletHumRat2, evapOutletNode.HumRat, 0.001);
    EXPECT_NEAR(MultiSpeedElecPower2, thisCoil.elecCoolingPower, 0.001);

    // Test 3 - dry coil - run the coil at 0.75 speed ratio
    speedNum = 2;
    speedRatio = 0.75;
<<<<<<< HEAD
    evapInletNode.MassFlowRate =
        speedRatio * thisCoil.performance->RatedAirMassFlowRateMaxSpeed() + (1.0 - speedRatio) * thisCoil.performance->RatedAirMassFlowRateMinSpeed();
    thisCoil.simulate(*state, useAlternateMode, PLR, speedNum, speedRatio, fanOpMode, singleMode);
=======
    evapInletNode.MassFlowRate = speedRatio * thisCoil.performance.normalMode.speeds.back().RatedAirMassFlowRate +
                                 (1.0 - speedRatio) * thisCoil.performance.normalMode.speeds.front().RatedAirMassFlowRate;
    thisCoil.simulate(*state, coilMode, speedNum, speedRatio, fanOp, singleMode);
>>>>>>> 4a83d3d5
    EXPECT_NEAR(MultiSpeedTotalCoolingRate3, thisCoil.totalCoolingEnergyRate, 0.1);
    EXPECT_NEAR(MultiSpeedSensCoolingRate3, thisCoil.sensCoolingEnergyRate, 0.1);
    EXPECT_NEAR(MultiSpeedLatCoolingRate3, thisCoil.latCoolingEnergyRate, 0.1);
    EXPECT_NEAR(MultiSpeedOutletTemp3, evapOutletNode.Temp, 0.01);
    EXPECT_NEAR(MultiSpeedOutletHumRat3, evapOutletNode.HumRat, 0.001);
    EXPECT_NEAR(MultiSpeedElecPower3, thisCoil.elecCoolingPower, 0.001);

    // Test 4 - wet coil - run the coil at low speed
    evapInletNode.Temp = 24.0;
    evapInletNode.HumRat = 0.0100;
    evapInletNode.Enthalpy = Psychrometrics::PsyHFnTdbW(evapInletNode.Temp, evapInletNode.HumRat);
<<<<<<< HEAD
    evapInletNode.MassFlowRate = thisCoil.performance->RatedAirMassFlowRateMinSpeed();
    useAlternateMode = DataHVACGlobals::coilNormalMode;
=======
    evapInletNode.MassFlowRate = thisCoil.performance.normalMode.speeds.front().RatedAirMassFlowRate;
    coilMode = HVAC::CoilMode::Normal;
>>>>>>> 4a83d3d5
    PLR = 1.0;
    speedNum = 1;
    speedRatio = 1.0;
    fanOp = HVAC::FanOp::Cycling;
    singleMode = false;
    thisCoil.simulate(*state, coilMode, speedNum, speedRatio, fanOp, singleMode);
    EXPECT_NEAR(MultiSpeedTotalCoolingRate4, thisCoil.totalCoolingEnergyRate, 0.1);
    EXPECT_NEAR(MultiSpeedSensCoolingRate4, thisCoil.sensCoolingEnergyRate, 0.1);
    EXPECT_NEAR(MultiSpeedLatCoolingRate4, thisCoil.latCoolingEnergyRate, 0.1);
    EXPECT_NEAR(MultiSpeedOutletTemp4, evapOutletNode.Temp, 0.01);
    EXPECT_NEAR(MultiSpeedOutletHumRat4, evapOutletNode.HumRat, 0.001);
    EXPECT_NEAR(MultiSpeedElecPower4, thisCoil.elecCoolingPower, 0.001);

    // Test 5 - wet coil - run the coil at high speed
    evapInletNode.MassFlowRate = thisCoil.performance->RatedAirMassFlowRateMaxSpeed();
    speedNum = 2;
    speedRatio = 1.0;
    thisCoil.simulate(*state, coilMode, speedNum, speedRatio, fanOp, singleMode);
    EXPECT_NEAR(MultiSpeedTotalCoolingRate5, thisCoil.totalCoolingEnergyRate, 0.01);
    EXPECT_NEAR(MultiSpeedSensCoolingRate5, thisCoil.sensCoolingEnergyRate, 0.1);
    EXPECT_NEAR(MultiSpeedLatCoolingRate5, thisCoil.latCoolingEnergyRate, 0.1);
    EXPECT_NEAR(MultiSpeedOutletTemp5, evapOutletNode.Temp, 0.01);
    EXPECT_NEAR(MultiSpeedOutletHumRat5, evapOutletNode.HumRat, 0.001);
    EXPECT_NEAR(MultiSpeedElecPower5, thisCoil.elecCoolingPower, 0.001);

    // Test 6 - wet coil - run the coil at 0.75 speed ratio
    speedNum = 2;
    speedRatio = 0.75;
<<<<<<< HEAD
    evapInletNode.MassFlowRate =
        speedRatio * thisCoil.performance->RatedAirMassFlowRateMaxSpeed() + (1.0 - speedRatio) * thisCoil.performance->RatedAirMassFlowRateMinSpeed();
    thisCoil.simulate(*state, useAlternateMode, PLR, speedNum, speedRatio, fanOpMode, singleMode);
=======
    evapInletNode.MassFlowRate = speedRatio * thisCoil.performance.normalMode.speeds.back().RatedAirMassFlowRate +
                                 (1.0 - speedRatio) * thisCoil.performance.normalMode.speeds.front().RatedAirMassFlowRate;
    thisCoil.simulate(*state, coilMode, speedNum, speedRatio, fanOp, singleMode);
>>>>>>> 4a83d3d5
    EXPECT_NEAR(MultiSpeedTotalCoolingRate6, thisCoil.totalCoolingEnergyRate, 0.1);
    EXPECT_NEAR(MultiSpeedSensCoolingRate6, thisCoil.sensCoolingEnergyRate, 0.1);
    EXPECT_NEAR(MultiSpeedLatCoolingRate6, thisCoil.latCoolingEnergyRate, 0.1);
    EXPECT_NEAR(MultiSpeedOutletTemp6, evapOutletNode.Temp, 0.01);
    EXPECT_NEAR(MultiSpeedOutletHumRat6, evapOutletNode.HumRat, 0.001);
    EXPECT_NEAR(MultiSpeedElecPower6, thisCoil.elecCoolingPower, 0.001);
}
TEST_F(EnergyPlusFixture, DISABLED_CoilDXCoolingVsMultiSpeed_ContFanCycCoil)
{

    int DXCoilNum(1);
    state->dataDXCoils->NumDXCoils = 1;
    state->dataHVACGlobal->MSHPMassFlowRateLow = 0.6;
    state->dataHVACGlobal->MSHPMassFlowRateHigh = 1.0;
    state->dataDXCoils->DXCoil.allocate(state->dataDXCoils->NumDXCoils);
    state->dataLoopNodes->Node.allocate(2);
    state->dataDXCoils->DXCoilNumericFields.allocate(state->dataDXCoils->NumDXCoils);
    state->dataDXCoils->DXCoilNumericFields(1).PerfMode.allocate(1);
    state->dataDXCoils->DXCoilNumericFields(1).PerfMode(1).FieldNames.allocate(17);
    state->dataHeatBal->HeatReclaimDXCoil.allocate(2);
    state->dataDXCoils->DXCoilOutletTemp.allocate(1);
    state->dataDXCoils->DXCoilOutletHumRat.allocate(1);
    state->dataDXCoils->DXCoilPartLoadRatio.allocate(1);
    state->dataDXCoils->DXCoilFanOp.allocate(1);
    state->dataCurveManager->allocateCurveVector(2);

    auto &Coil = state->dataDXCoils->DXCoil(1);
    auto &constantcurve1 = state->dataCurveManager->PerfCurve(1);
    auto &constantcurve2 = state->dataCurveManager->PerfCurve(2);
    auto &AirInletNode = state->dataLoopNodes->Node(1);
    auto &AirOutletNode = state->dataLoopNodes->Node(2);
    state->dataEnvrn->StdBaroPress = 101325.0;
    Real64 ratedInletAirTemp = 26.6667;
    Real64 ratedInletAirHumRat = 0.0111847;
    std::string routineName = "MultiSpeedDXCoolingCoilOutputTestvsCoilDXCooling";
    Real64 ratedRhoAir =
        Psychrometrics::PsyRhoAirFnPbTdbW(*state, state->dataEnvrn->StdBaroPress, ratedInletAirTemp, ratedInletAirHumRat, routineName);

    Coil.DXCoilType_Num = HVAC::CoilDX_MultiSpeedCooling;
    Coil.DXCoilType = "Coil:Cooling:DX:MultiSpeed";
    Coil.FuelType = Constant::eFuel::Electricity;
    Coil.SchedPtr = ScheduleManager::ScheduleAlwaysOn;
    Coil.NumOfSpeeds = 2;
    Coil.MSRatedTotCap.allocate(Coil.NumOfSpeeds);
    Coil.MSRatedSHR.allocate(Coil.NumOfSpeeds);
    Coil.MSRatedCOP.allocate(Coil.NumOfSpeeds);
    Coil.MSRatedAirVolFlowRate.allocate(Coil.NumOfSpeeds);
    Coil.MSRatedAirMassFlowRate.allocate(Coil.NumOfSpeeds);
    Coil.MSCCapFTemp.allocate(Coil.NumOfSpeeds);
    Coil.MSCCapFFlow.allocate(Coil.NumOfSpeeds);
    Coil.MSEIRFTemp.allocate(Coil.NumOfSpeeds);
    Coil.MSEIRFFlow.allocate(Coil.NumOfSpeeds);
    Coil.MSWasteHeat.allocate(Coil.NumOfSpeeds);
    Coil.MSEvapCondEffect.allocate(Coil.NumOfSpeeds);
    Coil.MSEvapCondAirFlow.allocate(Coil.NumOfSpeeds);
    Coil.MSEvapCondPumpElecNomPower.allocate(Coil.NumOfSpeeds);
    Coil.MSRatedCBF.allocate(Coil.NumOfSpeeds);
    Coil.MSWasteHeatFrac.allocate(Coil.NumOfSpeeds);
    Coil.MSPLFFPLR.allocate(Coil.NumOfSpeeds);
    Coil.MSTwet_Rated.allocate(Coil.NumOfSpeeds);
    Coil.MSGamma_Rated.allocate(Coil.NumOfSpeeds);
    Coil.MSMaxONOFFCyclesperHour.allocate(Coil.NumOfSpeeds);
    Coil.MSLatentCapacityTimeConstant.allocate(Coil.NumOfSpeeds);
    Coil.MSFanPowerPerEvapAirFlowRate.allocate(Coil.NumOfSpeeds);
    Coil.MSCCapFTemp = 1;
    Coil.MSCCapFFlow = 2;
    Coil.MSEIRFTemp = 1;
    Coil.MSEIRFFlow = 2;
    Coil.MSPLFFPLR = 2;
    Coil.AirOutNode = 2;
    Coil.AirInNode = 1;
    // biquadratic curve
    constantcurve1->Name = "constant biquadratic curve";
    constantcurve1->curveType = Curve::CurveType::BiQuadratic;
    constantcurve1->interpolationType = Curve::InterpType::EvaluateCurveToLimits;
    constantcurve1->coeff[0] = 1.0;
    constantcurve1->coeff[1] = 0.0;
    constantcurve1->coeff[2] = 0.0;
    constantcurve1->coeff[3] = 0.0;
    constantcurve1->coeff[4] = 0.0;
    constantcurve1->coeff[5] = 0.0;
    constantcurve1->inputLimits[0].min = 10.0;
    constantcurve1->inputLimits[0].max = 25.0;
    constantcurve1->inputLimits[1].min = 0.0;
    constantcurve1->inputLimits[1].max = 100.0;
    constantcurve1->outputLimits.min = 1.0;
    constantcurve1->outputLimits.max = 1.0;
    // quadratic curve
    constantcurve2->Name = "constant quadratic curve";
    constantcurve2->curveType = Curve::CurveType::Quadratic;
    constantcurve2->interpolationType = Curve::InterpType::EvaluateCurveToLimits;
    constantcurve2->coeff[0] = 1.0;
    constantcurve2->coeff[1] = 0.0;
    constantcurve2->coeff[2] = 0.0;
    constantcurve2->inputLimits[0].min = 0.0;
    constantcurve2->inputLimits[0].max = 1.0;
    constantcurve2->outputLimits.min = 1.0;
    constantcurve2->outputLimits.max = 1.0;
    // set coil parameter
    Coil.MSRatedTotCap(1) = 10710.0; // 60 % of full capacity
    Coil.MSRatedTotCap(2) = 17850.0; // 5 ton capcity
    Coil.MSRatedAirMassFlowRate(1) = state->dataHVACGlobal->MSHPMassFlowRateLow;
    Coil.MSRatedAirMassFlowRate(2) = state->dataHVACGlobal->MSHPMassFlowRateHigh;
    // Match RatedCBF from new coil
    Coil.MSRatedCBF(1) = 0.32321692557501741;
    //    Coil.MSRatedCBF(2) = 0.32321692557501741;
    Coil.MSRatedCBF(2) = 0.037495280896632406;
    Coil.MSWasteHeat(1) = 0;
    Coil.MSWasteHeat(2) = 0;
    Coil.MSWasteHeatFrac(1) = 0;
    Coil.MSWasteHeatFrac(2) = 0;
    Coil.MSRatedSHR(1) = 0.65;
    Coil.MSRatedSHR(2) = 0.75;
    Coil.MSRatedCOP(1) = 3.0;
    Coil.MSRatedCOP(2) = 3.0;

    // test 1: dry cooling
    Coil.InletAirTemp = 35.0;
    Coil.InletAirHumRat = 0.0055;
    Coil.InletAirEnthalpy = Psychrometrics::PsyHFnTdbW(Coil.InletAirTemp, Coil.InletAirHumRat);
    // set coil inlet and outlet node condition
    AirInletNode.Temp = Coil.InletAirTemp;
    AirInletNode.HumRat = Coil.InletAirHumRat;
    AirInletNode.Enthalpy = Coil.InletAirEnthalpy;
    AirOutletNode.Temp = Coil.InletAirTemp;
    AirOutletNode.HumRat = Coil.InletAirHumRat;
    AirOutletNode.Enthalpy = Coil.InletAirEnthalpy;
    // outside air condition
    state->dataEnvrn->OutBaroPress = 101325.0;
    state->dataEnvrn->OutDryBulbTemp = 35.0;
    state->dataEnvrn->OutHumRat = 0.0120;
    state->dataEnvrn->WindSpeed = 5.0;
    state->dataEnvrn->WindDir = 0.0;
    int SpeedNum = 2;
    HVAC::FanOp fanOp = HVAC::FanOp::Continuous;
    HVAC::CompressorOp compressorOp = HVAC::CompressorOp::On;
    int SingleMode = 0;
    // Test 1 - dry coil - run the coil at low speed
    Real64 SpeedRatio = 0.0;
    Real64 CycRatio = 1.0;
    Coil.InletAirMassFlowRate = state->dataHVACGlobal->MSHPMassFlowRateLow;
    DXCoils::CalcMultiSpeedDXCoilCooling(*state, DXCoilNum, SpeedRatio, CycRatio, SpeedNum, fanOp, compressorOp, SingleMode);
    EXPECT_NEAR(10710.0, Coil.TotalCoolingEnergyRate, 0.0001);   // equals low speed capacity
    EXPECT_NEAR(10710.0, Coil.SensCoolingEnergyRate, 0.0001);    // sensible cooling rate at low speed
    EXPECT_NEAR(0.0, Coil.LatCoolingEnergyRate, 1.0E-11);        // zero latent cooling rate at low speed
    EXPECT_DOUBLE_EQ(0.0055, AirInletNode.HumRat);               // input check
    EXPECT_DOUBLE_EQ(AirInletNode.HumRat, AirOutletNode.HumRat); // dry cooling only
    EXPECT_NEAR(35.0, AirInletNode.Temp, 0.0001);                // inlet dry bulb
    EXPECT_NEAR(17.4149, AirOutletNode.Temp, 0.0001);            // outlet dry bulb
    EXPECT_NEAR(3570.0, Coil.ElecCoolingPower, 0.01);
    // Save results for comparison
    Real64 MultiSpeedTotalCoolingRate1 = Coil.TotalCoolingEnergyRate;
    Real64 MultiSpeedSensCoolingRate1 = Coil.SensCoolingEnergyRate;
    Real64 MultiSpeedLatCoolingRate1 = Coil.LatCoolingEnergyRate;
    Real64 MultiSpeedOutletHumRat1 = AirOutletNode.HumRat;
    Real64 MultiSpeedOutletTemp1 = AirOutletNode.Temp;
    Real64 MultiSpeedElecPower1 = Coil.ElecCoolingPower;

    // run the coil at high speed
    SpeedRatio = 1.0;
    Coil.InletAirMassFlowRate = state->dataHVACGlobal->MSHPMassFlowRateHigh;
    DXCoils::CalcMultiSpeedDXCoilCooling(*state, DXCoilNum, SpeedRatio, CycRatio, SpeedNum, fanOp, compressorOp, SingleMode);
    EXPECT_NEAR(17850.0, Coil.TotalCoolingEnergyRate, 0.0001);   // total capacity at high speed
    EXPECT_NEAR(17850.0, Coil.SensCoolingEnergyRate, 0.0001);    // sensible cooling rate at high speed
    EXPECT_NEAR(0.0, Coil.LatCoolingEnergyRate, 1.0E-11);        // zero latent cooling rate at high speed
    EXPECT_DOUBLE_EQ(0.0055, AirInletNode.HumRat);               // input check
    EXPECT_DOUBLE_EQ(AirInletNode.HumRat, AirOutletNode.HumRat); // dry cooling only
    EXPECT_NEAR(35.0, AirInletNode.Temp, 0.0001);                // inlet dry bulb
    EXPECT_NEAR(17.4149, AirOutletNode.Temp, 0.0001);            // outlet dry bulb
    EXPECT_NEAR(5950.0, Coil.ElecCoolingPower, 0.01);
    // Save results for comparison
    Real64 MultiSpeedTotalCoolingRate2 = Coil.TotalCoolingEnergyRate;
    Real64 MultiSpeedSensCoolingRate2 = Coil.SensCoolingEnergyRate;
    Real64 MultiSpeedLatCoolingRate2 = Coil.LatCoolingEnergyRate;
    Real64 MultiSpeedOutletHumRat2 = AirOutletNode.HumRat;
    Real64 MultiSpeedOutletTemp2 = AirOutletNode.Temp;
    Real64 MultiSpeedElecPower2 = Coil.ElecCoolingPower;

    // Test 3 - dry coil - run the coil at speed ratio 0.75
    SpeedRatio = 0.75;
    Coil.InletAirMassFlowRate =
        SpeedRatio * state->dataHVACGlobal->MSHPMassFlowRateHigh + (1.0 - SpeedRatio) * state->dataHVACGlobal->MSHPMassFlowRateLow;
    DXCoils::CalcMultiSpeedDXCoilCooling(*state, DXCoilNum, SpeedRatio, CycRatio, SpeedNum, fanOp, compressorOp, SingleMode);
    EXPECT_NEAR(10710.0 + 0.75 * (17850.0 - 10710.0), Coil.TotalCoolingEnergyRate, 0.0001); // total capacity
    EXPECT_NEAR(10710.0 + 0.75 * (17850.0 - 10710.0), Coil.SensCoolingEnergyRate, 0.0001);  // sensible cooling rate
    EXPECT_NEAR(0.0, Coil.LatCoolingEnergyRate, 1.0E-11);                                   // zero latent cooling rate at high speed
    EXPECT_DOUBLE_EQ(0.0055, AirInletNode.HumRat);                                          // input check
    EXPECT_DOUBLE_EQ(AirInletNode.HumRat, AirOutletNode.HumRat);                            // dry cooling only
    EXPECT_NEAR(35.0, AirInletNode.Temp, 0.0001);                                           // inlet dry bulb
    EXPECT_NEAR(17.4149, AirOutletNode.Temp, 0.0001);                                       // outlet dry bulb
    EXPECT_NEAR(5355.0, Coil.ElecCoolingPower, 0.01);
    // Save results for comparison
    Real64 MultiSpeedTotalCoolingRate3 = Coil.TotalCoolingEnergyRate;
    Real64 MultiSpeedSensCoolingRate3 = Coil.SensCoolingEnergyRate;
    Real64 MultiSpeedLatCoolingRate3 = Coil.LatCoolingEnergyRate;
    Real64 MultiSpeedOutletHumRat3 = AirOutletNode.HumRat;
    Real64 MultiSpeedOutletTemp3 = AirOutletNode.Temp;
    Real64 MultiSpeedElecPower3 = Coil.ElecCoolingPower;

    // test 4: wet cooling
    Coil.InletAirTemp = 24.0;
    Coil.InletAirHumRat = 0.0100;
    Coil.InletAirEnthalpy = Psychrometrics::PsyHFnTdbW(Coil.InletAirTemp, Coil.InletAirHumRat);
    // set coil inlet and outlet node condition
    AirInletNode.Temp = Coil.InletAirTemp;
    AirInletNode.HumRat = Coil.InletAirHumRat;
    AirInletNode.Enthalpy = Coil.InletAirEnthalpy;
    // Test 4 - wet coil - run coil at low speed
    SpeedRatio = 0.0;
    CycRatio = 1.0;
    Coil.InletAirMassFlowRate = state->dataHVACGlobal->MSHPMassFlowRateLow;
    DXCoils::CalcMultiSpeedDXCoilCooling(*state, DXCoilNum, SpeedRatio, CycRatio, SpeedNum, fanOp, compressorOp, SingleMode);
    EXPECT_NEAR(10710.0, Coil.TotalCoolingEnergyRate, 0.0001);   // equals low speed cooling capacity
    EXPECT_NEAR(6908.14887, Coil.SensCoolingEnergyRate, 0.0001); // sensible cooling rate at low speed
    EXPECT_NEAR(3801.851126, Coil.LatCoolingEnergyRate, 0.0001); // latent cooling rate at low speed
    EXPECT_DOUBLE_EQ(0.0100, AirInletNode.HumRat);               // input check
    EXPECT_NEAR(0.00751079, AirOutletNode.HumRat, 0.00001);      // cooling and dehumidification
    EXPECT_NEAR(24.0, AirInletNode.Temp, 0.0001);                // inlet dry bulb
    EXPECT_NEAR(12.6989, AirOutletNode.Temp, 0.0001);            // outlet dry bulb
    EXPECT_NEAR(3570.0, Coil.ElecCoolingPower, 0.01);
    // Save results for comparison
    Real64 MultiSpeedTotalCoolingRate4 = Coil.TotalCoolingEnergyRate;
    Real64 MultiSpeedSensCoolingRate4 = Coil.SensCoolingEnergyRate;
    Real64 MultiSpeedLatCoolingRate4 = Coil.LatCoolingEnergyRate;
    Real64 MultiSpeedOutletHumRat4 = AirOutletNode.HumRat;
    Real64 MultiSpeedOutletTemp4 = AirOutletNode.Temp;
    Real64 MultiSpeedElecPower4 = Coil.ElecCoolingPower;

    // Test 5 - wet coil - run the coil at high speed
    SpeedRatio = 1.0;
    Coil.InletAirMassFlowRate = state->dataHVACGlobal->MSHPMassFlowRateHigh;
    DXCoils::CalcMultiSpeedDXCoilCooling(*state, DXCoilNum, SpeedRatio, CycRatio, SpeedNum, fanOp, compressorOp, SingleMode);
    EXPECT_NEAR(17850.0, Coil.TotalCoolingEnergyRate, 0.0001);           // total capacity at high speed
    EXPECT_NEAR(13002.847055477625, Coil.SensCoolingEnergyRate, 0.0001); // sensible cooling rate at high speed
    EXPECT_NEAR(4847.1529445223750, Coil.LatCoolingEnergyRate, 0.0001);  // latent cooling rate at high speed
    EXPECT_DOUBLE_EQ(0.0100, AirInletNode.HumRat);                       // input check
    EXPECT_NEAR(0.0080958363400692145, AirOutletNode.HumRat, 0.00001);   // cooling and dehumidification
    EXPECT_NEAR(24.0, AirInletNode.Temp, 0.0001);                        // inlet dry bulb
    EXPECT_NEAR(11.250732746176219, AirOutletNode.Temp, 0.0001);         // outlet dry bulb
    EXPECT_NEAR(5950.0, Coil.ElecCoolingPower, 0.01);
    // Save results for comparison
    Real64 MultiSpeedTotalCoolingRate5 = Coil.TotalCoolingEnergyRate;
    Real64 MultiSpeedSensCoolingRate5 = Coil.SensCoolingEnergyRate;
    Real64 MultiSpeedLatCoolingRate5 = Coil.LatCoolingEnergyRate;
    Real64 MultiSpeedOutletHumRat5 = AirOutletNode.HumRat;
    Real64 MultiSpeedOutletTemp5 = AirOutletNode.Temp;
    Real64 MultiSpeedElecPower5 = Coil.ElecCoolingPower;

    // Test 6 - wet coil - run the coil at speed ratio 0.75
    SpeedRatio = 0.75;
    Coil.InletAirMassFlowRate =
        SpeedRatio * state->dataHVACGlobal->MSHPMassFlowRateHigh + (1.0 - SpeedRatio) * state->dataHVACGlobal->MSHPMassFlowRateLow;
    DXCoils::CalcMultiSpeedDXCoilCooling(*state, DXCoilNum, SpeedRatio, CycRatio, SpeedNum, fanOp, compressorOp, SingleMode);
    EXPECT_NEAR(10710.0 + 0.75 * (17850.0 - 10710.0), Coil.TotalCoolingEnergyRate, 0.01);                  // total capacity
    EXPECT_NEAR(6908.14887 + 0.75 * (13002.847055477625 - 6908.14887), Coil.SensCoolingEnergyRate, 0.01);  // sensible cooling rate
    EXPECT_NEAR(3801.851126 + 0.75 * (4847.1529445223750 - 3801.851126), Coil.LatCoolingEnergyRate, 0.01); // latent cooling rate
    EXPECT_DOUBLE_EQ(0.0100, AirInletNode.HumRat);                                                         // input check
    // EXPECT_NEAR(0.0079495749435070425, AirOutletNode.HumRat, 0.00001);                                        // cooling and dehumidification
    EXPECT_NEAR(0.0079983287423610987, AirOutletNode.HumRat, 0.00001); // cooling and dehumidification
    EXPECT_NEAR(24.0, AirInletNode.Temp, 0.0001);                      // inlet dry bulb
    // EXPECT_NEAR(11.612485891133730, AirOutletNode.Temp, 0.0001);                                              // outlet dry bulb
    EXPECT_NEAR(11.491880074594654, AirOutletNode.Temp, 0.0001); // outlet dry bulb
    EXPECT_NEAR(5355.0, Coil.ElecCoolingPower, 0.01);
    // Save results for comparison
    Real64 MultiSpeedTotalCoolingRate6 = Coil.TotalCoolingEnergyRate;
    Real64 MultiSpeedSensCoolingRate6 = Coil.SensCoolingEnergyRate;
    Real64 MultiSpeedLatCoolingRate6 = Coil.LatCoolingEnergyRate;
    Real64 MultiSpeedOutletHumRat6 = AirOutletNode.HumRat;
    Real64 MultiSpeedOutletTemp6 = AirOutletNode.Temp;
    Real64 MultiSpeedElecPower6 = Coil.ElecCoolingPower;

    Real64 ratedVolFlowRate = state->dataHVACGlobal->MSHPMassFlowRateHigh / ratedRhoAir;
    std::string volFlowRateStr = format("{:.4R}", ratedVolFlowRate);

    std::string idf_objects = delimited_string({
        "  Coil:Cooling:DX,",
        "    Coil,",
        "    Evaporator Inlet Node,Evaporator Outlet Node,",
        "    ,,",
        "    Condenser Inlet Node,Condenser Outlet Node,",
        "    Coil Performance,",
        "    ,;",

        "  Coil:Cooling:DX:CurveFit:Performance,",
        "    Coil Performance,,,,,,,,,Electricity,Coil Mode 1;",

        "  Coil:Cooling:DX:CurveFit:OperatingMode,",
        "    Coil Mode 1,",
        "    17850.0,   !- Rated Gross Total Cooling Capacity {W}",
        volFlowRateStr + ",   !- Rated Evaporator Air Flow Rate {m3/s}",
        "    ,,,,,,,,",
        "    2,Coil Mode 1 Speed 1,Coil Mode 1 Speed 2;",

        "  Coil:Cooling:DX:CurveFit:Speed,",
        "    Coil Mode 1 Speed 1,     !- Name",
        "    0.60,                    !- Gross Total Cooling Capacity Fraction",
        "    0.60,                    !- Evaporator Air Flow Rate Fraction",
        "    ,                        !- Condenser Air Flow Rate Fraction",
        "    0.65,                     !- Gross Sensible Heat Ratio",
        "    3,                       !- Gross Cooling COP {W/W}",
        "    1.0,                     !- Active Fraction of Coil Face Area",
        "    ,,,,,,,,,,,;",

        "  Coil:Cooling:DX:CurveFit:Speed,",
        "    Coil Mode 1 Speed 2,     !- Name",
        "    1.0,                     !- Gross Total Cooling Capacity Fraction",
        "    1.0,                     !- Evaporator Air Flow Rate Fraction",
        "    ,                        !- Condenser Air Flow Rate Fraction",
        "    0.75,                     !- Gross Sensible Heat Ratio",
        "    3,                       !- Gross Cooling COP {W/W}",
        "    1.0,                     !- Active Fraction of Coil Face Area",
        "    ,,,,,,,,,,,;",

    });
    EXPECT_TRUE(process_idf(idf_objects, false));
    int coilIndex = CoilCoolingDX::factory(*state, "Coil");
    auto &thisCoil(state->dataCoilCooingDX->coilCoolingDXs[coilIndex]);

    // fix the inlet conditions
    auto &evapInletNode = state->dataLoopNodes->Node(thisCoil.evapInletNodeIndex);
    auto &condInletNode = state->dataLoopNodes->Node(thisCoil.condInletNodeIndex);
    evapInletNode.Press = 101325;
    condInletNode.Temp = 30.0;
    condInletNode.Press = 101325;
    condInletNode.HumRat = 0.012;
    condInletNode.Enthalpy = Psychrometrics::PsyHFnTdbW(condInletNode.Temp, condInletNode.HumRat);

    // size it
    thisCoil.size(*state);

    // for speed > 1 we use the mshp rated high speed flow...
    state->dataHVACGlobal->MSHPMassFlowRateHigh = thisCoil.performance->RatedAirMassFlowRateMaxSpeed();

    // we'll use this later
    auto &evapOutletNode = state->dataLoopNodes->Node(thisCoil.evapOutletNodeIndex);

    // Test 1 - dry coil - run the coil at low speed
    evapInletNode.Temp = 35.0;
    evapInletNode.HumRat = 0.0055;
    evapInletNode.Enthalpy = Psychrometrics::PsyHFnTdbW(evapInletNode.Temp, evapInletNode.HumRat);
    // set some values to run at rated conditions and call to run normal mode speed 1
<<<<<<< HEAD
    evapInletNode.MassFlowRate = thisCoil.performance->RatedAirMassFlowRateMinSpeed();
    int useAlternateMode = DataHVACGlobals::coilNormalMode;
=======
    evapInletNode.MassFlowRate = thisCoil.performance.normalMode.speeds.front().RatedAirMassFlowRate;
    HVAC::CoilMode coilMode = HVAC::CoilMode::Normal;
>>>>>>> 4a83d3d5
    Real64 PLR = 1.0;
    int speedNum = 1;
    Real64 speedRatio = 0.0;
    fanOp = HVAC::FanOp::Continuous;
    bool singleMode = false;
    thisCoil.simulate(*state, coilMode, speedNum, speedRatio, fanOp, singleMode);
    EXPECT_NEAR(MultiSpeedTotalCoolingRate1, thisCoil.totalCoolingEnergyRate, 0.1);
    EXPECT_NEAR(MultiSpeedSensCoolingRate1, thisCoil.sensCoolingEnergyRate, 0.1);
    EXPECT_NEAR(MultiSpeedLatCoolingRate1, thisCoil.latCoolingEnergyRate, 0.1);
    EXPECT_NEAR(MultiSpeedOutletTemp1, evapOutletNode.Temp, 0.01);
    EXPECT_NEAR(MultiSpeedOutletHumRat1, evapOutletNode.HumRat, 0.001);
    EXPECT_NEAR(MultiSpeedElecPower1, thisCoil.elecCoolingPower, 0.001);

    // Test 2 - dry coil - run the coil at high speed
    evapInletNode.MassFlowRate = thisCoil.performance->RatedAirMassFlowRateMaxSpeed();
    speedNum = 2;
    speedRatio = 1.0;
    thisCoil.simulate(*state, coilMode, speedNum, speedRatio, fanOp, singleMode);
    EXPECT_NEAR(MultiSpeedTotalCoolingRate2, thisCoil.totalCoolingEnergyRate, 0.01);
    EXPECT_NEAR(MultiSpeedSensCoolingRate2, thisCoil.sensCoolingEnergyRate, 0.1);
    EXPECT_NEAR(MultiSpeedLatCoolingRate2, thisCoil.latCoolingEnergyRate, 0.1);
    EXPECT_NEAR(MultiSpeedOutletTemp2, evapOutletNode.Temp, 0.01);
    EXPECT_NEAR(MultiSpeedOutletHumRat2, evapOutletNode.HumRat, 0.001);
    EXPECT_NEAR(MultiSpeedElecPower2, thisCoil.elecCoolingPower, 0.001);

    // Test 3 - dry coil - run the coil at 0.75 speed ratio
    speedNum = 2;
    speedRatio = 0.75;
<<<<<<< HEAD
    evapInletNode.MassFlowRate =
        speedRatio * thisCoil.performance->RatedAirMassFlowRateMaxSpeed() + (1.0 - speedRatio) * thisCoil.performance->RatedAirMassFlowRateMinSpeed();
    thisCoil.simulate(*state, useAlternateMode, PLR, speedNum, speedRatio, fanOpMode, singleMode);
=======
    evapInletNode.MassFlowRate = speedRatio * thisCoil.performance.normalMode.speeds.back().RatedAirMassFlowRate +
                                 (1.0 - speedRatio) * thisCoil.performance.normalMode.speeds.front().RatedAirMassFlowRate;
    thisCoil.simulate(*state, coilMode, speedNum, speedRatio, fanOp, singleMode);
>>>>>>> 4a83d3d5
    EXPECT_NEAR(MultiSpeedTotalCoolingRate3, thisCoil.totalCoolingEnergyRate, 0.1);
    EXPECT_NEAR(MultiSpeedSensCoolingRate3, thisCoil.sensCoolingEnergyRate, 0.1);
    EXPECT_NEAR(MultiSpeedLatCoolingRate3, thisCoil.latCoolingEnergyRate, 0.1);
    EXPECT_NEAR(MultiSpeedOutletTemp3, evapOutletNode.Temp, 0.01);
    EXPECT_NEAR(MultiSpeedOutletHumRat3, evapOutletNode.HumRat, 0.001);
    EXPECT_NEAR(MultiSpeedElecPower3, thisCoil.elecCoolingPower, 0.001);

    // Test 4 - wet coil - run the coil at low speed
    evapInletNode.Temp = 24.0;
    evapInletNode.HumRat = 0.0100;
    evapInletNode.Enthalpy = Psychrometrics::PsyHFnTdbW(evapInletNode.Temp, evapInletNode.HumRat);
<<<<<<< HEAD
    evapInletNode.MassFlowRate = thisCoil.performance->RatedAirMassFlowRateMinSpeed();
    useAlternateMode = DataHVACGlobals::coilNormalMode;
=======
    evapInletNode.MassFlowRate = thisCoil.performance.normalMode.speeds.front().RatedAirMassFlowRate;
    coilMode = HVAC::CoilMode::Normal;
>>>>>>> 4a83d3d5
    PLR = 1.0;
    speedNum = 1;
    speedRatio = 1.0;
    fanOp = HVAC::FanOp::Cycling;
    singleMode = false;
    thisCoil.simulate(*state, coilMode, speedNum, speedRatio, fanOp, singleMode);
    EXPECT_NEAR(MultiSpeedTotalCoolingRate4, thisCoil.totalCoolingEnergyRate, 0.1);
    EXPECT_NEAR(MultiSpeedSensCoolingRate4, thisCoil.sensCoolingEnergyRate, 0.1);
    EXPECT_NEAR(MultiSpeedLatCoolingRate4, thisCoil.latCoolingEnergyRate, 0.1);
    EXPECT_NEAR(MultiSpeedOutletTemp4, evapOutletNode.Temp, 0.01);
    EXPECT_NEAR(MultiSpeedOutletHumRat4, evapOutletNode.HumRat, 0.001);
    EXPECT_NEAR(MultiSpeedElecPower4, thisCoil.elecCoolingPower, 0.001);

    // Test 5 - wet coil - run the coil at high speed
    evapInletNode.MassFlowRate = thisCoil.performance->RatedAirMassFlowRateMaxSpeed();
    speedNum = 2;
    speedRatio = 1.0;
    thisCoil.simulate(*state, coilMode, speedNum, speedRatio, fanOp, singleMode);
    EXPECT_NEAR(MultiSpeedTotalCoolingRate5, thisCoil.totalCoolingEnergyRate, 0.01);
    EXPECT_NEAR(MultiSpeedSensCoolingRate5, thisCoil.sensCoolingEnergyRate, 0.1);
    EXPECT_NEAR(MultiSpeedLatCoolingRate5, thisCoil.latCoolingEnergyRate, 0.1);
    EXPECT_NEAR(MultiSpeedOutletTemp5, evapOutletNode.Temp, 0.01);
    EXPECT_NEAR(MultiSpeedOutletHumRat5, evapOutletNode.HumRat, 0.001);
    EXPECT_NEAR(MultiSpeedElecPower5, thisCoil.elecCoolingPower, 0.001);

    // Test 6 - wet coil - run the coil at 0.75 speed ratio
    speedNum = 2;
    speedRatio = 0.75;
<<<<<<< HEAD
    evapInletNode.MassFlowRate =
        speedRatio * thisCoil.performance->RatedAirMassFlowRateMaxSpeed() + (1.0 - speedRatio) * thisCoil.performance->RatedAirMassFlowRateMinSpeed();
    thisCoil.simulate(*state, useAlternateMode, PLR, speedNum, speedRatio, fanOpMode, singleMode);
=======
    evapInletNode.MassFlowRate = speedRatio * thisCoil.performance.normalMode.speeds.back().RatedAirMassFlowRate +
                                 (1.0 - speedRatio) * thisCoil.performance.normalMode.speeds.front().RatedAirMassFlowRate;
    thisCoil.simulate(*state, coilMode, speedNum, speedRatio, fanOp, singleMode);
>>>>>>> 4a83d3d5
    EXPECT_NEAR(MultiSpeedTotalCoolingRate6, thisCoil.totalCoolingEnergyRate, 0.1);
    EXPECT_NEAR(MultiSpeedSensCoolingRate6, thisCoil.sensCoolingEnergyRate, 0.1);
    EXPECT_NEAR(MultiSpeedLatCoolingRate6, thisCoil.latCoolingEnergyRate, 0.1);
    EXPECT_NEAR(MultiSpeedOutletTemp6, evapOutletNode.Temp, 0.01);
    EXPECT_NEAR(MultiSpeedOutletHumRat6, evapOutletNode.HumRat, 0.001);
    EXPECT_NEAR(MultiSpeedElecPower6, thisCoil.elecCoolingPower, 0.001);
}
TEST_F(EnergyPlusFixture, DISABLED_CoilDXMultiSpeed_SpeedCheck_CycFanCycCoil)
{

    int DXCoilNum(1);
    state->dataDXCoils->NumDXCoils = 1;
    state->dataDXCoils->DXCoil.allocate(state->dataDXCoils->NumDXCoils);
    state->dataLoopNodes->Node.allocate(2);
    state->dataDXCoils->DXCoilNumericFields.allocate(state->dataDXCoils->NumDXCoils);
    state->dataDXCoils->DXCoilNumericFields(1).PerfMode.allocate(1);
    state->dataDXCoils->DXCoilNumericFields(1).PerfMode(1).FieldNames.allocate(17);
    state->dataHeatBal->HeatReclaimDXCoil.allocate(2);
    state->dataDXCoils->DXCoilOutletTemp.allocate(1);
    state->dataDXCoils->DXCoilOutletHumRat.allocate(1);
    state->dataDXCoils->DXCoilPartLoadRatio.allocate(1);
    state->dataDXCoils->DXCoilFanOp.allocate(1);
    state->dataCurveManager->allocateCurveVector(2);

    auto &Coil = state->dataDXCoils->DXCoil(1);
    auto &constantcurve1 = state->dataCurveManager->PerfCurve(1);
    auto &constantcurve2 = state->dataCurveManager->PerfCurve(2);
    auto &AirInletNode = state->dataLoopNodes->Node(1);
    auto &AirOutletNode = state->dataLoopNodes->Node(2);
    state->dataEnvrn->StdBaroPress = 101325.0;
    // Real64 ratedInletAirTemp = 26.6667;
    // Real64 ratedInletAirHumRat = 0.0111847;
    // std::string routineName = "MultiSpeedDXCoolingCoilOutputTestvsCoilDXCooling";
    // Real64 ratedRhoAir = Psychrometrics::PsyRhoAirFnPbTdbW(*state, state->dataEnvrn->StdBaroPress, ratedInletAirTemp, ratedInletAirHumRat,
    // routineName);

    Coil.DXCoilType_Num = HVAC::CoilDX_MultiSpeedCooling;
    Coil.DXCoilType = "Coil:Cooling:DX:MultiSpeed";
    Coil.FuelType = Constant::eFuel::Electricity;
    Coil.SchedPtr = ScheduleManager::ScheduleAlwaysOn;
    Coil.NumOfSpeeds = 2;
    Coil.MSRatedTotCap.allocate(Coil.NumOfSpeeds);
    Coil.MSRatedSHR.allocate(Coil.NumOfSpeeds);
    Coil.MSRatedCOP.allocate(Coil.NumOfSpeeds);
    Coil.MSRatedAirVolFlowRate.allocate(Coil.NumOfSpeeds);
    Coil.MSRatedAirMassFlowRate.allocate(Coil.NumOfSpeeds);
    Coil.MSCCapFTemp.allocate(Coil.NumOfSpeeds);
    Coil.MSCCapFFlow.allocate(Coil.NumOfSpeeds);
    Coil.MSEIRFTemp.allocate(Coil.NumOfSpeeds);
    Coil.MSEIRFFlow.allocate(Coil.NumOfSpeeds);
    Coil.MSWasteHeat.allocate(Coil.NumOfSpeeds);
    Coil.MSEvapCondEffect.allocate(Coil.NumOfSpeeds);
    Coil.MSEvapCondAirFlow.allocate(Coil.NumOfSpeeds);
    Coil.MSEvapCondPumpElecNomPower.allocate(Coil.NumOfSpeeds);
    Coil.MSRatedCBF.allocate(Coil.NumOfSpeeds);
    Coil.MSWasteHeatFrac.allocate(Coil.NumOfSpeeds);
    Coil.MSPLFFPLR.allocate(Coil.NumOfSpeeds);
    Coil.MSTwet_Rated.allocate(Coil.NumOfSpeeds);
    Coil.MSGamma_Rated.allocate(Coil.NumOfSpeeds);
    Coil.MSMaxONOFFCyclesperHour.allocate(Coil.NumOfSpeeds);
    Coil.MSLatentCapacityTimeConstant.allocate(Coil.NumOfSpeeds);
    Coil.MSFanPowerPerEvapAirFlowRate.allocate(Coil.NumOfSpeeds);
    Coil.MSCCapFTemp = 1;
    Coil.MSCCapFFlow = 2;
    Coil.MSEIRFTemp = 1;
    Coil.MSEIRFFlow = 2;
    Coil.MSPLFFPLR = 2;
    Coil.AirOutNode = 2;
    Coil.AirInNode = 1;
    // biquadratic curve
    constantcurve1->Name = "constant biquadratic curve";
    constantcurve1->curveType = Curve::CurveType::BiQuadratic;
    constantcurve1->interpolationType = Curve::InterpType::EvaluateCurveToLimits;
    constantcurve1->coeff[0] = 1.0;
    constantcurve1->coeff[1] = 0.0;
    constantcurve1->coeff[2] = 0.0;
    constantcurve1->coeff[3] = 0.0;
    constantcurve1->coeff[4] = 0.0;
    constantcurve1->coeff[5] = 0.0;
    constantcurve1->inputLimits[0].min = 10.0;
    constantcurve1->inputLimits[0].max = 25.0;
    constantcurve1->inputLimits[1].min = 0.0;
    constantcurve1->inputLimits[1].max = 100.0;
    constantcurve1->outputLimits.min = 1.0;
    constantcurve1->outputLimits.max = 1.0;
    // quadratic curve
    constantcurve2->Name = "constant quadratic curve";
    constantcurve2->curveType = Curve::CurveType::Quadratic;
    constantcurve2->interpolationType = Curve::InterpType::EvaluateCurveToLimits;
    constantcurve2->coeff[0] = 1.0;
    constantcurve2->coeff[1] = 0.0;
    constantcurve2->coeff[2] = 0.0;
    constantcurve2->inputLimits[0].min = 0.0;
    constantcurve2->inputLimits[0].max = 1.0;
    constantcurve2->outputLimits.min = 1.0;
    constantcurve2->outputLimits.max = 1.0;
    // set coil parameter
    Coil.MSRatedTotCap(1) = 10710.0; // 60 % of full capacity
    Coil.MSRatedTotCap(2) = 17850.0; // 5 ton capcity
    Coil.MSRatedAirMassFlowRate(1) = 0.6;
    Coil.MSRatedAirMassFlowRate(2) = 1.0;
    // Match RatedCBF from new coil
    Coil.MSRatedCBF(1) = 0.32321692557501741;
    Coil.MSRatedCBF(2) = 0.037495280896632406;
    Coil.MSWasteHeat(1) = 0;
    Coil.MSWasteHeat(2) = 0;
    Coil.MSWasteHeatFrac(1) = 0;
    Coil.MSWasteHeatFrac(2) = 0;
    Coil.MSRatedSHR(1) = 0.65;
    Coil.MSRatedSHR(2) = 0.75;
    Coil.MSRatedCOP(1) = 3.0;
    Coil.MSRatedCOP(2) = 3.0;

    // test 1: dry cooling
    Coil.InletAirTemp = 35.0;
    Coil.InletAirHumRat = 0.0055;
    Coil.InletAirEnthalpy = Psychrometrics::PsyHFnTdbW(Coil.InletAirTemp, Coil.InletAirHumRat);
    // set coil inlet and outlet node condition
    AirInletNode.Temp = Coil.InletAirTemp;
    AirInletNode.HumRat = Coil.InletAirHumRat;
    AirInletNode.Enthalpy = Coil.InletAirEnthalpy;
    AirOutletNode.Temp = Coil.InletAirTemp;
    AirOutletNode.HumRat = Coil.InletAirHumRat;
    AirOutletNode.Enthalpy = Coil.InletAirEnthalpy;
    // outside air condition
    state->dataEnvrn->OutBaroPress = 101325.0;
    state->dataEnvrn->OutDryBulbTemp = 35.0;
    state->dataEnvrn->OutHumRat = 0.0120;
    state->dataEnvrn->WindSpeed = 5.0;
    state->dataEnvrn->WindDir = 0.0;
    HVAC::FanOp fanOp = HVAC::FanOp::Cycling;
    HVAC::CompressorOp compressorOp = HVAC::CompressorOp::On;
    int SingleMode = 0;
    // Test 1 - dry coil - run the coil at low speed (speednum=2, speedratio=0)
    int SpeedNum = 2;
    Real64 SpeedRatio = 0.0;
    Real64 CycRatio = 1.0;
    state->dataHVACGlobal->MSHPMassFlowRateLow = Coil.MSRatedAirMassFlowRate(1);
    state->dataHVACGlobal->MSHPMassFlowRateHigh = Coil.MSRatedAirMassFlowRate(2);
    Coil.InletAirMassFlowRate = state->dataHVACGlobal->MSHPMassFlowRateLow;
    DXCoils::CalcMultiSpeedDXCoilCooling(*state, DXCoilNum, SpeedRatio, CycRatio, SpeedNum, fanOp, compressorOp, SingleMode);
    EXPECT_NEAR(10710.0, Coil.TotalCoolingEnergyRate, 0.0001);   // equals low speed capacity
    EXPECT_NEAR(10710.0, Coil.SensCoolingEnergyRate, 0.0001);    // sensible cooling rate at low speed
    EXPECT_NEAR(0.0, Coil.LatCoolingEnergyRate, 1.0E-11);        // zero latent cooling rate at low speed
    EXPECT_DOUBLE_EQ(0.0055, AirInletNode.HumRat);               // input check
    EXPECT_DOUBLE_EQ(AirInletNode.HumRat, AirOutletNode.HumRat); // dry cooling only
    EXPECT_NEAR(35.0, AirInletNode.Temp, 0.0001);                // inlet dry bulb
    EXPECT_NEAR(17.4149, AirOutletNode.Temp, 0.0001);            // outlet dry bulb
    EXPECT_NEAR(3570.0, Coil.ElecCoolingPower, 0.01);
    // Save results for comparison
    Real64 MultiSpeedTotalCoolingRate1 = Coil.TotalCoolingEnergyRate;
    Real64 MultiSpeedSensCoolingRate1 = Coil.SensCoolingEnergyRate;
    Real64 MultiSpeedLatCoolingRate1 = Coil.LatCoolingEnergyRate;
    // Real64 MultiSpeedOutletHumRat1 = AirOutletNode.HumRat;
    Real64 MultiSpeedOutletTemp1 = AirOutletNode.Temp;
    Real64 MultiSpeedElecPower1 = Coil.ElecCoolingPower;

    // Test 2 - dry coil - run the coil at low speed (speednum=1, speedratio=0) - same result?
    SpeedNum = 1;
    SpeedRatio = 0.0;
    state->dataHVACGlobal->MSHPMassFlowRateLow = Coil.MSRatedAirMassFlowRate(1);
    state->dataHVACGlobal->MSHPMassFlowRateHigh = Coil.MSRatedAirMassFlowRate(1);
    Coil.InletAirMassFlowRate = state->dataHVACGlobal->MSHPMassFlowRateLow;
    DXCoils::CalcMultiSpeedDXCoilCooling(*state, DXCoilNum, SpeedRatio, CycRatio, SpeedNum, fanOp, compressorOp, SingleMode);
    EXPECT_NEAR(MultiSpeedTotalCoolingRate1, Coil.TotalCoolingEnergyRate, 0.0001); // total capacity at high speed
    EXPECT_NEAR(MultiSpeedSensCoolingRate1, Coil.SensCoolingEnergyRate, 0.0001);   // sensible cooling rate at high speed
    EXPECT_NEAR(MultiSpeedLatCoolingRate1, Coil.LatCoolingEnergyRate, 1.0E-11);    // zero latent cooling rate at high speed
    EXPECT_DOUBLE_EQ(0.0055, AirInletNode.HumRat);                                 // input check
    EXPECT_DOUBLE_EQ(AirInletNode.HumRat, AirOutletNode.HumRat);                   // dry cooling only
    EXPECT_NEAR(35.0, AirInletNode.Temp, 0.0001);                                  // inlet dry bulb
    EXPECT_NEAR(MultiSpeedOutletTemp1, AirOutletNode.Temp, 0.0001);                // outlet dry bulb
    EXPECT_NEAR(MultiSpeedElecPower1, Coil.ElecCoolingPower, 0.01);

    // tests 3 & 4: wet cooling
    Coil.InletAirTemp = 24.0;
    Coil.InletAirHumRat = 0.0100;
    Coil.InletAirEnthalpy = Psychrometrics::PsyHFnTdbW(Coil.InletAirTemp, Coil.InletAirHumRat);
    // set coil inlet and outlet node condition
    AirInletNode.Temp = Coil.InletAirTemp;
    AirInletNode.HumRat = Coil.InletAirHumRat;
    AirInletNode.Enthalpy = Coil.InletAirEnthalpy;
    // Test 3 - wet coil - run coil at low speed - run the coil at low speed (speednum=2, speedratio=0, CycFanCycCoil)
    SpeedNum = 2;
    SpeedRatio = 0.0;
    CycRatio = 1.0;
    state->dataHVACGlobal->MSHPMassFlowRateLow = Coil.MSRatedAirMassFlowRate(1);
    state->dataHVACGlobal->MSHPMassFlowRateHigh = Coil.MSRatedAirMassFlowRate(2);
    Coil.InletAirMassFlowRate = state->dataHVACGlobal->MSHPMassFlowRateLow;
    DXCoils::CalcMultiSpeedDXCoilCooling(*state, DXCoilNum, SpeedRatio, CycRatio, SpeedNum, fanOp, compressorOp, SingleMode);
    EXPECT_NEAR(10710.0, Coil.TotalCoolingEnergyRate, 0.0001);   // equals low speed cooling capacity
    EXPECT_NEAR(6908.14887, Coil.SensCoolingEnergyRate, 0.0001); // sensible cooling rate at low speed
    EXPECT_NEAR(3801.851126, Coil.LatCoolingEnergyRate, 0.0001); // latent cooling rate at low speed
    EXPECT_DOUBLE_EQ(0.0100, AirInletNode.HumRat);               // input check
    EXPECT_NEAR(0.00751079, AirOutletNode.HumRat, 0.00001);      // cooling and dehumidification
    EXPECT_NEAR(24.0, AirInletNode.Temp, 0.0001);                // inlet dry bulb
    EXPECT_NEAR(12.6989, AirOutletNode.Temp, 0.0001);            // outlet dry bulb
    EXPECT_NEAR(3570.0, Coil.ElecCoolingPower, 0.01);
    // Save results for comparison
    Real64 MultiSpeedTotalCoolingRate3 = Coil.TotalCoolingEnergyRate;
    Real64 MultiSpeedSensCoolingRate3 = Coil.SensCoolingEnergyRate;
    Real64 MultiSpeedLatCoolingRate3 = Coil.LatCoolingEnergyRate;
    Real64 MultiSpeedOutletHumRat3 = AirOutletNode.HumRat;
    Real64 MultiSpeedOutletTemp3 = AirOutletNode.Temp;
    Real64 MultiSpeedElecPower3 = Coil.ElecCoolingPower;

    // Test 4 - wet coil - run the coil at low speed (speednum=1, speedratio=0, CycFanCycCoil) - same result?
    SpeedNum = 1;
    SpeedRatio = 0.0;
    state->dataHVACGlobal->MSHPMassFlowRateLow = Coil.MSRatedAirMassFlowRate(1);
    state->dataHVACGlobal->MSHPMassFlowRateHigh = Coil.MSRatedAirMassFlowRate(1);
    Coil.InletAirMassFlowRate = state->dataHVACGlobal->MSHPMassFlowRateLow;
    DXCoils::CalcMultiSpeedDXCoilCooling(*state, DXCoilNum, SpeedRatio, CycRatio, SpeedNum, fanOp, compressorOp, SingleMode);
    EXPECT_NEAR(MultiSpeedTotalCoolingRate3, Coil.TotalCoolingEnergyRate, 0.0001); // total capacity at high speed
    EXPECT_NEAR(MultiSpeedSensCoolingRate3, Coil.SensCoolingEnergyRate, 0.0001);   // sensible cooling rate at high speed
    EXPECT_NEAR(MultiSpeedLatCoolingRate3, Coil.LatCoolingEnergyRate, 0.0001);     // latent cooling rate at high speed
    EXPECT_DOUBLE_EQ(0.0100, AirInletNode.HumRat);                                 // input check
    EXPECT_NEAR(MultiSpeedOutletHumRat3, AirOutletNode.HumRat, 0.00001);           // cooling and dehumidification
    EXPECT_NEAR(24.0, AirInletNode.Temp, 0.0001);                                  // inlet dry bulb
    EXPECT_NEAR(MultiSpeedOutletTemp3, AirOutletNode.Temp, 0.0001);                // outlet dry bulb
    EXPECT_NEAR(MultiSpeedElecPower3, Coil.ElecCoolingPower, 0.01);

    // Test 5 - wet coil - run the coil at almost low speed (speednum=2, speedratio=0.00001, CycFanCycCoil) - same result?
    SpeedNum = 2;
    SpeedRatio = 0.00001;
    state->dataHVACGlobal->MSHPMassFlowRateLow = Coil.MSRatedAirMassFlowRate(1);
    state->dataHVACGlobal->MSHPMassFlowRateHigh = Coil.MSRatedAirMassFlowRate(2);
    Coil.InletAirMassFlowRate =
        SpeedRatio * state->dataHVACGlobal->MSHPMassFlowRateHigh + (1.0 - SpeedRatio) * state->dataHVACGlobal->MSHPMassFlowRateLow;
    DXCoils::CalcMultiSpeedDXCoilCooling(*state, DXCoilNum, SpeedRatio, CycRatio, SpeedNum, fanOp, compressorOp, SingleMode);
    EXPECT_NEAR(MultiSpeedTotalCoolingRate3, Coil.TotalCoolingEnergyRate, 0.1); // total capacity at high speed
    EXPECT_NEAR(MultiSpeedSensCoolingRate3, Coil.SensCoolingEnergyRate, 0.1);   // sensible cooling rate at high speed
    EXPECT_NEAR(MultiSpeedLatCoolingRate3, Coil.LatCoolingEnergyRate, 0.1);     // latent cooling rate at high speed
    EXPECT_DOUBLE_EQ(0.0100, AirInletNode.HumRat);                              // input check
    EXPECT_NEAR(MultiSpeedOutletHumRat3, AirOutletNode.HumRat, 0.001);          // cooling and dehumidification
    EXPECT_NEAR(24.0, AirInletNode.Temp, 0.0001);                               // inlet dry bulb
    EXPECT_NEAR(MultiSpeedOutletTemp3, AirOutletNode.Temp, 0.01);               // outlet dry bulb
    EXPECT_NEAR(MultiSpeedElecPower3, Coil.ElecCoolingPower, 0.1);
}
TEST_F(EnergyPlusFixture, DISABLED_CoilDXMultiSpeed_SpeedCheck_ContFanCycCoil)
{

    int DXCoilNum(1);
    state->dataDXCoils->NumDXCoils = 1;
    state->dataDXCoils->DXCoil.allocate(state->dataDXCoils->NumDXCoils);
    state->dataLoopNodes->Node.allocate(2);
    state->dataDXCoils->DXCoilNumericFields.allocate(state->dataDXCoils->NumDXCoils);
    state->dataDXCoils->DXCoilNumericFields(1).PerfMode.allocate(1);
    state->dataDXCoils->DXCoilNumericFields(1).PerfMode(1).FieldNames.allocate(17);
    state->dataHeatBal->HeatReclaimDXCoil.allocate(2);
    state->dataDXCoils->DXCoilOutletTemp.allocate(1);
    state->dataDXCoils->DXCoilOutletHumRat.allocate(1);
    state->dataDXCoils->DXCoilPartLoadRatio.allocate(1);
    state->dataDXCoils->DXCoilFanOp.allocate(1);
    state->dataCurveManager->allocateCurveVector(2);

    auto &Coil = state->dataDXCoils->DXCoil(1);
    auto &constantcurve1 = state->dataCurveManager->PerfCurve(1);
    auto &constantcurve2 = state->dataCurveManager->PerfCurve(2);
    auto &AirInletNode = state->dataLoopNodes->Node(1);
    auto &AirOutletNode = state->dataLoopNodes->Node(2);
    state->dataEnvrn->StdBaroPress = 101325.0;
    // Real64 ratedInletAirTemp = 26.6667;
    // Real64 ratedInletAirHumRat = 0.0111847;
    // std::string routineName = "MultiSpeedDXCoolingCoilOutputTestvsCoilDXCooling";
    // Real64 ratedRhoAir = Psychrometrics::PsyRhoAirFnPbTdbW(*state, state->dataEnvrn->StdBaroPress, ratedInletAirTemp, ratedInletAirHumRat,
    // routineName);

    Coil.DXCoilType_Num = HVAC::CoilDX_MultiSpeedCooling;
    Coil.DXCoilType = "Coil:Cooling:DX:MultiSpeed";
    Coil.FuelType = Constant::eFuel::Electricity;
    Coil.SchedPtr = ScheduleManager::ScheduleAlwaysOn;
    Coil.NumOfSpeeds = 2;
    Coil.MSRatedTotCap.allocate(Coil.NumOfSpeeds);
    Coil.MSRatedSHR.allocate(Coil.NumOfSpeeds);
    Coil.MSRatedCOP.allocate(Coil.NumOfSpeeds);
    Coil.MSRatedAirVolFlowRate.allocate(Coil.NumOfSpeeds);
    Coil.MSRatedAirMassFlowRate.allocate(Coil.NumOfSpeeds);
    Coil.MSCCapFTemp.allocate(Coil.NumOfSpeeds);
    Coil.MSCCapFFlow.allocate(Coil.NumOfSpeeds);
    Coil.MSEIRFTemp.allocate(Coil.NumOfSpeeds);
    Coil.MSEIRFFlow.allocate(Coil.NumOfSpeeds);
    Coil.MSWasteHeat.allocate(Coil.NumOfSpeeds);
    Coil.MSEvapCondEffect.allocate(Coil.NumOfSpeeds);
    Coil.MSEvapCondAirFlow.allocate(Coil.NumOfSpeeds);
    Coil.MSEvapCondPumpElecNomPower.allocate(Coil.NumOfSpeeds);
    Coil.MSRatedCBF.allocate(Coil.NumOfSpeeds);
    Coil.MSWasteHeatFrac.allocate(Coil.NumOfSpeeds);
    Coil.MSPLFFPLR.allocate(Coil.NumOfSpeeds);
    Coil.MSTwet_Rated.allocate(Coil.NumOfSpeeds);
    Coil.MSGamma_Rated.allocate(Coil.NumOfSpeeds);
    Coil.MSMaxONOFFCyclesperHour.allocate(Coil.NumOfSpeeds);
    Coil.MSLatentCapacityTimeConstant.allocate(Coil.NumOfSpeeds);
    Coil.MSFanPowerPerEvapAirFlowRate.allocate(Coil.NumOfSpeeds);
    Coil.MSCCapFTemp = 1;
    Coil.MSCCapFFlow = 2;
    Coil.MSEIRFTemp = 1;
    Coil.MSEIRFFlow = 2;
    Coil.MSPLFFPLR = 2;
    Coil.AirOutNode = 2;
    Coil.AirInNode = 1;
    // biquadratic curve
    constantcurve1->Name = "constant biquadratic curve";
    constantcurve1->curveType = Curve::CurveType::BiQuadratic;
    constantcurve1->interpolationType = Curve::InterpType::EvaluateCurveToLimits;
    constantcurve1->coeff[0] = 1.0;
    constantcurve1->coeff[1] = 0.0;
    constantcurve1->coeff[2] = 0.0;
    constantcurve1->coeff[3] = 0.0;
    constantcurve1->coeff[4] = 0.0;
    constantcurve1->coeff[5] = 0.0;
    constantcurve1->inputLimits[0].min = 10.0;
    constantcurve1->inputLimits[0].max = 25.0;
    constantcurve1->inputLimits[1].min = 0.0;
    constantcurve1->inputLimits[1].max = 100.0;
    constantcurve1->outputLimits.min = 1.0;
    constantcurve1->outputLimits.max = 1.0;
    // quadratic curve
    constantcurve2->Name = "constant quadratic curve";
    constantcurve2->curveType = Curve::CurveType::Quadratic;
    constantcurve2->interpolationType = Curve::InterpType::EvaluateCurveToLimits;
    constantcurve2->coeff[0] = 1.0;
    constantcurve2->coeff[1] = 0.0;
    constantcurve2->coeff[2] = 0.0;
    constantcurve2->inputLimits[0].min = 0.0;
    constantcurve2->inputLimits[0].max = 1.0;
    constantcurve2->outputLimits.min = 1.0;
    constantcurve2->outputLimits.max = 1.0;
    // set coil parameter
    Coil.MSRatedTotCap(1) = 10710.0; // 60 % of full capacity
    Coil.MSRatedTotCap(2) = 17850.0; // 5 ton capcity
    Coil.MSRatedAirMassFlowRate(1) = 0.6;
    Coil.MSRatedAirMassFlowRate(2) = 1.0;
    // Match RatedCBF from new coil
    Coil.MSRatedCBF(1) = 0.32321692557501741;
    Coil.MSRatedCBF(2) = 0.037495280896632406;
    Coil.MSWasteHeat(1) = 0;
    Coil.MSWasteHeat(2) = 0;
    Coil.MSWasteHeatFrac(1) = 0;
    Coil.MSWasteHeatFrac(2) = 0;
    Coil.MSRatedSHR(1) = 0.65;
    Coil.MSRatedSHR(2) = 0.75;
    Coil.MSRatedCOP(1) = 3.0;
    Coil.MSRatedCOP(2) = 3.0;

    // test 1: dry cooling
    Coil.InletAirTemp = 35.0;
    Coil.InletAirHumRat = 0.0055;
    Coil.InletAirEnthalpy = Psychrometrics::PsyHFnTdbW(Coil.InletAirTemp, Coil.InletAirHumRat);
    // set coil inlet and outlet node condition
    AirInletNode.Temp = Coil.InletAirTemp;
    AirInletNode.HumRat = Coil.InletAirHumRat;
    AirInletNode.Enthalpy = Coil.InletAirEnthalpy;
    AirOutletNode.Temp = Coil.InletAirTemp;
    AirOutletNode.HumRat = Coil.InletAirHumRat;
    AirOutletNode.Enthalpy = Coil.InletAirEnthalpy;
    // outside air condition
    state->dataEnvrn->OutBaroPress = 101325.0;
    state->dataEnvrn->OutDryBulbTemp = 35.0;
    state->dataEnvrn->OutHumRat = 0.0120;
    state->dataEnvrn->WindSpeed = 5.0;
    state->dataEnvrn->WindDir = 0.0;
    HVAC::FanOp fanOp = HVAC::FanOp::Continuous;
    HVAC::CompressorOp compressorOp = HVAC::CompressorOp::On;
    int SingleMode = 0;
    // Test 1 - dry coil - run the coil at low speed (speednum=2, speedratio=0)
    int SpeedNum = 2;
    Real64 SpeedRatio = 0.0;
    Real64 CycRatio = 1.0;
    state->dataHVACGlobal->MSHPMassFlowRateLow = Coil.MSRatedAirMassFlowRate(1);
    state->dataHVACGlobal->MSHPMassFlowRateHigh = Coil.MSRatedAirMassFlowRate(2);
    Coil.InletAirMassFlowRate = state->dataHVACGlobal->MSHPMassFlowRateLow;
    DXCoils::CalcMultiSpeedDXCoilCooling(*state, DXCoilNum, SpeedRatio, CycRatio, SpeedNum, fanOp, compressorOp, SingleMode);
    EXPECT_NEAR(10710.0, Coil.TotalCoolingEnergyRate, 0.0001);   // equals low speed capacity
    EXPECT_NEAR(10710.0, Coil.SensCoolingEnergyRate, 0.0001);    // sensible cooling rate at low speed
    EXPECT_NEAR(0.0, Coil.LatCoolingEnergyRate, 1.0E-11);        // zero latent cooling rate at low speed
    EXPECT_DOUBLE_EQ(0.0055, AirInletNode.HumRat);               // input check
    EXPECT_DOUBLE_EQ(AirInletNode.HumRat, AirOutletNode.HumRat); // dry cooling only
    EXPECT_NEAR(35.0, AirInletNode.Temp, 0.0001);                // inlet dry bulb
    EXPECT_NEAR(17.4149, AirOutletNode.Temp, 0.0001);            // outlet dry bulb
    EXPECT_NEAR(3570.0, Coil.ElecCoolingPower, 0.01);
    // Save results for comparison
    Real64 MultiSpeedTotalCoolingRate1 = Coil.TotalCoolingEnergyRate;
    Real64 MultiSpeedSensCoolingRate1 = Coil.SensCoolingEnergyRate;
    Real64 MultiSpeedLatCoolingRate1 = Coil.LatCoolingEnergyRate;
    // Real64 MultiSpeedOutletHumRat1 = AirOutletNode.HumRat;
    Real64 MultiSpeedOutletTemp1 = AirOutletNode.Temp;
    Real64 MultiSpeedElecPower1 = Coil.ElecCoolingPower;

    // Test 2 - dry coil - run the coil at low speed (speednum=1, speedratio=0) - same result?
    SpeedNum = 1;
    SpeedRatio = 0.0;
    state->dataHVACGlobal->MSHPMassFlowRateLow = Coil.MSRatedAirMassFlowRate(1);
    state->dataHVACGlobal->MSHPMassFlowRateHigh = Coil.MSRatedAirMassFlowRate(1);
    Coil.InletAirMassFlowRate = state->dataHVACGlobal->MSHPMassFlowRateLow;
    DXCoils::CalcMultiSpeedDXCoilCooling(*state, DXCoilNum, SpeedRatio, CycRatio, SpeedNum, fanOp, compressorOp, SingleMode);
    EXPECT_NEAR(MultiSpeedTotalCoolingRate1, Coil.TotalCoolingEnergyRate, 0.0001); // total capacity at high speed
    EXPECT_NEAR(MultiSpeedSensCoolingRate1, Coil.SensCoolingEnergyRate, 0.0001);   // sensible cooling rate at high speed
    EXPECT_NEAR(MultiSpeedLatCoolingRate1, Coil.LatCoolingEnergyRate, 1.0E-11);    // zero latent cooling rate at high speed
    EXPECT_DOUBLE_EQ(0.0055, AirInletNode.HumRat);                                 // input check
    EXPECT_DOUBLE_EQ(AirInletNode.HumRat, AirOutletNode.HumRat);                   // dry cooling only
    EXPECT_NEAR(35.0, AirInletNode.Temp, 0.0001);                                  // inlet dry bulb
    EXPECT_NEAR(MultiSpeedOutletTemp1, AirOutletNode.Temp, 0.0001);                // outlet dry bulb
    EXPECT_NEAR(MultiSpeedElecPower1, Coil.ElecCoolingPower, 0.01);

    // tests 3 & 4: wet cooling
    Coil.InletAirTemp = 24.0;
    Coil.InletAirHumRat = 0.0100;
    Coil.InletAirEnthalpy = Psychrometrics::PsyHFnTdbW(Coil.InletAirTemp, Coil.InletAirHumRat);
    // set coil inlet and outlet node condition
    AirInletNode.Temp = Coil.InletAirTemp;
    AirInletNode.HumRat = Coil.InletAirHumRat;
    AirInletNode.Enthalpy = Coil.InletAirEnthalpy;
    // Test 3 - wet coil - run coil at low speed - run the coil at low speed (speednum=2, speedratio=0, CycFanCycCoil)
    SpeedNum = 2;
    SpeedRatio = 0.0;
    CycRatio = 1.0;
    state->dataHVACGlobal->MSHPMassFlowRateLow = Coil.MSRatedAirMassFlowRate(1);
    state->dataHVACGlobal->MSHPMassFlowRateHigh = Coil.MSRatedAirMassFlowRate(2);
    Coil.InletAirMassFlowRate = state->dataHVACGlobal->MSHPMassFlowRateLow;
    DXCoils::CalcMultiSpeedDXCoilCooling(*state, DXCoilNum, SpeedRatio, CycRatio, SpeedNum, fanOp, compressorOp, SingleMode);
    EXPECT_NEAR(10710.0, Coil.TotalCoolingEnergyRate, 0.0001);   // equals low speed cooling capacity
    EXPECT_NEAR(6908.14887, Coil.SensCoolingEnergyRate, 0.0001); // sensible cooling rate at low speed
    EXPECT_NEAR(3801.851126, Coil.LatCoolingEnergyRate, 0.0001); // latent cooling rate at low speed
    EXPECT_DOUBLE_EQ(0.0100, AirInletNode.HumRat);               // input check
    EXPECT_NEAR(0.00751079, AirOutletNode.HumRat, 0.00001);      // cooling and dehumidification
    EXPECT_NEAR(24.0, AirInletNode.Temp, 0.0001);                // inlet dry bulb
    EXPECT_NEAR(12.6989, AirOutletNode.Temp, 0.0001);            // outlet dry bulb
    EXPECT_NEAR(3570.0, Coil.ElecCoolingPower, 0.01);
    // Save results for comparison
    Real64 MultiSpeedTotalCoolingRate3 = Coil.TotalCoolingEnergyRate;
    Real64 MultiSpeedSensCoolingRate3 = Coil.SensCoolingEnergyRate;
    Real64 MultiSpeedLatCoolingRate3 = Coil.LatCoolingEnergyRate;
    Real64 MultiSpeedOutletHumRat3 = AirOutletNode.HumRat;
    Real64 MultiSpeedOutletTemp3 = AirOutletNode.Temp;
    Real64 MultiSpeedElecPower3 = Coil.ElecCoolingPower;

    // Test 4 - wet coil - run the coil at low speed (speednum=1, speedratio=0, CycFanCycCoil) - same result?
    SpeedNum = 1;
    SpeedRatio = 0.0;
    state->dataHVACGlobal->MSHPMassFlowRateLow = Coil.MSRatedAirMassFlowRate(1);
    state->dataHVACGlobal->MSHPMassFlowRateHigh = Coil.MSRatedAirMassFlowRate(1);
    Coil.InletAirMassFlowRate = state->dataHVACGlobal->MSHPMassFlowRateLow;
    DXCoils::CalcMultiSpeedDXCoilCooling(*state, DXCoilNum, SpeedRatio, CycRatio, SpeedNum, fanOp, compressorOp, SingleMode);
    EXPECT_NEAR(MultiSpeedTotalCoolingRate3, Coil.TotalCoolingEnergyRate, 0.0001); // total capacity at high speed
    EXPECT_NEAR(MultiSpeedSensCoolingRate3, Coil.SensCoolingEnergyRate, 0.0001);   // sensible cooling rate at high speed
    EXPECT_NEAR(MultiSpeedLatCoolingRate3, Coil.LatCoolingEnergyRate, 0.0001);     // latent cooling rate at high speed
    EXPECT_DOUBLE_EQ(0.0100, AirInletNode.HumRat);                                 // input check
    EXPECT_NEAR(MultiSpeedOutletHumRat3, AirOutletNode.HumRat, 0.00001);           // cooling and dehumidification
    EXPECT_NEAR(24.0, AirInletNode.Temp, 0.0001);                                  // inlet dry bulb
    EXPECT_NEAR(MultiSpeedOutletTemp3, AirOutletNode.Temp, 0.0001);                // outlet dry bulb
    EXPECT_NEAR(MultiSpeedElecPower3, Coil.ElecCoolingPower, 0.01);

    // Test 5 - wet coil - run the coil at almost low speed (speednum=2, speedratio=0.00001, CycFanCycCoil) - same result?
    SpeedNum = 2;
    SpeedRatio = 0.00001;
    state->dataHVACGlobal->MSHPMassFlowRateLow = Coil.MSRatedAirMassFlowRate(1);
    state->dataHVACGlobal->MSHPMassFlowRateHigh = Coil.MSRatedAirMassFlowRate(2);
    Coil.InletAirMassFlowRate =
        SpeedRatio * state->dataHVACGlobal->MSHPMassFlowRateHigh + (1.0 - SpeedRatio) * state->dataHVACGlobal->MSHPMassFlowRateLow;
    DXCoils::CalcMultiSpeedDXCoilCooling(*state, DXCoilNum, SpeedRatio, CycRatio, SpeedNum, fanOp, compressorOp, SingleMode);
    EXPECT_NEAR(MultiSpeedTotalCoolingRate3, Coil.TotalCoolingEnergyRate, 0.1); // total capacity at high speed
    EXPECT_NEAR(MultiSpeedSensCoolingRate3, Coil.SensCoolingEnergyRate, 0.1);   // sensible cooling rate at high speed
    EXPECT_NEAR(MultiSpeedLatCoolingRate3, Coil.LatCoolingEnergyRate, 0.1);     // latent cooling rate at high speed
    EXPECT_DOUBLE_EQ(0.0100, AirInletNode.HumRat);                              // input check
    EXPECT_NEAR(MultiSpeedOutletHumRat3, AirOutletNode.HumRat, 0.001);          // cooling and dehumidification
    EXPECT_NEAR(24.0, AirInletNode.Temp, 0.0001);                               // inlet dry bulb
    EXPECT_NEAR(MultiSpeedOutletTemp3, AirOutletNode.Temp, 0.01);               // outlet dry bulb
    EXPECT_NEAR(MultiSpeedElecPower3, Coil.ElecCoolingPower, 0.1);
}

TEST_F(CoilCoolingDXTest, CoilCoolingDX_LowerSpeedFlowSizingTest)
{
    // issue #9100
    std::string const idf_objects = delimited_string({

        "  Coil:Cooling:DX,",
        "    DX Cooling Coil,                 !- Name",
        "    DX Cooling Coil Air Inlet Node,  !- Evaporator Inlet Node Name",
        "    DX Cooling Coil Air Outlet Node, !- Evaporator Outlet Node Name",
        "    ,                                !- Availability Schedule Name",
        "    ,                                !- Condenser Zone Name",
        "    DX Cooling Coil Condenser Inlet Node,   !- Condenser Inlet Node Name",
        "    DX Cooling Coil Condenser Outlet Node,  !- Condenser Outlet Node Name",
        "    DX Cooling Coil Performance,     !- Performance Object Name",
        "    ,                                !- Condensate Collection Water Storage Tank Name",
        "    ;                                !- Evaporative Condenser Supply Water Storage Tank Name",

        "  Coil:Cooling:DX:CurveFit:Performance,",
        "    DX Cooling Coil Performance,  !- Name",
        "    0,                       !- Crankcase Heater Capacity {W}",
        "    ,                        !- Crankcase Heater Capacity Function of Temperature Curve Name",
        "    ,                        !- Minimum Outdoor Dry-Bulb Temperature for Compressor Operation {C}",
        "    10,                      !- Maximum Outdoor Dry-Bulb Temperature for Crankcase Heater Operation {C}",
        "    ,                        !- Unit Internal Static Air Pressure {Pa}",
        "    ,                        !- Capacity Control Method",
        "    ,                        !- Evaporative Condenser Basin Heater Capacity {W/K}",
        "    ,                        !- Evaporative Condenser Basin Heater Setpoint Temperature {C}",
        "    ,                        !- Evaporative Condenser Basin Heater Operating Schedule Name",
        "    Electricity,             !- Compressor Fuel Type",
        "    DX Cooling Coil Operating Mode,  !- Base Operating Mode",
        "    ,                        !- Alternative Operating Mode 1",
        "    ;                        !- Alternative Operating Mode 2",

        "  Coil:Cooling:DX:CurveFit:OperatingMode,",
        "    DX Cooling Coil Operating Mode,  !- Name",
        "    15000,                   !- Rated Gross Total Cooling Capacity {W}",
        "    0.95,                    !- Rated Evaporator Air Flow Rate {m3/s}",
        "    ,                        !- Rated Condenser Air Flow Rate {m3/s}",
        "    0,                       !- Maximum Cycling Rate {cycles/hr}",
        "    0,                       !- Ratio of Initial Moisture Evaporation Rate and Steady State Latent Capacity {dimensionless}",
        "    0,                       !- Latent Capacity Time Constant {s}",
        "    0,                       !- Nominal Time for Condensate Removal to Begin {s}",
        "    ,                        !- Apply Latent Degradation to Speeds Greater than 1",
        "    AirCooled,               !- Condenser Type",
        "    0,                       !- Nominal Evaporative Condenser Pump Power {W}",
        "    4,                       !- Nominal Speed Number",
        "    DX Cooling Coil Speed 1 Performance,  !- Speed 1 Name",
        "    DX Cooling Coil Speed 2 Performance,  !- Speed 2 Name",
        "    DX Cooling Coil Speed 3 Performance,  !- Speed 3 Name",
        "    DX Cooling Coil Speed 4 Performance;  !- Speed 4 Name",

        "  Coil:Cooling:DX:CurveFit:Speed,",
        "    DX Cooling Coil Speed 1 Performance,  !- Name",
        "    0.25,                    !- Gross Total Cooling Capacity Fraction",
        "    0.25,                    !- Evaporator Air Flow Rate Fraction",
        "    0.25,                    !- Condenser Air Flow Rate Fraction",
        "    0.77,                    !- Gross Sensible Heat Ratio",
        "    4.17,                    !- Gross Cooling COP {W/W}",
        "    1.0,                     !- Active Fraction of Coil Face Area",
        "    ,                        !- 2017 Rated Evaporator Fan Power Per Volume Flow Rate {W/(m3/s)}",
        "    ,                        !- 2023 Rated Evaporator Fan Power Per Volume Flow Rate {W/(m3/s)}",
        "    ,                        !- Evaporative Condenser Pump Power Fraction",
        "    0,                       !- Evaporative Condenser Effectiveness {dimensionless}",
        "    CAPFT,                   !- Total Cooling Capacity Modifier Function of Temperature Curve Name",
        "    CAPFF,                   !- Total Cooling Capacity Modifier Function of Air Flow Fraction Curve Name",
        "    EIRFT,                   !- Energy Input Ratio Modifier Function of Temperature Curve Name",
        "    EIRFF,                   !- Energy Input Ratio Modifier Function of Air Flow Fraction Curve Name",
        "    PLFFPLR,                 !- Part Load Fraction Correlation Curve Name",
        "    ,                        !- Rated Waste Heat Fraction of Power Input {dimensionless}",
        "    ,                        !- Waste Heat Modifier Function of Temperature Curve Name",
        "    ,                        !- Sensible Heat Ratio Modifier Function of Temperature Curve Name",
        "    ;                        !- Sensible Heat Ratio Modifier Function of Flow Fraction Curve Name",

        "  Coil:Cooling:DX:CurveFit:Speed,",
        "    DX Cooling Coil Speed 2 Performance,  !- Name",
        "    0.50,                    !- Gross Total Cooling Capacity Fraction",
        "    0.50,                    !- Evaporator Air Flow Rate Fraction",
        "    0.50,                    !- Condenser Air Flow Rate Fraction",
        "    0.77,                    !- Gross Sensible Heat Ratio",
        "    4.17,                    !- Gross Cooling COP {W/W}",
        "    1.0,                     !- Active Fraction of Coil Face Area",
        "    ,                        !- 2017 Rated Evaporator Fan Power Per Volume Flow Rate {W/(m3/s)}",
        "    ,                        !- 2023 Rated Evaporator Fan Power Per Volume Flow Rate {W/(m3/s)}",
        "    ,                        !- Evaporative Condenser Pump Power Fraction",
        "    0,                       !- Evaporative Condenser Effectiveness {dimensionless}",
        "    CAPFT,                   !- Total Cooling Capacity Modifier Function of Temperature Curve Name",
        "    CAPFF,                   !- Total Cooling Capacity Modifier Function of Air Flow Fraction Curve Name",
        "    EIRFT,                   !- Energy Input Ratio Modifier Function of Temperature Curve Name",
        "    EIRFF,                   !- Energy Input Ratio Modifier Function of Air Flow Fraction Curve Name",
        "    PLFFPLR,                 !- Part Load Fraction Correlation Curve Name",
        "    ,                        !- Rated Waste Heat Fraction of Power Input {dimensionless}",
        "    ,                        !- Waste Heat Modifier Function of Temperature Curve Name",
        "    ,                        !- Sensible Heat Ratio Modifier Function of Temperature Curve Name",
        "    ;                        !- Sensible Heat Ratio Modifier Function of Flow Fraction Curve Name",

        "  Coil:Cooling:DX:CurveFit:Speed,",
        "    DX Cooling Coil Speed 3 Performance,  !- Name",
        "    0.75,                    !- Gross Total Cooling Capacity Fraction",
        "    0.75,                    !- Evaporator Air Flow Rate Fraction",
        "    0.75,                    !- Condenser Air Flow Rate Fraction",
        "    0.77,                    !- Gross Sensible Heat Ratio",
        "    4.17,                    !- Gross Cooling COP {W/W}",
        "    1.0,                     !- Active Fraction of Coil Face Area",
        "    ,                        !- 2017 Rated Evaporator Fan Power Per Volume Flow Rate {W/(m3/s)}",
        "    ,                        !- 2023 Rated Evaporator Fan Power Per Volume Flow Rate {W/(m3/s)}",
        "    ,                        !- Evaporative Condenser Pump Power Fraction",
        "    0,                       !- Evaporative Condenser Effectiveness {dimensionless}",
        "    CAPFT,                   !- Total Cooling Capacity Modifier Function of Temperature Curve Name",
        "    CAPFF,                   !- Total Cooling Capacity Modifier Function of Air Flow Fraction Curve Name",
        "    EIRFT,                   !- Energy Input Ratio Modifier Function of Temperature Curve Name",
        "    EIRFF,                   !- Energy Input Ratio Modifier Function of Air Flow Fraction Curve Name",
        "    PLFFPLR,                 !- Part Load Fraction Correlation Curve Name",
        "    ,                        !- Rated Waste Heat Fraction of Power Input {dimensionless}",
        "    ,                        !- Waste Heat Modifier Function of Temperature Curve Name",
        "    ,                        !- Sensible Heat Ratio Modifier Function of Temperature Curve Name",
        "    ;                        !- Sensible Heat Ratio Modifier Function of Flow Fraction Curve Name",

        "  Coil:Cooling:DX:CurveFit:Speed,",
        "    DX Cooling Coil Speed 4 Performance,  !- Name",
        "    1.0,                     !- Gross Total Cooling Capacity Fraction",
        "    1.0,                     !- Evaporator Air Flow Rate Fraction",
        "    1.0,                     !- Condenser Air Flow Rate Fraction",
        "    0.77,                    !- Gross Sensible Heat Ratio",
        "    4.17,                    !- Gross Cooling COP {W/W}",
        "    1.0,                     !- Active Fraction of Coil Face Area",
        "    ,                        !- 2017 Rated Evaporator Fan Power Per Volume Flow Rate {W/(m3/s)}",
        "    ,                        !- 2023 Rated Evaporator Fan Power Per Volume Flow Rate {W/(m3/s)}",
        "    ,                        !- Evaporative Condenser Pump Power Fraction",
        "    0,                       !- Evaporative Condenser Effectiveness {dimensionless}",
        "    CAPFT,                   !- Total Cooling Capacity Modifier Function of Temperature Curve Name",
        "    CAPFF,                   !- Total Cooling Capacity Modifier Function of Air Flow Fraction Curve Name",
        "    EIRFT,                   !- Energy Input Ratio Modifier Function of Temperature Curve Name",
        "    EIRFF,                   !- Energy Input Ratio Modifier Function of Air Flow Fraction Curve Name",
        "    PLFFPLR,                 !- Part Load Fraction Correlation Curve Name",
        "    ,                        !- Rated Waste Heat Fraction of Power Input {dimensionless}",
        "    ,                        !- Waste Heat Modifier Function of Temperature Curve Name",
        "    ,                        !- Sensible Heat Ratio Modifier Function of Temperature Curve Name",
        "    ;                        !- Sensible Heat Ratio Modifier Function of Flow Fraction Curve Name",

        "Curve:Quadratic, PLFFPLR, 0.85, 0.83, 0.0, 0.0, 0.3, 0.85, 1.0, Dimensionless, Dimensionless; ",
        "Curve:Cubic, CAPFF, 1, 0, 0, 0, 0, 1, , , Dimensionless, Dimensionless; ",
        "Curve:Cubic, EIRFF, 1, 0, 0, 0, 0, 1, , , Dimensionless, Dimensionless; ",
        "Curve:Biquadratic, CAPFT, 1, 0, 0, 0, 0, 0, 0, 100, 0, 100, , , Temperature, Temperature, Dimensionless;",
        "Curve:Biquadratic, EIRFT, 1, 0, 0, 0, 0, 0, 0, 100, 0, 100, , , Temperature, Temperature, Dimensionless;",
    });

    ASSERT_TRUE(process_idf(idf_objects));

    int coilIndex = CoilCoolingDX::factory(*state, "DX Cooling Coil");
    auto &this_dx_clg_coil = state->dataCoilCooingDX->coilCoolingDXs[coilIndex];
    // check dx cooling coil inputs
    EXPECT_EQ(this_dx_clg_coil.name, "DX COOLING COIL");

    // set dx cooling coil condenser inlet air conditions
    state->dataEnvrn->OutDryBulbTemp = 35.0;
    state->dataEnvrn->OutHumRat = 0.0196;
    state->dataEnvrn->OutBaroPress = 101325.0;
    state->dataEnvrn->OutWetBulbTemp = 27.0932;
    state->dataSize->CurZoneEqNum = 0;
    state->dataSize->CurOASysNum = 0;
    state->dataSize->CurSysNum = 1;
    state->dataSize->CurDuctType = HVAC::AirDuctType::Cooling;
    state->dataSize->FinalSysSizing.allocate(1);
    state->dataSize->FinalSysSizing(state->dataSize->CurSysNum).CoolSupTemp = 12.0;
    state->dataSize->FinalSysSizing(state->dataSize->CurSysNum).CoolSupHumRat = 0.0085;
    state->dataSize->FinalSysSizing(state->dataSize->CurSysNum).MixTempAtCoolPeak = 28.0;
    state->dataSize->FinalSysSizing(state->dataSize->CurSysNum).MixHumRatAtCoolPeak = 0.0075;
    state->dataSize->FinalSysSizing(state->dataSize->CurSysNum).DesCoolVolFlow = 0.80;
    state->dataSize->FinalSysSizing(state->dataSize->CurSysNum).DesOutAirVolFlow = 0.2;
    state->dataHVACGlobal->NumPrimaryAirSys = 1;
    state->dataAirSystemsData->PrimaryAirSystems.allocate(1);
    state->dataAirSystemsData->PrimaryAirSystems(state->dataSize->CurSysNum).NumOACoolCoils = 0;
    state->dataAirSystemsData->PrimaryAirSystems(state->dataSize->CurSysNum).supFanNum = -1;
    state->dataAirSystemsData->PrimaryAirSystems(state->dataSize->CurSysNum).retFanNum = -1;
    state->dataSize->SysSizingRunDone = true;
    state->dataSize->SysSizInput.allocate(1);
    state->dataSize->SysSizInput(1).AirLoopNum = state->dataSize->CurSysNum;
    state->dataSize->NumSysSizInput = 1;
    state->dataEnvrn->StdBaroPress = 101325.0;
    state->dataEnvrn->StdRhoAir = 1.0;
    state->dataSize->DataAirFlowUsedForSizing = state->dataSize->FinalSysSizing(state->dataSize->CurSysNum).DesCoolVolFlow;

    // size cooling coil dx
    this_dx_clg_coil.size(*state);

    // check the normal operating mode names
    EXPECT_EQ(this_dx_clg_coil.performance->NameAtSpeed(0), "DX COOLING COIL SPEED 1 PERFORMANCE");
    EXPECT_EQ(this_dx_clg_coil.performance->NameAtSpeed(1), "DX COOLING COIL SPEED 2 PERFORMANCE");
    EXPECT_EQ(this_dx_clg_coil.performance->NameAtSpeed(2), "DX COOLING COIL SPEED 3 PERFORMANCE");
    EXPECT_EQ(this_dx_clg_coil.performance->NameAtSpeed(3), "DX COOLING COIL SPEED 4 PERFORMANCE");

    struct TestQuery
    {
        TestQuery(std::string t_description, std::string t_units, Real64 t_value)
            : description(t_description), units(t_units), expectedValue(t_value),
              displayString("Description='" + description + "'; Units='" + units + "'"){};

        const std::string description;
        const std::string units;
        const Real64 expectedValue;
        const std::string displayString;
    };

    // test 1: speed 1 cooling coil dx
    std::string compType = "Coil:Cooling:DX:CurveFit:Speed";
    std::string compName = "DX COOLING COIL SPEED 1 PERFORMANCE"; // this_dx_clg_coil.performance.normalMode.speeds[0].name;
    // expected results
    std::vector<TestQuery> speed1_testQueries(
        {TestQuery("Design Size Rated Air Flow Rate", "m3/s", 0.2000), TestQuery("Design Size Gross Cooling Capacity", "W", 3260.1028)});

    for (auto &testQuery : speed1_testQueries) {
        std::string query("SELECT Value From ComponentSizes"
                          "  WHERE CompType = '" +
                          compType +
                          "'"
                          "  AND CompName = '" +
                          compName +
                          "'"
                          "  AND Description = '" +
                          testQuery.description + "'" + "  AND Units = '" + testQuery.units + "'");

        Real64 return_val = SQLiteFixture::execAndReturnFirstDouble(query);
        if (return_val < 0) {
            EXPECT_TRUE(false) << "Query returned nothing for " << testQuery.displayString;
        } else {
            EXPECT_NEAR(testQuery.expectedValue, return_val, 0.0001) << "Failed for " << testQuery.displayString;
        }
    }

    // test 2: speed 2 cooling coil dx
    compType = "Coil:Cooling:DX:CurveFit:Speed";
    compName = this_dx_clg_coil.performance->NameAtSpeed(1);
    // expected results
    std::vector<TestQuery> speed2_testQueries(
        {TestQuery("Design Size Rated Air Flow Rate", "m3/s", 0.4000), TestQuery("Design Size Gross Cooling Capacity", "W", 6520.2056)});

    for (auto &testQuery : speed2_testQueries) {
        std::string query("SELECT Value From ComponentSizes"
                          "  WHERE CompType = '" +
                          compType +
                          "'"
                          "  AND CompName = '" +
                          compName +
                          "'"
                          "  AND Description = '" +
                          testQuery.description + "'" + "  AND Units = '" + testQuery.units + "'");

        Real64 return_val = SQLiteFixture::execAndReturnFirstDouble(query);
        if (return_val < 0) {
            EXPECT_TRUE(false) << "Query returned nothing for " << testQuery.displayString;
        } else {
            EXPECT_NEAR(testQuery.expectedValue, return_val, 0.0001) << "Failed for " << testQuery.displayString;
        }
    }

    // test 3: speed 3 cooling coil dx
    compType = "Coil:Cooling:DX:CurveFit:Speed";
    compName = this_dx_clg_coil.performance->NameAtSpeed(2);
    // expected results
    std::vector<TestQuery> speed3_testQueries(
        {TestQuery("Design Size Rated Air Flow Rate", "m3/s", 0.6000), TestQuery("Design Size Gross Cooling Capacity", "W", 9780.3084)});

    for (auto &testQuery : speed3_testQueries) {
        std::string query("SELECT Value From ComponentSizes"
                          "  WHERE CompType = '" +
                          compType +
                          "'"
                          "  AND CompName = '" +
                          compName +
                          "'"
                          "  AND Description = '" +
                          testQuery.description + "'" + "  AND Units = '" + testQuery.units + "'");

        Real64 return_val = SQLiteFixture::execAndReturnFirstDouble(query);
        if (return_val < 0) {
            EXPECT_TRUE(false) << "Query returned nothing for " << testQuery.displayString;
        } else {
            EXPECT_NEAR(testQuery.expectedValue, return_val, 0.0001) << "Failed for " << testQuery.displayString;
        }
    }
}<|MERGE_RESOLUTION|>--- conflicted
+++ resolved
@@ -169,13 +169,8 @@
     auto &evapOutletNode = state->dataLoopNodes->Node(thisCoil.evapOutletNodeIndex);
 
     // set some values to run at rated conditions and call to run normal mode speed 1
-<<<<<<< HEAD
     evapInletNode.MassFlowRate = thisCoil.performance->RatedAirMassFlowRateMinSpeed();
-    int useAlternateMode = DataHVACGlobals::coilNormalMode;
-=======
-    evapInletNode.MassFlowRate = thisCoil.performance.normalMode.speeds.front().RatedAirMassFlowRate;
     HVAC::CoilMode coilMode = HVAC::CoilMode::Normal;
->>>>>>> 4a83d3d5
     Real64 PLR = 1.0;
     int speedNum = 1;
     Real64 speedRatio = 1.0;
@@ -312,13 +307,8 @@
     bool setExpectations = true;
 
     // set some values to run at rated conditions and call to run normal mode speed 1
-<<<<<<< HEAD
     evapInletNode.MassFlowRate = thisCoil.performance->RatedAirMassFlowRateMinSpeed();
-    int useAlternateMode = DataHVACGlobals::coilNormalMode;
-=======
-    evapInletNode.MassFlowRate = thisCoil.performance.normalMode.speeds.front().RatedAirMassFlowRate;
     HVAC::CoilMode coilMode = HVAC::CoilMode::Normal;
->>>>>>> 4a83d3d5
     Real64 PLR = 1.0;
     int speedNum = 1;
     Real64 speedRatio = 1.0;
@@ -704,13 +694,8 @@
     evapInletNode.HumRat = 0.0055;
     evapInletNode.Enthalpy = Psychrometrics::PsyHFnTdbW(evapInletNode.Temp, evapInletNode.HumRat);
     // set some values to run at rated conditions and call to run normal mode speed 1
-<<<<<<< HEAD
     evapInletNode.MassFlowRate = thisCoil.performance->RatedAirMassFlowRateMinSpeed();
-    int useAlternateMode = DataHVACGlobals::coilNormalMode;
-=======
-    evapInletNode.MassFlowRate = thisCoil.performance.normalMode.speeds.front().RatedAirMassFlowRate;
     HVAC::CoilMode coilMode = HVAC::CoilMode::Normal;
->>>>>>> 4a83d3d5
     Real64 PLR = 1.0;
     int speedNum = 1;
     Real64 speedRatio = 0.0;
@@ -738,16 +723,12 @@
     // Test 3 - dry coil - run the coil at 0.75 speed ratio
     speedNum = 2;
     speedRatio = 0.75;
-<<<<<<< HEAD
     evapInletNode.MassFlowRate =
         speedRatio * thisCoil.performance->RatedAirMassFlowRateMaxSpeed() + (1.0 - speedRatio) * thisCoil.performance->RatedAirMassFlowRateMinSpeed();
-    thisCoil.simulate(*state, useAlternateMode, PLR, speedNum, speedRatio, fanOpMode, singleMode);
-=======
-    evapInletNode.MassFlowRate = speedRatio * thisCoil.performance.normalMode.speeds.back().RatedAirMassFlowRate +
-                                 (1.0 - speedRatio) * thisCoil.performance.normalMode.speeds.front().RatedAirMassFlowRate;
-    thisCoil.simulate(*state, coilMode, speedNum, speedRatio, fanOp, singleMode);
->>>>>>> 4a83d3d5
-    EXPECT_NEAR(MultiSpeedTotalCoolingRate3, thisCoil.totalCoolingEnergyRate, 0.1);
+    thisCoil.simulate(*state, coilMode, speedNum, speedRatio, fanOp,
+                      singleMode);
+    EXPECT_NEAR(MultiSpeedTotalCoolingRate3, thisCoil.totalCoolingEnergyRate,
+                0.1);
     EXPECT_NEAR(MultiSpeedSensCoolingRate3, thisCoil.sensCoolingEnergyRate, 0.1);
     EXPECT_NEAR(MultiSpeedLatCoolingRate3, thisCoil.latCoolingEnergyRate, 0.1);
     EXPECT_NEAR(MultiSpeedOutletTemp3, evapOutletNode.Temp, 0.01);
@@ -758,13 +739,8 @@
     evapInletNode.Temp = 24.0;
     evapInletNode.HumRat = 0.0100;
     evapInletNode.Enthalpy = Psychrometrics::PsyHFnTdbW(evapInletNode.Temp, evapInletNode.HumRat);
-<<<<<<< HEAD
     evapInletNode.MassFlowRate = thisCoil.performance->RatedAirMassFlowRateMinSpeed();
-    useAlternateMode = DataHVACGlobals::coilNormalMode;
-=======
-    evapInletNode.MassFlowRate = thisCoil.performance.normalMode.speeds.front().RatedAirMassFlowRate;
     coilMode = HVAC::CoilMode::Normal;
->>>>>>> 4a83d3d5
     PLR = 1.0;
     speedNum = 1;
     speedRatio = 1.0;
@@ -793,16 +769,12 @@
     // Test 6 - wet coil - run the coil at 0.75 speed ratio
     speedNum = 2;
     speedRatio = 0.75;
-<<<<<<< HEAD
     evapInletNode.MassFlowRate =
         speedRatio * thisCoil.performance->RatedAirMassFlowRateMaxSpeed() + (1.0 - speedRatio) * thisCoil.performance->RatedAirMassFlowRateMinSpeed();
-    thisCoil.simulate(*state, useAlternateMode, PLR, speedNum, speedRatio, fanOpMode, singleMode);
-=======
-    evapInletNode.MassFlowRate = speedRatio * thisCoil.performance.normalMode.speeds.back().RatedAirMassFlowRate +
-                                 (1.0 - speedRatio) * thisCoil.performance.normalMode.speeds.front().RatedAirMassFlowRate;
-    thisCoil.simulate(*state, coilMode, speedNum, speedRatio, fanOp, singleMode);
->>>>>>> 4a83d3d5
-    EXPECT_NEAR(MultiSpeedTotalCoolingRate6, thisCoil.totalCoolingEnergyRate, 0.1);
+    thisCoil.simulate(*state, coilMode, speedNum, speedRatio, fanOp,
+                      singleMode);
+    EXPECT_NEAR(MultiSpeedTotalCoolingRate6, thisCoil.totalCoolingEnergyRate,
+                0.1);
     EXPECT_NEAR(MultiSpeedSensCoolingRate6, thisCoil.sensCoolingEnergyRate, 0.1);
     EXPECT_NEAR(MultiSpeedLatCoolingRate6, thisCoil.latCoolingEnergyRate, 0.1);
     EXPECT_NEAR(MultiSpeedOutletTemp6, evapOutletNode.Temp, 0.01);
@@ -1143,13 +1115,8 @@
     evapInletNode.HumRat = 0.0055;
     evapInletNode.Enthalpy = Psychrometrics::PsyHFnTdbW(evapInletNode.Temp, evapInletNode.HumRat);
     // set some values to run at rated conditions and call to run normal mode speed 1
-<<<<<<< HEAD
     evapInletNode.MassFlowRate = thisCoil.performance->RatedAirMassFlowRateMinSpeed();
-    int useAlternateMode = DataHVACGlobals::coilNormalMode;
-=======
-    evapInletNode.MassFlowRate = thisCoil.performance.normalMode.speeds.front().RatedAirMassFlowRate;
     HVAC::CoilMode coilMode = HVAC::CoilMode::Normal;
->>>>>>> 4a83d3d5
     Real64 PLR = 1.0;
     int speedNum = 1;
     Real64 speedRatio = 0.0;
@@ -1178,16 +1145,12 @@
     // Test 3 - dry coil - run the coil at 0.75 speed ratio
     speedNum = 2;
     speedRatio = 0.75;
-<<<<<<< HEAD
     evapInletNode.MassFlowRate =
         speedRatio * thisCoil.performance->RatedAirMassFlowRateMaxSpeed() + (1.0 - speedRatio) * thisCoil.performance->RatedAirMassFlowRateMinSpeed();
-    thisCoil.simulate(*state, useAlternateMode, PLR, speedNum, speedRatio, fanOpMode, singleMode);
-=======
-    evapInletNode.MassFlowRate = speedRatio * thisCoil.performance.normalMode.speeds.back().RatedAirMassFlowRate +
-                                 (1.0 - speedRatio) * thisCoil.performance.normalMode.speeds.front().RatedAirMassFlowRate;
-    thisCoil.simulate(*state, coilMode, speedNum, speedRatio, fanOp, singleMode);
->>>>>>> 4a83d3d5
-    EXPECT_NEAR(MultiSpeedTotalCoolingRate3, thisCoil.totalCoolingEnergyRate, 0.1);
+    thisCoil.simulate(*state, coilMode, speedNum, speedRatio, fanOp,
+                      singleMode);
+    EXPECT_NEAR(MultiSpeedTotalCoolingRate3, thisCoil.totalCoolingEnergyRate,
+                0.1);
     EXPECT_NEAR(MultiSpeedSensCoolingRate3, thisCoil.sensCoolingEnergyRate, 0.1);
     EXPECT_NEAR(MultiSpeedLatCoolingRate3, thisCoil.latCoolingEnergyRate, 0.1);
     EXPECT_NEAR(MultiSpeedOutletTemp3, evapOutletNode.Temp, 0.01);
@@ -1198,13 +1161,8 @@
     evapInletNode.Temp = 24.0;
     evapInletNode.HumRat = 0.0100;
     evapInletNode.Enthalpy = Psychrometrics::PsyHFnTdbW(evapInletNode.Temp, evapInletNode.HumRat);
-<<<<<<< HEAD
     evapInletNode.MassFlowRate = thisCoil.performance->RatedAirMassFlowRateMinSpeed();
-    useAlternateMode = DataHVACGlobals::coilNormalMode;
-=======
-    evapInletNode.MassFlowRate = thisCoil.performance.normalMode.speeds.front().RatedAirMassFlowRate;
     coilMode = HVAC::CoilMode::Normal;
->>>>>>> 4a83d3d5
     PLR = 1.0;
     speedNum = 1;
     speedRatio = 1.0;
@@ -1233,16 +1191,12 @@
     // Test 6 - wet coil - run the coil at 0.75 speed ratio
     speedNum = 2;
     speedRatio = 0.75;
-<<<<<<< HEAD
     evapInletNode.MassFlowRate =
         speedRatio * thisCoil.performance->RatedAirMassFlowRateMaxSpeed() + (1.0 - speedRatio) * thisCoil.performance->RatedAirMassFlowRateMinSpeed();
-    thisCoil.simulate(*state, useAlternateMode, PLR, speedNum, speedRatio, fanOpMode, singleMode);
-=======
-    evapInletNode.MassFlowRate = speedRatio * thisCoil.performance.normalMode.speeds.back().RatedAirMassFlowRate +
-                                 (1.0 - speedRatio) * thisCoil.performance.normalMode.speeds.front().RatedAirMassFlowRate;
-    thisCoil.simulate(*state, coilMode, speedNum, speedRatio, fanOp, singleMode);
->>>>>>> 4a83d3d5
-    EXPECT_NEAR(MultiSpeedTotalCoolingRate6, thisCoil.totalCoolingEnergyRate, 0.1);
+    thisCoil.simulate(*state, coilMode, speedNum, speedRatio, fanOp,
+                      singleMode);
+    EXPECT_NEAR(MultiSpeedTotalCoolingRate6, thisCoil.totalCoolingEnergyRate,
+                0.1);
     EXPECT_NEAR(MultiSpeedSensCoolingRate6, thisCoil.sensCoolingEnergyRate, 0.1);
     EXPECT_NEAR(MultiSpeedLatCoolingRate6, thisCoil.latCoolingEnergyRate, 0.1);
     EXPECT_NEAR(MultiSpeedOutletTemp6, evapOutletNode.Temp, 0.01);
